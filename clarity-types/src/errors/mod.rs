--- conflicted
+++ resolved
@@ -45,13 +45,8 @@
     ///   trigger these errors.
     Unchecked(CheckErrors),
     Interpreter(InterpreterError),
-<<<<<<< HEAD
     Runtime(RuntimeError, Option<StackTrace>),
-    ShortReturn(ShortReturnType),
-=======
-    Runtime(RuntimeErrorType, Option<StackTrace>),
     EarlyReturn(EarlyReturnError),
->>>>>>> 5d371873
 }
 
 /// InterpreterErrors are errors that *should never* occur.
