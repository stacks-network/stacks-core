// Copyright (C) 2025 Stacks Open Internet Foundation
//
// This program is free software: you can redistribute it and/or modify
// it under the terms of the GNU General Public License as published by
// the Free Software Foundation, either version 3 of the License, or
// (at your option) any later version.
//
// This program is distributed in the hope that it will be useful,
// but WITHOUT ANY WARRANTY; without even the implied warranty of
// MERCHANTABILITY or FITNESS FOR A PARTICULAR PURPOSE.  See the
// GNU General Public License for more details.
//
// You should have received a copy of the GNU General Public License
// along with this program.  If not, see <http://www.gnu.org/licenses/>.

pub mod analysis;
pub mod ast;
pub mod cost;
pub mod lexer;

use std::{error, fmt};

pub use analysis::{CheckErrorKind, StaticCheckError};
pub use ast::{ParseError, ParseErrorKind, ParseResult};
pub use cost::CostErrors;
pub use lexer::LexerError;
#[cfg(feature = "rusqlite")]
use rusqlite::Error as SqliteError;
use stacks_common::types::chainstate::BlockHeaderHash;

use crate::representations::SymbolicExpression;
use crate::types::{FunctionIdentifier, Value};

pub type StackTrace = Vec<FunctionIdentifier>;

#[derive(Debug)]
pub struct IncomparableError<T> {
    pub err: T,
}

/// Errors that can occur during the runtime execution of Clarity contracts in the virtual machine.
/// These encompass type-checking failures, interpreter issues, runtime errors, and premature returns.
/// Unlike static analysis errors in `ClarityError::StaticCheck(CheckError)` or `ClarityError::Parse(ParseError)`,
/// which are caught before execution during type-checking or parsing, these errors occur during dynamic
/// evaluation and may involve conditions not detectable statically, such as dynamically constructed expressions
/// (e.g., based on VRF seeds or runtime data).
#[derive(Debug)]
pub enum VmExecutionError {
    /// Type-checking errors caught during runtime analysis, which should typically be detected by
    /// static type-checking passes before execution. These may occur in test executions or when
    /// dynamic expression construction (e.g., using runtime data like VRF seeds) creates structures
    /// violating type or resource constraints (e.g., excessive stack depth).
    /// The `CheckErrorKind` wraps the specific type-checking error encountered at runtime.
    Unchecked(CheckErrorKind),
    Interpreter(InterpreterError),
    /// Errors that occur during runtime execution of Clarity code, such as arithmetic errors or
    /// invalid operations, expected as part of contract evaluation.
    /// The `RuntimeErrorType` wraps the specific runtime error, and the `Option<StackTrace>` provides
    /// an optional stack trace for debugging, if available.
    Runtime(RuntimeErrorType, Option<StackTrace>),
    /// Errors triggered during Clarity contract evaluation that cause early termination with
    /// insufficient results (e.g., unwrapping an empty `Option`).
    /// The `EarlyReturnError` wraps the specific early return condition, detailing the premature
    /// termination cause.
    EarlyReturn(EarlyReturnError),
}

/// InterpreterErrors are errors that *should never* occur.
/// Test executions may trigger these errors.
#[derive(Debug, PartialEq)]
pub enum InterpreterError {
    BadSymbolicRepresentation(String),
    InterpreterError(String),
    FailedToConstructAssetTable,
    FailedToConstructEventBatch,
    #[cfg(feature = "rusqlite")]
    SqliteError(IncomparableError<SqliteError>),
    BadFileName,
    FailedToCreateDataDirectory,
    MarfFailure(String),
    FailureConstructingTupleWithType,
    FailureConstructingListWithType,
    InsufficientBalance,
    DBError(String),
    Expect(String),
}

/// RuntimeErrors are errors that smart contracts are expected
///   to be able to trigger during execution (e.g., arithmetic errors)
#[derive(Debug, PartialEq)]
pub enum RuntimeErrorType {
    Arithmetic(String),
    ArithmeticOverflow,
    ArithmeticUnderflow,
    SupplyOverflow(u128, u128),
    SupplyUnderflow(u128, u128),
    DivisionByZero,
    // error in parsing types
    ParseError(String),
    // error in parsing the AST
    ASTError(Box<ParseError>),
    MaxStackDepthReached,
    MaxContextDepthReached,
    BadTypeConstruction,
    BadBlockHeight(String),
    NoSuchToken,
    NotImplemented,
    NoCallerInContext,
    NoSenderInContext,
    BadNameValue(&'static str, String),
    UnknownBlockHeaderHash(BlockHeaderHash),
    BadBlockHash(Vec<u8>),
    UnwrapFailure,
    MetadataAlreadySet,
    // pox-locking errors
    DefunctPoxContract,
    PoxAlreadyLocked,

    BlockTimeNotAvailable,
}

#[derive(Debug, PartialEq)]
/// Errors triggered during Clarity contract evaluation that cause early termination.
/// These errors halt evaluation and fail the transaction.
pub enum EarlyReturnError {
    /// Failed to unwrap an `Optional` (`none`) or `Response` (`err` or `ok`) Clarity value.
    /// The `Box<Value>` holds the original or thrown value. Triggered by `try!`, `unwrap-or`, or
    /// `unwrap-err-or`.
    UnwrapFailed(Box<Value>),
    /// An 'asserts!' expression evaluated to false.
    /// The `Box<Value>` holds the value provided as the second argument to `asserts!`.
    AssertionFailed(Box<Value>),
}

pub type InterpreterResult<R> = Result<R, VmExecutionError>;

impl<T> PartialEq<IncomparableError<T>> for IncomparableError<T> {
    fn eq(&self, _other: &IncomparableError<T>) -> bool {
        false
    }
}

impl PartialEq<VmExecutionError> for VmExecutionError {
    fn eq(&self, other: &VmExecutionError) -> bool {
        match (self, other) {
            (VmExecutionError::Runtime(x, _), VmExecutionError::Runtime(y, _)) => x == y,
            (VmExecutionError::Unchecked(x), VmExecutionError::Unchecked(y)) => x == y,
            (VmExecutionError::EarlyReturn(x), VmExecutionError::EarlyReturn(y)) => x == y,
            (VmExecutionError::Interpreter(x), VmExecutionError::Interpreter(y)) => x == y,
            _ => false,
        }
    }
}

impl fmt::Display for VmExecutionError {
    fn fmt(&self, f: &mut fmt::Formatter) -> fmt::Result {
        match self {
            VmExecutionError::Runtime(err, stack) => {
                write!(f, "{err}")?;
                if let Some(stack_trace) = stack {
                    writeln!(f, "\n Stack Trace: ")?;
                    for item in stack_trace.iter() {
                        writeln!(f, "{item}")?;
                    }
                }
                Ok(())
            }
            _ => write!(f, "{self:?}"),
        }
    }
}

impl fmt::Display for RuntimeErrorType {
    fn fmt(&self, f: &mut fmt::Formatter<'_>) -> std::fmt::Result {
        write!(f, "{self:?}")
    }
}

impl error::Error for VmExecutionError {
    fn source(&self) -> Option<&(dyn error::Error + 'static)> {
        None
    }
}

impl error::Error for RuntimeErrorType {
    fn source(&self) -> Option<&(dyn error::Error + 'static)> {
        None
    }
}

impl From<ParseError> for VmExecutionError {
    fn from(err: ParseError) -> Self {
        match *err.err {
<<<<<<< HEAD
            ParseErrorKind::InterpreterFailure => Error::from(InterpreterError::Expect(
=======
            ParseErrors::InterpreterFailure => VmExecutionError::from(InterpreterError::Expect(
>>>>>>> 0c88f088
                "Unexpected interpreter failure during parsing".into(),
            )),
            _ => VmExecutionError::from(RuntimeErrorType::ASTError(Box::new(err))),
        }
    }
}

impl From<CostErrors> for VmExecutionError {
    fn from(err: CostErrors) -> Self {
        match err {
            CostErrors::InterpreterFailure => VmExecutionError::from(InterpreterError::Expect(
                "Interpreter failure during cost calculation".into(),
            )),
            CostErrors::Expect(s) => VmExecutionError::from(InterpreterError::Expect(format!(
                "Interpreter failure during cost calculation: {s}"
            ))),
            other_err => VmExecutionError::from(CheckErrorKind::from(other_err)),
        }
    }
}

impl From<RuntimeErrorType> for VmExecutionError {
    fn from(err: RuntimeErrorType) -> Self {
        VmExecutionError::Runtime(err, None)
    }
}

impl From<CheckErrorKind> for VmExecutionError {
    fn from(err: CheckErrorKind) -> Self {
        VmExecutionError::Unchecked(err)
    }
}

impl From<(CheckErrorKind, &SymbolicExpression)> for VmExecutionError {
    fn from(err: (CheckErrorKind, &SymbolicExpression)) -> Self {
        VmExecutionError::Unchecked(err.0)
    }
}

impl From<EarlyReturnError> for VmExecutionError {
    fn from(err: EarlyReturnError) -> Self {
        VmExecutionError::EarlyReturn(err)
    }
}

impl From<InterpreterError> for VmExecutionError {
    fn from(err: InterpreterError) -> Self {
        VmExecutionError::Interpreter(err)
    }
}

#[cfg(any(test, feature = "testing"))]
impl From<VmExecutionError> for () {
    fn from(_err: VmExecutionError) -> Self {}
}

impl From<EarlyReturnError> for Value {
    fn from(val: EarlyReturnError) -> Self {
        match val {
            EarlyReturnError::UnwrapFailed(v) => *v,
            EarlyReturnError::AssertionFailed(v) => *v,
        }
    }
}

#[cfg(test)]
mod test {
    use super::*;

    #[test]
    fn equality() {
        assert_eq!(
            VmExecutionError::EarlyReturn(EarlyReturnError::UnwrapFailed(Box::new(Value::Bool(
                true
            )))),
            VmExecutionError::EarlyReturn(EarlyReturnError::UnwrapFailed(Box::new(Value::Bool(
                true
            ))))
        );
        assert_eq!(
            VmExecutionError::Interpreter(InterpreterError::InterpreterError("".to_string())),
            VmExecutionError::Interpreter(InterpreterError::InterpreterError("".to_string()))
        );
        assert!(
            VmExecutionError::EarlyReturn(EarlyReturnError::UnwrapFailed(Box::new(Value::Bool(
                true
            )))) != VmExecutionError::Interpreter(InterpreterError::InterpreterError(
                "".to_string()
            ))
        );
    }
}<|MERGE_RESOLUTION|>--- conflicted
+++ resolved
@@ -191,11 +191,7 @@
 impl From<ParseError> for VmExecutionError {
     fn from(err: ParseError) -> Self {
         match *err.err {
-<<<<<<< HEAD
-            ParseErrorKind::InterpreterFailure => Error::from(InterpreterError::Expect(
-=======
-            ParseErrors::InterpreterFailure => VmExecutionError::from(InterpreterError::Expect(
->>>>>>> 0c88f088
+            ParseErrorKind::InterpreterFailure => VmExecutionError::from(InterpreterError::Expect(
                 "Unexpected interpreter failure during parsing".into(),
             )),
             _ => VmExecutionError::from(RuntimeErrorType::ASTError(Box::new(err))),
