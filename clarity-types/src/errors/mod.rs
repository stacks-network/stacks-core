// Copyright (C) 2025 Stacks Open Internet Foundation
//
// This program is free software: you can redistribute it and/or modify
// it under the terms of the GNU General Public License as published by
// the Free Software Foundation, either version 3 of the License, or
// (at your option) any later version.
//
// This program is distributed in the hope that it will be useful,
// but WITHOUT ANY WARRANTY; without even the implied warranty of
// MERCHANTABILITY or FITNESS FOR A PARTICULAR PURPOSE.  See the
// GNU General Public License for more details.
//
// You should have received a copy of the GNU General Public License
// along with this program.  If not, see <http://www.gnu.org/licenses/>.

pub mod analysis;
pub mod ast;
pub mod cost;
pub mod lexer;

use std::{error, fmt};

pub use analysis::{CheckErrorKind, StaticCheckError};
pub use ast::{ParseError, ParseErrors, ParseResult};
pub use cost::CostErrors;
pub use lexer::LexerError;
#[cfg(feature = "rusqlite")]
use rusqlite::Error as SqliteError;
use stacks_common::types::chainstate::BlockHeaderHash;

use crate::representations::SymbolicExpression;
use crate::types::{FunctionIdentifier, Value};

pub type StackTrace = Vec<FunctionIdentifier>;

#[derive(Debug)]
pub struct IncomparableError<T> {
    pub err: T,
}

/// Errors that can occur during the runtime execution of Clarity contracts in the virtual machine.
/// These encompass type-checking failures, interpreter issues, runtime errors, and premature returns.
/// Unlike static analysis errors in `ClarityError::StaticCheck(CheckError)` or `ClarityError::Parse(ParseError)`,
/// which are caught before execution during type-checking or parsing, these errors occur during dynamic
/// evaluation and may involve conditions not detectable statically, such as dynamically constructed expressions
/// (e.g., based on VRF seeds or runtime data).
#[derive(Debug)]
<<<<<<< HEAD
pub enum VmExecutionError {
    /// Type-checking errors caught during runtime analysis, which should typically be detected by
    /// static type-checking passes before execution. These may occur in test executions or when
    /// dynamic expression construction (e.g., using runtime data like VRF seeds) creates structures
    /// violating type or resource constraints (e.g., excessive stack depth).
    /// The `CheckErrorKind` wraps the specific type-checking error encountered at runtime.
    Unchecked(CheckErrors),
=======
pub enum Error {
    /// UncheckedErrors are errors that *should* be caught by the
    ///   TypeChecker and other check passes. Test executions may
    ///   trigger these errors.
    Unchecked(CheckErrorKind),
>>>>>>> 927747ce
    Interpreter(InterpreterError),
    /// Errors that occur during runtime execution of Clarity code, such as arithmetic errors or
    /// invalid operations, expected as part of contract evaluation.
    /// The `RuntimeErrorType` wraps the specific runtime error, and the `Option<StackTrace>` provides
    /// an optional stack trace for debugging, if available.
    Runtime(RuntimeErrorType, Option<StackTrace>),
    /// Errors triggered during Clarity contract evaluation that cause early termination with
    /// insufficient results (e.g., unwrapping an empty `Option`).
    /// The `EarlyReturnError` wraps the specific early return condition, detailing the premature
    /// termination cause.
    EarlyReturn(EarlyReturnError),
}

/// InterpreterErrors are errors that *should never* occur.
/// Test executions may trigger these errors.
#[derive(Debug, PartialEq)]
pub enum InterpreterError {
    BadSymbolicRepresentation(String),
    InterpreterError(String),
    FailedToConstructAssetTable,
    FailedToConstructEventBatch,
    #[cfg(feature = "rusqlite")]
    SqliteError(IncomparableError<SqliteError>),
    BadFileName,
    FailedToCreateDataDirectory,
    MarfFailure(String),
    FailureConstructingTupleWithType,
    FailureConstructingListWithType,
    InsufficientBalance,
    DBError(String),
    Expect(String),
}

/// RuntimeErrors are errors that smart contracts are expected
///   to be able to trigger during execution (e.g., arithmetic errors)
#[derive(Debug, PartialEq)]
pub enum RuntimeErrorType {
    Arithmetic(String),
    ArithmeticOverflow,
    ArithmeticUnderflow,
    SupplyOverflow(u128, u128),
    SupplyUnderflow(u128, u128),
    DivisionByZero,
    // error in parsing types
    ParseError(String),
    // error in parsing the AST
    ASTError(Box<ParseError>),
    MaxStackDepthReached,
    MaxContextDepthReached,
    BadTypeConstruction,
    BadBlockHeight(String),
    NoSuchToken,
    NotImplemented,
    NoCallerInContext,
    NoSenderInContext,
    BadNameValue(&'static str, String),
    UnknownBlockHeaderHash(BlockHeaderHash),
    BadBlockHash(Vec<u8>),
    UnwrapFailure,
    MetadataAlreadySet,
    // pox-locking errors
    DefunctPoxContract,
    PoxAlreadyLocked,

    BlockTimeNotAvailable,
}

#[derive(Debug, PartialEq)]
/// Errors triggered during Clarity contract evaluation that cause early termination.
/// These errors halt evaluation and fail the transaction.
pub enum EarlyReturnError {
    /// Failed to unwrap an `Optional` (`none`) or `Response` (`err` or `ok`) Clarity value.
    /// The `Box<Value>` holds the original or thrown value. Triggered by `try!`, `unwrap-or`, or
    /// `unwrap-err-or`.
    UnwrapFailed(Box<Value>),
    /// An 'asserts!' expression evaluated to false.
    /// The `Box<Value>` holds the value provided as the second argument to `asserts!`.
    AssertionFailed(Box<Value>),
}

pub type InterpreterResult<R> = Result<R, VmExecutionError>;

impl<T> PartialEq<IncomparableError<T>> for IncomparableError<T> {
    fn eq(&self, _other: &IncomparableError<T>) -> bool {
        false
    }
}

impl PartialEq<VmExecutionError> for VmExecutionError {
    fn eq(&self, other: &VmExecutionError) -> bool {
        match (self, other) {
            (VmExecutionError::Runtime(x, _), VmExecutionError::Runtime(y, _)) => x == y,
            (VmExecutionError::Unchecked(x), VmExecutionError::Unchecked(y)) => x == y,
            (VmExecutionError::EarlyReturn(x), VmExecutionError::EarlyReturn(y)) => x == y,
            (VmExecutionError::Interpreter(x), VmExecutionError::Interpreter(y)) => x == y,
            _ => false,
        }
    }
}

impl fmt::Display for VmExecutionError {
    fn fmt(&self, f: &mut fmt::Formatter) -> fmt::Result {
        match self {
            VmExecutionError::Runtime(err, stack) => {
                write!(f, "{err}")?;
                if let Some(stack_trace) = stack {
                    writeln!(f, "\n Stack Trace: ")?;
                    for item in stack_trace.iter() {
                        writeln!(f, "{item}")?;
                    }
                }
                Ok(())
            }
            _ => write!(f, "{self:?}"),
        }
    }
}

impl fmt::Display for RuntimeErrorType {
    fn fmt(&self, f: &mut fmt::Formatter<'_>) -> std::fmt::Result {
        write!(f, "{self:?}")
    }
}

impl error::Error for VmExecutionError {
    fn source(&self) -> Option<&(dyn error::Error + 'static)> {
        None
    }
}

impl error::Error for RuntimeErrorType {
    fn source(&self) -> Option<&(dyn error::Error + 'static)> {
        None
    }
}

impl From<ParseError> for VmExecutionError {
    fn from(err: ParseError) -> Self {
        match *err.err {
            ParseErrors::InterpreterFailure => VmExecutionError::from(InterpreterError::Expect(
                "Unexpected interpreter failure during parsing".into(),
            )),
            _ => VmExecutionError::from(RuntimeErrorType::ASTError(Box::new(err))),
        }
    }
}

impl From<CostErrors> for VmExecutionError {
    fn from(err: CostErrors) -> Self {
        match err {
            CostErrors::InterpreterFailure => VmExecutionError::from(InterpreterError::Expect(
                "Interpreter failure during cost calculation".into(),
            )),
            CostErrors::Expect(s) => VmExecutionError::from(InterpreterError::Expect(format!(
                "Interpreter failure during cost calculation: {s}"
            ))),
<<<<<<< HEAD
            other_err => VmExecutionError::from(CheckErrors::from(other_err)),
=======
            other_err => Error::from(CheckErrorKind::from(other_err)),
>>>>>>> 927747ce
        }
    }
}

impl From<RuntimeErrorType> for VmExecutionError {
    fn from(err: RuntimeErrorType) -> Self {
        VmExecutionError::Runtime(err, None)
    }
}

<<<<<<< HEAD
impl From<CheckErrors> for VmExecutionError {
    fn from(err: CheckErrors) -> Self {
        VmExecutionError::Unchecked(err)
    }
}

impl From<(CheckErrors, &SymbolicExpression)> for VmExecutionError {
    fn from(err: (CheckErrors, &SymbolicExpression)) -> Self {
        VmExecutionError::Unchecked(err.0)
=======
impl From<CheckErrorKind> for Error {
    fn from(err: CheckErrorKind) -> Self {
        Error::Unchecked(err)
    }
}

impl From<(CheckErrorKind, &SymbolicExpression)> for Error {
    fn from(err: (CheckErrorKind, &SymbolicExpression)) -> Self {
        Error::Unchecked(err.0)
>>>>>>> 927747ce
    }
}

impl From<EarlyReturnError> for VmExecutionError {
    fn from(err: EarlyReturnError) -> Self {
        VmExecutionError::EarlyReturn(err)
    }
}

impl From<InterpreterError> for VmExecutionError {
    fn from(err: InterpreterError) -> Self {
        VmExecutionError::Interpreter(err)
    }
}

#[cfg(any(test, feature = "testing"))]
impl From<VmExecutionError> for () {
    fn from(_err: VmExecutionError) -> Self {}
}

impl From<EarlyReturnError> for Value {
    fn from(val: EarlyReturnError) -> Self {
        match val {
            EarlyReturnError::UnwrapFailed(v) => *v,
            EarlyReturnError::AssertionFailed(v) => *v,
        }
    }
}

#[cfg(test)]
mod test {
    use super::*;

    #[test]
    fn equality() {
        assert_eq!(
            VmExecutionError::EarlyReturn(EarlyReturnError::UnwrapFailed(Box::new(Value::Bool(
                true
            )))),
            VmExecutionError::EarlyReturn(EarlyReturnError::UnwrapFailed(Box::new(Value::Bool(
                true
            ))))
        );
        assert_eq!(
            VmExecutionError::Interpreter(InterpreterError::InterpreterError("".to_string())),
            VmExecutionError::Interpreter(InterpreterError::InterpreterError("".to_string()))
        );
        assert!(
            VmExecutionError::EarlyReturn(EarlyReturnError::UnwrapFailed(Box::new(Value::Bool(
                true
            )))) != VmExecutionError::Interpreter(InterpreterError::InterpreterError(
                "".to_string()
            ))
        );
    }
}<|MERGE_RESOLUTION|>--- conflicted
+++ resolved
@@ -45,21 +45,13 @@
 /// evaluation and may involve conditions not detectable statically, such as dynamically constructed expressions
 /// (e.g., based on VRF seeds or runtime data).
 #[derive(Debug)]
-<<<<<<< HEAD
 pub enum VmExecutionError {
     /// Type-checking errors caught during runtime analysis, which should typically be detected by
     /// static type-checking passes before execution. These may occur in test executions or when
     /// dynamic expression construction (e.g., using runtime data like VRF seeds) creates structures
     /// violating type or resource constraints (e.g., excessive stack depth).
     /// The `CheckErrorKind` wraps the specific type-checking error encountered at runtime.
-    Unchecked(CheckErrors),
-=======
-pub enum Error {
-    /// UncheckedErrors are errors that *should* be caught by the
-    ///   TypeChecker and other check passes. Test executions may
-    ///   trigger these errors.
     Unchecked(CheckErrorKind),
->>>>>>> 927747ce
     Interpreter(InterpreterError),
     /// Errors that occur during runtime execution of Clarity code, such as arithmetic errors or
     /// invalid operations, expected as part of contract evaluation.
@@ -216,11 +208,7 @@
             CostErrors::Expect(s) => VmExecutionError::from(InterpreterError::Expect(format!(
                 "Interpreter failure during cost calculation: {s}"
             ))),
-<<<<<<< HEAD
-            other_err => VmExecutionError::from(CheckErrors::from(other_err)),
-=======
-            other_err => Error::from(CheckErrorKind::from(other_err)),
->>>>>>> 927747ce
+            other_err => VmExecutionError::from(CheckErrorKind::from(other_err)),
         }
     }
 }
@@ -231,27 +219,15 @@
     }
 }
 
-<<<<<<< HEAD
-impl From<CheckErrors> for VmExecutionError {
-    fn from(err: CheckErrors) -> Self {
+impl From<CheckErrorKind> for VmExecutionError {
+    fn from(err: CheckErrorKind) -> Self {
         VmExecutionError::Unchecked(err)
     }
 }
 
-impl From<(CheckErrors, &SymbolicExpression)> for VmExecutionError {
-    fn from(err: (CheckErrors, &SymbolicExpression)) -> Self {
+impl From<(CheckErrorKind, &SymbolicExpression)> for VmExecutionError {
+    fn from(err: (CheckErrorKind, &SymbolicExpression)) -> Self {
         VmExecutionError::Unchecked(err.0)
-=======
-impl From<CheckErrorKind> for Error {
-    fn from(err: CheckErrorKind) -> Self {
-        Error::Unchecked(err)
-    }
-}
-
-impl From<(CheckErrorKind, &SymbolicExpression)> for Error {
-    fn from(err: (CheckErrorKind, &SymbolicExpression)) -> Self {
-        Error::Unchecked(err.0)
->>>>>>> 927747ce
     }
 }
 
