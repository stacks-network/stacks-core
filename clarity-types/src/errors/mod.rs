// Copyright (C) 2025 Stacks Open Internet Foundation
//
// This program is free software: you can redistribute it and/or modify
// it under the terms of the GNU General Public License as published by
// the Free Software Foundation, either version 3 of the License, or
// (at your option) any later version.
//
// This program is distributed in the hope that it will be useful,
// but WITHOUT ANY WARRANTY; without even the implied warranty of
// MERCHANTABILITY or FITNESS FOR A PARTICULAR PURPOSE.  See the
// GNU General Public License for more details.
//
// You should have received a copy of the GNU General Public License
// along with this program.  If not, see <http://www.gnu.org/licenses/>.

pub mod analysis;
pub mod ast;
pub mod cost;
pub mod lexer;

use std::{error, fmt};

pub use analysis::{CheckErrorKind, StaticCheckError};
pub use ast::{ParseError, ParseErrorKind, ParseResult};
pub use cost::CostErrors;
pub use lexer::LexerError;
#[cfg(feature = "rusqlite")]
use rusqlite::Error as SqliteError;
use stacks_common::types::chainstate::BlockHeaderHash;

use crate::representations::SymbolicExpression;
use crate::types::{FunctionIdentifier, Value};

pub type StackTrace = Vec<FunctionIdentifier>;

#[derive(Debug)]
pub struct IncomparableError<T> {
    pub err: T,
}

/// Errors that can occur during the runtime execution of Clarity contracts in the virtual machine.
/// These encompass type-checking failures, interpreter issues, runtime errors, and premature returns.
/// Unlike static analysis errors in `ClarityError::StaticCheck(CheckError)` or `ClarityError::Parse(ParseError)`,
/// which are caught before execution during type-checking or parsing, these errors occur during dynamic
/// evaluation and may involve conditions not detectable statically, such as dynamically constructed expressions
/// (e.g., based on VRF seeds or runtime data).
#[derive(Debug)]
pub enum VmExecutionError {
    /// Type-checking errors caught during runtime analysis, which should typically be detected by
    /// static type-checking passes before execution. These may occur in test executions or when
    /// dynamic expression construction (e.g., using runtime data like VRF seeds) creates structures
    /// violating type or resource constraints (e.g., excessive stack depth).
    /// The `CheckErrorKind` wraps the specific type-checking error encountered at runtime.
    Unchecked(CheckErrorKind),
    Interpreter(InterpreterError),
<<<<<<< HEAD
    /// Errors that occur during runtime execution of Clarity code, such as arithmetic errors or
    /// invalid operations, expected as part of contract evaluation.
    /// The `RuntimeErrorType` wraps the specific runtime error, and the `Option<StackTrace>` provides
    /// an optional stack trace for debugging, if available.
    Runtime(RuntimeErrorType, Option<StackTrace>),
    /// Errors triggered during Clarity contract evaluation that cause early termination with
    /// insufficient results (e.g., unwrapping an empty `Option`).
    /// The `EarlyReturnError` wraps the specific early return condition, detailing the premature
    /// termination cause.
=======
    Runtime(RuntimeError, Option<StackTrace>),
>>>>>>> aa1d5aac
    EarlyReturn(EarlyReturnError),
}

/// InterpreterErrors are errors that *should never* occur.
/// Test executions may trigger these errors.
#[derive(Debug, PartialEq)]
pub enum InterpreterError {
    BadSymbolicRepresentation(String),
    InterpreterError(String),
    FailedToConstructAssetTable,
    FailedToConstructEventBatch,
    #[cfg(feature = "rusqlite")]
    SqliteError(IncomparableError<SqliteError>),
    BadFileName,
    FailedToCreateDataDirectory,
    MarfFailure(String),
    FailureConstructingTupleWithType,
    FailureConstructingListWithType,
    InsufficientBalance,
    DBError(String),
    Expect(String),
}

/// Runtime errors that Clarity smart contracts are expected to trigger during execution in the virtual
/// machine, such as arithmetic errors, invalid operations, or blockchain-specific issues. These errors
/// are distinct from static analysis errors and occur during dynamic evaluation of contract code.
#[derive(Debug, PartialEq)]
pub enum RuntimeError {
    /// A generic arithmetic error encountered during contract execution.
    /// The `String` represents a descriptive message detailing the specific arithmetic issue.
    Arithmetic(String),
    /// An arithmetic operation exceeded the maximum value for the data type (e.g., `u128`).
    ArithmeticOverflow,
    /// An arithmetic operation resulted in a value below zero for an unsigned type.
    ArithmeticUnderflow,
    /// Attempt to increase token supply beyond the maximum limit.
    /// The first u128 represents the attempted new supply (current supply plus increase),
    /// and the second represents the maximum allowed supply.
    SupplyOverflow(u128, u128),
    /// Attempt to decrease token supply below zero.
    /// The first `u128` represents the current token supply, and the second represents the attempted decrease amount.
    SupplyUnderflow(u128, u128),
    /// Attempt to divide or compute modulo by zero.
    DivisionByZero,
    /// Failure to parse types dynamically during contract execution.
    /// The `String` represents the specific parsing issue, such as invalid data formats.
    TypeParseFailure(String),
    /// Failure to parse the abstract syntax tree (AST) during dynamic evaluation.
    /// The `Box<ParseError>` wraps the specific parsing error encountered, detailing code interpretation issues.
    ASTError(Box<ParseError>),
    /// The call stack exceeded the virtual machine's maximum depth.
    MaxStackDepthReached,
    /// The execution context depth exceeded the virtual machine's limit.
    MaxContextDepthReached,
    /// Attempt to construct an invalid or unsupported type at runtime (e.g., malformed data structure).
    BadTypeConstruction,
    /// Reference to an invalid or out-of-bounds block height.
    /// The `String` represents the string representation of the queried block height that was invalid.
    BadBlockHeight(String),
    /// Attempt to interact with a non-existent token (e.g., in NFT or fungible token operations).
    NoSuchToken,
    /// Feature or function not yet implemented in the virtual machine.
    NotImplemented,
    /// No caller principal available in the current execution context.
    NoCallerInContext,
    /// No sender principal available in the current execution context.
    NoSenderInContext,
    /// Invalid name-value pair in contract data (e.g., map keys).
    /// The `&'static str` represents the name of the invalid pair, and the `String` represents the offending value.
    BadNameValue(&'static str, String),
    /// Reference to a non-existent block header hash.
    /// The `BlockHeaderHash` represents the unknown block header hash.
    UnknownBlockHeaderHash(BlockHeaderHash),
    /// Invalid block hash provided (e.g., incorrect format or length).
    /// The `Vec<u8>` represents the invalid block hash data.
    BadBlockHash(Vec<u8>),
    /// Failed to unwrap an `Optional` (`none`) or `Response` (`err` or `ok`) Clarity value.
    UnwrapFailure,
    /// Attempt to set metadata (e.g., for NFTs or tokens) that was already initialized.
    MetadataAlreadySet,
    /// Interaction with a deprecated or inactive Proof of Transfer (PoX) contract.
    DefunctPoxContract,
    /// Attempt to lock STX for stacking when already locked in an active PoX cycle.
    PoxAlreadyLocked,
    /// Block time unavailable during execution.
    BlockTimeNotAvailable,
}

#[derive(Debug, PartialEq)]
/// Errors triggered during Clarity contract evaluation that cause early termination.
/// These errors halt evaluation and fail the transaction.
pub enum EarlyReturnError {
    /// Failed to unwrap an `Optional` (`none`) or `Response` (`err` or `ok`) Clarity value.
    /// The `Box<Value>` holds the original or thrown value. Triggered by `try!`, `unwrap-or`, or
    /// `unwrap-err-or`.
    UnwrapFailed(Box<Value>),
    /// An 'asserts!' expression evaluated to false.
    /// The `Box<Value>` holds the value provided as the second argument to `asserts!`.
    AssertionFailed(Box<Value>),
}

pub type InterpreterResult<R> = Result<R, VmExecutionError>;

impl<T> PartialEq<IncomparableError<T>> for IncomparableError<T> {
    fn eq(&self, _other: &IncomparableError<T>) -> bool {
        false
    }
}

impl PartialEq<VmExecutionError> for VmExecutionError {
    fn eq(&self, other: &VmExecutionError) -> bool {
        match (self, other) {
            (VmExecutionError::Runtime(x, _), VmExecutionError::Runtime(y, _)) => x == y,
            (VmExecutionError::Unchecked(x), VmExecutionError::Unchecked(y)) => x == y,
            (VmExecutionError::EarlyReturn(x), VmExecutionError::EarlyReturn(y)) => x == y,
            (VmExecutionError::Interpreter(x), VmExecutionError::Interpreter(y)) => x == y,
            _ => false,
        }
    }
}

impl fmt::Display for VmExecutionError {
    fn fmt(&self, f: &mut fmt::Formatter) -> fmt::Result {
        match self {
            VmExecutionError::Runtime(err, stack) => {
                write!(f, "{err}")?;
                if let Some(stack_trace) = stack {
                    writeln!(f, "\n Stack Trace: ")?;
                    for item in stack_trace.iter() {
                        writeln!(f, "{item}")?;
                    }
                }
                Ok(())
            }
            _ => write!(f, "{self:?}"),
        }
    }
}

impl fmt::Display for RuntimeError {
    fn fmt(&self, f: &mut fmt::Formatter<'_>) -> std::fmt::Result {
        write!(f, "{self:?}")
    }
}

impl error::Error for VmExecutionError {
    fn source(&self) -> Option<&(dyn error::Error + 'static)> {
        None
    }
}

impl error::Error for RuntimeError {
    fn source(&self) -> Option<&(dyn error::Error + 'static)> {
        None
    }
}

impl From<ParseError> for VmExecutionError {
    fn from(err: ParseError) -> Self {
        match *err.err {
            ParseErrorKind::InterpreterFailure => VmExecutionError::from(InterpreterError::Expect(
                "Unexpected interpreter failure during parsing".into(),
            )),
<<<<<<< HEAD
            _ => VmExecutionError::from(RuntimeErrorType::ASTError(Box::new(err))),
=======
            _ => Error::from(RuntimeError::ASTError(Box::new(err))),
>>>>>>> aa1d5aac
        }
    }
}

impl From<CostErrors> for VmExecutionError {
    fn from(err: CostErrors) -> Self {
        match err {
            CostErrors::InterpreterFailure => VmExecutionError::from(InterpreterError::Expect(
                "Interpreter failure during cost calculation".into(),
            )),
            CostErrors::Expect(s) => VmExecutionError::from(InterpreterError::Expect(format!(
                "Interpreter failure during cost calculation: {s}"
            ))),
            other_err => VmExecutionError::from(CheckErrorKind::from(other_err)),
        }
    }
}

<<<<<<< HEAD
impl From<RuntimeErrorType> for VmExecutionError {
    fn from(err: RuntimeErrorType) -> Self {
        VmExecutionError::Runtime(err, None)
=======
impl From<RuntimeError> for Error {
    fn from(err: RuntimeError) -> Self {
        Error::Runtime(err, None)
>>>>>>> aa1d5aac
    }
}

impl From<CheckErrorKind> for VmExecutionError {
    fn from(err: CheckErrorKind) -> Self {
        VmExecutionError::Unchecked(err)
    }
}

impl From<(CheckErrorKind, &SymbolicExpression)> for VmExecutionError {
    fn from(err: (CheckErrorKind, &SymbolicExpression)) -> Self {
        VmExecutionError::Unchecked(err.0)
    }
}

impl From<EarlyReturnError> for VmExecutionError {
    fn from(err: EarlyReturnError) -> Self {
        VmExecutionError::EarlyReturn(err)
    }
}

impl From<InterpreterError> for VmExecutionError {
    fn from(err: InterpreterError) -> Self {
        VmExecutionError::Interpreter(err)
    }
}

#[cfg(any(test, feature = "testing"))]
impl From<VmExecutionError> for () {
    fn from(_err: VmExecutionError) -> Self {}
}

impl From<EarlyReturnError> for Value {
    fn from(val: EarlyReturnError) -> Self {
        match val {
            EarlyReturnError::UnwrapFailed(v) => *v,
            EarlyReturnError::AssertionFailed(v) => *v,
        }
    }
}

#[cfg(test)]
mod test {
    use super::*;

    #[test]
    fn equality() {
        assert_eq!(
            VmExecutionError::EarlyReturn(EarlyReturnError::UnwrapFailed(Box::new(Value::Bool(
                true
            )))),
            VmExecutionError::EarlyReturn(EarlyReturnError::UnwrapFailed(Box::new(Value::Bool(
                true
            ))))
        );
        assert_eq!(
            VmExecutionError::Interpreter(InterpreterError::InterpreterError("".to_string())),
            VmExecutionError::Interpreter(InterpreterError::InterpreterError("".to_string()))
        );
        assert!(
            VmExecutionError::EarlyReturn(EarlyReturnError::UnwrapFailed(Box::new(Value::Bool(
                true
            )))) != VmExecutionError::Interpreter(InterpreterError::InterpreterError(
                "".to_string()
            ))
        );
    }
}<|MERGE_RESOLUTION|>--- conflicted
+++ resolved
@@ -53,19 +53,15 @@
     /// The `CheckErrorKind` wraps the specific type-checking error encountered at runtime.
     Unchecked(CheckErrorKind),
     Interpreter(InterpreterError),
-<<<<<<< HEAD
     /// Errors that occur during runtime execution of Clarity code, such as arithmetic errors or
     /// invalid operations, expected as part of contract evaluation.
     /// The `RuntimeErrorType` wraps the specific runtime error, and the `Option<StackTrace>` provides
     /// an optional stack trace for debugging, if available.
-    Runtime(RuntimeErrorType, Option<StackTrace>),
+    Runtime(RuntimeError, Option<StackTrace>),
     /// Errors triggered during Clarity contract evaluation that cause early termination with
     /// insufficient results (e.g., unwrapping an empty `Option`).
     /// The `EarlyReturnError` wraps the specific early return condition, detailing the premature
     /// termination cause.
-=======
-    Runtime(RuntimeError, Option<StackTrace>),
->>>>>>> aa1d5aac
     EarlyReturn(EarlyReturnError),
 }
 
@@ -229,11 +225,7 @@
             ParseErrorKind::InterpreterFailure => VmExecutionError::from(InterpreterError::Expect(
                 "Unexpected interpreter failure during parsing".into(),
             )),
-<<<<<<< HEAD
-            _ => VmExecutionError::from(RuntimeErrorType::ASTError(Box::new(err))),
-=======
-            _ => Error::from(RuntimeError::ASTError(Box::new(err))),
->>>>>>> aa1d5aac
+            _ => VmExecutionError::from(RuntimeError::ASTError(Box::new(err))),
         }
     }
 }
@@ -252,15 +244,9 @@
     }
 }
 
-<<<<<<< HEAD
-impl From<RuntimeErrorType> for VmExecutionError {
-    fn from(err: RuntimeErrorType) -> Self {
+impl From<RuntimeError> for VmExecutionError {
+    fn from(err: RuntimeError) -> Self {
         VmExecutionError::Runtime(err, None)
-=======
-impl From<RuntimeError> for Error {
-    fn from(err: RuntimeError) -> Self {
-        Error::Runtime(err, None)
->>>>>>> aa1d5aac
     }
 }
 
