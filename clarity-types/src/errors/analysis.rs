// Copyright (C) 2025 Stacks Open Internet Foundation
//
// This program is free software: you can redistribute it and/or modify
// it under the terms of the GNU General Public License as published by
// the Free Software Foundation, either version 3 of the License, or
// (at your option) any later version.
//
// This program is distributed in the hope that it will be useful,
// but WITHOUT ANY WARRANTY; without even the implied warranty of
// MERCHANTABILITY or FITNESS FOR A PARTICULAR PURPOSE.  See the
// GNU General Public License for more details.
//
// You should have received a copy of the GNU General Public License
// along with this program.  If not, see <http://www.gnu.org/licenses/>.

use std::{error, fmt};

use crate::diagnostic::{DiagnosableError, Diagnostic};
use crate::errors::CostErrors;
use crate::execution_cost::ExecutionCost;
use crate::representations::SymbolicExpression;
use crate::types::{TraitIdentifier, TupleTypeSignature, TypeSignature, Value};

/// What kind of syntax binding was found to be in error?
#[derive(Debug, PartialEq, Clone, Copy)]
pub enum SyntaxBindingErrorType {
    Let,
    Eval,
    TupleCons,
}

impl fmt::Display for SyntaxBindingErrorType {
    fn fmt(&self, f: &mut fmt::Formatter) -> fmt::Result {
        write!(f, "{}", &self.message())
    }
}

impl DiagnosableError for SyntaxBindingErrorType {
    fn message(&self) -> String {
        match &self {
            Self::Let => "Let-binding".to_string(),
            Self::Eval => "Function argument definition".to_string(),
            Self::TupleCons => "Tuple constructor".to_string(),
        }
    }

    fn suggestion(&self) -> Option<String> {
        None
    }
}

/// Syntax binding error types
#[derive(Debug, PartialEq)]
pub enum SyntaxBindingError {
    /// binding list item is not a list
    NotList(SyntaxBindingErrorType, usize),
    /// binding list item has an invalid length (e.g. not 2)
    InvalidLength(SyntaxBindingErrorType, usize),
    /// binding name is not an atom
    NotAtom(SyntaxBindingErrorType, usize),
}

impl fmt::Display for SyntaxBindingError {
    fn fmt(&self, f: &mut fmt::Formatter) -> fmt::Result {
        write!(f, "{self:?}")
    }
}

impl DiagnosableError for SyntaxBindingError {
    fn message(&self) -> String {
        match &self {
            Self::NotList(err_type, item_index) => {
                let item_no = item_index + 1;
                format!("{err_type} item #{item_no} is not a list",)
            }
            Self::InvalidLength(err_type, item_index) => {
                let item_no = item_index + 1;
                format!("{err_type} item #{item_no} is not a two-element list",)
            }
            Self::NotAtom(err_type, item_index) => {
                let item_no = item_index + 1;
                format!("{err_type} item #{item_no}'s name is not an atom",)
            }
        }
    }

    fn suggestion(&self) -> Option<String> {
        None
    }
}

impl SyntaxBindingError {
    /// Helper constructor for NotList(SyntaxBindingErrorType::Let, item_no)
    pub fn let_binding_not_list(item_no: usize) -> Self {
        Self::NotList(SyntaxBindingErrorType::Let, item_no)
    }

    /// Helper constructor for InvalidLength(SyntaxBindingErrorType::Let, item_no)
    pub fn let_binding_invalid_length(item_no: usize) -> Self {
        Self::InvalidLength(SyntaxBindingErrorType::Let, item_no)
    }

    /// Helper constructor for NotAtom(SyntaxBindingErrorType::Let, item_no)
    pub fn let_binding_not_atom(item_no: usize) -> Self {
        Self::NotAtom(SyntaxBindingErrorType::Let, item_no)
    }

    /// Helper constructor for NotList(SyntaxBindingErrorType::Eval, item_no)
    pub fn eval_binding_not_list(item_no: usize) -> Self {
        Self::NotList(SyntaxBindingErrorType::Eval, item_no)
    }

    /// Helper constructor for InvalidLength(SyntaxBindingErrorType::Eval, item_no)
    pub fn eval_binding_invalid_length(item_no: usize) -> Self {
        Self::InvalidLength(SyntaxBindingErrorType::Eval, item_no)
    }

    /// Helper constructor for NotAtom(SyntaxBindingErrorType::Eval, item_no)
    pub fn eval_binding_not_atom(item_no: usize) -> Self {
        Self::NotAtom(SyntaxBindingErrorType::Eval, item_no)
    }

    /// Helper constructor for NotList(SyntaxBindingErrorType::TupleCons, item_no)
    pub fn tuple_cons_not_list(item_no: usize) -> Self {
        Self::NotList(SyntaxBindingErrorType::TupleCons, item_no)
    }

    /// Helper constructor for InvalidLength(SyntaxBindingErrorType::TupleCons, item_no)
    pub fn tuple_cons_invalid_length(item_no: usize) -> Self {
        Self::InvalidLength(SyntaxBindingErrorType::TupleCons, item_no)
    }

    /// Helper constructor for NotAtom(SyntaxBindingErrorType::TupleCons, item_no)
    pub fn tuple_cons_not_atom(item_no: usize) -> Self {
        Self::NotAtom(SyntaxBindingErrorType::TupleCons, item_no)
    }
}

/// Converts a [`SyntaxBindingError`] into a [`StaticCheckErrorKind`].
/// Used for propagating binding errors from
/// [`crate::vm::analysis::read_only_checker::ReadOnlyChecker::check_each_expression_is_read_only`]
impl From<SyntaxBindingError> for StaticCheckErrorKind {
    fn from(e: SyntaxBindingError) -> Self {
        Self::BadSyntaxBinding(e)
    }
}

/// Converts a [`SyntaxBindingError`] into a [`CommonCheckErrorKind`].
/// Used for propagating binding errors from [`crate::vm::functions::handle_binding_list`],
/// which is utilized in both static and runtime analysis to ensure consistent error handling.
impl From<SyntaxBindingError> for CommonCheckErrorKind {
    fn from(e: SyntaxBindingError) -> Self {
        CommonCheckErrorKind::BadSyntaxBinding(e)
    }
}

/// Shared set of error variants that are between static analysis (during contract deployment)
/// and runtime checking (during contract execution), specifically for validation logic that
/// is implemented in common code paths used by both.
///
/// All these variants represent errors that can arise only from code executed in both analysis and
/// execution contexts—such as argument count checks, type size limits, or shared cost tracking logic.
/// If an error may be triggered by either context via common logic, it lives here.
///
/// Importantly, this enum does not cover all errors common to both analysis and execution.
/// There are other error shared error variants, but those are generated specifically by logic
/// that is unique to static analysis or unique to execution. These errors are defined separately
/// and do not pass through this enum. Only error cases that can possibly arise from a shared
/// validation flow will appear here.
#[derive(Debug, PartialEq)]
pub enum CommonCheckErrorKind {
    // Cost checker errors
    /// Arithmetic overflow in cost computation during type-checking, exceeding the maximum threshold.
    CostOverflow,
    /// Cumulative type-checking cost exceeds the allocated budget, indicating budget depletion.
    /// The first `ExecutionCost` represents the total consumed cost, and the second represents the budget limit.
    CostBalanceExceeded(ExecutionCost, ExecutionCost),
    /// Memory usage during type-checking exceeds the allocated budget.
    /// The first `u64` represents the total consumed memory, and the second represents the memory limit.
    MemoryBalanceExceeded(u64, u64),
    /// Failure in cost-tracking due to an unexpected condition or invalid state.
    /// The `String` wraps the specific reason for the failure.
    CostComputationFailed(String),
    // Time checker errors
    /// Type-checking time exceeds the allowed budget, halting analysis to ensure responsiveness.
    ExecutionTimeExpired,

    /// Value exceeds the maximum allowed size for type-checking or serialization.
    ValueTooLarge,
    /// Value is outside the acceptable range for its type (e.g., integer bounds).
    ValueOutOfBounds,
    /// Type signature nesting depth exceeds the allowed limit during analysis.
    TypeSignatureTooDeep,
    /// Expected a name (e.g., variable, function) but found an invalid or missing token.
    ExpectedName,
    /// Supertype (e.g., trait or union) exceeds the maximum allowed size or complexity.
    /// This error indicates a transaction would invalidate a block if included.
    SupertypeTooLarge,

    // Unexpected interpreter behavior
    /// Unexpected condition or failure in the type-checker, indicating a bug or invalid state.
    /// This error indicates a transaction would invalidate a block if included.
    Expects(String),

    // Type mismatch errors
    /// Expected type does not match the actual type during analysis.
    /// The first `Box<TypeSignature>` wraps the expected type, and the second wraps the actual type.
    TypeError(Box<TypeSignature>, Box<TypeSignature>),

    /// Type description is invalid or malformed, preventing proper type-checking.
    InvalidTypeDescription,
    /// Referenced type name does not exist or is undefined.
    /// The `String` wraps the non-existent type name.
    UnknownTypeName(String),

    /// Could not determine the type of an expression during analysis.
    CouldNotDetermineType,

    /// Empty tuple is not allowed in Clarity.
    EmptyTuplesNotAllowed,

    /// Invalid or malformed signature in a function definition.
    DefineFunctionBadSignature,

    /// Name (e.g., variable, function) is already in use within the same scope.
    /// The `String` wraps the conflicting name.
    NameAlreadyUsed(String),

    /// Invalid binding syntax in a generic construct (e.g., `let`, `match`).
    /// The `SyntaxBindingError` wraps the specific binding error.
    BadSyntaxBinding(SyntaxBindingError),

    // Argument counts
    /// Function requires at least the specified number of arguments, but fewer were provided.
    /// The first `usize` represents the minimum required, and the second represents the actual count.
    RequiresAtLeastArguments(usize, usize),
    /// Function requires at most the specified number of arguments, but more were provided.
    /// The first `usize` represents the maximum allowed, and the second represents the actual count.
    RequiresAtMostArguments(usize, usize),
    /// Incorrect number of arguments provided to a function.
    /// The first `usize` represents the expected count, and the second represents the actual count.
    IncorrectArgumentCount(usize, usize),
    /// Too many function parameters specified.
    /// The first `usize` represents the number of parameters found, the second represents the maximum allowed.
    TooManyFunctionParameters(usize, usize),

    /// Expected a trait identifier (e.g., `.trait-name`) but found an invalid token.
<<<<<<< HEAD
    /// Unreachable: Before type-checking runs, if there is a (use-trait …) or (impl-trait …) with an
    ///    invalid second argument is present, it will be caught by the parser and raise a
    ///    [`ParseErrorKind::ImportTraitBadSignature`] or [`ParseErrorKind::ImplTraitBadSignature`].
=======
>>>>>>> 62c9d018
    ExpectedTraitIdentifier,
    /// Invalid or malformed signature in a `(define-trait ...)` expression.
    DefineTraitBadSignature,
    /// Trait definition contains duplicate method names.
    /// The `String` wraps the duplicate method name.
    DefineTraitDuplicateMethod(String),
    /// Too many trait methods specified.
    /// The first `usize` represents the number of methods found, the second the maximum allowed.
    TraitTooManyMethods(usize, usize),
}

/// An error detected during the static analysis of a smart contract at deployment time.
///
/// These checks are performed once, before any contract execution occurs, to find issues
/// like type mismatches, invalid function signatures, or incorrect control flow.
#[derive(Debug, PartialEq)]
pub enum StaticCheckErrorKind {
    // Cost checker errors
    /// Arithmetic overflow in cost computation during type-checking, exceeding the maximum threshold.
    CostOverflow,
    /// Cumulative type-checking cost exceeds the allocated budget, indicating budget depletion.
    /// The first `ExecutionCost` represents the total consumed cost, and the second represents the budget limit.
    CostBalanceExceeded(ExecutionCost, ExecutionCost),
    /// Memory usage during type-checking exceeds the allocated budget.
    /// The first `u64` represents the total consumed memory, and the second represents the memory limit.
    MemoryBalanceExceeded(u64, u64),
    /// Failure in cost-tracking due to an unexpected condition or invalid state.
    /// The `String` wraps the specific reason for the failure.
    CostComputationFailed(String),
    // Time checker errors
    /// Type-checking time exceeds the allowed budget, halting analysis to ensure responsiveness.
    ExecutionTimeExpired,

    /// Value exceeds the maximum allowed size for type-checking or serialization.
    ValueTooLarge,
    /// Value is outside the acceptable range for its type (e.g., integer bounds).
    ValueOutOfBounds,
    /// Type signature nesting depth exceeds the allowed limit during analysis.
    TypeSignatureTooDeep,
    /// Expected a name (e.g., variable, function) but found an invalid or missing token.
<<<<<<< HEAD
    /// NOTE: This error is only used nested in a BadMatchOptionSyntax, BadMatchResponseSyntax,
    /// or BadMatchInput.
=======
>>>>>>> 62c9d018
    ExpectedName,
    /// Supertype (e.g., trait or union) exceeds the maximum allowed size or complexity.
    /// This error indicates a transaction would invalidate a block if included.
    SupertypeTooLarge,

    // Unexpected interpreter behavior
    /// Unexpected condition or failure in the type-checker, indicating a bug or invalid state.
    /// This error indicates a transaction would invalidate a block if included.
    Expects(String),

    // Match expression errors
    /// Invalid syntax in an `option` match expression.
    /// The `Box<StaticCheckErrorKind>` wraps the underlying error causing the syntax issue.
    BadMatchOptionSyntax(Box<StaticCheckErrorKind>),
    /// Invalid syntax in a `response` match expression.
    /// The `Box<StaticCheckErrorKind>` wraps the underlying error causing the syntax issue.
    BadMatchResponseSyntax(Box<StaticCheckErrorKind>),
    /// Input to a `match` expression does not conform to the expected type (e.g., `Option` or `Response`).
    /// The `Box<TypeSignature>` wraps the actual type of the provided input.
    BadMatchInput(Box<TypeSignature>),

    /// Constructed list exceeds the maximum allowed length during type-checking.
    ConstructedListTooLarge,

    // Type mismatch errors
    /// Expected type does not match the actual type during analysis.
    /// The first `Box<TypeSignature>` wraps the expected type, and the second wraps the actual type.
    TypeError(Box<TypeSignature>, Box<TypeSignature>),

    /// Type description is invalid or malformed, preventing proper type-checking.
    InvalidTypeDescription,
    /// Referenced type name does not exist or is undefined.
    /// The `String` wraps the non-existent type name.
    UnknownTypeName(String),

    // Union type mismatch
    /// Type does not belong to the expected union of types during analysis.
    /// The `Vec<TypeSignature>` represents the expected types, and the `Box<TypeSignature>` wraps the actual type.
    UnionTypeError(Vec<TypeSignature>, Box<TypeSignature>),
    /// Expected an optional type but found a different type.
    /// The `Box<TypeSignature>` wraps the actual type provided.
    ExpectedOptionalType(Box<TypeSignature>),
    /// Expected a response type but found a different type.
    /// The `Box<TypeSignature>` wraps the actual type provided.
    ExpectedResponseType(Box<TypeSignature>),
    /// Expected an optional or response type but found a different type.
    /// The `Box<TypeSignature>` wraps the actual type provided.
    ExpectedOptionalOrResponseType(Box<TypeSignature>),
    /// Could not determine the type of the `ok` branch in a response type.
    CouldNotDetermineResponseOkType,
    /// Could not determine the type of the `err` branch in a response type.
    CouldNotDetermineResponseErrType,
    /// Could not determine the serialization type for a value during analysis.
    CouldNotDetermineSerializationType,
    /// Intermediary response types were not properly checked, risking type safety.
    UncheckedIntermediaryResponses,

    // Match type errors
<<<<<<< HEAD
    /// Could not determine the types for a match expression's branches.
=======
    /// Could not determine the types for a match expression’s branches.
>>>>>>> 62c9d018
    CouldNotDetermineMatchTypes,
    /// Could not determine the type of an expression during analysis.
    CouldNotDetermineType,

<<<<<<< HEAD
    // Checker failures
    /// Attempt to re-annotate a type that was already annotated, indicating a bug.
    /// Unreachable: The AST assigner gives each node a unique `id`, and the type checker visits
    ///     each node exactly once, so duplicate annotations cannot occur.
    TypeAlreadyAnnotatedFailure,
    /// Unexpected failure in the type-checker implementation, indicating a bug.
    /// Unreachable.
=======
    // Checker runtime failures
    /// Attempt to re-annotate a type that was already annotated, indicating a bug.
    TypeAlreadyAnnotatedFailure,
    /// Unexpected failure in the type-checker implementation, indicating a bug.
>>>>>>> 62c9d018
    CheckerImplementationFailure,

    // Assets
    /// Expected a token name as an argument but found an invalid token.
    BadTokenName,
    /// Invalid or malformed signature in a `(define-non-fungible-token ...)` expression.
    DefineNFTBadSignature,
    /// Referenced non-fungible token (NFT) does not exist.
    /// The `String` wraps the non-existent token name.
    NoSuchNFT(String),
    /// Referenced fungible token (FT) does not exist.
    /// The `String` wraps the non-existent token name.
    NoSuchFT(String),

    // Tuples
    /// Tuple field name is invalid or violates naming rules.
    BadTupleFieldName,
    /// Expected a tuple type but found a different type.
    /// The `Box<TypeSignature>` wraps the actual type provided.
    ExpectedTuple(Box<TypeSignature>),
    /// Referenced tuple field does not exist in the tuple type.
<<<<<<< HEAD
    /// The `String` wraps the requested field name, and the `TupleTypeSignature` wraps the tuple's type.
=======
    /// The `String` wraps the requested field name, and the `TupleTypeSignature` wraps the tuple’s type.
>>>>>>> 62c9d018
    NoSuchTupleField(String, TupleTypeSignature),
    /// Empty tuple is not allowed in Clarity.
    EmptyTuplesNotAllowed,
    /// Invalid tuple construction due to malformed syntax or type mismatch.
    /// The `String` wraps the specific error description.
    BadTupleConstruction(String),

    // Variables
    /// Referenced data variable does not exist in scope.
    /// The `String` wraps the non-existent variable name.
    NoSuchDataVariable(String),

    // Data map
    /// Map name is invalid or violates naming rules.
    BadMapName,
    /// Referenced data map does not exist in scope.
    /// The `String` wraps the non-existent map name.
    NoSuchMap(String),

    // Defines
    /// Invalid or malformed signature in a function definition.
    DefineFunctionBadSignature,
    /// Function name is invalid or violates naming rules.
    BadFunctionName,
    /// Invalid or malformed map type definition in a `(define-map ...)` expression.
    BadMapTypeDefinition,
    /// Public function must return a response type, but found a different type.
    /// The `Box<TypeSignature>` wraps the actual return type.
    PublicFunctionMustReturnResponse(Box<TypeSignature>),
    /// Invalid or malformed variable definition in a `(define-data-var ...)` expression.
    DefineVariableBadSignature,
    /// Return types of function branches do not match the expected type.
    /// The first `Box<TypeSignature>` wraps the expected type, and the second wraps the actual type.
    ReturnTypesMustMatch(Box<TypeSignature>, Box<TypeSignature>),

    // Contract-call errors
    /// Referenced contract does not exist.
    /// The `String` wraps the non-existent contract name.
    NoSuchContract(String),
    /// Referenced public function does not exist in the specified contract.
    /// The first `String` wraps the contract name, and the second wraps the function name.
    NoSuchPublicFunction(String, String),
    /// Attempt to define a contract with a name that already exists.
    /// The `String` wraps the conflicting contract name.
    ContractAlreadyExists(String),
    /// Expected a contract name in a `contract-call?` expression but found an invalid token.
    ContractCallExpectName,
    /// Expected a callable type (e.g., function or trait) but found a different type.
    /// The `Box<TypeSignature>` wraps the actual type provided.
    ExpectedCallableType(Box<TypeSignature>),

    // get-block-info? errors
    /// Referenced block info property does not exist.
    /// The `String` wraps the non-existent property name.
    NoSuchBlockInfoProperty(String),
    /// Referenced Stacks block info property does not exist.
    /// The `String` wraps the non-existent property name.
    NoSuchStacksBlockInfoProperty(String),
    /// Referenced tenure info property does not exist.
    /// The `String` wraps the non-existent property name.
    NoSuchTenureInfoProperty(String),
    /// Expected a block info property name but found an invalid token.
    GetBlockInfoExpectPropertyName,
    /// Expected a burn block info property name but found an invalid token.
    GetBurnBlockInfoExpectPropertyName,
    /// Expected a Stacks block info property name but found an invalid token.
    GetStacksBlockInfoExpectPropertyName,
    /// Expected a tenure info property name but found an invalid token.
    GetTenureInfoExpectPropertyName,

    /// Name (e.g., variable, function) is already in use within the same scope.
    /// The `String` wraps the conflicting name.
    NameAlreadyUsed(String),
    /// Name is a reserved word in Clarity and cannot be used.
    /// The `String` wraps the reserved name.
    ReservedWord(String),

    // Expect a function, or applying a function to a list
    /// Attempt to apply a non-function value as a function.
    NonFunctionApplication,
    /// Expected a list application but found a different expression.
    ExpectedListApplication,
    /// Expected a sequence type (e.g., list, buffer) but found a different type.
    /// The `Box<TypeSignature>` wraps the actual type provided.
    ExpectedSequence(Box<TypeSignature>),
    /// Sequence length exceeds the maximum allowed limit.
<<<<<<< HEAD
    /// Unreachable: should exceed u32 elements in memory.
=======
>>>>>>> 62c9d018
    MaxLengthOverflow,

    // Let syntax
    /// Invalid syntax in a `let` expression, violating binding or structure rules.
    BadLetSyntax,

    // Generic binding syntax
    /// Invalid binding syntax in a generic construct (e.g., `let`, `match`).
    /// The `SyntaxBindingError` wraps the specific binding error.
    BadSyntaxBinding(SyntaxBindingError),

<<<<<<< HEAD
    /// Maximum context depth of [`MAX_CONTEXT_DEPTH`] for type-checking has been reached.
    /// Unreachable: Before type checking runs, the parser enforces an AST nesting limit of
    ///     [`AST_CALL_STACK_DEPTH_BUFFER`] + [`MAX_CALL_STACK_DEPTH`] (5 + 64). Any contract
    ///     exceeding depth 69 fails with [`ParseErrorKind::ExpressionStackDepthTooDeep`].
=======
    /// Maximum context depth for type-checking has been reached.
>>>>>>> 62c9d018
    MaxContextDepthReached,
    /// Referenced variable is not defined in the current scope.
    /// The `String` wraps the non-existent variable name.
    UndefinedVariable(String),

    // Argument counts
    /// Function requires at least the specified number of arguments, but fewer were provided.
    /// The first `usize` represents the minimum required, and the second represents the actual count.
    RequiresAtLeastArguments(usize, usize),
    /// Function requires at most the specified number of arguments, but more were provided.
    /// The first `usize` represents the maximum allowed, and the second represents the actual count.
    RequiresAtMostArguments(usize, usize),
    /// Incorrect number of arguments provided to a function.
    /// The first `usize` represents the expected count, and the second represents the actual count.
    IncorrectArgumentCount(usize, usize),
    /// `if` expression arms have mismatched return types.
    /// The first `Box<TypeSignature>` wraps the type of one arm, and the second wraps the other.
    IfArmsMustMatch(Box<TypeSignature>, Box<TypeSignature>),
    /// `match` expression arms have mismatched return types.
    /// The first `Box<TypeSignature>` wraps the type of one arm, and the second wraps the other.
    MatchArmsMustMatch(Box<TypeSignature>, Box<TypeSignature>),
    /// `default-to` expression types are mismatched.
    /// The first `Box<TypeSignature>` wraps the expected type, and the second wraps the actual type.
    DefaultTypesMustMatch(Box<TypeSignature>, Box<TypeSignature>),
    /// Application of an illegal or unknown function.
    /// The `String` wraps the function name.
    IllegalOrUnknownFunctionApplication(String),
    /// Referenced function is unknown or not defined.
    /// The `String` wraps the non-existent function name.
    UnknownFunction(String),
    /// Too many function parameters specified.
    /// The first `usize` represents the number of parameters found, the second represents the maximum allowed.
    TooManyFunctionParameters(usize, usize),

    // Traits
    /// Referenced trait does not exist in the specified contract.
    /// The first `String` wraps the contract name, and the second wraps the trait name.
<<<<<<< HEAD
    /// Unreachable: all trait identifiers are validated by the parser and TraitsResolver
    ///     before type checking; invalid or missing traits trigger TraitReferenceUnknown
    ///     earlier, so this error is never returned.
=======
>>>>>>> 62c9d018
    NoSuchTrait(String, String),
    /// Referenced trait is not defined or cannot be found.
    /// The `String` wraps the non-existent trait name.
    TraitReferenceUnknown(String),
    /// Referenced method does not exist in the specified trait.
    /// The first `String` wraps the trait name, and the second wraps the method name.
    TraitMethodUnknown(String, String),
    /// Expected a trait identifier (e.g., `.trait-name`) but found an invalid token.
    ExpectedTraitIdentifier,
    /// Invalid implementation of a trait method.
    /// The first `String` wraps the trait name, and the second wraps the method name.
    BadTraitImplementation(String, String),
    /// Invalid or malformed signature in a `(define-trait ...)` expression.
    DefineTraitBadSignature,
    /// Trait definition contains duplicate method names.
    /// The `String` wraps the duplicate method name.
    DefineTraitDuplicateMethod(String),
    /// Unexpected use of a trait or field reference in a non-trait context.
    UnexpectedTraitOrFieldReference,
    /// `contract-of` expects a trait type but found a different type.
    ContractOfExpectsTrait,
    /// Trait implementation is incompatible with the expected trait definition.
    /// The first `Box<TraitIdentifier>` wraps the expected trait, and the second wraps the actual trait.
    IncompatibleTrait(Box<TraitIdentifier>, Box<TraitIdentifier>),
    /// Too many trait methods specified.
    /// The first `usize` represents the number of methods found, the second the maximum allowed.
    TraitTooManyMethods(usize, usize),

    /// Attempt to write to contract state in a read-only function.
    WriteAttemptedInReadOnly,
    /// `at-block` closure must be read-only but contains write operations.
    AtBlockClosureMustBeReadOnly,

    // contract post-conditions
    /// Post-condition expects a list of asset allowances but received invalid input.
    /// The first `String` wraps the function name, and the second `i32` wraps the argument number.
    ExpectedListOfAllowances(String, i32),
    /// Allowance expressions are only allowed in specific contexts (`restrict-assets?` or `as-contract?`).
    AllowanceExprNotAllowed,
    /// Expected an allowance expression but found invalid input.
    /// The `String` wraps the unexpected input.
    ExpectedAllowanceExpr(String),
    /// `with-all-assets-unsafe` is not allowed in this context.
    WithAllAllowanceNotAllowed,
    /// `with-all-assets-unsafe` cannot be used alongside other allowances.
    WithAllAllowanceNotAlone,
    /// `with-nft` allowance requires a list of asset identifiers.
    WithNftExpectedListOfIdentifiers,
    /// `with-nft` allowance identifiers list exceeds the maximum allowed length.
    /// The first `u32` represents the maximum length, and the second represents the actual length.
    MaxIdentifierLengthExceeded(u32, u32),
    /// Too many allowances specified in post-condition.
    /// The first `usize` represents the maximum allowed, and the second represents the actual count.
    TooManyAllowances(usize, usize),
}

/// An error that occurs during the runtime analysis of a smart contract at runtime. Could be returnd by:
/// - a contract initialization execution
/// - a contract call execution
///
/// These errors are found when a contract is executed. They represent dynamic conditions
/// that cannot be determined by static analysis, such as:
/// - Failures based on runtime arguments or state changes.
/// - Value-level type mismatches.
#[derive(Debug, PartialEq)]
pub enum CheckErrorKind {
    // Cost checker errors
    /// Arithmetic overflow in cost computation during type-checking, exceeding the maximum threshold.
    CostOverflow,
    /// Cumulative type-checking cost exceeds the allocated budget, indicating budget depletion.
    /// The first `ExecutionCost` represents the total consumed cost, and the second represents the budget limit.
    CostBalanceExceeded(ExecutionCost, ExecutionCost),
    /// Memory usage during type-checking exceeds the allocated budget.
    /// The first `u64` represents the total consumed memory, and the second represents the memory limit.
    MemoryBalanceExceeded(u64, u64),
    /// Failure in cost-tracking due to an unexpected condition or invalid state.
    /// The `String` wraps the specific reason for the failure.
    CostComputationFailed(String),
    // Time checker errors
    /// Type-checking time exceeds the allowed budget, halting analysis to ensure responsiveness.
    ExecutionTimeExpired,

    /// Value exceeds the maximum allowed size for type-checking or serialization.
    ValueTooLarge,
    /// Value is outside the acceptable range for its type (e.g., integer bounds).
    ValueOutOfBounds,
    /// Type signature nesting depth exceeds the allowed limit during analysis.
    TypeSignatureTooDeep,
    /// Expected a name (e.g., variable, function) but found an invalid or missing token.
    ExpectedName,
    /// Supertype (e.g., trait or union) exceeds the maximum allowed size or complexity.
    /// This error indicates a transaction would invalidate a block if included.
    SupertypeTooLarge,

    // Unexpected interpreter behavior
    /// Unexpected condition or failure in the type-checker, indicating a bug or invalid state.
    /// This error indicates a transaction would invalidate a block if included.
    Expects(String),

    // Match expression errors
    /// Invalid syntax in an `option` match expression.
    /// The `Box<CheckErrorKind>` wraps the underlying error causing the syntax issue.
    BadMatchOptionSyntax(Box<CheckErrorKind>),
    /// Invalid syntax in a `response` match expression.
    /// The `Box<CheckErrorKind>` wraps the underlying error causing the syntax issue.
    BadMatchResponseSyntax(Box<CheckErrorKind>),
    /// Input to a `match` expression does not conform to the expected type (e.g., `Option` or `Response`).
    /// The `Box<TypeSignature>` wraps the actual type of the provided input.
    BadMatchInput(Box<TypeSignature>),

    // List typing errors
    /// List elements have mismatched types, violating type consistency.
    ListTypesMustMatch,

    // Type mismatch errors
    /// Expected type does not match the actual type during analysis.
    /// The first `Box<TypeSignature>` wraps the expected type, and the second wraps the actual type.
    TypeError(Box<TypeSignature>, Box<TypeSignature>),
    /// Value does not match the expected type during type-checking.
    /// The `Box<TypeSignature>` wraps the expected type, and the `Box<Value>` wraps the invalid value.
    TypeValueError(Box<TypeSignature>, Box<Value>),

    /// Type description is invalid or malformed, preventing proper type-checking.
    InvalidTypeDescription,
    /// Referenced type name does not exist or is undefined.
    /// The `String` wraps the non-existent type name.
    UnknownTypeName(String),

    // Union type mismatch
    /// Type does not belong to the expected union of types during analysis.
    /// The `Vec<TypeSignature>` represents the expected types, and the `Box<TypeSignature>` wraps the actual type.
    UnionTypeError(Vec<TypeSignature>, Box<TypeSignature>),
    /// Value does not belong to the expected union of types during type-checking.
    /// The `Vec<TypeSignature>` represents the expected types, and the `Box<Value>` wraps the invalid value.
    UnionTypeValueError(Vec<TypeSignature>, Box<Value>),

    /// Expected an optional value but found a different value.
    /// The `Box<Value>` wraps the actual value provided.
    ExpectedOptionalValue(Box<Value>),
    /// Expected a response value but found a different value.
    /// The `Box<Value>` wraps the actual value provided.
    ExpectedResponseValue(Box<Value>),
    /// Expected an optional or response value but found a different value.
    /// The `Box<Value>` wraps the actual value provided.
    ExpectedOptionalOrResponseValue(Box<Value>),
    /// Expected a contract principal value but found a different value.
    /// The `Box<Value>` wraps the actual value provided.
    ExpectedContractPrincipalValue(Box<Value>),

    // Match type errors
    /// Could not determine the type of an expression during analysis.
    CouldNotDetermineType,

    // Assets
    /// Expected a token name as an argument but found an invalid token.
    BadTokenName,
    /// Referenced non-fungible token (NFT) does not exist.
    /// The `String` wraps the non-existent token name.
    NoSuchNFT(String),
    /// Referenced fungible token (FT) does not exist.
    /// The `String` wraps the non-existent token name.
    NoSuchFT(String),

    // Transfer and asset operation errors
    /// Invalid arguments provided to a `stx-transfer?` function.
    BadTransferSTXArguments,
    /// Invalid arguments provided to a fungible token transfer function.
    BadTransferFTArguments,
    /// Invalid arguments provided to a non-fungible token transfer function.
    BadTransferNFTArguments,
    /// Invalid arguments provided to a fungible token mint function.
    BadMintFTArguments,
    /// Invalid arguments provided to a fungible token burn function.
    BadBurnFTArguments,

    // Tuples
    /// Expected a tuple type but found a different type.
    /// The `Box<TypeSignature>` wraps the actual type provided.
    ExpectedTuple(Box<TypeSignature>),
    /// Referenced tuple field does not exist in the tuple type.
    /// The `String` wraps the requested field name, and the `TupleTypeSignature` wraps the tuple's type.
    NoSuchTupleField(String, TupleTypeSignature),
    /// Empty tuple is not allowed in Clarity.
    EmptyTuplesNotAllowed,

    // Variables
    /// Referenced data variable does not exist in scope.
    /// The `String` wraps the non-existent variable name.
    NoSuchDataVariable(String),

    // Data map
    /// Referenced data map does not exist in scope.
    /// The `String` wraps the non-existent map name.
    NoSuchMap(String),

    // Defines
    /// Invalid or malformed signature in a function definition.
    DefineFunctionBadSignature,
    /// Function name is invalid or violates naming rules.
    BadFunctionName,
    /// Public function must return a response type, but found a different type.
    /// The `Box<TypeSignature>` wraps the actual return type.
    PublicFunctionMustReturnResponse(Box<TypeSignature>),
    /// Return types of function branches do not match the expected type.
    /// The first `Box<TypeSignature>` wraps the expected type, and the second wraps the actual type.
    ReturnTypesMustMatch(Box<TypeSignature>, Box<TypeSignature>),

    /// Circular reference detected in interdependent function definitions.
    /// The `Vec<String>` represents the list of referenced names forming the cycle.
    CircularReference(Vec<String>),

    // Contract-call errors
    /// Referenced contract does not exist.
    /// The `String` wraps the non-existent contract name.
    NoSuchContract(String),
    /// Referenced public function does not exist in the specified contract.
    /// The first `String` wraps the contract name, and the second wraps the function name.
    NoSuchPublicFunction(String, String),
    /// Public function is not read-only when expected to be.
    /// The first `String` wraps the contract name, and the second wraps the function name.
    PublicFunctionNotReadOnly(String, String),
    /// Attempt to define a contract with a name that already exists.
    /// The `String` wraps the conflicting contract name.
    ContractAlreadyExists(String),
    /// Expected a contract name in a `contract-call?` expression but found an invalid token.
    ContractCallExpectName,

    // get-block-info? errors
    /// Referenced burn block info property does not exist.
    /// The `String` wraps the non-existent property name.
    NoSuchBurnBlockInfoProperty(String),
    /// Referenced Stacks block info property does not exist.
    /// The `String` wraps the non-existent property name.
    NoSuchStacksBlockInfoProperty(String),
    /// Expected a block info property name but found an invalid token.
    GetBlockInfoExpectPropertyName,
    /// Expected a Stacks block info property name but found an invalid token.
    GetStacksBlockInfoExpectPropertyName,
    /// Expected a tenure info property name but found an invalid token.
    GetTenureInfoExpectPropertyName,

    /// Name (e.g., variable, function) is already in use within the same scope.
    /// The `String` wraps the conflicting name.
    NameAlreadyUsed(String),

    // Expect a function, or applying a function to a list
    /// Attempt to apply a non-function value as a function.
    NonFunctionApplication,
    /// Expected a list application but found a different expression.
    ExpectedListApplication,
    /// Expected a sequence type (e.g., list, buffer) but found a different type.
    /// The `Box<TypeSignature>` wraps the actual type provided.
    ExpectedSequence(Box<TypeSignature>),

    // Let syntax
    /// Invalid syntax in a `let` expression, violating binding or structure rules.
    BadLetSyntax,

    // Generic binding syntax
    /// Invalid binding syntax in a generic construct (e.g., `let`, `match`).
    /// The `SyntaxBindingError` wraps the specific binding error.
    BadSyntaxBinding(SyntaxBindingError),

    /// Referenced function is not defined in the current scope.
    /// The `String` wraps the non-existent function name.
    UndefinedFunction(String),
    /// Referenced variable is not defined in the current scope.
    /// The `String` wraps the non-existent variable name.
    UndefinedVariable(String),

    // Argument counts
    /// Function requires at least the specified number of arguments, but fewer were provided.
    /// The first `usize` represents the minimum required, and the second represents the actual count.
    RequiresAtLeastArguments(usize, usize),
    /// Function requires at most the specified number of arguments, but more were provided.
    /// The first `usize` represents the maximum allowed, and the second represents the actual count.
    RequiresAtMostArguments(usize, usize),
    /// Incorrect number of arguments provided to a function.
    /// The first `usize` represents the expected count, and the second represents the actual count.
    IncorrectArgumentCount(usize, usize),
    /// Too many function parameters specified.
    /// The first `usize` represents the number of parameters found, the second represents the maximum allowed.
    TooManyFunctionParameters(usize, usize),

    // Traits
    /// Referenced trait is not defined or cannot be found.
    /// The `String` wraps the non-existent trait name.
    TraitReferenceUnknown(String),
    /// Referenced method does not exist in the specified trait.
    /// The first `String` wraps the trait name, and the second wraps the method name.
    TraitMethodUnknown(String, String),
    /// Expected a trait identifier (e.g., `.trait-name`) but found an invalid token.
    /// Unreachable: callable trait values always carry their trait id after sanitization
    ExpectedTraitIdentifier,
    /// Invalid implementation of a trait method.
    /// The first `String` wraps the trait name, and the second wraps the method name.
    BadTraitImplementation(String, String),
    /// Invalid or malformed signature in a `(define-trait ...)` expression.
    DefineTraitBadSignature,
    /// Trait definition contains duplicate method names.
    /// The `String` wraps the duplicate method name.
    DefineTraitDuplicateMethod(String),

    /// Trait-based contract call used in a read-only context, which is prohibited.
    TraitBasedContractCallInReadOnly,
    /// `contract-of` expects a trait type but found a different type.
    ContractOfExpectsTrait,
    /// Too many trait methods specified.
    /// The first `usize` represents the number of methods found, the second the maximum allowed.
    TraitTooManyMethods(usize, usize),

    // Strings
    /// String contains invalid or disallowed characters (e.g., non-ASCII in ASCII strings).
    InvalidCharactersDetected,
    /// String contains invalid UTF-8 encoding.
    InvalidUTF8Encoding,

    // secp256k1 signature
    /// Invalid secp256k1 signature provided in an expression.
    InvalidSecp65k1Signature,

    /// Attempt to write to contract state in a read-only function.
    WriteAttemptedInReadOnly,

    // contract post-conditions
    /// Post-condition expects a list of asset allowances but received invalid input.
    /// The first `String` wraps the function name, and the second `i32` wraps the argument number.
    ExpectedListOfAllowances(String, i32),
    /// Allowance expressions are only allowed in specific contexts (`restrict-assets?` or `as-contract?`).
    AllowanceExprNotAllowed,
    /// Expected an allowance expression but found invalid input.
    /// The `String` wraps the unexpected input.
    ExpectedAllowanceExpr(String),
    /// Too many allowances specified in post-condition.
    /// The first `usize` represents the maximum allowed, and the second represents the actual count.
    TooManyAllowances(usize, usize),
}

#[derive(Debug, PartialEq)]
/// A complete static analysis error, combining the error with diagnostic information.
///
/// This struct wraps a [`StaticCheckErrorKind`] variant with its source location
/// (like line and column numbers) and the code expression that caused the error.
/// It provides the full context needed to report a clear, actionable error to a
/// developer during contract deployment.
pub struct StaticCheckError {
    /// The specific type-checking or semantic error that occurred.
    pub err: Box<StaticCheckErrorKind>,
    /// Optional vector of expressions related to the error, if available.
    pub expressions: Option<Vec<SymbolicExpression>>,
    /// Diagnostic details (e.g., line/column numbers, error message, suggestions) around the error.
    pub diagnostic: Diagnostic,
}

impl CheckErrorKind {
    /// This check indicates that the transaction should be rejected.
    pub fn rejectable(&self) -> bool {
        matches!(
            self,
            CheckErrorKind::SupertypeTooLarge | CheckErrorKind::Expects(_)
        )
    }
}

impl StaticCheckErrorKind {
    /// This check indicates that the transaction should be rejected.
    pub fn rejectable(&self) -> bool {
        matches!(
            self,
            StaticCheckErrorKind::SupertypeTooLarge | StaticCheckErrorKind::Expects(_)
        )
    }
}

impl StaticCheckError {
    pub fn new(err: StaticCheckErrorKind) -> StaticCheckError {
        let diagnostic = Diagnostic::err(&err);
        StaticCheckError {
            err: Box::new(err),
            expressions: None,
            diagnostic,
        }
    }

    pub fn has_expression(&self) -> bool {
        self.expressions.is_some()
    }

    pub fn set_expression(&mut self, expr: &SymbolicExpression) {
        self.diagnostic.spans = vec![expr.span().clone()];
        self.expressions.replace(vec![expr.clone()]);
    }

    pub fn set_expressions(&mut self, exprs: &[SymbolicExpression]) {
        self.diagnostic.spans = exprs.iter().map(|e| e.span().clone()).collect();
        self.expressions.replace(exprs.to_vec());
    }

    pub fn with_expression(err: StaticCheckErrorKind, expr: &SymbolicExpression) -> Self {
        let mut r = Self::new(err);
        r.set_expression(expr);
        r
    }
}

impl From<(CommonCheckErrorKind, &SymbolicExpression)> for StaticCheckError {
    fn from(e: (CommonCheckErrorKind, &SymbolicExpression)) -> Self {
        Self::with_expression(e.0.into(), e.1)
    }
}

impl From<(SyntaxBindingError, &SymbolicExpression)> for StaticCheckError {
    fn from(e: (SyntaxBindingError, &SymbolicExpression)) -> Self {
        Self::with_expression(StaticCheckErrorKind::BadSyntaxBinding(e.0), e.1)
<<<<<<< HEAD
    }
}

impl From<(CommonCheckErrorKind, &SymbolicExpression)> for CommonCheckErrorKind {
    fn from(e: (CommonCheckErrorKind, &SymbolicExpression)) -> Self {
        e.0
    }
}

impl From<(CommonCheckErrorKind, &SymbolicExpression)> for CheckErrorKind {
    fn from(e: (CommonCheckErrorKind, &SymbolicExpression)) -> Self {
        e.0.into()
    }
}

=======
    }
}

impl From<(CommonCheckErrorKind, &SymbolicExpression)> for CommonCheckErrorKind {
    fn from(e: (CommonCheckErrorKind, &SymbolicExpression)) -> Self {
        e.0
    }
}

impl From<(CommonCheckErrorKind, &SymbolicExpression)> for CheckErrorKind {
    fn from(e: (CommonCheckErrorKind, &SymbolicExpression)) -> Self {
        e.0.into()
    }
}

>>>>>>> 62c9d018
impl fmt::Display for CommonCheckErrorKind {
    fn fmt(&self, f: &mut fmt::Formatter) -> fmt::Result {
        write!(f, "{self:?}")
    }
}

impl fmt::Display for CheckErrorKind {
    fn fmt(&self, f: &mut fmt::Formatter) -> fmt::Result {
        write!(f, "{self:?}")
    }
}

impl fmt::Display for StaticCheckErrorKind {
    fn fmt(&self, f: &mut fmt::Formatter) -> fmt::Result {
        write!(f, "{self:?}")
    }
}

impl fmt::Display for StaticCheckError {
    fn fmt(&self, f: &mut fmt::Formatter) -> fmt::Result {
        write!(f, "{}", self.err)?;

        if let Some(ref e) = self.expressions {
            write!(f, "\nNear:\n{e:?}")?;
        }

        Ok(())
    }
}

impl From<CostErrors> for StaticCheckError {
    fn from(err: CostErrors) -> Self {
        StaticCheckError::from(StaticCheckErrorKind::from(err))
    }
}

impl From<CostErrors> for StaticCheckErrorKind {
    fn from(err: CostErrors) -> Self {
        match err {
            CostErrors::CostOverflow => StaticCheckErrorKind::CostOverflow,
            CostErrors::CostBalanceExceeded(a, b) => {
                StaticCheckErrorKind::CostBalanceExceeded(a, b)
            }
            CostErrors::MemoryBalanceExceeded(a, b) => {
                StaticCheckErrorKind::MemoryBalanceExceeded(a, b)
            }
            CostErrors::CostComputationFailed(s) => StaticCheckErrorKind::CostComputationFailed(s),
            CostErrors::CostContractLoadFailure => {
                StaticCheckErrorKind::CostComputationFailed("Failed to load cost contract".into())
            }
            CostErrors::InterpreterFailure => StaticCheckErrorKind::Expects(
                "Unexpected interpreter failure in cost computation".into(),
            ),
            CostErrors::Expect(s) => StaticCheckErrorKind::Expects(s),
            CostErrors::ExecutionTimeExpired => StaticCheckErrorKind::ExecutionTimeExpired,
        }
    }
}

impl From<CostErrors> for CheckErrorKind {
    fn from(err: CostErrors) -> Self {
        match err {
            CostErrors::CostOverflow => CheckErrorKind::CostOverflow,
            CostErrors::CostBalanceExceeded(a, b) => CheckErrorKind::CostBalanceExceeded(a, b),
            CostErrors::MemoryBalanceExceeded(a, b) => CheckErrorKind::MemoryBalanceExceeded(a, b),
            CostErrors::CostComputationFailed(s) => CheckErrorKind::CostComputationFailed(s),
            CostErrors::CostContractLoadFailure => {
                CheckErrorKind::CostComputationFailed("Failed to load cost contract".into())
            }
            CostErrors::InterpreterFailure => {
                CheckErrorKind::Expects("Unexpected interpreter failure in cost computation".into())
            }
            CostErrors::Expect(s) => CheckErrorKind::Expects(s),
            CostErrors::ExecutionTimeExpired => CheckErrorKind::ExecutionTimeExpired,
        }
    }
}

impl From<CostErrors> for CommonCheckErrorKind {
    fn from(err: CostErrors) -> Self {
        match err {
            CostErrors::CostOverflow => CommonCheckErrorKind::CostOverflow,
            CostErrors::CostBalanceExceeded(a, b) => {
                CommonCheckErrorKind::CostBalanceExceeded(a, b)
            }
            CostErrors::MemoryBalanceExceeded(a, b) => {
                CommonCheckErrorKind::MemoryBalanceExceeded(a, b)
            }
            CostErrors::CostComputationFailed(s) => CommonCheckErrorKind::CostComputationFailed(s),
            CostErrors::CostContractLoadFailure => {
                CommonCheckErrorKind::CostComputationFailed("Failed to load cost contract".into())
            }
            CostErrors::InterpreterFailure => CommonCheckErrorKind::Expects(
                "Unexpected interpreter failure in cost computation".into(),
            ),
            CostErrors::Expect(s) => CommonCheckErrorKind::Expects(s),
            CostErrors::ExecutionTimeExpired => CommonCheckErrorKind::ExecutionTimeExpired,
        }
    }
}

impl error::Error for CommonCheckErrorKind {
    fn source(&self) -> Option<&(dyn error::Error + 'static)> {
        None
    }
}

impl error::Error for StaticCheckError {
    fn source(&self) -> Option<&(dyn error::Error + 'static)> {
        None
    }
}

impl error::Error for CheckErrorKind {
    fn source(&self) -> Option<&(dyn error::Error + 'static)> {
        None
    }
}

impl From<StaticCheckErrorKind> for StaticCheckError {
    fn from(err: StaticCheckErrorKind) -> Self {
        StaticCheckError::new(err)
    }
}

impl From<CommonCheckErrorKind> for StaticCheckError {
    fn from(err: CommonCheckErrorKind) -> Self {
        StaticCheckError::new(StaticCheckErrorKind::from(err))
    }
}

impl From<CommonCheckErrorKind> for CheckErrorKind {
    fn from(err: CommonCheckErrorKind) -> Self {
        match err {
            CommonCheckErrorKind::CostOverflow => CheckErrorKind::CostOverflow,
            CommonCheckErrorKind::CostBalanceExceeded(a, b) => {
                CheckErrorKind::CostBalanceExceeded(a, b)
            }
            CommonCheckErrorKind::MemoryBalanceExceeded(a, b) => {
                CheckErrorKind::MemoryBalanceExceeded(a, b)
            }
            CommonCheckErrorKind::CostComputationFailed(s) => {
                CheckErrorKind::CostComputationFailed(s)
            }
            CommonCheckErrorKind::ExecutionTimeExpired => CheckErrorKind::ExecutionTimeExpired,
            CommonCheckErrorKind::IncorrectArgumentCount(expected, args) => {
                CheckErrorKind::IncorrectArgumentCount(expected, args)
            }
            CommonCheckErrorKind::RequiresAtLeastArguments(expected, args) => {
                CheckErrorKind::RequiresAtLeastArguments(expected, args)
            }
            CommonCheckErrorKind::RequiresAtMostArguments(expected, args) => {
                CheckErrorKind::RequiresAtMostArguments(expected, args)
            }
            CommonCheckErrorKind::TooManyFunctionParameters(found, allowed) => {
                CheckErrorKind::TooManyFunctionParameters(found, allowed)
            }
            CommonCheckErrorKind::ExpectedName => CheckErrorKind::ExpectedName,
            CommonCheckErrorKind::DefineFunctionBadSignature => {
                CheckErrorKind::DefineFunctionBadSignature
            }
            CommonCheckErrorKind::ExpectedTraitIdentifier => {
                CheckErrorKind::ExpectedTraitIdentifier
            }
            CommonCheckErrorKind::Expects(s) => CheckErrorKind::Expects(s),
            CommonCheckErrorKind::CouldNotDetermineType => CheckErrorKind::CouldNotDetermineType,
            CommonCheckErrorKind::ValueTooLarge => CheckErrorKind::ValueTooLarge,
            CommonCheckErrorKind::TypeSignatureTooDeep => CheckErrorKind::TypeSignatureTooDeep,
            CommonCheckErrorKind::DefineTraitDuplicateMethod(s) => {
                CheckErrorKind::DefineTraitDuplicateMethod(s)
            }
            CommonCheckErrorKind::TraitTooManyMethods(found, allowed) => {
                CheckErrorKind::TraitTooManyMethods(found, allowed)
            }
            CommonCheckErrorKind::DefineTraitBadSignature => {
                CheckErrorKind::DefineTraitBadSignature
            }
            CommonCheckErrorKind::InvalidTypeDescription => CheckErrorKind::InvalidTypeDescription,
            CommonCheckErrorKind::SupertypeTooLarge => CheckErrorKind::SupertypeTooLarge,
            CommonCheckErrorKind::TypeError(a, b) => CheckErrorKind::TypeError(a, b),
            CommonCheckErrorKind::BadSyntaxBinding(e) => CheckErrorKind::BadSyntaxBinding(e),
            CommonCheckErrorKind::ValueOutOfBounds => CheckErrorKind::ValueOutOfBounds,
            CommonCheckErrorKind::EmptyTuplesNotAllowed => CheckErrorKind::EmptyTuplesNotAllowed,
            CommonCheckErrorKind::NameAlreadyUsed(name) => CheckErrorKind::NameAlreadyUsed(name),
            CommonCheckErrorKind::UnknownTypeName(name) => CheckErrorKind::UnknownTypeName(name),
        }
    }
}

impl From<CommonCheckErrorKind> for StaticCheckErrorKind {
    fn from(err: CommonCheckErrorKind) -> Self {
        match err {
            CommonCheckErrorKind::CostOverflow => StaticCheckErrorKind::CostOverflow,
            CommonCheckErrorKind::CostBalanceExceeded(a, b) => {
                StaticCheckErrorKind::CostBalanceExceeded(a, b)
            }
            CommonCheckErrorKind::MemoryBalanceExceeded(a, b) => {
                StaticCheckErrorKind::MemoryBalanceExceeded(a, b)
            }
            CommonCheckErrorKind::CostComputationFailed(s) => {
                StaticCheckErrorKind::CostComputationFailed(s)
            }
            CommonCheckErrorKind::ExecutionTimeExpired => {
                StaticCheckErrorKind::ExecutionTimeExpired
            }
            CommonCheckErrorKind::IncorrectArgumentCount(expected, args) => {
                StaticCheckErrorKind::IncorrectArgumentCount(expected, args)
            }
            CommonCheckErrorKind::RequiresAtLeastArguments(expected, args) => {
                StaticCheckErrorKind::RequiresAtLeastArguments(expected, args)
            }
            CommonCheckErrorKind::RequiresAtMostArguments(expected, args) => {
                StaticCheckErrorKind::RequiresAtMostArguments(expected, args)
            }
            CommonCheckErrorKind::TooManyFunctionParameters(found, allowed) => {
                StaticCheckErrorKind::TooManyFunctionParameters(found, allowed)
            }
            CommonCheckErrorKind::ExpectedName => StaticCheckErrorKind::ExpectedName,
            CommonCheckErrorKind::DefineFunctionBadSignature => {
                StaticCheckErrorKind::DefineFunctionBadSignature
            }
            CommonCheckErrorKind::ExpectedTraitIdentifier => {
                StaticCheckErrorKind::ExpectedTraitIdentifier
            }
            CommonCheckErrorKind::Expects(s) => StaticCheckErrorKind::Expects(s),
            CommonCheckErrorKind::CouldNotDetermineType => {
                StaticCheckErrorKind::CouldNotDetermineType
            }
            CommonCheckErrorKind::ValueTooLarge => StaticCheckErrorKind::ValueTooLarge,
            CommonCheckErrorKind::TypeSignatureTooDeep => {
                StaticCheckErrorKind::TypeSignatureTooDeep
            }
            CommonCheckErrorKind::DefineTraitDuplicateMethod(s) => {
                StaticCheckErrorKind::DefineTraitDuplicateMethod(s)
            }
            CommonCheckErrorKind::DefineTraitBadSignature => {
                StaticCheckErrorKind::DefineTraitBadSignature
            }
            CommonCheckErrorKind::TraitTooManyMethods(found, allowed) => {
                StaticCheckErrorKind::TraitTooManyMethods(found, allowed)
            }
            CommonCheckErrorKind::InvalidTypeDescription => {
                StaticCheckErrorKind::InvalidTypeDescription
            }
            CommonCheckErrorKind::SupertypeTooLarge => StaticCheckErrorKind::SupertypeTooLarge,
            CommonCheckErrorKind::TypeError(a, b) => StaticCheckErrorKind::TypeError(a, b),
            CommonCheckErrorKind::BadSyntaxBinding(e) => StaticCheckErrorKind::BadSyntaxBinding(e),
            CommonCheckErrorKind::ValueOutOfBounds => StaticCheckErrorKind::ValueOutOfBounds,
            CommonCheckErrorKind::EmptyTuplesNotAllowed => {
                StaticCheckErrorKind::EmptyTuplesNotAllowed
            }
            CommonCheckErrorKind::NameAlreadyUsed(name) => {
                StaticCheckErrorKind::NameAlreadyUsed(name)
            }
            CommonCheckErrorKind::UnknownTypeName(name) => {
                StaticCheckErrorKind::UnknownTypeName(name)
            }
        }
    }
}

<<<<<<< HEAD
=======
/// This conversion is provided to support tests in
/// `clarity/src/vm/analysis/type_checker/v2_1/tests/contracts.rs`.
>>>>>>> 62c9d018
#[cfg(any(test, feature = "testing"))]
impl From<StaticCheckErrorKind> for String {
    fn from(o: StaticCheckErrorKind) -> Self {
        o.to_string()
    }
}

pub fn check_argument_count<T>(expected: usize, args: &[T]) -> Result<(), CommonCheckErrorKind> {
    if args.len() != expected {
        Err(CommonCheckErrorKind::IncorrectArgumentCount(
            expected,
            args.len(),
        ))
    } else {
        Ok(())
    }
}

pub fn check_arguments_at_least<T>(
    expected: usize,
    args: &[T],
) -> Result<(), CommonCheckErrorKind> {
    if args.len() < expected {
        Err(CommonCheckErrorKind::RequiresAtLeastArguments(
            expected,
            args.len(),
        ))
    } else {
        Ok(())
    }
}

pub fn check_arguments_at_most<T>(expected: usize, args: &[T]) -> Result<(), CommonCheckErrorKind> {
    if args.len() > expected {
        Err(CommonCheckErrorKind::RequiresAtMostArguments(
            expected,
            args.len(),
        ))
    } else {
        Ok(())
    }
}

fn formatted_expected_types(expected_types: &[TypeSignature]) -> String {
    let mut expected_types_joined = format!("'{}'", expected_types[0]);

    if expected_types.len() > 2 {
        for expected_type in expected_types[1..expected_types.len() - 1].iter() {
            expected_types_joined.push_str(&format!(", '{expected_type}'"));
        }
    }
    expected_types_joined.push_str(&format!(
        " or '{}'",
        expected_types[expected_types.len() - 1]
    ));
    expected_types_joined
}

impl DiagnosableError for StaticCheckErrorKind {
<<<<<<< HEAD
    fn message(&self) -> String {
        match &self {
            StaticCheckErrorKind::SupertypeTooLarge => "supertype of two types is too large".into(),
            StaticCheckErrorKind::Expects(s) => format!("unexpected interpreter behavior: {s}"),
            StaticCheckErrorKind::BadMatchOptionSyntax(source) =>
                format!("match on a optional type uses the following syntax: (match input some-name if-some-expression if-none-expression). Caused by: {}",
                        source.message()),
            StaticCheckErrorKind::BadMatchResponseSyntax(source) =>
                format!("match on a result type uses the following syntax: (match input ok-name if-ok-expression err-name if-err-expression). Caused by: {}",
                        source.message()),
            StaticCheckErrorKind::BadMatchInput(t) =>
                format!("match requires an input of either a response or optional, found input: '{t}'"),
            StaticCheckErrorKind::CostOverflow => "contract execution cost overflowed cost counter".into(),
            StaticCheckErrorKind::CostBalanceExceeded(a, b) => format!("contract execution cost exceeded budget: {a:?} > {b:?}"),
            StaticCheckErrorKind::MemoryBalanceExceeded(a, b) => format!("contract execution cost exceeded memory budget: {a:?} > {b:?}"),
            StaticCheckErrorKind::CostComputationFailed(s) => format!("contract cost computation failed: {s}"),
            StaticCheckErrorKind::ExecutionTimeExpired => "execution time expired".into(),
            StaticCheckErrorKind::InvalidTypeDescription => "supplied type description is invalid".into(),
            StaticCheckErrorKind::EmptyTuplesNotAllowed => "tuple types may not be empty".into(),
            StaticCheckErrorKind::UnknownTypeName(name) => format!("failed to parse type: '{name}'"),
            StaticCheckErrorKind::ValueTooLarge => "created a type which was greater than maximum allowed value size".into(),
            StaticCheckErrorKind::ValueOutOfBounds => "created a type which value size was out of defined bounds".into(),
            StaticCheckErrorKind::TypeSignatureTooDeep => "created a type which was deeper than maximum allowed type depth".into(),
            StaticCheckErrorKind::ExpectedName => "expected a name argument to this function".into(),
            StaticCheckErrorKind::ConstructedListTooLarge => "reached limit of elements in a sequence".into(),
            StaticCheckErrorKind::TypeError(expected_type, found_type) => format!("expecting expression of type '{expected_type}', found '{found_type}'"),
            StaticCheckErrorKind::UnionTypeError(expected_types, found_type) => format!("expecting expression of type {}, found '{}'", formatted_expected_types(expected_types), found_type),
            StaticCheckErrorKind::ExpectedOptionalType(found_type) => format!("expecting expression of type 'optional', found '{found_type}'"),
            StaticCheckErrorKind::ExpectedOptionalOrResponseType(found_type) => format!("expecting expression of type 'optional' or 'response', found '{found_type}'"),
            StaticCheckErrorKind::ExpectedResponseType(found_type) => format!("expecting expression of type 'response', found '{found_type}'"),
            StaticCheckErrorKind::CouldNotDetermineResponseOkType => "attempted to obtain 'ok' value from response, but 'ok' type is indeterminate".into(),
            StaticCheckErrorKind::CouldNotDetermineResponseErrType => "attempted to obtain 'err' value from response, but 'err' type is indeterminate".into(),
            StaticCheckErrorKind::CouldNotDetermineMatchTypes => "attempted to match on an (optional) or (response) type where either the some, ok, or err type is indeterminate. you may wish to use unwrap-panic or unwrap-err-panic instead.".into(),
            StaticCheckErrorKind::CouldNotDetermineType => "type of expression cannot be determined".into(),
            StaticCheckErrorKind::BadTupleFieldName => "invalid tuple field name".into(),
            StaticCheckErrorKind::ExpectedTuple(type_signature) => format!("expecting tuple, found '{type_signature}'"),
            StaticCheckErrorKind::NoSuchTupleField(field_name, tuple_signature) => format!("cannot find field '{field_name}' in tuple '{tuple_signature}'"),
            StaticCheckErrorKind::BadTupleConstruction(message) => format!("invalid tuple syntax: {message}"),
            StaticCheckErrorKind::NoSuchDataVariable(var_name) => format!("use of unresolved persisted variable '{var_name}'"),
            StaticCheckErrorKind::BadMapName => "invalid map name".into(),
            StaticCheckErrorKind::NoSuchMap(map_name) => format!("use of unresolved map '{map_name}'"),
            StaticCheckErrorKind::DefineFunctionBadSignature => "invalid function definition".into(),
            StaticCheckErrorKind::BadFunctionName => "invalid function name".into(),
            StaticCheckErrorKind::BadMapTypeDefinition => "invalid map definition".into(),
            StaticCheckErrorKind::PublicFunctionMustReturnResponse(found_type) => format!("public functions must return an expression of type 'response', found '{found_type}'"),
            StaticCheckErrorKind::DefineVariableBadSignature => "invalid variable definition".into(),
            StaticCheckErrorKind::ReturnTypesMustMatch(type_1, type_2) => format!("detected two execution paths, returning two different expression types (got '{type_1}' and '{type_2}')"),
            StaticCheckErrorKind::NoSuchContract(contract_identifier) => format!("use of unresolved contract '{contract_identifier}'"),
            StaticCheckErrorKind::NoSuchPublicFunction(contract_identifier, function_name) => format!("contract '{contract_identifier}' has no public function '{function_name}'"),
            StaticCheckErrorKind::ContractAlreadyExists(contract_identifier) => format!("contract name '{contract_identifier}' conflicts with existing contract"),
            StaticCheckErrorKind::ContractCallExpectName => "missing contract name for call".into(),
            StaticCheckErrorKind::ExpectedCallableType(found_type) => format!("expected a callable contract, found {found_type}"),
            StaticCheckErrorKind::NoSuchBlockInfoProperty(property_name) => format!("use of block unknown property '{property_name}'"),
            StaticCheckErrorKind::NoSuchStacksBlockInfoProperty(property_name) => format!("use of unknown stacks block property '{property_name}'"),
            StaticCheckErrorKind::NoSuchTenureInfoProperty(property_name) => format!("use of unknown tenure property '{property_name}'"),
            StaticCheckErrorKind::GetBlockInfoExpectPropertyName => "missing property name for block info introspection".into(),
            StaticCheckErrorKind::GetBurnBlockInfoExpectPropertyName => "missing property name for burn block info introspection".into(),
            StaticCheckErrorKind::GetStacksBlockInfoExpectPropertyName => "missing property name for stacks block info introspection".into(),
            StaticCheckErrorKind::GetTenureInfoExpectPropertyName => "missing property name for tenure info introspection".into(),
            StaticCheckErrorKind::NameAlreadyUsed(name) => format!("defining '{name}' conflicts with previous value"),
            StaticCheckErrorKind::ReservedWord(name) => format!("{name} is a reserved word"),
            StaticCheckErrorKind::NonFunctionApplication => "expecting expression of type function".into(),
            StaticCheckErrorKind::ExpectedListApplication => "expecting expression of type list".into(),
            StaticCheckErrorKind::ExpectedSequence(found_type) => format!("expecting expression of type 'list', 'buff', 'string-ascii' or 'string-utf8' - found '{found_type}'"),
            StaticCheckErrorKind::MaxLengthOverflow => format!("expecting a value <= {}", u32::MAX),
            StaticCheckErrorKind::BadLetSyntax => "invalid syntax of 'let'".into(),
            StaticCheckErrorKind::BadSyntaxBinding(binding_error) => format!("invalid syntax binding: {}", &binding_error.message()),
            StaticCheckErrorKind::MaxContextDepthReached => "reached depth limit".into(),
            StaticCheckErrorKind::UndefinedVariable(var_name) => format!("use of unresolved variable '{var_name}'"),
            StaticCheckErrorKind::RequiresAtLeastArguments(expected, found) => format!("expecting >= {expected} arguments, got {found}"),
            StaticCheckErrorKind::RequiresAtMostArguments(expected, found) => format!("expecting < {expected} arguments, got {found}"),
            StaticCheckErrorKind::IncorrectArgumentCount(expected_count, found_count) => format!("expecting {expected_count} arguments, got {found_count}"),
            StaticCheckErrorKind::IfArmsMustMatch(type_1, type_2) => format!("expression types returned by the arms of 'if' must match (got '{type_1}' and '{type_2}')"),
            StaticCheckErrorKind::MatchArmsMustMatch(type_1, type_2) => format!("expression types returned by the arms of 'match' must match (got '{type_1}' and '{type_2}')"),
            StaticCheckErrorKind::DefaultTypesMustMatch(type_1, type_2) => format!("expression types passed in 'default-to' must match (got '{type_1}' and '{type_2}')"),
            StaticCheckErrorKind::IllegalOrUnknownFunctionApplication(function_name) => format!("use of illegal / unresolved function '{function_name}'"),
            StaticCheckErrorKind::UnknownFunction(function_name) => format!("use of unresolved function '{function_name}'"),
            StaticCheckErrorKind::TooManyFunctionParameters(found, allowed) => format!("too many function parameters specified: found {found}, the maximum is {allowed}"),
            StaticCheckErrorKind::WriteAttemptedInReadOnly => "expecting read-only statements, detected a writing operation".into(),
            StaticCheckErrorKind::AtBlockClosureMustBeReadOnly => "(at-block ...) closures expect read-only statements, but detected a writing operation".into(),
            StaticCheckErrorKind::BadTokenName => "expecting an token name as an argument".into(),
            StaticCheckErrorKind::DefineNFTBadSignature => "(define-asset ...) expects an asset name and an asset identifier type signature as arguments".into(),
            StaticCheckErrorKind::NoSuchNFT(asset_name) => format!("tried to use asset function with a undefined asset ('{asset_name}')"),
            StaticCheckErrorKind::NoSuchFT(asset_name) => format!("tried to use token function with a undefined token ('{asset_name}')"),
            StaticCheckErrorKind::NoSuchTrait(contract_name, trait_name) => format!("use of unresolved trait {contract_name}.{trait_name}"),
            StaticCheckErrorKind::TraitReferenceUnknown(trait_name) => format!("use of undeclared trait <{trait_name}>"),
            StaticCheckErrorKind::TraitMethodUnknown(trait_name, func_name) => format!("method '{func_name}' unspecified in trait <{trait_name}>"),
            StaticCheckErrorKind::BadTraitImplementation(trait_name, func_name) => format!("invalid signature for method '{func_name}' regarding trait's specification <{trait_name}>"),
            StaticCheckErrorKind::ExpectedTraitIdentifier => "expecting expression of type trait identifier".into(),
            StaticCheckErrorKind::UnexpectedTraitOrFieldReference => "unexpected use of trait reference or field".into(),
            StaticCheckErrorKind::DefineTraitBadSignature => "invalid trait definition".into(),
            StaticCheckErrorKind::DefineTraitDuplicateMethod(method_name) => format!("duplicate method name '{method_name}' in trait definition"),
            StaticCheckErrorKind::ContractOfExpectsTrait => "trait reference expected".into(),
            StaticCheckErrorKind::IncompatibleTrait(expected_trait, actual_trait) => format!("trait '{actual_trait}' is not a compatible with expected trait, '{expected_trait}'"),
            StaticCheckErrorKind::TraitTooManyMethods(found, allowed) => format!("too many trait methods specified: found {found}, the maximum is {allowed}"),
            StaticCheckErrorKind::TypeAlreadyAnnotatedFailure | StaticCheckErrorKind::CheckerImplementationFailure => {
                "internal error - please file an issue on https://github.com/stacks-network/stacks-blockchain".into()
            },
            StaticCheckErrorKind::UncheckedIntermediaryResponses => "intermediary responses in consecutive statements must be checked".into(),
            StaticCheckErrorKind::CouldNotDetermineSerializationType => "could not determine the input type for the serialization function".into(),
            StaticCheckErrorKind::ExpectedListOfAllowances(fn_name, arg_num) => format!("{fn_name} expects a list of asset allowances as argument {arg_num}"),
            StaticCheckErrorKind::AllowanceExprNotAllowed => "allowance expressions are only allowed in the context of a `restrict-assets?` or `as-contract?`".into(),
            StaticCheckErrorKind::ExpectedAllowanceExpr(got_name) => format!("expected an allowance expression, got: {got_name}"),
            StaticCheckErrorKind::WithAllAllowanceNotAllowed => "with-all-assets-unsafe is not allowed here, only in the allowance list for `as-contract?`".into(),
            StaticCheckErrorKind::WithAllAllowanceNotAlone => "with-all-assets-unsafe must not be used along with other allowances".into(),
            StaticCheckErrorKind::WithNftExpectedListOfIdentifiers => "with-nft allowance must include a list of asset identifiers".into(),
            StaticCheckErrorKind::MaxIdentifierLengthExceeded(max_len, len) => format!("with-nft allowance identifiers list must not exceed {max_len} elements, got {len}"),
            StaticCheckErrorKind::TooManyAllowances(max_allowed, found) => format!("too many allowances specified, the maximum is {max_allowed}, found {found}"),

        }
    }

    fn suggestion(&self) -> Option<String> {
        match &self {
            StaticCheckErrorKind::BadLetSyntax => Some(
                "'let' syntax example: (let ((supply 1000) (ttl 60)) <next-expression>)".into(),
            ),
            StaticCheckErrorKind::TraitReferenceUnknown(_) => Some(
                "traits should be either defined, with define-trait, or imported, with use-trait."
                    .into(),
            ),
            StaticCheckErrorKind::NoSuchBlockInfoProperty(_) => Some(
                "properties available: time, header-hash, burnchain-header-hash, vrf-seed".into(),
            ),
            _ => None,
        }
    }
}

impl DiagnosableError for CheckErrorKind {
=======
>>>>>>> 62c9d018
    fn message(&self) -> String {
        match &self {
            StaticCheckErrorKind::SupertypeTooLarge => "supertype of two types is too large".into(),
            StaticCheckErrorKind::Expects(s) => format!("unexpected interpreter behavior: {s}"),
            StaticCheckErrorKind::BadMatchOptionSyntax(source) =>
                format!("match on a optional type uses the following syntax: (match input some-name if-some-expression if-none-expression). Caused by: {}",
                        source.message()),
            StaticCheckErrorKind::BadMatchResponseSyntax(source) =>
                format!("match on a result type uses the following syntax: (match input ok-name if-ok-expression err-name if-err-expression). Caused by: {}",
                        source.message()),
            StaticCheckErrorKind::BadMatchInput(t) =>
                format!("match requires an input of either a response or optional, found input: '{t}'"),
<<<<<<< HEAD
            CheckErrorKind::CostOverflow => "contract execution cost overflowed cost counter".into(),
            CheckErrorKind::CostBalanceExceeded(a, b) => format!("contract execution cost exceeded budget: {a:?} > {b:?}"),
            CheckErrorKind::MemoryBalanceExceeded(a, b) => format!("contract execution cost exceeded memory budget: {a:?} > {b:?}"),
            CheckErrorKind::CostComputationFailed(s) => format!("contract cost computation failed: {s}"),
            CheckErrorKind::ExecutionTimeExpired => "execution time expired".into(),
            CheckErrorKind::InvalidTypeDescription => "supplied type description is invalid".into(),
            CheckErrorKind::EmptyTuplesNotAllowed => "tuple types may not be empty".into(),
            CheckErrorKind::UnknownTypeName(name) => format!("failed to parse type: '{name}'"),
            CheckErrorKind::ValueTooLarge => "created a type which was greater than maximum allowed value size".into(),
            CheckErrorKind::ValueOutOfBounds => "created a type which value size was out of defined bounds".into(),
            CheckErrorKind::TypeSignatureTooDeep => "created a type which was deeper than maximum allowed type depth".into(),
            CheckErrorKind::ExpectedName => "expected a name argument to this function".into(),
            CheckErrorKind::ListTypesMustMatch => "expecting elements of same type in a list".into(),
            CheckErrorKind::TypeError(expected_type, found_type) => format!("expecting expression of type '{expected_type}', found '{found_type}'"),
            CheckErrorKind::TypeValueError(expected_type, found_value) => format!("expecting expression of type '{expected_type}', found '{found_value}'"),
            CheckErrorKind::UnionTypeError(expected_types, found_type) => format!("expecting expression of type {}, found '{}'", formatted_expected_types(expected_types), found_type),
            CheckErrorKind::UnionTypeValueError(expected_types, found_type) => format!("expecting expression of type {}, found '{}'", formatted_expected_types(expected_types), found_type),
            CheckErrorKind::ExpectedOptionalOrResponseValue(found_value) =>  format!("expecting expression of type 'optional' or 'response', found '{found_value}'"),
            CheckErrorKind::ExpectedOptionalValue(found_value) => format!("expecting expression of type 'optional', found '{found_value}'"),
            CheckErrorKind::ExpectedResponseValue(found_value) => format!("expecting expression of type 'response', found '{found_value}'"),
            CheckErrorKind::ExpectedContractPrincipalValue(found_value) => format!("expecting contract principal value, found '{found_value}'"),
            CheckErrorKind::CouldNotDetermineType => "type of expression cannot be determined".into(),
            CheckErrorKind::ExpectedTuple(type_signature) => format!("expecting tuple, found '{type_signature}'"),
            CheckErrorKind::NoSuchTupleField(field_name, tuple_signature) => format!("cannot find field '{field_name}' in tuple '{tuple_signature}'"),
            CheckErrorKind::NoSuchDataVariable(var_name) => format!("use of unresolved persisted variable '{var_name}'"),
            CheckErrorKind::BadTransferSTXArguments => "STX transfer expects an int amount, from principal, to principal".into(),
            CheckErrorKind::BadTransferFTArguments => "transfer expects an int amount, from principal, to principal".into(),
            CheckErrorKind::BadTransferNFTArguments => "transfer expects an asset, from principal, to principal".into(),
            CheckErrorKind::BadMintFTArguments => "mint expects a uint amount and from principal".into(),
            CheckErrorKind::BadBurnFTArguments => "burn expects a uint amount and from principal".into(),
            CheckErrorKind::NoSuchMap(map_name) => format!("use of unresolved map '{map_name}'"),
            CheckErrorKind::DefineFunctionBadSignature => "invalid function definition".into(),
            CheckErrorKind::BadFunctionName => "invalid function name".into(),
            CheckErrorKind::PublicFunctionMustReturnResponse(found_type) => format!("public functions must return an expression of type 'response', found '{found_type}'"),
            CheckErrorKind::ReturnTypesMustMatch(type_1, type_2) => format!("detected two execution paths, returning two different expression types (got '{type_1}' and '{type_2}')"),
            CheckErrorKind::NoSuchContract(contract_identifier) => format!("use of unresolved contract '{contract_identifier}'"),
            CheckErrorKind::NoSuchPublicFunction(contract_identifier, function_name) => format!("contract '{contract_identifier}' has no public function '{function_name}'"),
            CheckErrorKind::PublicFunctionNotReadOnly(contract_identifier, function_name) => format!("function '{contract_identifier}' in '{function_name}' is not read-only"),
            CheckErrorKind::ContractAlreadyExists(contract_identifier) => format!("contract name '{contract_identifier}' conflicts with existing contract"),
            CheckErrorKind::ContractCallExpectName => "missing contract name for call".into(),
            CheckErrorKind::NoSuchBurnBlockInfoProperty(property_name) => format!("use of burn block unknown property '{property_name}'"),
            CheckErrorKind::NoSuchStacksBlockInfoProperty(property_name) => format!("use of unknown stacks block property '{property_name}'"),
            CheckErrorKind::GetBlockInfoExpectPropertyName => "missing property name for block info introspection".into(),
            CheckErrorKind::GetStacksBlockInfoExpectPropertyName => "missing property name for stacks block info introspection".into(),
            CheckErrorKind::GetTenureInfoExpectPropertyName => "missing property name for tenure info introspection".into(),
            CheckErrorKind::NameAlreadyUsed(name) => format!("defining '{name}' conflicts with previous value"),
            CheckErrorKind::NonFunctionApplication => "expecting expression of type function".into(),
            CheckErrorKind::ExpectedListApplication => "expecting expression of type list".into(),
            CheckErrorKind::ExpectedSequence(found_type) => format!("expecting expression of type 'list', 'buff', 'string-ascii' or 'string-utf8' - found '{found_type}'"),
            CheckErrorKind::BadLetSyntax => "invalid syntax of 'let'".into(),
            CheckErrorKind::CircularReference(references) => format!("detected circular reference: ({})", references.join(", ")),
            CheckErrorKind::BadSyntaxBinding(binding_error) => format!("invalid syntax binding: {}", &binding_error.message()),
            CheckErrorKind::UndefinedVariable(var_name) => format!("use of unresolved variable '{var_name}'"),
            CheckErrorKind::UndefinedFunction(var_name) => format!("use of unresolved function '{var_name}'"),
            CheckErrorKind::RequiresAtLeastArguments(expected, found) => format!("expecting >= {expected} arguments, got {found}"),
            CheckErrorKind::RequiresAtMostArguments(expected, found) => format!("expecting < {expected} arguments, got {found}"),
            CheckErrorKind::IncorrectArgumentCount(expected_count, found_count) => format!("expecting {expected_count} arguments, got {found_count}"),
            CheckErrorKind::TooManyFunctionParameters(found, allowed) => format!("too many function parameters specified: found {found}, the maximum is {allowed}"),
            CheckErrorKind::TraitBasedContractCallInReadOnly => "use of trait based contract calls are not allowed in read-only context".into(),
            CheckErrorKind::WriteAttemptedInReadOnly => "expecting read-only statements, detected a writing operation".into(),
            CheckErrorKind::AtBlockClosureMustBeReadOnly => "(at-block ...) closures expect read-only statements, but detected a writing operation".into(),
            CheckErrorKind::BadTokenName => "expecting an token name as an argument".into(),
            CheckErrorKind::NoSuchNFT(asset_name) => format!("tried to use asset function with a undefined asset ('{asset_name}')"),
            CheckErrorKind::NoSuchFT(asset_name) => format!("tried to use token function with a undefined token ('{asset_name}')"),
            CheckErrorKind::TraitReferenceUnknown(trait_name) => format!("use of undeclared trait <{trait_name}>"),
            CheckErrorKind::TraitMethodUnknown(trait_name, func_name) => format!("method '{func_name}' unspecified in trait <{trait_name}>"),
            CheckErrorKind::BadTraitImplementation(trait_name, func_name) => format!("invalid signature for method '{func_name}' regarding trait's specification <{trait_name}>"),
            CheckErrorKind::ExpectedTraitIdentifier => "expecting expression of type trait identifier".into(),
            CheckErrorKind::DefineTraitBadSignature => "invalid trait definition".into(),
            CheckErrorKind::DefineTraitDuplicateMethod(method_name) => format!("duplicate method name '{method_name}' in trait definition"),
            CheckErrorKind::ContractOfExpectsTrait => "trait reference expected".into(),
            CheckErrorKind::TraitTooManyMethods(found, allowed) => format!("too many trait methods specified: found {found}, the maximum is {allowed}"),
            CheckErrorKind::InvalidCharactersDetected => "invalid characters detected".into(),
            CheckErrorKind::InvalidUTF8Encoding => "invalid UTF8 encoding".into(),
            CheckErrorKind::InvalidSecp65k1Signature => "invalid seckp256k1 signature".into(),
            CheckErrorKind::ExpectedListOfAllowances(fn_name, arg_num) => format!("{fn_name} expects a list of asset allowances as argument {arg_num}"),
            CheckErrorKind::AllowanceExprNotAllowed => "allowance expressions are only allowed in the context of a `restrict-assets?` or `as-contract?`".into(),
            CheckErrorKind::ExpectedAllowanceExpr(got_name) => format!("expected an allowance expression, got: {got_name}"),
            CheckErrorKind::WithAllAllowanceNotAllowed => "with-all-assets-unsafe is not allowed here, only in the allowance list for `as-contract?`".into(),
            CheckErrorKind::WithAllAllowanceNotAlone => "with-all-assets-unsafe must not be used along with other allowances".into(),
            CheckErrorKind::WithNftExpectedListOfIdentifiers => "with-nft allowance must include a list of asset identifiers".into(),
            CheckErrorKind::MaxIdentifierLengthExceeded(max_len, len) => format!("with-nft allowance identifiers list must not exceed {max_len} elements, got {len}"),
            CheckErrorKind::TooManyAllowances(max_allowed, found) => format!("too many allowances specified, the maximum is {max_allowed}, found {found}"),
=======
            StaticCheckErrorKind::CostOverflow => "contract execution cost overflowed cost counter".into(),
            StaticCheckErrorKind::CostBalanceExceeded(a, b) => format!("contract execution cost exceeded budget: {a:?} > {b:?}"),
            StaticCheckErrorKind::MemoryBalanceExceeded(a, b) => format!("contract execution cost exceeded memory budget: {a:?} > {b:?}"),
            StaticCheckErrorKind::CostComputationFailed(s) => format!("contract cost computation failed: {s}"),
            StaticCheckErrorKind::ExecutionTimeExpired => "execution time expired".into(),
            StaticCheckErrorKind::InvalidTypeDescription => "supplied type description is invalid".into(),
            StaticCheckErrorKind::EmptyTuplesNotAllowed => "tuple types may not be empty".into(),
            StaticCheckErrorKind::UnknownTypeName(name) => format!("failed to parse type: '{name}'"),
            StaticCheckErrorKind::ValueTooLarge => "created a type which was greater than maximum allowed value size".into(),
            StaticCheckErrorKind::ValueOutOfBounds => "created a type which value size was out of defined bounds".into(),
            StaticCheckErrorKind::TypeSignatureTooDeep => "created a type which was deeper than maximum allowed type depth".into(),
            StaticCheckErrorKind::ExpectedName => "expected a name argument to this function".into(),
            StaticCheckErrorKind::ConstructedListTooLarge => "reached limit of elements in a sequence".into(),
            StaticCheckErrorKind::TypeError(expected_type, found_type) => format!("expecting expression of type '{expected_type}', found '{found_type}'"),
            StaticCheckErrorKind::UnionTypeError(expected_types, found_type) => format!("expecting expression of type {}, found '{}'", formatted_expected_types(expected_types), found_type),
            StaticCheckErrorKind::ExpectedOptionalType(found_type) => format!("expecting expression of type 'optional', found '{found_type}'"),
            StaticCheckErrorKind::ExpectedOptionalOrResponseType(found_type) => format!("expecting expression of type 'optional' or 'response', found '{found_type}'"),
            StaticCheckErrorKind::ExpectedResponseType(found_type) => format!("expecting expression of type 'response', found '{found_type}'"),
            StaticCheckErrorKind::CouldNotDetermineResponseOkType => "attempted to obtain 'ok' value from response, but 'ok' type is indeterminate".into(),
            StaticCheckErrorKind::CouldNotDetermineResponseErrType => "attempted to obtain 'err' value from response, but 'err' type is indeterminate".into(),
            StaticCheckErrorKind::CouldNotDetermineMatchTypes => "attempted to match on an (optional) or (response) type where either the some, ok, or err type is indeterminate. you may wish to use unwrap-panic or unwrap-err-panic instead.".into(),
            StaticCheckErrorKind::CouldNotDetermineType => "type of expression cannot be determined".into(),
            StaticCheckErrorKind::BadTupleFieldName => "invalid tuple field name".into(),
            StaticCheckErrorKind::ExpectedTuple(type_signature) => format!("expecting tuple, found '{type_signature}'"),
            StaticCheckErrorKind::NoSuchTupleField(field_name, tuple_signature) => format!("cannot find field '{field_name}' in tuple '{tuple_signature}'"),
            StaticCheckErrorKind::BadTupleConstruction(message) => format!("invalid tuple syntax: {message}"),
            StaticCheckErrorKind::NoSuchDataVariable(var_name) => format!("use of unresolved persisted variable '{var_name}'"),
            StaticCheckErrorKind::BadMapName => "invalid map name".into(),
            StaticCheckErrorKind::NoSuchMap(map_name) => format!("use of unresolved map '{map_name}'"),
            StaticCheckErrorKind::DefineFunctionBadSignature => "invalid function definition".into(),
            StaticCheckErrorKind::BadFunctionName => "invalid function name".into(),
            StaticCheckErrorKind::BadMapTypeDefinition => "invalid map definition".into(),
            StaticCheckErrorKind::PublicFunctionMustReturnResponse(found_type) => format!("public functions must return an expression of type 'response', found '{found_type}'"),
            StaticCheckErrorKind::DefineVariableBadSignature => "invalid variable definition".into(),
            StaticCheckErrorKind::ReturnTypesMustMatch(type_1, type_2) => format!("detected two execution paths, returning two different expression types (got '{type_1}' and '{type_2}')"),
            StaticCheckErrorKind::NoSuchContract(contract_identifier) => format!("use of unresolved contract '{contract_identifier}'"),
            StaticCheckErrorKind::NoSuchPublicFunction(contract_identifier, function_name) => format!("contract '{contract_identifier}' has no public function '{function_name}'"),
            StaticCheckErrorKind::ContractAlreadyExists(contract_identifier) => format!("contract name '{contract_identifier}' conflicts with existing contract"),
            StaticCheckErrorKind::ContractCallExpectName => "missing contract name for call".into(),
            StaticCheckErrorKind::ExpectedCallableType(found_type) => format!("expected a callable contract, found {found_type}"),
            StaticCheckErrorKind::NoSuchBlockInfoProperty(property_name) => format!("use of block unknown property '{property_name}'"),
            StaticCheckErrorKind::NoSuchStacksBlockInfoProperty(property_name) => format!("use of unknown stacks block property '{property_name}'"),
            StaticCheckErrorKind::NoSuchTenureInfoProperty(property_name) => format!("use of unknown tenure property '{property_name}'"),
            StaticCheckErrorKind::GetBlockInfoExpectPropertyName => "missing property name for block info introspection".into(),
            StaticCheckErrorKind::GetBurnBlockInfoExpectPropertyName => "missing property name for burn block info introspection".into(),
            StaticCheckErrorKind::GetStacksBlockInfoExpectPropertyName => "missing property name for stacks block info introspection".into(),
            StaticCheckErrorKind::GetTenureInfoExpectPropertyName => "missing property name for tenure info introspection".into(),
            StaticCheckErrorKind::NameAlreadyUsed(name) => format!("defining '{name}' conflicts with previous value"),
            StaticCheckErrorKind::ReservedWord(name) => format!("{name} is a reserved word"),
            StaticCheckErrorKind::NonFunctionApplication => "expecting expression of type function".into(),
            StaticCheckErrorKind::ExpectedListApplication => "expecting expression of type list".into(),
            StaticCheckErrorKind::ExpectedSequence(found_type) => format!("expecting expression of type 'list', 'buff', 'string-ascii' or 'string-utf8' - found '{found_type}'"),
            StaticCheckErrorKind::MaxLengthOverflow => format!("expecting a value <= {}", u32::MAX),
            StaticCheckErrorKind::BadLetSyntax => "invalid syntax of 'let'".into(),
            StaticCheckErrorKind::BadSyntaxBinding(binding_error) => format!("invalid syntax binding: {}", &binding_error.message()),
            StaticCheckErrorKind::MaxContextDepthReached => "reached depth limit".into(),
            StaticCheckErrorKind::UndefinedVariable(var_name) => format!("use of unresolved variable '{var_name}'"),
            StaticCheckErrorKind::RequiresAtLeastArguments(expected, found) => format!("expecting >= {expected} arguments, got {found}"),
            StaticCheckErrorKind::RequiresAtMostArguments(expected, found) => format!("expecting < {expected} arguments, got {found}"),
            StaticCheckErrorKind::IncorrectArgumentCount(expected_count, found_count) => format!("expecting {expected_count} arguments, got {found_count}"),
            StaticCheckErrorKind::IfArmsMustMatch(type_1, type_2) => format!("expression types returned by the arms of 'if' must match (got '{type_1}' and '{type_2}')"),
            StaticCheckErrorKind::MatchArmsMustMatch(type_1, type_2) => format!("expression types returned by the arms of 'match' must match (got '{type_1}' and '{type_2}')"),
            StaticCheckErrorKind::DefaultTypesMustMatch(type_1, type_2) => format!("expression types passed in 'default-to' must match (got '{type_1}' and '{type_2}')"),
            StaticCheckErrorKind::IllegalOrUnknownFunctionApplication(function_name) => format!("use of illegal / unresolved function '{function_name}"),
            StaticCheckErrorKind::UnknownFunction(function_name) => format!("use of unresolved function '{function_name}'"),
            StaticCheckErrorKind::TooManyFunctionParameters(found, allowed) => format!("too many function parameters specified: found {found}, the maximum is {allowed}"),
            StaticCheckErrorKind::WriteAttemptedInReadOnly => "expecting read-only statements, detected a writing operation".into(),
            StaticCheckErrorKind::AtBlockClosureMustBeReadOnly => "(at-block ...) closures expect read-only statements, but detected a writing operation".into(),
            StaticCheckErrorKind::BadTokenName => "expecting an token name as an argument".into(),
            StaticCheckErrorKind::DefineNFTBadSignature => "(define-asset ...) expects an asset name and an asset identifier type signature as arguments".into(),
            StaticCheckErrorKind::NoSuchNFT(asset_name) => format!("tried to use asset function with a undefined asset ('{asset_name}')"),
            StaticCheckErrorKind::NoSuchFT(asset_name) => format!("tried to use token function with a undefined token ('{asset_name}')"),
            StaticCheckErrorKind::NoSuchTrait(contract_name, trait_name) => format!("use of unresolved trait {contract_name}.{trait_name}"),
            StaticCheckErrorKind::TraitReferenceUnknown(trait_name) => format!("use of undeclared trait <{trait_name}>"),
            StaticCheckErrorKind::TraitMethodUnknown(trait_name, func_name) => format!("method '{func_name}' unspecified in trait <{trait_name}>"),
            StaticCheckErrorKind::BadTraitImplementation(trait_name, func_name) => format!("invalid signature for method '{func_name}' regarding trait's specification <{trait_name}>"),
            StaticCheckErrorKind::ExpectedTraitIdentifier => "expecting expression of type trait identifier".into(),
            StaticCheckErrorKind::UnexpectedTraitOrFieldReference => "unexpected use of trait reference or field".into(),
            StaticCheckErrorKind::DefineTraitBadSignature => "invalid trait definition".into(),
            StaticCheckErrorKind::DefineTraitDuplicateMethod(method_name) => format!("duplicate method name '{method_name}' in trait definition"),
            StaticCheckErrorKind::ContractOfExpectsTrait => "trait reference expected".into(),
            StaticCheckErrorKind::IncompatibleTrait(expected_trait, actual_trait) => format!("trait '{actual_trait}' is not a compatible with expected trait, '{expected_trait}'"),
            StaticCheckErrorKind::TraitTooManyMethods(found, allowed) => format!("too many trait methods specified: found {found}, the maximum is {allowed}"),
            StaticCheckErrorKind::TypeAlreadyAnnotatedFailure | StaticCheckErrorKind::CheckerImplementationFailure => {
                "internal error - please file an issue on https://github.com/stacks-network/stacks-blockchain".into()
            },
            StaticCheckErrorKind::UncheckedIntermediaryResponses => "intermediary responses in consecutive statements must be checked".into(),
            StaticCheckErrorKind::CouldNotDetermineSerializationType => "could not determine the input type for the serialization function".into(),
            StaticCheckErrorKind::ExpectedListOfAllowances(fn_name, arg_num) => format!("{fn_name} expects a list of asset allowances as argument {arg_num}"),
            StaticCheckErrorKind::AllowanceExprNotAllowed => "allowance expressions are only allowed in the context of a `restrict-assets?` or `as-contract?`".into(),
            StaticCheckErrorKind::ExpectedAllowanceExpr(got_name) => format!("expected an allowance expression, got: {got_name}"),
            StaticCheckErrorKind::WithAllAllowanceNotAllowed => "with-all-assets-unsafe is not allowed here, only in the allowance list for `as-contract?`".into(),
            StaticCheckErrorKind::WithAllAllowanceNotAlone => "with-all-assets-unsafe must not be used along with other allowances".into(),
            StaticCheckErrorKind::WithNftExpectedListOfIdentifiers => "with-nft allowance must include a list of asset identifiers".into(),
            StaticCheckErrorKind::MaxIdentifierLengthExceeded(max_len, len) => format!("with-nft allowance identifiers list must not exceed {max_len} elements, got {len}"),
            StaticCheckErrorKind::TooManyAllowances(max_allowed, found) => format!("too many allowances specified, the maximum is {max_allowed}, found {found}"),

>>>>>>> 62c9d018
        }
    }

    fn suggestion(&self) -> Option<String> {
        match &self {
            StaticCheckErrorKind::BadLetSyntax => Some(
                "'let' syntax example: (let ((supply 1000) (ttl 60)) <next-expression>)".into(),
            ),
            StaticCheckErrorKind::TraitReferenceUnknown(_) => Some(
                "traits should be either defined, with define-trait, or imported, with use-trait."
                    .into(),
            ),
<<<<<<< HEAD
=======
            StaticCheckErrorKind::NoSuchBlockInfoProperty(_) => Some(
                "properties available: time, header-hash, burnchain-header-hash, vrf-seed".into(),
            ),
>>>>>>> 62c9d018
            _ => None,
        }
    }
}<|MERGE_RESOLUTION|>--- conflicted
+++ resolved
@@ -245,12 +245,9 @@
     TooManyFunctionParameters(usize, usize),
 
     /// Expected a trait identifier (e.g., `.trait-name`) but found an invalid token.
-<<<<<<< HEAD
     /// Unreachable: Before type-checking runs, if there is a (use-trait …) or (impl-trait …) with an
     ///    invalid second argument is present, it will be caught by the parser and raise a
     ///    [`ParseErrorKind::ImportTraitBadSignature`] or [`ParseErrorKind::ImplTraitBadSignature`].
-=======
->>>>>>> 62c9d018
     ExpectedTraitIdentifier,
     /// Invalid or malformed signature in a `(define-trait ...)` expression.
     DefineTraitBadSignature,
@@ -291,11 +288,8 @@
     /// Type signature nesting depth exceeds the allowed limit during analysis.
     TypeSignatureTooDeep,
     /// Expected a name (e.g., variable, function) but found an invalid or missing token.
-<<<<<<< HEAD
     /// NOTE: This error is only used nested in a BadMatchOptionSyntax, BadMatchResponseSyntax,
     /// or BadMatchInput.
-=======
->>>>>>> 62c9d018
     ExpectedName,
     /// Supertype (e.g., trait or union) exceeds the maximum allowed size or complexity.
     /// This error indicates a transaction would invalidate a block if included.
@@ -354,16 +348,11 @@
     UncheckedIntermediaryResponses,
 
     // Match type errors
-<<<<<<< HEAD
     /// Could not determine the types for a match expression's branches.
-=======
-    /// Could not determine the types for a match expression’s branches.
->>>>>>> 62c9d018
     CouldNotDetermineMatchTypes,
     /// Could not determine the type of an expression during analysis.
     CouldNotDetermineType,
 
-<<<<<<< HEAD
     // Checker failures
     /// Attempt to re-annotate a type that was already annotated, indicating a bug.
     /// Unreachable: The AST assigner gives each node a unique `id`, and the type checker visits
@@ -371,12 +360,6 @@
     TypeAlreadyAnnotatedFailure,
     /// Unexpected failure in the type-checker implementation, indicating a bug.
     /// Unreachable.
-=======
-    // Checker runtime failures
-    /// Attempt to re-annotate a type that was already annotated, indicating a bug.
-    TypeAlreadyAnnotatedFailure,
-    /// Unexpected failure in the type-checker implementation, indicating a bug.
->>>>>>> 62c9d018
     CheckerImplementationFailure,
 
     // Assets
@@ -398,11 +381,7 @@
     /// The `Box<TypeSignature>` wraps the actual type provided.
     ExpectedTuple(Box<TypeSignature>),
     /// Referenced tuple field does not exist in the tuple type.
-<<<<<<< HEAD
     /// The `String` wraps the requested field name, and the `TupleTypeSignature` wraps the tuple's type.
-=======
-    /// The `String` wraps the requested field name, and the `TupleTypeSignature` wraps the tuple’s type.
->>>>>>> 62c9d018
     NoSuchTupleField(String, TupleTypeSignature),
     /// Empty tuple is not allowed in Clarity.
     EmptyTuplesNotAllowed,
@@ -489,10 +468,7 @@
     /// The `Box<TypeSignature>` wraps the actual type provided.
     ExpectedSequence(Box<TypeSignature>),
     /// Sequence length exceeds the maximum allowed limit.
-<<<<<<< HEAD
     /// Unreachable: should exceed u32 elements in memory.
-=======
->>>>>>> 62c9d018
     MaxLengthOverflow,
 
     // Let syntax
@@ -504,14 +480,10 @@
     /// The `SyntaxBindingError` wraps the specific binding error.
     BadSyntaxBinding(SyntaxBindingError),
 
-<<<<<<< HEAD
     /// Maximum context depth of [`MAX_CONTEXT_DEPTH`] for type-checking has been reached.
     /// Unreachable: Before type checking runs, the parser enforces an AST nesting limit of
     ///     [`AST_CALL_STACK_DEPTH_BUFFER`] + [`MAX_CALL_STACK_DEPTH`] (5 + 64). Any contract
     ///     exceeding depth 69 fails with [`ParseErrorKind::ExpressionStackDepthTooDeep`].
-=======
-    /// Maximum context depth for type-checking has been reached.
->>>>>>> 62c9d018
     MaxContextDepthReached,
     /// Referenced variable is not defined in the current scope.
     /// The `String` wraps the non-existent variable name.
@@ -549,12 +521,9 @@
     // Traits
     /// Referenced trait does not exist in the specified contract.
     /// The first `String` wraps the contract name, and the second wraps the trait name.
-<<<<<<< HEAD
     /// Unreachable: all trait identifiers are validated by the parser and TraitsResolver
     ///     before type checking; invalid or missing traits trigger TraitReferenceUnknown
     ///     earlier, so this error is never returned.
-=======
->>>>>>> 62c9d018
     NoSuchTrait(String, String),
     /// Referenced trait is not defined or cannot be found.
     /// The `String` wraps the non-existent trait name.
@@ -969,7 +938,6 @@
 impl From<(SyntaxBindingError, &SymbolicExpression)> for StaticCheckError {
     fn from(e: (SyntaxBindingError, &SymbolicExpression)) -> Self {
         Self::with_expression(StaticCheckErrorKind::BadSyntaxBinding(e.0), e.1)
-<<<<<<< HEAD
     }
 }
 
@@ -985,23 +953,6 @@
     }
 }
 
-=======
-    }
-}
-
-impl From<(CommonCheckErrorKind, &SymbolicExpression)> for CommonCheckErrorKind {
-    fn from(e: (CommonCheckErrorKind, &SymbolicExpression)) -> Self {
-        e.0
-    }
-}
-
-impl From<(CommonCheckErrorKind, &SymbolicExpression)> for CheckErrorKind {
-    fn from(e: (CommonCheckErrorKind, &SymbolicExpression)) -> Self {
-        e.0.into()
-    }
-}
-
->>>>>>> 62c9d018
 impl fmt::Display for CommonCheckErrorKind {
     fn fmt(&self, f: &mut fmt::Formatter) -> fmt::Result {
         write!(f, "{self:?}")
@@ -1263,11 +1214,8 @@
     }
 }
 
-<<<<<<< HEAD
-=======
 /// This conversion is provided to support tests in
 /// `clarity/src/vm/analysis/type_checker/v2_1/tests/contracts.rs`.
->>>>>>> 62c9d018
 #[cfg(any(test, feature = "testing"))]
 impl From<StaticCheckErrorKind> for String {
     fn from(o: StaticCheckErrorKind) -> Self {
@@ -1327,7 +1275,6 @@
 }
 
 impl DiagnosableError for StaticCheckErrorKind {
-<<<<<<< HEAD
     fn message(&self) -> String {
         match &self {
             StaticCheckErrorKind::SupertypeTooLarge => "supertype of two types is too large".into(),
@@ -1455,225 +1402,4 @@
             _ => None,
         }
     }
-}
-
-impl DiagnosableError for CheckErrorKind {
-=======
->>>>>>> 62c9d018
-    fn message(&self) -> String {
-        match &self {
-            StaticCheckErrorKind::SupertypeTooLarge => "supertype of two types is too large".into(),
-            StaticCheckErrorKind::Expects(s) => format!("unexpected interpreter behavior: {s}"),
-            StaticCheckErrorKind::BadMatchOptionSyntax(source) =>
-                format!("match on a optional type uses the following syntax: (match input some-name if-some-expression if-none-expression). Caused by: {}",
-                        source.message()),
-            StaticCheckErrorKind::BadMatchResponseSyntax(source) =>
-                format!("match on a result type uses the following syntax: (match input ok-name if-ok-expression err-name if-err-expression). Caused by: {}",
-                        source.message()),
-            StaticCheckErrorKind::BadMatchInput(t) =>
-                format!("match requires an input of either a response or optional, found input: '{t}'"),
-<<<<<<< HEAD
-            CheckErrorKind::CostOverflow => "contract execution cost overflowed cost counter".into(),
-            CheckErrorKind::CostBalanceExceeded(a, b) => format!("contract execution cost exceeded budget: {a:?} > {b:?}"),
-            CheckErrorKind::MemoryBalanceExceeded(a, b) => format!("contract execution cost exceeded memory budget: {a:?} > {b:?}"),
-            CheckErrorKind::CostComputationFailed(s) => format!("contract cost computation failed: {s}"),
-            CheckErrorKind::ExecutionTimeExpired => "execution time expired".into(),
-            CheckErrorKind::InvalidTypeDescription => "supplied type description is invalid".into(),
-            CheckErrorKind::EmptyTuplesNotAllowed => "tuple types may not be empty".into(),
-            CheckErrorKind::UnknownTypeName(name) => format!("failed to parse type: '{name}'"),
-            CheckErrorKind::ValueTooLarge => "created a type which was greater than maximum allowed value size".into(),
-            CheckErrorKind::ValueOutOfBounds => "created a type which value size was out of defined bounds".into(),
-            CheckErrorKind::TypeSignatureTooDeep => "created a type which was deeper than maximum allowed type depth".into(),
-            CheckErrorKind::ExpectedName => "expected a name argument to this function".into(),
-            CheckErrorKind::ListTypesMustMatch => "expecting elements of same type in a list".into(),
-            CheckErrorKind::TypeError(expected_type, found_type) => format!("expecting expression of type '{expected_type}', found '{found_type}'"),
-            CheckErrorKind::TypeValueError(expected_type, found_value) => format!("expecting expression of type '{expected_type}', found '{found_value}'"),
-            CheckErrorKind::UnionTypeError(expected_types, found_type) => format!("expecting expression of type {}, found '{}'", formatted_expected_types(expected_types), found_type),
-            CheckErrorKind::UnionTypeValueError(expected_types, found_type) => format!("expecting expression of type {}, found '{}'", formatted_expected_types(expected_types), found_type),
-            CheckErrorKind::ExpectedOptionalOrResponseValue(found_value) =>  format!("expecting expression of type 'optional' or 'response', found '{found_value}'"),
-            CheckErrorKind::ExpectedOptionalValue(found_value) => format!("expecting expression of type 'optional', found '{found_value}'"),
-            CheckErrorKind::ExpectedResponseValue(found_value) => format!("expecting expression of type 'response', found '{found_value}'"),
-            CheckErrorKind::ExpectedContractPrincipalValue(found_value) => format!("expecting contract principal value, found '{found_value}'"),
-            CheckErrorKind::CouldNotDetermineType => "type of expression cannot be determined".into(),
-            CheckErrorKind::ExpectedTuple(type_signature) => format!("expecting tuple, found '{type_signature}'"),
-            CheckErrorKind::NoSuchTupleField(field_name, tuple_signature) => format!("cannot find field '{field_name}' in tuple '{tuple_signature}'"),
-            CheckErrorKind::NoSuchDataVariable(var_name) => format!("use of unresolved persisted variable '{var_name}'"),
-            CheckErrorKind::BadTransferSTXArguments => "STX transfer expects an int amount, from principal, to principal".into(),
-            CheckErrorKind::BadTransferFTArguments => "transfer expects an int amount, from principal, to principal".into(),
-            CheckErrorKind::BadTransferNFTArguments => "transfer expects an asset, from principal, to principal".into(),
-            CheckErrorKind::BadMintFTArguments => "mint expects a uint amount and from principal".into(),
-            CheckErrorKind::BadBurnFTArguments => "burn expects a uint amount and from principal".into(),
-            CheckErrorKind::NoSuchMap(map_name) => format!("use of unresolved map '{map_name}'"),
-            CheckErrorKind::DefineFunctionBadSignature => "invalid function definition".into(),
-            CheckErrorKind::BadFunctionName => "invalid function name".into(),
-            CheckErrorKind::PublicFunctionMustReturnResponse(found_type) => format!("public functions must return an expression of type 'response', found '{found_type}'"),
-            CheckErrorKind::ReturnTypesMustMatch(type_1, type_2) => format!("detected two execution paths, returning two different expression types (got '{type_1}' and '{type_2}')"),
-            CheckErrorKind::NoSuchContract(contract_identifier) => format!("use of unresolved contract '{contract_identifier}'"),
-            CheckErrorKind::NoSuchPublicFunction(contract_identifier, function_name) => format!("contract '{contract_identifier}' has no public function '{function_name}'"),
-            CheckErrorKind::PublicFunctionNotReadOnly(contract_identifier, function_name) => format!("function '{contract_identifier}' in '{function_name}' is not read-only"),
-            CheckErrorKind::ContractAlreadyExists(contract_identifier) => format!("contract name '{contract_identifier}' conflicts with existing contract"),
-            CheckErrorKind::ContractCallExpectName => "missing contract name for call".into(),
-            CheckErrorKind::NoSuchBurnBlockInfoProperty(property_name) => format!("use of burn block unknown property '{property_name}'"),
-            CheckErrorKind::NoSuchStacksBlockInfoProperty(property_name) => format!("use of unknown stacks block property '{property_name}'"),
-            CheckErrorKind::GetBlockInfoExpectPropertyName => "missing property name for block info introspection".into(),
-            CheckErrorKind::GetStacksBlockInfoExpectPropertyName => "missing property name for stacks block info introspection".into(),
-            CheckErrorKind::GetTenureInfoExpectPropertyName => "missing property name for tenure info introspection".into(),
-            CheckErrorKind::NameAlreadyUsed(name) => format!("defining '{name}' conflicts with previous value"),
-            CheckErrorKind::NonFunctionApplication => "expecting expression of type function".into(),
-            CheckErrorKind::ExpectedListApplication => "expecting expression of type list".into(),
-            CheckErrorKind::ExpectedSequence(found_type) => format!("expecting expression of type 'list', 'buff', 'string-ascii' or 'string-utf8' - found '{found_type}'"),
-            CheckErrorKind::BadLetSyntax => "invalid syntax of 'let'".into(),
-            CheckErrorKind::CircularReference(references) => format!("detected circular reference: ({})", references.join(", ")),
-            CheckErrorKind::BadSyntaxBinding(binding_error) => format!("invalid syntax binding: {}", &binding_error.message()),
-            CheckErrorKind::UndefinedVariable(var_name) => format!("use of unresolved variable '{var_name}'"),
-            CheckErrorKind::UndefinedFunction(var_name) => format!("use of unresolved function '{var_name}'"),
-            CheckErrorKind::RequiresAtLeastArguments(expected, found) => format!("expecting >= {expected} arguments, got {found}"),
-            CheckErrorKind::RequiresAtMostArguments(expected, found) => format!("expecting < {expected} arguments, got {found}"),
-            CheckErrorKind::IncorrectArgumentCount(expected_count, found_count) => format!("expecting {expected_count} arguments, got {found_count}"),
-            CheckErrorKind::TooManyFunctionParameters(found, allowed) => format!("too many function parameters specified: found {found}, the maximum is {allowed}"),
-            CheckErrorKind::TraitBasedContractCallInReadOnly => "use of trait based contract calls are not allowed in read-only context".into(),
-            CheckErrorKind::WriteAttemptedInReadOnly => "expecting read-only statements, detected a writing operation".into(),
-            CheckErrorKind::AtBlockClosureMustBeReadOnly => "(at-block ...) closures expect read-only statements, but detected a writing operation".into(),
-            CheckErrorKind::BadTokenName => "expecting an token name as an argument".into(),
-            CheckErrorKind::NoSuchNFT(asset_name) => format!("tried to use asset function with a undefined asset ('{asset_name}')"),
-            CheckErrorKind::NoSuchFT(asset_name) => format!("tried to use token function with a undefined token ('{asset_name}')"),
-            CheckErrorKind::TraitReferenceUnknown(trait_name) => format!("use of undeclared trait <{trait_name}>"),
-            CheckErrorKind::TraitMethodUnknown(trait_name, func_name) => format!("method '{func_name}' unspecified in trait <{trait_name}>"),
-            CheckErrorKind::BadTraitImplementation(trait_name, func_name) => format!("invalid signature for method '{func_name}' regarding trait's specification <{trait_name}>"),
-            CheckErrorKind::ExpectedTraitIdentifier => "expecting expression of type trait identifier".into(),
-            CheckErrorKind::DefineTraitBadSignature => "invalid trait definition".into(),
-            CheckErrorKind::DefineTraitDuplicateMethod(method_name) => format!("duplicate method name '{method_name}' in trait definition"),
-            CheckErrorKind::ContractOfExpectsTrait => "trait reference expected".into(),
-            CheckErrorKind::TraitTooManyMethods(found, allowed) => format!("too many trait methods specified: found {found}, the maximum is {allowed}"),
-            CheckErrorKind::InvalidCharactersDetected => "invalid characters detected".into(),
-            CheckErrorKind::InvalidUTF8Encoding => "invalid UTF8 encoding".into(),
-            CheckErrorKind::InvalidSecp65k1Signature => "invalid seckp256k1 signature".into(),
-            CheckErrorKind::ExpectedListOfAllowances(fn_name, arg_num) => format!("{fn_name} expects a list of asset allowances as argument {arg_num}"),
-            CheckErrorKind::AllowanceExprNotAllowed => "allowance expressions are only allowed in the context of a `restrict-assets?` or `as-contract?`".into(),
-            CheckErrorKind::ExpectedAllowanceExpr(got_name) => format!("expected an allowance expression, got: {got_name}"),
-            CheckErrorKind::WithAllAllowanceNotAllowed => "with-all-assets-unsafe is not allowed here, only in the allowance list for `as-contract?`".into(),
-            CheckErrorKind::WithAllAllowanceNotAlone => "with-all-assets-unsafe must not be used along with other allowances".into(),
-            CheckErrorKind::WithNftExpectedListOfIdentifiers => "with-nft allowance must include a list of asset identifiers".into(),
-            CheckErrorKind::MaxIdentifierLengthExceeded(max_len, len) => format!("with-nft allowance identifiers list must not exceed {max_len} elements, got {len}"),
-            CheckErrorKind::TooManyAllowances(max_allowed, found) => format!("too many allowances specified, the maximum is {max_allowed}, found {found}"),
-=======
-            StaticCheckErrorKind::CostOverflow => "contract execution cost overflowed cost counter".into(),
-            StaticCheckErrorKind::CostBalanceExceeded(a, b) => format!("contract execution cost exceeded budget: {a:?} > {b:?}"),
-            StaticCheckErrorKind::MemoryBalanceExceeded(a, b) => format!("contract execution cost exceeded memory budget: {a:?} > {b:?}"),
-            StaticCheckErrorKind::CostComputationFailed(s) => format!("contract cost computation failed: {s}"),
-            StaticCheckErrorKind::ExecutionTimeExpired => "execution time expired".into(),
-            StaticCheckErrorKind::InvalidTypeDescription => "supplied type description is invalid".into(),
-            StaticCheckErrorKind::EmptyTuplesNotAllowed => "tuple types may not be empty".into(),
-            StaticCheckErrorKind::UnknownTypeName(name) => format!("failed to parse type: '{name}'"),
-            StaticCheckErrorKind::ValueTooLarge => "created a type which was greater than maximum allowed value size".into(),
-            StaticCheckErrorKind::ValueOutOfBounds => "created a type which value size was out of defined bounds".into(),
-            StaticCheckErrorKind::TypeSignatureTooDeep => "created a type which was deeper than maximum allowed type depth".into(),
-            StaticCheckErrorKind::ExpectedName => "expected a name argument to this function".into(),
-            StaticCheckErrorKind::ConstructedListTooLarge => "reached limit of elements in a sequence".into(),
-            StaticCheckErrorKind::TypeError(expected_type, found_type) => format!("expecting expression of type '{expected_type}', found '{found_type}'"),
-            StaticCheckErrorKind::UnionTypeError(expected_types, found_type) => format!("expecting expression of type {}, found '{}'", formatted_expected_types(expected_types), found_type),
-            StaticCheckErrorKind::ExpectedOptionalType(found_type) => format!("expecting expression of type 'optional', found '{found_type}'"),
-            StaticCheckErrorKind::ExpectedOptionalOrResponseType(found_type) => format!("expecting expression of type 'optional' or 'response', found '{found_type}'"),
-            StaticCheckErrorKind::ExpectedResponseType(found_type) => format!("expecting expression of type 'response', found '{found_type}'"),
-            StaticCheckErrorKind::CouldNotDetermineResponseOkType => "attempted to obtain 'ok' value from response, but 'ok' type is indeterminate".into(),
-            StaticCheckErrorKind::CouldNotDetermineResponseErrType => "attempted to obtain 'err' value from response, but 'err' type is indeterminate".into(),
-            StaticCheckErrorKind::CouldNotDetermineMatchTypes => "attempted to match on an (optional) or (response) type where either the some, ok, or err type is indeterminate. you may wish to use unwrap-panic or unwrap-err-panic instead.".into(),
-            StaticCheckErrorKind::CouldNotDetermineType => "type of expression cannot be determined".into(),
-            StaticCheckErrorKind::BadTupleFieldName => "invalid tuple field name".into(),
-            StaticCheckErrorKind::ExpectedTuple(type_signature) => format!("expecting tuple, found '{type_signature}'"),
-            StaticCheckErrorKind::NoSuchTupleField(field_name, tuple_signature) => format!("cannot find field '{field_name}' in tuple '{tuple_signature}'"),
-            StaticCheckErrorKind::BadTupleConstruction(message) => format!("invalid tuple syntax: {message}"),
-            StaticCheckErrorKind::NoSuchDataVariable(var_name) => format!("use of unresolved persisted variable '{var_name}'"),
-            StaticCheckErrorKind::BadMapName => "invalid map name".into(),
-            StaticCheckErrorKind::NoSuchMap(map_name) => format!("use of unresolved map '{map_name}'"),
-            StaticCheckErrorKind::DefineFunctionBadSignature => "invalid function definition".into(),
-            StaticCheckErrorKind::BadFunctionName => "invalid function name".into(),
-            StaticCheckErrorKind::BadMapTypeDefinition => "invalid map definition".into(),
-            StaticCheckErrorKind::PublicFunctionMustReturnResponse(found_type) => format!("public functions must return an expression of type 'response', found '{found_type}'"),
-            StaticCheckErrorKind::DefineVariableBadSignature => "invalid variable definition".into(),
-            StaticCheckErrorKind::ReturnTypesMustMatch(type_1, type_2) => format!("detected two execution paths, returning two different expression types (got '{type_1}' and '{type_2}')"),
-            StaticCheckErrorKind::NoSuchContract(contract_identifier) => format!("use of unresolved contract '{contract_identifier}'"),
-            StaticCheckErrorKind::NoSuchPublicFunction(contract_identifier, function_name) => format!("contract '{contract_identifier}' has no public function '{function_name}'"),
-            StaticCheckErrorKind::ContractAlreadyExists(contract_identifier) => format!("contract name '{contract_identifier}' conflicts with existing contract"),
-            StaticCheckErrorKind::ContractCallExpectName => "missing contract name for call".into(),
-            StaticCheckErrorKind::ExpectedCallableType(found_type) => format!("expected a callable contract, found {found_type}"),
-            StaticCheckErrorKind::NoSuchBlockInfoProperty(property_name) => format!("use of block unknown property '{property_name}'"),
-            StaticCheckErrorKind::NoSuchStacksBlockInfoProperty(property_name) => format!("use of unknown stacks block property '{property_name}'"),
-            StaticCheckErrorKind::NoSuchTenureInfoProperty(property_name) => format!("use of unknown tenure property '{property_name}'"),
-            StaticCheckErrorKind::GetBlockInfoExpectPropertyName => "missing property name for block info introspection".into(),
-            StaticCheckErrorKind::GetBurnBlockInfoExpectPropertyName => "missing property name for burn block info introspection".into(),
-            StaticCheckErrorKind::GetStacksBlockInfoExpectPropertyName => "missing property name for stacks block info introspection".into(),
-            StaticCheckErrorKind::GetTenureInfoExpectPropertyName => "missing property name for tenure info introspection".into(),
-            StaticCheckErrorKind::NameAlreadyUsed(name) => format!("defining '{name}' conflicts with previous value"),
-            StaticCheckErrorKind::ReservedWord(name) => format!("{name} is a reserved word"),
-            StaticCheckErrorKind::NonFunctionApplication => "expecting expression of type function".into(),
-            StaticCheckErrorKind::ExpectedListApplication => "expecting expression of type list".into(),
-            StaticCheckErrorKind::ExpectedSequence(found_type) => format!("expecting expression of type 'list', 'buff', 'string-ascii' or 'string-utf8' - found '{found_type}'"),
-            StaticCheckErrorKind::MaxLengthOverflow => format!("expecting a value <= {}", u32::MAX),
-            StaticCheckErrorKind::BadLetSyntax => "invalid syntax of 'let'".into(),
-            StaticCheckErrorKind::BadSyntaxBinding(binding_error) => format!("invalid syntax binding: {}", &binding_error.message()),
-            StaticCheckErrorKind::MaxContextDepthReached => "reached depth limit".into(),
-            StaticCheckErrorKind::UndefinedVariable(var_name) => format!("use of unresolved variable '{var_name}'"),
-            StaticCheckErrorKind::RequiresAtLeastArguments(expected, found) => format!("expecting >= {expected} arguments, got {found}"),
-            StaticCheckErrorKind::RequiresAtMostArguments(expected, found) => format!("expecting < {expected} arguments, got {found}"),
-            StaticCheckErrorKind::IncorrectArgumentCount(expected_count, found_count) => format!("expecting {expected_count} arguments, got {found_count}"),
-            StaticCheckErrorKind::IfArmsMustMatch(type_1, type_2) => format!("expression types returned by the arms of 'if' must match (got '{type_1}' and '{type_2}')"),
-            StaticCheckErrorKind::MatchArmsMustMatch(type_1, type_2) => format!("expression types returned by the arms of 'match' must match (got '{type_1}' and '{type_2}')"),
-            StaticCheckErrorKind::DefaultTypesMustMatch(type_1, type_2) => format!("expression types passed in 'default-to' must match (got '{type_1}' and '{type_2}')"),
-            StaticCheckErrorKind::IllegalOrUnknownFunctionApplication(function_name) => format!("use of illegal / unresolved function '{function_name}"),
-            StaticCheckErrorKind::UnknownFunction(function_name) => format!("use of unresolved function '{function_name}'"),
-            StaticCheckErrorKind::TooManyFunctionParameters(found, allowed) => format!("too many function parameters specified: found {found}, the maximum is {allowed}"),
-            StaticCheckErrorKind::WriteAttemptedInReadOnly => "expecting read-only statements, detected a writing operation".into(),
-            StaticCheckErrorKind::AtBlockClosureMustBeReadOnly => "(at-block ...) closures expect read-only statements, but detected a writing operation".into(),
-            StaticCheckErrorKind::BadTokenName => "expecting an token name as an argument".into(),
-            StaticCheckErrorKind::DefineNFTBadSignature => "(define-asset ...) expects an asset name and an asset identifier type signature as arguments".into(),
-            StaticCheckErrorKind::NoSuchNFT(asset_name) => format!("tried to use asset function with a undefined asset ('{asset_name}')"),
-            StaticCheckErrorKind::NoSuchFT(asset_name) => format!("tried to use token function with a undefined token ('{asset_name}')"),
-            StaticCheckErrorKind::NoSuchTrait(contract_name, trait_name) => format!("use of unresolved trait {contract_name}.{trait_name}"),
-            StaticCheckErrorKind::TraitReferenceUnknown(trait_name) => format!("use of undeclared trait <{trait_name}>"),
-            StaticCheckErrorKind::TraitMethodUnknown(trait_name, func_name) => format!("method '{func_name}' unspecified in trait <{trait_name}>"),
-            StaticCheckErrorKind::BadTraitImplementation(trait_name, func_name) => format!("invalid signature for method '{func_name}' regarding trait's specification <{trait_name}>"),
-            StaticCheckErrorKind::ExpectedTraitIdentifier => "expecting expression of type trait identifier".into(),
-            StaticCheckErrorKind::UnexpectedTraitOrFieldReference => "unexpected use of trait reference or field".into(),
-            StaticCheckErrorKind::DefineTraitBadSignature => "invalid trait definition".into(),
-            StaticCheckErrorKind::DefineTraitDuplicateMethod(method_name) => format!("duplicate method name '{method_name}' in trait definition"),
-            StaticCheckErrorKind::ContractOfExpectsTrait => "trait reference expected".into(),
-            StaticCheckErrorKind::IncompatibleTrait(expected_trait, actual_trait) => format!("trait '{actual_trait}' is not a compatible with expected trait, '{expected_trait}'"),
-            StaticCheckErrorKind::TraitTooManyMethods(found, allowed) => format!("too many trait methods specified: found {found}, the maximum is {allowed}"),
-            StaticCheckErrorKind::TypeAlreadyAnnotatedFailure | StaticCheckErrorKind::CheckerImplementationFailure => {
-                "internal error - please file an issue on https://github.com/stacks-network/stacks-blockchain".into()
-            },
-            StaticCheckErrorKind::UncheckedIntermediaryResponses => "intermediary responses in consecutive statements must be checked".into(),
-            StaticCheckErrorKind::CouldNotDetermineSerializationType => "could not determine the input type for the serialization function".into(),
-            StaticCheckErrorKind::ExpectedListOfAllowances(fn_name, arg_num) => format!("{fn_name} expects a list of asset allowances as argument {arg_num}"),
-            StaticCheckErrorKind::AllowanceExprNotAllowed => "allowance expressions are only allowed in the context of a `restrict-assets?` or `as-contract?`".into(),
-            StaticCheckErrorKind::ExpectedAllowanceExpr(got_name) => format!("expected an allowance expression, got: {got_name}"),
-            StaticCheckErrorKind::WithAllAllowanceNotAllowed => "with-all-assets-unsafe is not allowed here, only in the allowance list for `as-contract?`".into(),
-            StaticCheckErrorKind::WithAllAllowanceNotAlone => "with-all-assets-unsafe must not be used along with other allowances".into(),
-            StaticCheckErrorKind::WithNftExpectedListOfIdentifiers => "with-nft allowance must include a list of asset identifiers".into(),
-            StaticCheckErrorKind::MaxIdentifierLengthExceeded(max_len, len) => format!("with-nft allowance identifiers list must not exceed {max_len} elements, got {len}"),
-            StaticCheckErrorKind::TooManyAllowances(max_allowed, found) => format!("too many allowances specified, the maximum is {max_allowed}, found {found}"),
-
->>>>>>> 62c9d018
-        }
-    }
-
-    fn suggestion(&self) -> Option<String> {
-        match &self {
-            StaticCheckErrorKind::BadLetSyntax => Some(
-                "'let' syntax example: (let ((supply 1000) (ttl 60)) <next-expression>)".into(),
-            ),
-            StaticCheckErrorKind::TraitReferenceUnknown(_) => Some(
-                "traits should be either defined, with define-trait, or imported, with use-trait."
-                    .into(),
-            ),
-<<<<<<< HEAD
-=======
-            StaticCheckErrorKind::NoSuchBlockInfoProperty(_) => Some(
-                "properties available: time, header-hash, burnchain-header-hash, vrf-seed".into(),
-            ),
->>>>>>> 62c9d018
-            _ => None,
-        }
-    }
 }