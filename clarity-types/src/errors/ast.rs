// Copyright (C) 2025 Stacks Open Internet Foundation
//
// This program is free software: you can redistribute it and/or modify
// it under the terms of the GNU General Public License as published by
// the Free Software Foundation, either version 3 of the License, or
// (at your option) any later version.
//
// This program is distributed in the hope that it will be useful,
// but WITHOUT ANY WARRANTY; without even the implied warranty of
// MERCHANTABILITY or FITNESS FOR A PARTICULAR PURPOSE.  See the
// GNU General Public License for more details.
//
// You should have received a copy of the GNU General Public License
// along with this program.  If not, see <http://www.gnu.org/licenses/>.

use std::{error, fmt};

use crate::MAX_CALL_STACK_DEPTH;
use crate::diagnostic::{DiagnosableError, Diagnostic, Level};
use crate::errors::{CostErrors, LexerError};
use crate::execution_cost::ExecutionCost;
use crate::representations::{PreSymbolicExpression, Span};
use crate::token::Token;

pub type ParseResult<T> = Result<T, ParseError>;
/// Errors encountered during the lexical and syntactic analysis of Clarity source code
/// when constructing the abstract syntax tree (AST).
#[derive(Debug, PartialEq)]
pub enum ParseErrorKind {
    // Cost-related errors
    /// Arithmetic overflow in cost computation during AST construction, exceeding the maximum threshold.
    CostOverflow,
    /// Cumulative parsing cost exceeds the allocated budget.
    /// The first `ExecutionCost` represents the total consumed cost, and the second represents the budget limit.
    CostBalanceExceeded(ExecutionCost, ExecutionCost),
    /// Memory usage during AST construction exceeds the allocated budget.
    /// The first `u64` represents the total consumed memory, and the second represents the memory limit.
    MemoryBalanceExceeded(u64, u64),
    /// Failure in cost-tracking due to an unexpected condition or invalid state.
    /// The `String` represents the specific reason for the failure.
    CostComputationFailed(String),
    /// Parsing time exceeds the allowed budget, halting AST construction to ensure responsiveness.
    ExecutionTimeExpired,

    // Structural errors
    /// Number of expressions exceeds the maximum allowed limit.
    TooManyExpressions,
    /// Nesting depth of expressions exceeds the maximum allowed stack depth.
    ExpressionStackDepthTooDeep,
    /// Nesting depth of expressions exceeds the maximum allowed stack depth.
    VaryExpressionStackDepthTooDeep,

    // Semantic errors
    /// Failed to parse a string into an integer literal.
    /// The `String` represents the invalid input string.
    FailedParsingIntValue(String),
    /// Circular reference detected in interdependent function definitions.
    /// The `Vec<String>` represents the list of function names forming the cycle.
    CircularReference(Vec<String>),
    /// Variable name is already in use within the same scope.
    /// The `String` represents the conflicting variable name.
    NameAlreadyUsed(String),
    /// Attempt to store a trait reference, which is prohibited to ensure type safety.
    TraitReferenceNotAllowed,
    /// Invalid or malformed signature in a `(use-trait ...)` expression.
    ImportTraitBadSignature,
    /// Invalid or malformed signature in a `(define-trait ...)` expression.
    DefineTraitBadSignature,
    /// Invalid or malformed signature in a `(impl-trait ...)` expression.
    ImplTraitBadSignature,
    /// Referenced trait does not exist or cannot be found.
    /// The `String` represents the non-existent trait name.
    TraitReferenceUnknown(String),

    // V1 Errors
    /// Failed to capture an expected substring or value during pattern matching in lexical analysis.
    FailedCapturingInput,
    /// Expected a whitespace or closing parenthesis but found an unexpected token or character.
    /// The `String` represents the unexpected token or character found.
    SeparatorExpected(String),
    /// Expected a whitespace after a colon but found an unexpected token.
    /// The `String` represents the unexpected token found.
    SeparatorExpectedAfterColon(String),
    /// Input program exceeds the maximum allowed number of lines.
    ProgramTooLarge,
    /// Variable name contains invalid characters or violates naming rules.
    /// The `String` represents the invalid variable name.
    IllegalVariableName(String),
    /// Failed to parse a string into a buffer literal.
    /// The `String` represents the invalid buffer string.
    FailedParsingBuffer(String),
    /// Failed to parse a string into a hexadecimal value.
    /// The first `String` represents the invalid input string, and the second represents the error details.
    FailedParsingHexValue(String, String),
    /// Failed to parse a string into a principal literal (e.g., invalid principal format).
    /// The `String` represents the invalid principal string.
    FailedParsingPrincipal(String),
    /// Failed to parse a string into a valid field literal.
    /// The `String` represents the invalid field string.
    FailedParsingField(String),
    /// Failed to parse the remaining input after processing a construct, leaving invalid tokens.
    /// The `String` represents the unparsed remainder of the input.
    FailedParsingRemainder(String),
    /// Unexpected closing parenthesis encountered in the input.
    ClosingParenthesisUnexpected,
    /// Expected a closing parenthesis but found another token or end of input.
    ClosingParenthesisExpected,
    /// Unexpected closing brace for a tuple literal encountered in the input.
    ClosingTupleLiteralUnexpected,
    /// Expected a closing brace for a tuple literal but it was missing.
    ClosingTupleLiteralExpected,
    /// Expected a colon in a tuple literal at the specified position, but it was missing.
    /// The `usize` represents the index where the colon was expected.
    TupleColonExpected(usize),
    /// Expected a comma in a tuple literal at the specified position, but it was missing.
    /// The `usize` represents the index where the comma was expected.
    TupleCommaExpected(usize),
    /// Expected a tuple item (e.g., key-value pair) at the specified position, but it was missing or invalid.
    /// The `usize` represents the index where the item was expected.
    TupleItemExpected(usize),
    /// Unexpected comma separator encountered outside a valid list or tuple context.
    CommaSeparatorUnexpected,
    /// Unexpected colon separator encountered.
    ColonSeparatorUnexpected,
    /// Input contains invalid or disallowed characters.
    InvalidCharactersDetected,
    /// Invalid escape sequence in a string literal (e.g., incorrect use of `\`).
    InvalidEscaping,

    // V2 Errors
    /// Lexical analysis failed due to an underlying lexer error.
    /// The `LexerError` represents the specific lexer error encountered.
    Lexer(LexerError),
    /// Contract name exceeds the maximum allowed length.
    /// The `String` represents the overly long contract name.
    ContractNameTooLong(String),
    /// Expected a specific closing token (e.g., parenthesis or brace) but found another token.
    /// The `Token` represents the expected closing token.
    ExpectedClosing(Token),
    /// Expected a contract identifier (e.g., `.contract-name`) but found an invalid or missing token.
    ExpectedContractIdentifier,
    /// Expected a trait identifier (e.g., `.trait-name`) but found an invalid or missing token.
    ExpectedTraitIdentifier,
    /// Expected whitespace to separate tokens but found an unexpected token or character.
    ExpectedWhitespace,
    /// Failed to parse a string into an unsigned integer literal.
    /// The `String` represents the invalid unsigned integer string.
    FailedParsingUIntValue(String),
    /// Trait name contains invalid characters or violates naming rules.
    /// The `String` represents the invalid trait name.
    IllegalTraitName(String),
    /// Invalid principal literal format, preventing parsing into a valid principal.
    InvalidPrincipalLiteral,
    /// Invalid buffer literal format, preventing parsing into a valid buffer.
    InvalidBuffer,
    /// Name (e.g., variable or function) exceeds the maximum allowed length.
    /// The `String` represents the overly long name.
    NameTooLong(String),
    /// Encountered an unexpected token during parsing.
    /// The `Token` represents the unexpected token found.
    UnexpectedToken(Token),
    /// Expected a colon in a tuple literal (version 2 syntax) but it was missing.
    TupleColonExpectedv2,
    /// Expected a comma in a tuple literal (version 2 syntax) but it was missing.
    TupleCommaExpectedv2,
    /// Expected a value in a tuple literal but it was missing or invalid.
    TupleValueExpected,
    /// Clarity name (e.g., variable, function, or trait) contains invalid characters or violates naming rules.
    /// The `String` represents the invalid Clarity name.
    IllegalClarityName(String),
    /// ASCII string literal contains invalid characters or violates format rules.
    /// The `String` represents the invalid ASCII string.
    IllegalASCIIString(String),
    /// Contract name contains invalid characters or violates naming rules.
    /// The `String` represents the invalid contract name.
    IllegalContractName(String),

    // Notes
    /// Indicates a token mismatch for internal parser diagnostics.
    /// The `Token` represents the expected token to match.
    NoteToMatchThis(Token),
    /// Unreachable error indicating an unexpected parser failure; should never occur in valid execution.
    UnexpectedParserFailure,
    /// Unreachable failure indicating an invalid transaction due to an unexpected interpreter error.
    InterpreterFailure,
}

#[derive(Debug, PartialEq)]
pub struct ParseError {
    pub err: Box<ParseErrorKind>,
    pub pre_expressions: Option<Vec<PreSymbolicExpression>>,
    pub diagnostic: Diagnostic,
}

impl ParseError {
    pub fn new(err: ParseErrorKind) -> ParseError {
        let diagnostic = Diagnostic::err(&err);
        ParseError {
            err: Box::new(err),
            pre_expressions: None,
            diagnostic,
        }
    }

    pub fn rejectable(&self) -> bool {
<<<<<<< HEAD
        matches!(*self.err, ParseErrorKind::InterpreterFailure)
=======
        matches!(
            *self.err,
            ParseErrors::InterpreterFailure
                | ParseErrors::ExpressionStackDepthTooDeep
                | ParseErrors::VaryExpressionStackDepthTooDeep
        )
>>>>>>> 895537e0
    }

    pub fn has_pre_expression(&self) -> bool {
        self.pre_expressions.is_some()
    }

    pub fn set_pre_expression(&mut self, expr: &PreSymbolicExpression) {
        self.diagnostic.spans = vec![expr.span().clone()];
        self.pre_expressions.replace(vec![expr.clone()]);
    }

    pub fn set_pre_expressions(&mut self, exprs: Vec<PreSymbolicExpression>) {
        self.diagnostic.spans = exprs.iter().map(|e| e.span().clone()).collect();
        self.pre_expressions.replace(exprs.to_vec());
    }
}

impl fmt::Display for ParseError {
    fn fmt(&self, f: &mut fmt::Formatter) -> fmt::Result {
        write!(f, "{:?}", self.err)?;

        if let Some(ref e) = self.pre_expressions {
            write!(f, "\nNear:\n{e:?}")?;
        }

        Ok(())
    }
}

impl error::Error for ParseError {
    fn source(&self) -> Option<&(dyn error::Error + 'static)> {
        None
    }
}

impl From<ParseErrorKind> for ParseError {
    fn from(err: ParseErrorKind) -> Self {
        ParseError::new(err)
    }
}

impl From<CostErrors> for ParseError {
    fn from(err: CostErrors) -> Self {
        match err {
            CostErrors::CostOverflow => ParseError::new(ParseErrorKind::CostOverflow),
            CostErrors::CostBalanceExceeded(a, b) => {
                ParseError::new(ParseErrorKind::CostBalanceExceeded(a, b))
            }
            CostErrors::MemoryBalanceExceeded(a, b) => {
                ParseError::new(ParseErrorKind::MemoryBalanceExceeded(a, b))
            }
            CostErrors::CostComputationFailed(s) => {
                ParseError::new(ParseErrorKind::CostComputationFailed(s))
            }
            CostErrors::CostContractLoadFailure => ParseError::new(
                ParseErrorKind::CostComputationFailed("Failed to load cost contract".into()),
            ),
            CostErrors::InterpreterFailure | CostErrors::Expect(_) => {
                ParseError::new(ParseErrorKind::InterpreterFailure)
            }
            CostErrors::ExecutionTimeExpired => {
                ParseError::new(ParseErrorKind::ExecutionTimeExpired)
            }
        }
    }
}

impl DiagnosableError for ParseErrorKind {
    fn message(&self) -> String {
        match &self {
            ParseErrorKind::CostOverflow => "Used up cost budget during the parse".into(),
            ParseErrorKind::CostBalanceExceeded(bal, used) => {
                format!("Used up cost budget during the parse: {bal} balance, {used} used")
            }
            ParseErrorKind::MemoryBalanceExceeded(bal, used) => {
                format!("Used up memory budget during the parse: {bal} balance, {used} used")
            }
            ParseErrorKind::TooManyExpressions => "Too many expressions".into(),
            ParseErrorKind::FailedCapturingInput => "Failed to capture value from input".into(),
            ParseErrorKind::SeparatorExpected(found) => {
                format!("Expected whitespace or a close parens. Found: '{found}'")
            }
            ParseErrorKind::SeparatorExpectedAfterColon(found) => {
                format!("Whitespace expected after colon (:), Found: '{found}'")
            }
            ParseErrorKind::ProgramTooLarge => "Program too large to parse".into(),
            ParseErrorKind::IllegalContractName(contract_name) => {
                format!("Illegal contract name: '{contract_name}'")
            }
            ParseErrorKind::IllegalVariableName(var_name) => {
                format!("Illegal variable name: '{var_name}'")
            }
            ParseErrorKind::FailedParsingIntValue(value) => {
                format!("Failed to parse int literal '{value}'")
            }
            ParseErrorKind::FailedParsingUIntValue(value) => {
                format!("Failed to parse uint literal 'u{value}'")
            }
            ParseErrorKind::FailedParsingHexValue(value, x) => {
                format!("Invalid hex-string literal {value}: {x}")
            }
            ParseErrorKind::FailedParsingPrincipal(value) => {
                format!("Invalid principal literal: {value}")
            }
            ParseErrorKind::FailedParsingBuffer(value) => {
                format!("Invalid buffer literal: {value}")
            }
            ParseErrorKind::FailedParsingField(value) => format!("Invalid field literal: {value}"),
            ParseErrorKind::FailedParsingRemainder(remainder) => {
                format!("Failed to lex input remainder: '{remainder}'")
            }
            ParseErrorKind::ClosingParenthesisUnexpected => {
                "Tried to close list which isn't open.".into()
            }
            ParseErrorKind::ClosingParenthesisExpected => {
                "List expressions (..) left opened.".into()
            }
            ParseErrorKind::ClosingTupleLiteralUnexpected => {
                "Tried to close tuple literal which isn't open.".into()
            }
            ParseErrorKind::ClosingTupleLiteralExpected => {
                "Tuple literal {{..}} left opened.".into()
            }
            ParseErrorKind::ColonSeparatorUnexpected => "Misplaced colon.".into(),
            ParseErrorKind::CommaSeparatorUnexpected => "Misplaced comma.".into(),
            ParseErrorKind::TupleColonExpected(i) => {
                format!("Tuple literal construction expects a colon at index {i}")
            }
            ParseErrorKind::TupleCommaExpected(i) => {
                format!("Tuple literal construction expects a comma at index {i}")
            }
            ParseErrorKind::TupleItemExpected(i) => {
                format!("Tuple literal construction expects a key or value at index {i}")
            }
            ParseErrorKind::CircularReference(function_names) => format!(
                "detected interdependent functions ({})",
                function_names.join(", ")
            ),
            ParseErrorKind::NameAlreadyUsed(name) => {
                format!("defining '{name}' conflicts with previous value")
            }
            ParseErrorKind::ImportTraitBadSignature => {
                "(use-trait ...) expects a trait name and a trait identifier".into()
            }
            ParseErrorKind::DefineTraitBadSignature => {
                "(define-trait ...) expects a trait name and a trait definition".into()
            }
            ParseErrorKind::ImplTraitBadSignature => {
                "(impl-trait ...) expects a trait identifier".into()
            }
            ParseErrorKind::TraitReferenceNotAllowed => "trait references can not be stored".into(),
            ParseErrorKind::TraitReferenceUnknown(trait_name) => {
                format!("use of undeclared trait <{trait_name}>")
            }
            ParseErrorKind::ExpressionStackDepthTooDeep => format!(
                "AST has too deep of an expression nesting. The maximum stack depth is {MAX_CALL_STACK_DEPTH}"
            ),
            ParseErrorKind::VaryExpressionStackDepthTooDeep => format!(
                "AST has too deep of an expression nesting. The maximum stack depth is {MAX_CALL_STACK_DEPTH}"
            ),
            ParseErrorKind::InvalidCharactersDetected => "invalid characters detected".into(),
            ParseErrorKind::InvalidEscaping => "invalid escaping detected in string".into(),
            ParseErrorKind::CostComputationFailed(s) => format!("Cost computation failed: {s}"),

            // Parser v2 errors
            ParseErrorKind::Lexer(le) => le.message(),
            ParseErrorKind::ContractNameTooLong(name) => {
                format!("contract name '{name}' is too long")
            }
            ParseErrorKind::ExpectedContractIdentifier => "expected contract identifier".into(),
            ParseErrorKind::ExpectedTraitIdentifier => "expected trait identifier".into(),
            ParseErrorKind::IllegalTraitName(name) => format!("illegal trait name, '{name}'"),
            ParseErrorKind::InvalidPrincipalLiteral => "invalid principal literal".into(),
            ParseErrorKind::InvalidBuffer => "invalid hex-string literal".into(),
            ParseErrorKind::NameTooLong(name) => format!("illegal name (too long), '{name}'"),
            ParseErrorKind::UnexpectedToken(token) => format!("unexpected '{token}'"),
            ParseErrorKind::ExpectedClosing(token) => format!("expected closing '{token}'"),
            ParseErrorKind::TupleColonExpectedv2 => "expected ':' after key in tuple".into(),
            ParseErrorKind::TupleCommaExpectedv2 => {
                "expected ',' separating key-value pairs in tuple".into()
            }
            ParseErrorKind::TupleValueExpected => "expected value expression for tuple".into(),
            ParseErrorKind::IllegalClarityName(name) => format!("illegal clarity name, '{name}'"),
            ParseErrorKind::IllegalASCIIString(s) => format!("illegal ascii string \"{s}\""),
            ParseErrorKind::ExpectedWhitespace => "expected whitespace before expression".into(),
            ParseErrorKind::NoteToMatchThis(token) => format!("to match this '{token}'"),
            ParseErrorKind::UnexpectedParserFailure => {
                "unexpected failure while parsing".to_string()
            }
            ParseErrorKind::InterpreterFailure => "unexpected failure while parsing".to_string(),
            ParseErrorKind::ExecutionTimeExpired => "max execution time expired".to_string(),
        }
    }

    fn suggestion(&self) -> Option<String> {
        None
    }

    fn level(&self) -> Level {
        match self {
            ParseErrorKind::NoteToMatchThis(_) => Level::Note,
            ParseErrorKind::Lexer(lexer_error) => lexer_error.level(),
            _ => Level::Error,
        }
    }
}

pub struct PlacedError {
    pub e: ParseErrorKind,
    pub span: Span,
}<|MERGE_RESOLUTION|>--- conflicted
+++ resolved
@@ -203,16 +203,12 @@
     }
 
     pub fn rejectable(&self) -> bool {
-<<<<<<< HEAD
-        matches!(*self.err, ParseErrorKind::InterpreterFailure)
-=======
         matches!(
             *self.err,
-            ParseErrors::InterpreterFailure
-                | ParseErrors::ExpressionStackDepthTooDeep
-                | ParseErrors::VaryExpressionStackDepthTooDeep
+            ParseErrorKind::InterpreterFailure
+                | ParseErrorKind::ExpressionStackDepthTooDeep
+                | ParseErrorKind::VaryExpressionStackDepthTooDeep
         )
->>>>>>> 895537e0
     }
 
     pub fn has_pre_expression(&self) -> bool {
