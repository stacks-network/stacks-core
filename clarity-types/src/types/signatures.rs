--- conflicted
+++ resolved
@@ -305,11 +305,7 @@
 }
 
 impl SequenceSubtype {
-<<<<<<< HEAD
-    pub fn unit_type(&self) -> Result<TypeSignature, CheckErrorKind> {
-=======
     pub fn unit_type(&self) -> TypeSignature {
->>>>>>> b5e3baf7
         match &self {
             SequenceSubtype::ListType(list_data) => list_data.clone().destruct().0,
             SequenceSubtype::BufferType(_) => TypeSignature::BUFFER_MIN,
@@ -358,112 +354,6 @@
     }
 }
 
-<<<<<<< HEAD
-impl From<&BufferLength> for u32 {
-    fn from(v: &BufferLength) -> u32 {
-        v.0
-    }
-}
-
-impl From<BufferLength> for u32 {
-    fn from(v: BufferLength) -> u32 {
-        v.0
-    }
-}
-
-impl TryFrom<u32> for BufferLength {
-    type Error = CheckErrorKind;
-    fn try_from(data: u32) -> Result<BufferLength, CheckErrorKind> {
-        if data > MAX_VALUE_SIZE {
-            Err(CheckErrorKind::ValueTooLarge)
-        } else {
-            Ok(BufferLength(data))
-        }
-    }
-}
-
-impl TryFrom<usize> for BufferLength {
-    type Error = CheckErrorKind;
-    fn try_from(data: usize) -> Result<BufferLength, CheckErrorKind> {
-        if data > (MAX_VALUE_SIZE as usize) {
-            Err(CheckErrorKind::ValueTooLarge)
-        } else {
-            Ok(BufferLength(data as u32))
-        }
-    }
-}
-
-impl TryFrom<i128> for BufferLength {
-    type Error = CheckErrorKind;
-    fn try_from(data: i128) -> Result<BufferLength, CheckErrorKind> {
-        if data > (MAX_VALUE_SIZE as i128) {
-            Err(CheckErrorKind::ValueTooLarge)
-        } else if data < 0 {
-            Err(CheckErrorKind::ValueOutOfBounds)
-        } else {
-            Ok(BufferLength(data as u32))
-        }
-    }
-}
-
-impl From<&StringUTF8Length> for u32 {
-    fn from(v: &StringUTF8Length) -> u32 {
-        v.0
-    }
-}
-
-impl From<StringUTF8Length> for u32 {
-    fn from(v: StringUTF8Length) -> u32 {
-        v.0
-    }
-}
-
-impl TryFrom<u32> for StringUTF8Length {
-    type Error = CheckErrorKind;
-    fn try_from(data: u32) -> Result<StringUTF8Length, CheckErrorKind> {
-        let len = data
-            .checked_mul(4)
-            .ok_or_else(|| CheckErrorKind::ValueTooLarge)?;
-        if len > MAX_VALUE_SIZE {
-            Err(CheckErrorKind::ValueTooLarge)
-        } else {
-            Ok(StringUTF8Length(data))
-        }
-    }
-}
-
-impl TryFrom<usize> for StringUTF8Length {
-    type Error = CheckErrorKind;
-    fn try_from(data: usize) -> Result<StringUTF8Length, CheckErrorKind> {
-        let len = data
-            .checked_mul(4)
-            .ok_or_else(|| CheckErrorKind::ValueTooLarge)?;
-        if len > (MAX_VALUE_SIZE as usize) {
-            Err(CheckErrorKind::ValueTooLarge)
-        } else {
-            Ok(StringUTF8Length(data as u32))
-        }
-    }
-}
-
-impl TryFrom<i128> for StringUTF8Length {
-    type Error = CheckErrorKind;
-    fn try_from(data: i128) -> Result<StringUTF8Length, CheckErrorKind> {
-        let len = data
-            .checked_mul(4)
-            .ok_or_else(|| CheckErrorKind::ValueTooLarge)?;
-        if len > (MAX_VALUE_SIZE as i128) {
-            Err(CheckErrorKind::ValueTooLarge)
-        } else if data < 0 {
-            Err(CheckErrorKind::ValueOutOfBounds)
-        } else {
-            Ok(StringUTF8Length(data as u32))
-        }
-    }
-}
-
-=======
->>>>>>> b5e3baf7
 impl ListTypeData {
     pub fn new_list(
         entry_type: TypeSignature,
@@ -538,23 +428,6 @@
         }
     }
 
-<<<<<<< HEAD
-    pub fn new_string_ascii(len: usize) -> Result<TypeSignature, CheckErrorKind> {
-        let len = BufferLength::try_from(len)?;
-        Ok(TypeSignature::SequenceType(SequenceSubtype::StringType(
-            StringSubtype::ASCII(len),
-        )))
-    }
-
-    pub fn new_string_utf8(len: usize) -> Result<TypeSignature, CheckErrorKind> {
-        let len = StringUTF8Length::try_from(len)?;
-        Ok(TypeSignature::SequenceType(SequenceSubtype::StringType(
-            StringSubtype::UTF8(len),
-        )))
-    }
-
-=======
->>>>>>> b5e3baf7
     pub fn is_response_type(&self) -> bool {
         matches!(self, TypeSignature::ResponseType(_))
     }
@@ -964,84 +837,6 @@
 }
 
 impl TypeSignature {
-<<<<<<< HEAD
-    pub fn empty_buffer() -> Result<TypeSignature, CheckErrorKind> {
-        Ok(SequenceType(SequenceSubtype::BufferType(
-            0_u32.try_into().map_err(|_| {
-                CheckErrorKind::Expects("FAIL: Empty clarity value size is not realizable".into())
-            })?,
-        )))
-    }
-
-    pub fn min_buffer() -> Result<TypeSignature, CheckErrorKind> {
-        Ok(SequenceType(SequenceSubtype::BufferType(
-            1_u32.try_into().map_err(|_| {
-                CheckErrorKind::Expects("FAIL: Min clarity value size is not realizable".into())
-            })?,
-        )))
-    }
-
-    pub fn min_string_ascii() -> Result<TypeSignature, CheckErrorKind> {
-        Ok(SequenceType(SequenceSubtype::StringType(
-            StringSubtype::ASCII(1_u32.try_into().map_err(|_| {
-                CheckErrorKind::Expects("FAIL: Min clarity value size is not realizable".into())
-            })?),
-        )))
-    }
-
-    pub fn min_string_utf8() -> Result<TypeSignature, CheckErrorKind> {
-        Ok(SequenceType(SequenceSubtype::StringType(
-            StringSubtype::UTF8(1_u32.try_into().map_err(|_| {
-                CheckErrorKind::Expects("FAIL: Min clarity value size is not realizable".into())
-            })?),
-        )))
-    }
-
-    pub fn max_string_ascii() -> Result<TypeSignature, CheckErrorKind> {
-        Ok(SequenceType(SequenceSubtype::StringType(
-            StringSubtype::ASCII(BufferLength::try_from(MAX_VALUE_SIZE).map_err(|_| {
-                CheckErrorKind::Expects(
-                    "FAIL: Max Clarity Value Size is no longer realizable in ASCII Type".into(),
-                )
-            })?),
-        )))
-    }
-
-    pub fn max_string_utf8() -> Result<TypeSignature, CheckErrorKind> {
-        Ok(SequenceType(SequenceSubtype::StringType(
-            StringSubtype::UTF8(StringUTF8Length::try_from(MAX_VALUE_SIZE / 4).map_err(|_| {
-                CheckErrorKind::Expects(
-                    "FAIL: Max Clarity Value Size is no longer realizable in UTF8 Type".into(),
-                )
-            })?),
-        )))
-    }
-
-    pub fn max_buffer() -> Result<TypeSignature, CheckErrorKind> {
-        Ok(SequenceType(SequenceSubtype::BufferType(
-            BufferLength::try_from(MAX_VALUE_SIZE).map_err(|_| {
-                CheckErrorKind::Expects(
-                    "FAIL: Max Clarity Value Size is no longer realizable in Buffer Type".into(),
-                )
-            })?,
-        )))
-    }
-
-    pub fn contract_name_string_ascii_type() -> Result<TypeSignature, CheckErrorKind> {
-        TypeSignature::bound_string_ascii_type(CONTRACT_MAX_NAME_LENGTH.try_into().map_err(
-            |_| CheckErrorKind::Expects("FAIL: contract name max length exceeds u32 space".into()),
-        )?)
-    }
-
-    pub fn bound_string_ascii_type(max_len: u32) -> Result<TypeSignature, CheckErrorKind> {
-        Ok(SequenceType(SequenceSubtype::StringType(
-            StringSubtype::ASCII(BufferLength::try_from(max_len).map_err(|_| {
-                CheckErrorKind::Expects(
-                    "FAIL: Max Clarity Value Size is no longer realizable in ASCII Type".into(),
-                )
-            })?),
-        )))
-=======
     /// Buffer type with minimum length. Alias for [`TypeSignature::BUFFER_1`].
     pub const BUFFER_MIN: TypeSignature = TypeSignature::BUFFER_1;
     /// Buffer type with maximum length ([`MAX_VALUE_SIZE`]).
@@ -1121,7 +916,6 @@
     #[cfg(test)]
     pub const fn new_ascii_type_checked(len: u32) -> Self {
         Self::type_ascii_const(len)
->>>>>>> b5e3baf7
     }
 
     /// If one of the types is a NoType, return Ok(the other type), otherwise return least_supertype(a, b)
