// Copyright (C) 2025 Stacks Open Internet Foundation
//
// This program is free software: you can redistribute it and/or modify
// it under the terms of the GNU General Public License as published by
// the Free Software Foundation, either version 3 of the License, or
// (at your option) any later version.
//
// This program is distributed in the hope that it will be useful,
// but WITHOUT ANY WARRANTY; without even the implied warranty of
// MERCHANTABILITY or FITNESS FOR A PARTICULAR PURPOSE.  See the
// GNU General Public License for more details.
//
// You should have received a copy of the GNU General Public License
// along with this program.  If not, see <http://www.gnu.org/licenses/>.
use std::collections::HashSet;

<<<<<<< HEAD
use crate::errors::CheckErrorKind;
=======
use crate::errors::CheckErrors;
use crate::representations::CONTRACT_MAX_NAME_LENGTH;
>>>>>>> b5e3baf7
use crate::types::TypeSignature::{BoolType, IntType, ListUnionType, UIntType};
use crate::types::signatures::{CallableSubtype, TypeSignature};
use crate::types::{
    BufferLength, MAX_TO_ASCII_BUFFER_LEN, MAX_TO_ASCII_RESULT_LEN, MAX_TYPE_DEPTH,
    MAX_UTF8_VALUE_SIZE, MAX_VALUE_SIZE, QualifiedContractIdentifier, SequenceSubtype,
    StringSubtype, StringUTF8Length, TraitIdentifier, TupleTypeSignature, WRAPPER_VALUE_SIZE,
};

#[test]
fn test_core_constants() {
    assert_eq!(1_048_576, MAX_VALUE_SIZE);
    assert_eq!(262_144, MAX_UTF8_VALUE_SIZE);
    assert_eq!(1_048_571, MAX_TO_ASCII_RESULT_LEN);
    assert_eq!(524_284, MAX_TO_ASCII_BUFFER_LEN);
    assert_eq!(32, MAX_TYPE_DEPTH);
    assert_eq!(1, WRAPPER_VALUE_SIZE);
}

#[test]
fn test_buffer_length_try_from_u32_trait() {
    let buffer = BufferLength::try_from(0_u32).unwrap();
    assert_eq!(0, buffer.get_value());

    let buffer = BufferLength::try_from(MAX_VALUE_SIZE).unwrap();
    assert_eq!(MAX_VALUE_SIZE, buffer.get_value());

    let err = BufferLength::try_from(MAX_VALUE_SIZE + 1).unwrap_err();
    assert_eq!(CheckErrors::ValueTooLarge, err);
}

#[test]
fn test_buffer_length_try_from_usize_trait() {
    let buffer = BufferLength::try_from(0_usize).unwrap();
    assert_eq!(0, buffer.get_value());

    let buffer = BufferLength::try_from(MAX_VALUE_SIZE as usize).unwrap();
    assert_eq!(MAX_VALUE_SIZE, buffer.get_value());

    let err = BufferLength::try_from(MAX_VALUE_SIZE as usize + 1).unwrap_err();
    assert_eq!(CheckErrors::ValueTooLarge, err);
}

#[test]
fn test_buffer_length_try_from_i128_trait() {
    let buffer = BufferLength::try_from(0_i128).unwrap();
    assert_eq!(0, buffer.get_value());

    let buffer = BufferLength::try_from(MAX_VALUE_SIZE as i128).unwrap();
    assert_eq!(MAX_VALUE_SIZE, buffer.get_value());

    let err = BufferLength::try_from(MAX_VALUE_SIZE as i128 + 1).unwrap_err();
    assert_eq!(CheckErrors::ValueTooLarge, err);

    let err = BufferLength::try_from(-1_i128).unwrap_err();
    assert_eq!(CheckErrors::ValueOutOfBounds, err);
}

#[test]
fn test_buffer_length_to_u32_using_from_trait() {
    let buffer = BufferLength::new_unsafe(0);
    assert_eq!(0, u32::from(&buffer));
    assert_eq!(0, u32::from(buffer));
}

#[test]
fn test_type_buffer_min_to_be_buffer_1() {
    assert_eq!(TypeSignature::BUFFER_1, TypeSignature::BUFFER_MIN);
}

#[test]
fn test_type_buffer_max() {
    let expected = TypeSignature::SequenceType(SequenceSubtype::BufferType(
        BufferLength::new_unsafe(MAX_VALUE_SIZE),
    ));
    let actual = TypeSignature::BUFFER_MAX;

    assert_eq!(expected, actual);
    assert_eq!(
        1_048_580,
        actual.size().unwrap(),
        "size should be 1_048_580"
    );
    assert_eq!(5, actual.type_size().unwrap(), "type size should be 5");
    assert_eq!(1, actual.depth(), "depth should be 1");
}

#[test]
fn test_type_buffer_1() {
    let expected =
        TypeSignature::SequenceType(SequenceSubtype::BufferType(BufferLength::new_unsafe(1)));
    let actual = TypeSignature::BUFFER_1;

    assert_eq!(expected, actual);
    assert_eq!(5, actual.size().unwrap(), "size should be 5");
    assert_eq!(5, actual.type_size().unwrap(), "type size should be 5");
    assert_eq!(1, actual.depth(), "depth should be 1");
}

#[test]
fn test_type_buffer_20() {
    let expected =
        TypeSignature::SequenceType(SequenceSubtype::BufferType(BufferLength::new_unsafe(20)));
    let actual = TypeSignature::BUFFER_20;

    assert_eq!(expected, actual);
    assert_eq!(24, actual.size().unwrap(), "size should be 24");
    assert_eq!(5, actual.type_size().unwrap(), "type size should be 5");
    assert_eq!(1, actual.depth(), "depth should be 1");
}

#[test]
fn test_type_buffer_32() {
    let expected =
        TypeSignature::SequenceType(SequenceSubtype::BufferType(BufferLength::new_unsafe(32)));
    let actual = TypeSignature::BUFFER_32;

    assert_eq!(expected, actual);
    assert_eq!(36, actual.size().unwrap(), "size should be 36");
    assert_eq!(5, actual.type_size().unwrap(), "type size should be 5");
    assert_eq!(1, actual.depth(), "depth should be 1");
}

#[test]
fn test_type_buffer_33() {
    let expected =
        TypeSignature::SequenceType(SequenceSubtype::BufferType(BufferLength::new_unsafe(33)));
    let actual = TypeSignature::BUFFER_33;

    assert_eq!(expected, actual);
    assert_eq!(37, actual.size().unwrap(), "size should be 37");
    assert_eq!(5, actual.type_size().unwrap(), "type size should be 5");
    assert_eq!(1, actual.depth(), "depth should be 1");
}

#[test]
fn test_type_buffer_64() {
    let expected =
        TypeSignature::SequenceType(SequenceSubtype::BufferType(BufferLength::new_unsafe(64)));
    let actual = TypeSignature::BUFFER_64;

    assert_eq!(expected, actual);
    assert_eq!(68, actual.size().unwrap(), "size should be 68");
    assert_eq!(5, actual.type_size().unwrap(), "type size should be 5");
    assert_eq!(1, actual.depth(), "depth should be 1");
}

#[test]
fn test_type_buffer_65() {
    let expected =
        TypeSignature::SequenceType(SequenceSubtype::BufferType(BufferLength::new_unsafe(65)));
    let actual = TypeSignature::BUFFER_65;

    assert_eq!(expected, actual);
    assert_eq!(69, actual.size().unwrap(), "size should be 69");
    assert_eq!(5, actual.type_size().unwrap(), "type size should be 5");
    assert_eq!(1, actual.depth(), "depth should be 1");
}

#[test]
fn test_type_string_ascii_min() {
    let expected = TypeSignature::SequenceType(SequenceSubtype::StringType(StringSubtype::ASCII(
        BufferLength::new_unsafe(1),
    )));
    let actual = TypeSignature::STRING_ASCII_MIN;

    assert_eq!(expected, actual);
    assert_eq!(5, actual.size().unwrap(), "size should be 5");
    assert_eq!(5, actual.type_size().unwrap(), "type size should be 5");
    assert_eq!(1, actual.depth(), "depth should be 1");
}

#[test]
fn test_type_string_ascii_max() {
    let expected = TypeSignature::SequenceType(SequenceSubtype::StringType(StringSubtype::ASCII(
        BufferLength::new_unsafe(MAX_VALUE_SIZE),
    )));
    let actual = TypeSignature::STRING_ASCII_MAX;

    assert_eq!(expected, actual);
    assert_eq!(
        1_048_580,
        actual.size().unwrap(),
        "size should be 1_048_580"
    );
    assert_eq!(5, actual.type_size().unwrap(), "type size should be 5");
    assert_eq!(1, actual.depth(), "depth should be 1");
}

#[test]
fn test_type_string_ascii_40() {
    let expected = TypeSignature::SequenceType(SequenceSubtype::StringType(StringSubtype::ASCII(
        BufferLength::new_unsafe(40),
    )));
    let actual = TypeSignature::STRING_ASCII_40;

    assert_eq!(expected, actual);
    assert_eq!(44, actual.size().unwrap(), "size should be 44");
    assert_eq!(5, actual.type_size().unwrap(), "type size should be 5");
    assert_eq!(1, actual.depth(), "depth should be 1");
}

#[test]
fn test_string_utf8_length_try_from_u32_trait() {
    let string = StringUTF8Length::try_from(0_u32).unwrap();
    assert_eq!(0, string.get_value());

    let string = StringUTF8Length::try_from(1_u32).unwrap();
    assert_eq!(1, string.get_value());

    let string = StringUTF8Length::try_from(MAX_UTF8_VALUE_SIZE).unwrap();
    assert_eq!(MAX_UTF8_VALUE_SIZE, string.get_value());

    let err = StringUTF8Length::try_from(MAX_UTF8_VALUE_SIZE + 1).unwrap_err();
    assert_eq!(CheckErrors::ValueTooLarge, err);
}

#[test]
fn test_string_utf8_length_try_from_usize_trait() {
    let string = StringUTF8Length::try_from(0_usize).unwrap();
    assert_eq!(0, string.get_value());

    let string = StringUTF8Length::try_from(1_usize).unwrap();
    assert_eq!(1, string.get_value());

    let string = StringUTF8Length::try_from(MAX_UTF8_VALUE_SIZE as usize).unwrap();
    assert_eq!(MAX_UTF8_VALUE_SIZE, string.get_value());

    let err = StringUTF8Length::try_from(MAX_UTF8_VALUE_SIZE as usize + 1).unwrap_err();
    assert_eq!(CheckErrors::ValueTooLarge, err);
}

#[test]
fn test_string_utf8_length_try_from_i128_trait() {
    let string = StringUTF8Length::try_from(0_i128).unwrap();
    assert_eq!(0, string.get_value());

    let string = StringUTF8Length::try_from(1_i128).unwrap();
    assert_eq!(1, string.get_value());

    let string = StringUTF8Length::try_from(MAX_UTF8_VALUE_SIZE as i128).unwrap();
    assert_eq!(MAX_UTF8_VALUE_SIZE, string.get_value());

    let err = StringUTF8Length::try_from(MAX_UTF8_VALUE_SIZE as i128 + 1).unwrap_err();
    assert_eq!(CheckErrors::ValueTooLarge, err);

    let err = StringUTF8Length::try_from(-1_i128).unwrap_err();
    assert_eq!(CheckErrors::ValueOutOfBounds, err);
}

#[test]
fn test_type_string_utf8_min() {
    let expected = TypeSignature::SequenceType(SequenceSubtype::StringType(StringSubtype::UTF8(
        StringUTF8Length::new_unsafe(1),
    )));
    let actual = TypeSignature::STRING_UTF8_MIN;

    assert_eq!(expected, actual);
    assert_eq!(8, actual.size().unwrap(), "size should be 8");
    assert_eq!(5, actual.type_size().unwrap(), "type size should be 5");
    assert_eq!(1, actual.depth(), "depth should be 1");
}

#[test]
fn test_type_string_utf8_max() {
    let expected = TypeSignature::SequenceType(SequenceSubtype::StringType(StringSubtype::UTF8(
        StringUTF8Length::new_unsafe(MAX_UTF8_VALUE_SIZE),
    )));
    let actual = TypeSignature::STRING_UTF8_MAX;

    assert_eq!(expected, actual);
    assert_eq!(TypeSignature::STRING_UTF8_MAX, actual);
    assert_eq!(
        1_048_580,
        actual.size().unwrap(),
        "size should be 1_048_580"
    );
    assert_eq!(5, actual.type_size().unwrap(), "type size should be 5");
    assert_eq!(1, actual.depth(), "depth should be 1");
}

#[test]
fn test_type_string_utf8_40() {
    let expected = TypeSignature::SequenceType(SequenceSubtype::StringType(StringSubtype::UTF8(
        StringUTF8Length::new_unsafe(40),
    )));
    let actual = TypeSignature::STRING_UTF8_40;

    assert_eq!(expected, actual);
    assert_eq!(164, actual.size().unwrap(), "size should be 164");
    assert_eq!(5, actual.type_size().unwrap(), "type size should be 5");
    assert_eq!(1, actual.depth(), "depth should be 1");
}

#[test]
fn test_type_buffer_max_for_to_ascii_call() {
    let expected = TypeSignature::SequenceType(SequenceSubtype::BufferType(
        BufferLength::new_unsafe(MAX_TO_ASCII_BUFFER_LEN),
    ));
    let actual = TypeSignature::TO_ASCII_BUFFER_MAX;

    assert_eq!(expected, actual);
    assert_eq!(524_288, actual.size().unwrap(), "size should be 524_288");
    assert_eq!(5, actual.type_size().unwrap(), "type size should be 5");
    assert_eq!(1, actual.depth(), "depth should be 1");
}

#[test]
fn test_type_string_max_ascii_for_to_ascii_call() {
    let expected = TypeSignature::SequenceType(SequenceSubtype::StringType(StringSubtype::ASCII(
        BufferLength::new_unsafe(MAX_TO_ASCII_RESULT_LEN),
    )));
    let actual = TypeSignature::TO_ASCII_STRING_ASCII_MAX;

    assert_eq!(expected, actual);
    assert_eq!(
        1_048_575,
        actual.size().unwrap(),
        "size should be 1_048_575"
    );
    assert_eq!(5, actual.type_size().unwrap(), "type size should be 5");
    assert_eq!(1, actual.depth(), "depth should be 1");
}

#[test]
fn test_type_string_max_ascii_for_contract_name() {
    let expected = TypeSignature::SequenceType(SequenceSubtype::StringType(StringSubtype::ASCII(
        BufferLength::new_unsafe(CONTRACT_MAX_NAME_LENGTH as u32),
    )));
    let actual = TypeSignature::CONTRACT_NAME_STRING_ASCII_MAX;

    assert_eq!(expected, actual);
    assert_eq!(44, actual.size().unwrap(), "size should be 44");
    assert_eq!(5, actual.type_size().unwrap(), "type size should be 5");
    assert_eq!(1, actual.depth(), "depth should be 1");
}

#[test]
fn test_least_supertype() {
    let callables = [
        CallableSubtype::Principal(QualifiedContractIdentifier::local("foo").unwrap()),
        CallableSubtype::Trait(TraitIdentifier {
            name: "foo".into(),
            contract_identifier: QualifiedContractIdentifier::transient(),
        }),
    ];
    let list_union = ListUnionType(callables.clone().into());
    let callables2 = [
        CallableSubtype::Principal(QualifiedContractIdentifier::local("bar").unwrap()),
        CallableSubtype::Trait(TraitIdentifier {
            name: "bar".into(),
            contract_identifier: QualifiedContractIdentifier::transient(),
        }),
    ];
    let list_union2 = ListUnionType(callables2.clone().into());
    let list_union_merged = ListUnionType(HashSet::from_iter(
        [callables, callables2].concat().iter().cloned(),
    ));
    let callable_principals = [
        CallableSubtype::Principal(QualifiedContractIdentifier::local("foo").unwrap()),
        CallableSubtype::Principal(QualifiedContractIdentifier::local("bar").unwrap()),
    ];
    let list_union_principals = ListUnionType(callable_principals.into());

    let notype_pairs = [
        // NoType with X should result in X
        (
            (TypeSignature::NoType, TypeSignature::NoType),
            TypeSignature::NoType,
        ),
        (
            (TypeSignature::NoType, TypeSignature::IntType),
            TypeSignature::IntType,
        ),
        (
            (TypeSignature::NoType, TypeSignature::UIntType),
            TypeSignature::UIntType,
        ),
        (
            (TypeSignature::NoType, TypeSignature::BoolType),
            TypeSignature::BoolType,
        ),
        (
            (TypeSignature::NoType, TypeSignature::BUFFER_MIN),
            TypeSignature::BUFFER_MIN,
        ),
        (
            (
                TypeSignature::NoType,
                TypeSignature::list_of(TypeSignature::IntType, 42).unwrap(),
            ),
            TypeSignature::list_of(TypeSignature::IntType, 42).unwrap(),
        ),
        (
            (
                TypeSignature::NoType,
                TypeSignature::new_ascii_type_checked(17),
            ),
            TypeSignature::new_ascii_type_checked(17),
        ),
        (
            (TypeSignature::NoType, TypeSignature::STRING_UTF8_MAX),
            TypeSignature::STRING_UTF8_MAX,
        ),
        (
            (TypeSignature::NoType, TypeSignature::PrincipalType),
            TypeSignature::PrincipalType,
        ),
        (
            (
                TypeSignature::NoType,
                TypeSignature::TupleType(
                    TupleTypeSignature::try_from(vec![("a".into(), TypeSignature::IntType)])
                        .unwrap(),
                ),
            ),
            TypeSignature::TupleType(
                TupleTypeSignature::try_from(vec![("a".into(), TypeSignature::IntType)]).unwrap(),
            ),
        ),
        (
            (
                TypeSignature::NoType,
                TypeSignature::new_option(TypeSignature::IntType).unwrap(),
            ),
            TypeSignature::new_option(TypeSignature::IntType).unwrap(),
        ),
        (
            (
                TypeSignature::NoType,
                TypeSignature::new_response(TypeSignature::IntType, TypeSignature::BoolType)
                    .unwrap(),
            ),
            TypeSignature::new_response(TypeSignature::IntType, TypeSignature::BoolType).unwrap(),
        ),
        (
            (
                TypeSignature::NoType,
                TypeSignature::CallableType(CallableSubtype::Principal(
                    QualifiedContractIdentifier::transient(),
                )),
            ),
            TypeSignature::CallableType(CallableSubtype::Principal(
                QualifiedContractIdentifier::transient(),
            )),
        ),
        (
            (
                TypeSignature::NoType,
                TypeSignature::CallableType(CallableSubtype::Trait(TraitIdentifier {
                    name: "foo".into(),
                    contract_identifier: QualifiedContractIdentifier::transient(),
                })),
            ),
            TypeSignature::CallableType(CallableSubtype::Trait(TraitIdentifier {
                name: "foo".into(),
                contract_identifier: QualifiedContractIdentifier::transient(),
            })),
        ),
        (
            (TypeSignature::NoType, list_union.clone()),
            list_union.clone(),
        ),
    ];

    for (pair, expected) in notype_pairs {
        assert_eq!(
            TypeSignature::least_supertype_v2_1(&pair.0, &pair.1).unwrap(),
            expected
        );
        assert_eq!(
            TypeSignature::least_supertype_v2_1(&pair.1, &pair.0).unwrap(),
            expected
        );
    }

    let simple_pairs = [
        ((IntType, IntType), IntType),
        ((UIntType, UIntType), UIntType),
        ((BoolType, BoolType), BoolType),
        (
            (TypeSignature::BUFFER_MAX, TypeSignature::BUFFER_MAX),
            TypeSignature::BUFFER_MAX,
        ),
        (
            (
                TypeSignature::list_of(TypeSignature::IntType, 42).unwrap(),
                TypeSignature::list_of(TypeSignature::IntType, 42).unwrap(),
            ),
            TypeSignature::list_of(TypeSignature::IntType, 42).unwrap(),
        ),
        (
            (
                TypeSignature::new_ascii_type_checked(17),
                TypeSignature::new_ascii_type_checked(17),
            ),
            TypeSignature::new_ascii_type_checked(17),
        ),
        (
            (
                TypeSignature::STRING_UTF8_MAX,
                TypeSignature::STRING_UTF8_MAX,
            ),
            TypeSignature::STRING_UTF8_MAX,
        ),
        (
            (TypeSignature::PrincipalType, TypeSignature::PrincipalType),
            TypeSignature::PrincipalType,
        ),
        (
            (
                TypeSignature::TupleType(
                    TupleTypeSignature::try_from(vec![("a".into(), TypeSignature::IntType)])
                        .unwrap(),
                ),
                TypeSignature::TupleType(
                    TupleTypeSignature::try_from(vec![("a".into(), TypeSignature::IntType)])
                        .unwrap(),
                ),
            ),
            TypeSignature::TupleType(
                TupleTypeSignature::try_from(vec![("a".into(), TypeSignature::IntType)]).unwrap(),
            ),
        ),
        (
            (
                TypeSignature::new_option(TypeSignature::IntType).unwrap(),
                TypeSignature::new_option(TypeSignature::IntType).unwrap(),
            ),
            TypeSignature::new_option(TypeSignature::IntType).unwrap(),
        ),
        (
            (
                TypeSignature::new_response(TypeSignature::IntType, TypeSignature::BoolType)
                    .unwrap(),
                TypeSignature::new_response(TypeSignature::IntType, TypeSignature::BoolType)
                    .unwrap(),
            ),
            TypeSignature::new_response(TypeSignature::IntType, TypeSignature::BoolType).unwrap(),
        ),
        (
            (
                TypeSignature::CallableType(CallableSubtype::Principal(
                    QualifiedContractIdentifier::transient(),
                )),
                TypeSignature::CallableType(CallableSubtype::Principal(
                    QualifiedContractIdentifier::transient(),
                )),
            ),
            TypeSignature::CallableType(CallableSubtype::Principal(
                QualifiedContractIdentifier::transient(),
            )),
        ),
        (
            (
                TypeSignature::CallableType(CallableSubtype::Trait(TraitIdentifier {
                    name: "foo".into(),
                    contract_identifier: QualifiedContractIdentifier::transient(),
                })),
                TypeSignature::CallableType(CallableSubtype::Trait(TraitIdentifier {
                    name: "foo".into(),
                    contract_identifier: QualifiedContractIdentifier::transient(),
                })),
            ),
            TypeSignature::CallableType(CallableSubtype::Trait(TraitIdentifier {
                name: "foo".into(),
                contract_identifier: QualifiedContractIdentifier::transient(),
            })),
        ),
        ((list_union.clone(), list_union.clone()), list_union.clone()),
    ];

    for (pair, expected) in simple_pairs {
        assert_eq!(
            TypeSignature::least_supertype_v2_1(&pair.0, &pair.1).unwrap(),
            expected
        );
        assert_eq!(
            TypeSignature::least_supertype_v2_1(&pair.1, &pair.0).unwrap(),
            expected
        );
    }

    let matched_pairs = [
        (
            (TypeSignature::BUFFER_MAX, TypeSignature::BUFFER_MIN),
            TypeSignature::BUFFER_MAX,
        ),
        (
            (
                TypeSignature::list_of(TypeSignature::IntType, 17).unwrap(),
                TypeSignature::list_of(TypeSignature::IntType, 42).unwrap(),
            ),
            TypeSignature::list_of(TypeSignature::IntType, 42).unwrap(),
        ),
        (
            (
                TypeSignature::STRING_ASCII_MIN,
                TypeSignature::new_ascii_type_checked(17),
            ),
            TypeSignature::new_ascii_type_checked(17),
        ),
        (
            (
                TypeSignature::STRING_UTF8_MIN,
                TypeSignature::STRING_UTF8_MAX,
            ),
            TypeSignature::STRING_UTF8_MAX,
        ),
        (
            (
                TypeSignature::PrincipalType,
                TypeSignature::CallableType(CallableSubtype::Principal(
                    QualifiedContractIdentifier::transient(),
                )),
            ),
            TypeSignature::PrincipalType,
        ),
        (
            (TypeSignature::PrincipalType, list_union_principals.clone()),
            TypeSignature::PrincipalType,
        ),
        (
            (
                TypeSignature::CallableType(CallableSubtype::Principal(
                    QualifiedContractIdentifier::local("foo").unwrap(),
                )),
                TypeSignature::CallableType(CallableSubtype::Principal(
                    QualifiedContractIdentifier::local("bar").unwrap(),
                )),
            ),
            list_union_principals.clone(),
        ),
        (
            (list_union.clone(), list_union2.clone()),
            list_union_merged.clone(),
        ),
    ];

    for (pair, expected) in matched_pairs {
        assert_eq!(
            TypeSignature::least_supertype_v2_1(&pair.0, &pair.1).unwrap(),
            expected
        );
        assert_eq!(
            TypeSignature::least_supertype_v2_1(&pair.1, &pair.0).unwrap(),
            expected
        );
    }

    let compound_pairs = [
        (
            (
                TypeSignature::list_of(
                    TypeSignature::SequenceType(SequenceSubtype::BufferType(
                        16_u32.try_into().unwrap(),
                    )),
                    5,
                )
                .unwrap(),
                TypeSignature::list_of(TypeSignature::BUFFER_MIN, 3).unwrap(),
            ),
            TypeSignature::list_of(
                TypeSignature::SequenceType(SequenceSubtype::BufferType(
                    16_u32.try_into().unwrap(),
                )),
                5,
            )
            .unwrap(),
        ),
        (
            (
                TypeSignature::TupleType(
                    TupleTypeSignature::try_from(vec![(
                        "b".into(),
                        TypeSignature::STRING_ASCII_MIN,
                    )])
                    .unwrap(),
                ),
                TypeSignature::TupleType(
                    TupleTypeSignature::try_from(vec![(
                        "b".into(),
                        TypeSignature::new_ascii_type_checked(17),
                    )])
                    .unwrap(),
                ),
            ),
            TypeSignature::TupleType(
                TupleTypeSignature::try_from(vec![(
                    "b".into(),
                    TypeSignature::new_ascii_type_checked(17),
                )])
                .unwrap(),
            ),
        ),
        (
            (
                TypeSignature::new_option(TypeSignature::STRING_ASCII_MIN).unwrap(),
                TypeSignature::new_option(TypeSignature::new_ascii_type_checked(17)).unwrap(),
            ),
            TypeSignature::new_option(TypeSignature::new_ascii_type_checked(17)).unwrap(),
        ),
        (
            (
                TypeSignature::new_response(TypeSignature::PrincipalType, list_union.clone())
                    .unwrap(),
                TypeSignature::new_response(
                    TypeSignature::CallableType(CallableSubtype::Principal(
                        QualifiedContractIdentifier::transient(),
                    )),
                    list_union2.clone(),
                )
                .unwrap(),
            ),
            TypeSignature::new_response(TypeSignature::PrincipalType, list_union_merged).unwrap(),
        ),
    ];

    for (pair, expected) in compound_pairs {
        assert_eq!(
            TypeSignature::least_supertype_v2_1(&pair.0, &pair.1).unwrap(),
            expected
        );
        assert_eq!(
            TypeSignature::least_supertype_v2_1(&pair.1, &pair.0).unwrap(),
            expected
        );
    }

    let bad_pairs = [
        (IntType, UIntType),
        (BoolType, IntType),
        (TypeSignature::BUFFER_MAX, TypeSignature::STRING_ASCII_MAX),
        (
            TypeSignature::list_of(TypeSignature::UIntType, 42).unwrap(),
            TypeSignature::list_of(TypeSignature::IntType, 42).unwrap(),
        ),
        (
            TypeSignature::STRING_UTF8_MIN,
            TypeSignature::new_ascii_type_checked(17),
        ),
        (TypeSignature::STRING_UTF8_MIN, TypeSignature::BUFFER_MIN),
        (
            TypeSignature::TupleType(
                TupleTypeSignature::try_from(vec![("a".into(), TypeSignature::IntType)]).unwrap(),
            ),
            TypeSignature::TupleType(
                TupleTypeSignature::try_from(vec![("a".into(), TypeSignature::UIntType)]).unwrap(),
            ),
        ),
        (
            TypeSignature::new_option(TypeSignature::IntType).unwrap(),
            TypeSignature::new_option(TypeSignature::STRING_UTF8_MIN).unwrap(),
        ),
        (
            TypeSignature::new_response(TypeSignature::IntType, TypeSignature::BoolType).unwrap(),
            TypeSignature::new_response(TypeSignature::BoolType, TypeSignature::IntType).unwrap(),
        ),
        (
            TypeSignature::CallableType(CallableSubtype::Principal(
                QualifiedContractIdentifier::transient(),
            )),
            TypeSignature::IntType,
        ),
        (
            TypeSignature::CallableType(CallableSubtype::Trait(TraitIdentifier {
                name: "foo".into(),
                contract_identifier: QualifiedContractIdentifier::transient(),
            })),
            TypeSignature::PrincipalType,
        ),
        (list_union.clone(), TypeSignature::PrincipalType),
        (TypeSignature::STRING_ASCII_MIN, list_union_principals),
        (
            TypeSignature::list_of(
                TypeSignature::SequenceType(SequenceSubtype::BufferType(
                    16_u32.try_into().unwrap(),
                )),
                5,
            )
            .unwrap(),
            TypeSignature::list_of(TypeSignature::STRING_ASCII_MIN, 3).unwrap(),
        ),
        (
            TypeSignature::TupleType(
                TupleTypeSignature::try_from(vec![("b".into(), TypeSignature::STRING_ASCII_MIN)])
                    .unwrap(),
            ),
            TypeSignature::TupleType(
                TupleTypeSignature::try_from(vec![("b".into(), TypeSignature::UIntType)]).unwrap(),
            ),
        ),
        (
            TypeSignature::new_option(TypeSignature::STRING_ASCII_MIN).unwrap(),
            TypeSignature::new_option(TypeSignature::STRING_UTF8_MIN).unwrap(),
        ),
        (
            TypeSignature::new_response(TypeSignature::PrincipalType, list_union).unwrap(),
            TypeSignature::new_response(
                list_union2,
                TypeSignature::CallableType(CallableSubtype::Principal(
                    QualifiedContractIdentifier::transient(),
                )),
            )
            .unwrap(),
        ),
    ];

    for pair in bad_pairs {
        matches!(
            TypeSignature::least_supertype_v2_1(&pair.0, &pair.1).unwrap_err(),
            CheckErrorKind::TypeError(..)
        );
        matches!(
            TypeSignature::least_supertype_v2_1(&pair.1, &pair.0).unwrap_err(),
            CheckErrorKind::TypeError(..)
        );
    }
<<<<<<< HEAD
}

#[test]
fn test_type_signature_bound_string_ascii_type_returns_check_errors() {
    let err = TypeSignature::bound_string_ascii_type(MAX_VALUE_SIZE + 1).unwrap_err();
    assert_eq!(
        CheckErrorKind::Expects(
            "FAIL: Max Clarity Value Size is no longer realizable in ASCII Type".to_string()
        ),
        err
    );
=======
>>>>>>> b5e3baf7
}<|MERGE_RESOLUTION|>--- conflicted
+++ resolved
@@ -14,12 +14,8 @@
 // along with this program.  If not, see <http://www.gnu.org/licenses/>.
 use std::collections::HashSet;
 
-<<<<<<< HEAD
 use crate::errors::CheckErrorKind;
-=======
-use crate::errors::CheckErrors;
 use crate::representations::CONTRACT_MAX_NAME_LENGTH;
->>>>>>> b5e3baf7
 use crate::types::TypeSignature::{BoolType, IntType, ListUnionType, UIntType};
 use crate::types::signatures::{CallableSubtype, TypeSignature};
 use crate::types::{
@@ -837,18 +833,4 @@
             CheckErrorKind::TypeError(..)
         );
     }
-<<<<<<< HEAD
-}
-
-#[test]
-fn test_type_signature_bound_string_ascii_type_returns_check_errors() {
-    let err = TypeSignature::bound_string_ascii_type(MAX_VALUE_SIZE + 1).unwrap_err();
-    assert_eq!(
-        CheckErrorKind::Expects(
-            "FAIL: Max Clarity Value Size is no longer realizable in ASCII Type".to_string()
-        ),
-        err
-    );
-=======
->>>>>>> b5e3baf7
 }