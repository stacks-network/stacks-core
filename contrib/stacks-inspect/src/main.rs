// Copyright (C) 2025 Stacks Open Internet Foundation
//
// This program is free software: you can redistribute it and/or modify
// it under the terms of the GNU General Public License as published by
// the Free Software Foundation, either version 3 of the License, or
// (at your option) any later version.
//
// This program is distributed in the hope that it will be useful,
// but WITHOUT ANY WARRANTY; without even the implied warranty of
// MERCHANTABILITY or FITNESS FOR A PARTICULAR PURPOSE.  See the
// GNU General Public License for more details.
//
// You should have received a copy of the GNU General Public License
// along with this program.  If not, see <http://www.gnu.org/licenses/>.

#[macro_use]
extern crate stacks_common;

use clarity::consts::CHAIN_ID_MAINNET;
use clarity::types::StacksEpochId;
use clarity::types::chainstate::StacksPrivateKey;
use clarity_cli::DEFAULT_CLI_EPOCH;
<<<<<<< HEAD
=======
use stacks_inspect::{
    command_contract_hash, command_replay_block, command_replay_block_nakamoto,
    command_replay_mock_mining, command_try_mine, drain_common_opts,
};
>>>>>>> 848e429b
use stackslib::chainstate::stacks::miner::BlockBuilderSettings;
use stackslib::chainstate::stacks::{
    CoinbasePayload, StacksBlock, StacksBlockBuilder, StacksMicroblock, StacksTransaction,
    StacksTransactionSigner, TransactionAnchorMode, TransactionAuth, TransactionPayload,
    TransactionVersion,
};
use stackslib::core::{
    BITCOIN_REGTEST_FIRST_BLOCK_TIMESTAMP, StacksEpoch, StacksEpochExtension as _,
};
#[cfg(not(any(target_os = "macos", target_os = "windows", target_arch = "arm")))]
use tikv_jemallocator::Jemalloc;

#[cfg(not(any(target_os = "macos", target_os = "windows", target_arch = "arm")))]
#[global_allocator]
static GLOBAL: Jemalloc = Jemalloc;

use std::collections::{BTreeMap, HashMap, HashSet};
use std::fs::File;
use std::io::BufReader;
use std::io::prelude::*;
use std::net::{SocketAddr, TcpStream, ToSocketAddrs};
use std::time::{Duration, Instant};
use std::{env, fs, io, process, thread};

use libstackerdb::StackerDBChunkData;
use rusqlite::{Connection, Error as SqliteError, OpenFlags, params};
use serde_json::{Value, json};
use stacks_common::codec::{StacksMessageCodec, read_next};
use stacks_common::types::MempoolCollectionBehavior;
use stacks_common::types::chainstate::{
    BlockHeaderHash, BurnchainHeaderHash, StacksAddress, StacksBlockId,
};
use stacks_common::types::net::{PeerAddress, PeerHost};
use stacks_common::types::sqlite::NO_PARAMS;
use stacks_common::util::hash::{Hash160, hex_bytes, to_hex};
use stacks_common::util::retry::LogReader;
use stacks_common::util::secp256k1::{Secp256k1PrivateKey, Secp256k1PublicKey};
use stacks_common::util::vrf::VRFProof;
use stacks_common::util::{get_epoch_time_ms, sleep_ms};
use stackslib::burnchains::bitcoin::{BitcoinNetworkType, spv};
use stackslib::burnchains::db::{BurnchainBlockData, BurnchainDB};
use stackslib::burnchains::{Address, Burnchain, PoxConstants};
use stackslib::chainstate::burn::db::sortdb::{
    SortitionDB, SortitionHandle, get_block_commit_by_txid,
};
use stackslib::chainstate::burn::operations::BlockstackOperationType;
use stackslib::chainstate::burn::{BlockSnapshot, ConsensusHash};
use stackslib::chainstate::coordinator::{OnChainRewardSetProvider, get_reward_cycle_info};
use stackslib::chainstate::nakamoto::miner::NakamotoBlockBuilder;
use stackslib::chainstate::nakamoto::shadow::{process_shadow_block, shadow_chainstate_repair};
use stackslib::chainstate::nakamoto::{NakamotoBlock, NakamotoChainState};
use stackslib::chainstate::stacks::StacksBlockHeader;
use stackslib::chainstate::stacks::db::blocks::{DummyEventDispatcher, StagingBlock};
use stackslib::chainstate::stacks::db::{
    ChainStateBootData, StacksBlockHeaderTypes, StacksChainState,
};
use stackslib::chainstate::stacks::index::ClarityMarfTrieId;
use stackslib::chainstate::stacks::index::marf::{MARF, MARFOpenOpts, MarfConnection};
use stackslib::clarity::vm::ClarityVersion;
use stackslib::clarity::vm::costs::ExecutionCost;
use stackslib::clarity::vm::types::StacksAddressExtensions;
use stackslib::clarity_cli;
use stackslib::core::MemPoolDB;
use stackslib::cost_estimates::UnitEstimator;
use stackslib::cost_estimates::metrics::UnitMetric;
use stackslib::net::api::getinfo::RPCPeerInfoData;
use stackslib::net::db::LocalPeer;
use stackslib::net::httpcore::{StacksHttpRequest, send_http_request};
use stackslib::net::p2p::PeerNetwork;
use stackslib::net::relay::Relayer;
use stackslib::net::{GetNakamotoInvData, HandshakeData, StacksMessage, StacksMessageType};
use stackslib::util_lib::db::sqlite_open;
use stackslib::util_lib::strings::UrlString;

struct P2PSession {
    pub local_peer: LocalPeer,
    peer_info: RPCPeerInfoData,
    burn_block_hash: BurnchainHeaderHash,
    stable_burn_block_hash: BurnchainHeaderHash,
    tcp_socket: TcpStream,
    seq: u32,
}

impl P2PSession {
    /// Make a StacksMessage.  Sign it and set a sequence number.
    fn make_peer_message(&mut self, payload: StacksMessageType) -> Result<StacksMessage, String> {
        let mut msg = StacksMessage::new(
            self.peer_info.peer_version,
            self.peer_info.network_id,
            self.peer_info.burn_block_height,
            &self.burn_block_hash,
            self.peer_info.stable_burn_block_height,
            &self.stable_burn_block_hash,
            payload,
        );

        msg.sign(self.seq, &self.local_peer.private_key)
            .map_err(|e| format!("Failed to sign message {msg:?}: {e:?}"))?;
        self.seq = self.seq.wrapping_add(1);

        Ok(msg)
    }

    /// Send a p2p message.
    /// Returns error text on failure.
    fn send_peer_message(&mut self, msg: StacksMessage) -> Result<(), String> {
        msg.consensus_serialize(&mut self.tcp_socket)
            .map_err(|e| format!("Failed to send message {msg:?}: {e:?}"))
    }

    /// Receive a p2p message.
    /// Returns error text on failure.
    fn recv_peer_message(&mut self) -> Result<StacksMessage, String> {
        let msg: StacksMessage = read_next(&mut self.tcp_socket)
            .map_err(|e| format!("Failed to receive message: {e:?}"))?;
        Ok(msg)
    }

    /// Begin a p2p session.
    /// Synthesizes a LocalPeer from the remote peer's responses to /v2/info and /v2/pox.
    /// Performs the initial handshake for you.
    ///
    /// Returns the session handle on success.
    /// Returns error text on failure.
    pub fn begin(peer_addr: SocketAddr, data_port: u16) -> Result<Self, String> {
        let mut data_addr = peer_addr;
        data_addr.set_port(data_port);

        // get /v2/info
        let peer_info = send_http_request(
            &format!("{}", data_addr.ip()),
            data_addr.port(),
            StacksHttpRequest::new_getinfo(PeerHost::from(data_addr), None)
                .with_header("Connection".to_string(), "close".to_string()),
            Duration::from_secs(60),
        )
        .map_err(|e| format!("Failed to query /v2/info: {e:?}"))?
        .decode_peer_info()
        .map_err(|e| format!("Failed to decode response from /v2/info: {e:?}"))?;

        // convert `pox_consensus` and `stable_pox_consensus` into their respective burn block
        // hashes
        let sort_info = send_http_request(
            &format!("{}", data_addr.ip()),
            data_addr.port(),
            StacksHttpRequest::new_get_sortition_consensus(
                PeerHost::from(data_addr),
                &peer_info.pox_consensus,
            )
            .with_header("Connection".to_string(), "close".to_string()),
            Duration::from_secs(60),
        )
        .map_err(|e| format!("Failed to query /v3/sortitions: {e:?}"))?
        .decode_sortition_info()
        .map_err(|e| format!("Failed to decode response from /v3/sortitions: {e:?}"))?
        .pop()
        .ok_or_else(|| format!("No sortition returned for {}", &peer_info.pox_consensus))?;

        let stable_sort_info = send_http_request(
            &format!("{}", data_addr.ip()),
            data_addr.port(),
            StacksHttpRequest::new_get_sortition_consensus(
                PeerHost::from(data_addr),
                &peer_info.stable_pox_consensus,
            )
            .with_header("Connection".to_string(), "close".to_string()),
            Duration::from_secs(60),
        )
        .map_err(|e| format!("Failed to query stable /v3/sortitions: {e:?}"))?
        .decode_sortition_info()
        .map_err(|e| format!("Failed to decode response from stable /v3/sortitions: {e:?}",))?
        .pop()
        .ok_or_else(|| {
            format!(
                "No sortition returned for {}",
                &peer_info.stable_pox_consensus
            )
        })?;

        let burn_block_hash = sort_info.burn_block_hash;
        let stable_burn_block_hash = stable_sort_info.burn_block_hash;

        let local_peer = LocalPeer::new(
            peer_info.network_id,
            peer_info.parent_network_id,
            PeerAddress::from_socketaddr(&peer_addr),
            peer_addr.port(),
            Some(StacksPrivateKey::random()),
            u64::MAX,
            UrlString::from(format!("http://127.0.0.1:{data_port}",).as_str()),
            vec![],
        );

        let tcp_socket = TcpStream::connect(peer_addr)
            .map_err(|e| format!("Failed to open {peer_addr:?}: {e:?}"))?;

        let mut session = Self {
            local_peer,
            peer_info,
            burn_block_hash,
            stable_burn_block_hash,
            tcp_socket,
            seq: 0,
        };

        // perform the handshake
        let handshake_data =
            StacksMessageType::Handshake(HandshakeData::from_local_peer(&session.local_peer));
        let handshake = session.make_peer_message(handshake_data)?;
        session.send_peer_message(handshake)?;

        let resp = session.recv_peer_message()?;
        match resp.payload {
            StacksMessageType::HandshakeAccept(..)
            | StacksMessageType::StackerDBHandshakeAccept(..) => {}
            x => {
                return Err(format!(
                    "Peer returned unexpected message (expected HandshakeAccept variant): {x:?}",
                ));
            }
        }

        Ok(session)
    }
}

fn open_nakamoto_chainstate_dbs(
    chainstate_dir: &str,
    network: &str,
) -> (SortitionDB, StacksChainState) {
    let (mainnet, chain_id, pox_constants, dirname) = match network {
        "mainnet" => (
            true,
            CHAIN_ID_MAINNET,
            PoxConstants::mainnet_default(),
            network,
        ),
        "krypton" => (
            false,
            0x80000100,
            PoxConstants::nakamoto_testnet_default(),
            network,
        ),
        "naka3" => (
            false,
            0x80000000,
            PoxConstants::new(20, 5, 3, 100, 0, u64::MAX, u64::MAX, 104, 105, 106, 107),
            "nakamoto-neon",
        ),
        _ => {
            panic!("Unrecognized network name '{network}'");
        }
    };

    let chain_state_path = format!("{chainstate_dir}/{dirname}/chainstate/");
    let sort_db_path = format!("{chainstate_dir}/{dirname}/burnchain/sortition/");

    let sort_db = SortitionDB::open(&sort_db_path, true, pox_constants)
        .unwrap_or_else(|_| panic!("Failed to open {sort_db_path}"));

    let (chain_state, _) = StacksChainState::open(mainnet, chain_id, &chain_state_path, None)
        .expect("Failed to open stacks chain state");

    (sort_db, chain_state)
}

fn check_shadow_network(network: &str) {
    if network != "mainnet" && network != "krypton" && network != "naka3" {
        eprintln!("Unknown network '{network}': only support 'mainnet', 'krypton', or 'naka3'");
        process::exit(1);
    }
}

#[cfg_attr(test, mutants::skip)]
#[allow(clippy::indexing_slicing)]
fn main() {
    let mut argv: Vec<String> = env::args().collect();
    if argv.len() < 2 {
        eprintln!("Usage: {} command [args...]", argv[0]);
        process::exit(1);
    }

<<<<<<< HEAD
    let common_opts = stackslib::cli::drain_common_opts(&mut argv, 1);
=======
    let common_opts = drain_common_opts(&mut argv, 1);
>>>>>>> 848e429b

    if argv[1] == "--version" {
        println!(
            "{}",
            &stackslib::version_string(
                option_env!("CARGO_PKG_NAME").unwrap_or(&argv[0]),
                option_env!("STACKS_NODE_VERSION")
            )
        );
        process::exit(0);
    }

    if argv[1] == "peer-pub-key" {
        if argv.len() < 3 {
            eprintln!("Usage: {} peer-pub-key <local-peer-seed>", argv[0]);
            process::exit(1);
        }

        let local_seed = hex_bytes(&argv[2]).expect("Failed to parse hex input local-peer-seed");
        let node_privkey = Secp256k1PrivateKey::from_seed(&local_seed);
        let pubkey = Secp256k1PublicKey::from_private(&node_privkey).to_hex();
        println!("{pubkey}");
        process::exit(0);
    }

    if argv[1] == "decode-bitcoin-header" {
        if argv.len() < 4 {
            eprintln!(
                "Usage: {} decode-bitcoin-header [-t|-r] BLOCK_HEIGHT PATH",
                argv[0]
            );
            process::exit(1);
        }

        let mut testnet = false;
        let mut regtest = false;
        let mut idx = 0;
        for (i, item) in argv.iter().enumerate() {
            if item == "-t" {
                testnet = true;
                idx = i;
            } else if item == "-r" {
                regtest = true;
                idx = i;
            }
        }
        if regtest && testnet {
            // don't allow both
            eprintln!(
                "Usage: {} decode-bitcoin-header [-t|-r] BLOCK_HEIGHT PATH",
                argv[0]
            );
            process::exit(1);
        }
        if idx > 0 {
            argv.remove(idx);
        }

        let mode = if testnet {
            BitcoinNetworkType::Testnet
        } else if regtest {
            BitcoinNetworkType::Regtest
        } else {
            BitcoinNetworkType::Mainnet
        };

        let height = argv[2].parse::<u64>().expect("Invalid block height");
        let headers_path = &argv[3];

        let spv_client = spv::SpvClient::new(headers_path, 0, Some(height), mode, false, false)
            .expect("FATAL: could not instantiate SPV client");
        match spv_client
            .read_block_header(height)
            .expect("FATAL: could not read block header database")
        {
            Some(header) => {
                println!("{header:#?}");
                process::exit(0);
            }
            None => {
                eprintln!("Failed to read header");
                process::exit(1);
            }
        }
    }

    if argv[1] == "decode-tx" {
        if argv.len() < 3 {
            eprintln!("Usage: {} decode-tx TRANSACTION", argv[0]);
            process::exit(1);
        }

        let tx_str = &argv[2];
        let tx_bytes = hex_bytes(tx_str)
            .map_err(|_e| {
                eprintln!("Failed to decode transaction: must be a hex string");
                process::exit(1);
            })
            .unwrap();

        let mut cursor = io::Cursor::new(&tx_bytes);
        let mut debug_cursor = LogReader::from_reader(&mut cursor);

        let tx = StacksTransaction::consensus_deserialize(&mut debug_cursor)
            .map_err(|e| {
                eprintln!("Failed to decode transaction: {e:?}");
                eprintln!("Bytes consumed:");
                for buf in debug_cursor.log().iter() {
                    eprintln!("  {}", to_hex(buf));
                }
                process::exit(1);
            })
            .unwrap();

        println!("Verified: {:#?}", tx.verify());
        let address = tx.auth.origin().get_address(tx.is_mainnet());
        println!("Address: {address}");

        println!("{tx:#?}");
        process::exit(0);
    }

    if argv[1] == "decode-block" {
        if argv.len() < 3 {
            eprintln!("Usage: {} decode-block BLOCK_PATH", argv[0]);
            process::exit(1);
        }

        let block_path = &argv[2];
        let block_data =
            fs::read(block_path).unwrap_or_else(|_| panic!("Failed to open {block_path}"));

        let block = StacksBlock::consensus_deserialize(&mut io::Cursor::new(&block_data))
            .map_err(|_e| {
                eprintln!("Failed to decode block");
                process::exit(1);
            })
            .unwrap();

        println!("{block:#?}");
        process::exit(0);
    }

    if argv[1] == "decode-nakamoto-block" {
        if argv.len() < 3 {
            eprintln!("Usage: {} decode-nakamoto-block BLOCK_HEX", argv[0]);
            process::exit(1);
        }

        let block_hex = &argv[2];
        let block_data = hex_bytes(block_hex).unwrap_or_else(|_| panic!("Failed to decode hex"));
        let block = NakamotoBlock::consensus_deserialize(&mut io::Cursor::new(&block_data))
            .map_err(|_e| {
                eprintln!("Failed to decode block");
                process::exit(1);
            })
            .unwrap();

        println!("{block:#?}");
        process::exit(0);
    }

    if argv[1] == "decode-net-message" {
        let data: String = argv[2].clone();
        let buf = if data == "-" {
            let mut buffer = vec![];
            io::stdin().read_to_end(&mut buffer).unwrap();
            buffer
        } else {
            let data: serde_json::Value = serde_json::from_str(data.as_str()).unwrap();
            let data_array = data.as_array().unwrap();
            let mut buf = vec![];
            for elem in data_array {
                buf.push(elem.as_u64().unwrap() as u8);
            }
            buf
        };
        match read_next::<StacksMessage, _>(&mut &buf[..]) {
            Ok(msg) => {
                println!("{msg:#?}");
                process::exit(0);
            }
            Err(_) => {
                let ptr = &mut &buf[..];
                let mut debug_cursor = LogReader::from_reader(ptr);
                let _ = read_next::<StacksMessage, _>(&mut debug_cursor);
                process::exit(1);
            }
        }
    }

    if argv[1] == "get-tenure" {
        if argv.len() < 4 {
            eprintln!("Usage: {} get-tenure CHAIN_STATE_DIR BLOCK_HASH", argv[0]);
            process::exit(1);
        }

        let index_block_hash = &argv[3];
        let index_block_hash = StacksBlockId::from_hex(index_block_hash).unwrap();
        let chain_state_path = format!("{}/mainnet/chainstate/", &argv[2]);

        let (chainstate, _) =
            StacksChainState::open(true, CHAIN_ID_MAINNET, &chain_state_path, None).unwrap();

        let (consensus_hash, block_hash) = chainstate
            .get_block_header_hashes(&index_block_hash)
            .unwrap()
            .expect("FATAL: no such block");
        let mut block_info =
            StacksChainState::load_staging_block_info(chainstate.db(), &index_block_hash)
                .unwrap()
                .expect("No such block");
        block_info.block_data = StacksChainState::load_block_bytes(
            &chainstate.blocks_path,
            &consensus_hash,
            &block_hash,
        )
        .unwrap()
        .expect("No such block");

        let block =
            StacksBlock::consensus_deserialize(&mut io::Cursor::new(&block_info.block_data))
                .map_err(|_e| {
                    eprintln!("Failed to decode block");
                    process::exit(1);
                })
                .unwrap();

        let microblocks =
            StacksChainState::find_parent_microblock_stream(chainstate.db(), &block_info)
                .unwrap()
                .unwrap_or_default();

        let mut mblock_report = vec![];
        for mblock in microblocks.iter() {
            let mut tx_report = vec![];
            for tx in mblock.txs.iter() {
                tx_report.push(json!({
                    "txid": format!("{}", tx.txid()),
                    "fee": format!("{}", tx.get_tx_fee()),
                    "tx": format!("{}", to_hex(&tx.serialize_to_vec())),
                }));
            }
            mblock_report.push(json!({
                "microblock": format!("{}", mblock.block_hash()),
                "txs": tx_report
            }));
        }

        let mut block_tx_report = vec![];
        for tx in block.txs.iter() {
            block_tx_report.push(json!({
                "txid": format!("{}", tx.txid()),
                "fee": format!("{}", tx.get_tx_fee()),
                "tx": format!("{}", to_hex(&tx.serialize_to_vec()))
            }));
        }

        let report = json!({
            "block": {
                "block_id": format!("{}", index_block_hash),
                "block_hash": format!("{}", block.block_hash()),
                "height": format!("{}", block.header.total_work.work),
                "txs": block_tx_report
            },
            "microblocks": mblock_report
        });

        println!("{report}");

        process::exit(0);
    }

    if argv[1] == "get-block-inventory" {
        if argv.len() < 3 {
            eprintln!(
                "Usage: {} get-block-inventory <working-dir>

Given a <working-dir>, obtain a 2100 header hash block inventory (with an empty header cache).
",
                argv[0]
            );
            process::exit(1);
        }

        let sort_db_path = format!("{}/mainnet/burnchain/sortition", &argv[2]);
        let chain_state_path = format!("{}/mainnet/chainstate/", &argv[2]);

        let sort_db = SortitionDB::open(&sort_db_path, false, PoxConstants::mainnet_default())
            .unwrap_or_else(|_| panic!("Failed to open {sort_db_path}"));
        let chain_id = CHAIN_ID_MAINNET;
        let (chain_state, _) = StacksChainState::open(true, chain_id, &chain_state_path, None)
            .expect("Failed to open stacks chain state");
        let chain_tip = SortitionDB::get_canonical_burn_chain_tip(sort_db.conn())
            .expect("Failed to get sortition chain tip");

        let start = Instant::now();

        let header_hashes = {
            let ic = sort_db.index_conn();

            ic.get_stacks_header_hashes(2100, &chain_tip.consensus_hash, &HashMap::new())
                .unwrap()
        };

        println!("Fetched header hashes in {}", start.elapsed().as_secs_f32());
        let start = Instant::now();

        let block_inv = chain_state.get_blocks_inventory(&header_hashes).unwrap();
        println!("Fetched block inv in {}", start.elapsed().as_secs_f32());
        println!("{block_inv:?}");

        println!("Done!");
        process::exit(0);
    }

    if argv[1] == "can-download-microblock" {
        if argv.len() < 3 {
            eprintln!(
                "Usage: {} can-download-microblock <working-dir>

Given a <working-dir>, obtain a 2100 header hash inventory (with an empty header cache), and then
check if the associated microblocks can be downloaded
",
                argv[0]
            );
            process::exit(1);
        }

        let sort_db_path = format!("{}/mainnet/burnchain/sortition", &argv[2]);
        let chain_state_path = format!("{}/mainnet/chainstate/", &argv[2]);

        let sort_db = SortitionDB::open(&sort_db_path, false, PoxConstants::mainnet_default())
            .unwrap_or_else(|_| panic!("Failed to open {sort_db_path}"));
        let chain_id = CHAIN_ID_MAINNET;
        let (chain_state, _) = StacksChainState::open(true, chain_id, &chain_state_path, None)
            .expect("Failed to open stacks chain state");
        let chain_tip = SortitionDB::get_canonical_burn_chain_tip(sort_db.conn())
            .expect("Failed to get sortition chain tip");

        let start = Instant::now();
        let local_peer = LocalPeer::new(
            0,
            0,
            PeerAddress::from_ipv4(127, 0, 0, 1),
            0,
            None,
            0,
            UrlString::from("abc"),
            vec![],
        );

        let header_hashes = {
            let ic = sort_db.index_conn();

            ic.get_stacks_header_hashes(2100, &chain_tip.consensus_hash, &HashMap::new())
                .unwrap()
        };

        println!("Fetched header hashes in {}", start.elapsed().as_secs_f32());

        let start = Instant::now();
        let mut total_load_headers = 0;

        for (consensus_hash, block_hash_opt) in header_hashes.iter() {
            let block_hash = match block_hash_opt {
                Some(b) => b,
                None => continue,
            };

            let index_block_hash =
                StacksBlockHeader::make_index_block_hash(consensus_hash, block_hash);
            let start_load_header = get_epoch_time_ms();
            let parent_header_opt = {
                let child_block_info = match StacksChainState::load_staging_block_info(
                    chain_state.db(),
                    &index_block_hash,
                ) {
                    Ok(Some(hdr)) => hdr,
                    _ => {
                        debug!("No such block: {index_block_hash:?}");
                        continue;
                    }
                };

                match StacksChainState::load_block_header(
                    &chain_state.blocks_path,
                    &child_block_info.parent_consensus_hash,
                    &child_block_info.parent_anchored_block_hash,
                ) {
                    Ok(header_opt) => {
                        header_opt.map(|hdr| (hdr, child_block_info.parent_consensus_hash))
                    }
                    Err(_) => {
                        // we don't know about this parent block yet
                        debug!(
                            "{local_peer:?}: Do not have parent of anchored block {consensus_hash}/{block_hash} yet, so cannot ask for the microblocks it produced"
                        );
                        continue;
                    }
                }
            };

            let end_load_header = get_epoch_time_ms();
            total_load_headers += end_load_header.saturating_sub(start_load_header);

            if let Some((parent_header, parent_consensus_hash)) = parent_header_opt {
                PeerNetwork::can_download_microblock_stream(
                    &local_peer,
                    &chain_state,
                    &parent_consensus_hash,
                    &parent_header.block_hash(),
                    consensus_hash,
                    block_hash,
                )
                .unwrap();
            } else {
                continue;
            }
        }

        println!(
            "Checked can_download in {} (headers load took {total_load_headers}ms)",
            start.elapsed().as_secs_f32(),
        );

        println!("Done!");
        process::exit(0);
    }

    if argv[1] == "evaluate-pox-anchor" {
        if argv.len() < 4 {
            eprintln!(
                "Usage: {} evaluate-pox-anchor <path to mainnet/burnchain/sortition> <height> (last-height)",
                argv[0]
            );
            process::exit(1);
        }
        let start_height: u64 = argv[3].parse().expect("Failed to parse <height> argument");
        let end_height: u64 = argv
            .get(4)
            .map(|x| x.parse().expect("Failed to parse <end-height> argument"))
            .unwrap_or(start_height);

        let sort_db = SortitionDB::open(&argv[2], false, PoxConstants::mainnet_default())
            .unwrap_or_else(|_| panic!("Failed to open {}", argv[2]));
        let chain_tip = SortitionDB::get_canonical_sortition_tip(sort_db.conn())
            .expect("Failed to get sortition chain tip");
        let sort_conn = sort_db.index_handle(&chain_tip);

        let mut results = vec![];

        for eval_height in start_height..(1 + end_height) {
            if (sort_conn.context.first_block_height + 100) >= eval_height {
                eprintln!("Block height too low to evaluate");
                process::exit(1);
            }

            let eval_tip = SortitionDB::get_ancestor_snapshot(&sort_conn, eval_height, &chain_tip)
                .expect("Failed to get chain tip to evaluate at")
                .expect("Failed to get chain tip to evaluate at");

            let pox_consts = PoxConstants::mainnet_default();

            let result = sort_conn
                .get_chosen_pox_anchor_check_position(
                    &eval_tip.burn_header_hash,
                    &pox_consts,
                    false,
                )
                .expect("Failed to compute PoX cycle");

            match result {
                Ok((_, _, _, confirmed_by)) => results.push((eval_height, true, confirmed_by)),
                Err(confirmed_by) => results.push((eval_height, false, confirmed_by)),
            };
        }

        println!("Block height, Would select anchor, Anchor agreement");
        for r in results.iter() {
            println!("{}, {}, {}", &r.0, &r.1, &r.2);
        }

        process::exit(0);
    }

    if argv[1] == "try-mine" {
<<<<<<< HEAD
        stackslib::cli::command_try_mine(&argv[1..], common_opts.config.as_ref());
=======
        command_try_mine(&argv[1..], common_opts.config.as_ref());
>>>>>>> 848e429b
        process::exit(0);
    }

    if argv[1] == "tip-mine" {
        tip_mine();
    }

    if argv[1] == "decode-microblocks" {
        if argv.len() < 3 {
            eprintln!(
                "Usage: {} decode-microblocks MICROBLOCK_STREAM_PATH",
                argv[0]
            );
            process::exit(1);
        }

        let mblock_path = &argv[2];
        let mblock_data =
            fs::read(mblock_path).unwrap_or_else(|_| panic!("Failed to open {mblock_path}"));

        let mut cursor = io::Cursor::new(&mblock_data);
        let mut debug_cursor = LogReader::from_reader(&mut cursor);
        let mblocks: Vec<StacksMicroblock> = Vec::consensus_deserialize(&mut debug_cursor)
            .map_err(|e| {
                eprintln!("Failed to decode microblocks: {e:?}");
                eprintln!("Bytes consumed:");
                for buf in debug_cursor.log().iter() {
                    eprintln!("  {}", to_hex(buf));
                }
                process::exit(1);
            })
            .unwrap();

        println!("{mblocks:#?}");
        process::exit(0);
    }

    if argv[1] == "header-indexed-get" {
        if argv.len() < 5 {
            eprintln!(
                "Usage: {} header-indexed-get STATE_DIR BLOCK_ID_HASH KEY",
                argv[0]
            );
            eprintln!(
                "       STATE_DIR is either the chain state directory OR a marf index and data db file"
            );
            process::exit(1);
        }
        let (marf_path, db_path, arg_next) = if argv.len() == 5 {
            let headers_dir = &argv[2];
            (
                format!("{headers_dir}/vm/index.sqlite"),
                format!("{headers_dir}/vm/headers.sqlite"),
                3,
            )
        } else {
            (argv[2].to_string(), argv[3].to_string(), 4)
        };
        let marf_tip = &argv[arg_next];
        let marf_key = &argv[arg_next + 1];

        if fs::metadata(&marf_path).is_err() {
            eprintln!("No such file or directory: {marf_path}");
            process::exit(1);
        }

        if fs::metadata(&db_path).is_err() {
            eprintln!("No such file or directory: {db_path}");
            process::exit(1);
        }

        let marf_bhh = StacksBlockId::from_hex(marf_tip).expect("Bad MARF block hash");
        let marf_opts = MARFOpenOpts::default();
        let mut marf = MARF::from_path(&marf_path, marf_opts).expect("Failed to open MARF");
        let value_opt = marf.get(&marf_bhh, marf_key).expect("Failed to read MARF");

        if let Some(value) = value_opt {
            let conn = sqlite_open(&db_path, OpenFlags::SQLITE_OPEN_READ_ONLY, false)
                .expect("Failed to open DB");
            let args = params![&value.to_hex()];
            let res: Result<String, SqliteError> = conn.query_row_and_then(
                "SELECT value FROM __fork_storage WHERE value_hash = ?1",
                args,
                |row| {
                    let s: String = row.get_unwrap(0);
                    Ok(s)
                },
            );

            let row =
                res.unwrap_or_else(|_| panic!("Failed to query DB for MARF value hash {value}"));
            println!("{row}");
        } else {
            println!("(undefined)");
        }

        process::exit(0);
    }

    if argv[1] == "exec_program" {
        if argv.len() < 3 {
            eprintln!("Usage: {} exec_program [program-file.clar]", argv[0]);
            process::exit(1);
        }
        let program: String = fs::read_to_string(&argv[2])
            .unwrap_or_else(|_| panic!("Error reading file: {}", argv[2]));
        let clarity_version = ClarityVersion::default_for_epoch(DEFAULT_CLI_EPOCH);
        match clarity_cli::vm_execute(&program, clarity_version) {
            Ok(Some(result)) => println!("{result}"),
            Ok(None) => println!(),
            Err(error) => {
                panic!("Program Execution Error: \n{error}");
            }
        }
        return;
    }

    if argv[1] == "marf-get" {
        let path = &argv[2];
        let tip = BlockHeaderHash::from_hex(&argv[3]).unwrap();
        let consensustip = ConsensusHash::from_hex(&argv[4]).unwrap();
        let itip = StacksBlockHeader::make_index_block_hash(&consensustip, &tip);
        let key = &argv[5];

        let mut marf_opts = MARFOpenOpts::default();
        marf_opts.external_blobs = true;
        let mut marf = MARF::from_path(path, marf_opts).unwrap();
        let res = marf.get(&itip, key).expect("MARF error.");
        match res {
            Some(x) => println!("{x}"),
            None => println!("None"),
        };
        return;
    }

    if argv[1] == "get-ancestors" {
        let path = &argv[2];
        let tip = BlockHeaderHash::from_hex(&argv[3]).unwrap();
        let burntip = BurnchainHeaderHash::from_hex(&argv[4]).unwrap();

        let conn = Connection::open(path).unwrap();
        let mut cur_burn = burntip.clone();
        let mut cur_tip = tip.clone();
        loop {
            println!("{cur_burn}, {cur_tip}");
            let (next_burn, next_tip) = match
                conn.query_row("SELECT parent_burn_header_hash, parent_anchored_block_hash FROM staging_blocks WHERE anchored_block_hash = ? and burn_header_hash = ?",
                               params![cur_tip, cur_burn], |row| Ok((row.get_unwrap(0), row.get_unwrap(1)))) {
                    Ok(x) => x,
                    Err(e) => {
                        match e {
                            SqliteError::QueryReturnedNoRows => {},
                            e => {
                                eprintln!("SQL Error: {e}");
                            },
                        }
                        break
                    }
                };
            cur_burn = next_burn;
            cur_tip = next_tip;
        }
        return;
    }

    if argv[1] == "docgen" {
        println!(
            "{}",
            stackslib::clarity::vm::docs::make_json_api_reference()
        );
        return;
    }

    if argv[1] == "docgen_boot" {
        println!(
            "{}",
            stackslib::chainstate::stacks::boot::docs::make_json_boot_contracts_reference()
        );
        return;
    }

    if argv[1] == "local" {
        clarity_cli::invoke_command(&format!("{} {}", argv[0], argv[1]), &argv[2..]);
        return;
    }

    if argv[1] == "deserialize-db" {
        if argv.len() < 4 {
            eprintln!("Usage: {} clarity_sqlite_db [byte-prefix]", &argv[0]);
            process::exit(1);
        }
        let db_path = &argv[2];
        let byte_prefix = &argv[3];
        let conn = Connection::open_with_flags(db_path, OpenFlags::SQLITE_OPEN_READ_ONLY).unwrap();
        let query = format!("SELECT value FROM data_table WHERE key LIKE \"{byte_prefix}%\"");
        let mut stmt = conn.prepare(&query).unwrap();
        let mut rows = stmt.query(NO_PARAMS).unwrap();
        while let Ok(Some(row)) = rows.next() {
            let val_string: String = row.get(0).unwrap();
            let clarity_value = match clarity::vm::Value::try_deserialize_hex_untyped(&val_string) {
                Ok(x) => x,
                Err(_e) => continue,
            };
            println!("{val_string} => {clarity_value}");
        }

        process::exit(0);
    }

    if argv[1] == "check-deser-data" {
        if argv.len() < 3 {
            eprintln!("Usage: {} check-file.txt", &argv[0]);
            process::exit(1);
        }
        let txt_path = &argv[2];
        let check_file = File::open(txt_path).unwrap();
        let mut i = 1;
        for line in io::BufReader::new(check_file).lines() {
            if i % 100000 == 0 {
                println!("{i}...");
            }
            i += 1;
            let line = line.unwrap().trim().to_string();
            if line.is_empty() {
                continue;
            }
            let vals: Vec<_> = line.split(" => ").map(|x| x.trim()).collect();
            let hex_string = &vals[0];
            let expected_value_display = &vals[1];
            let value = clarity::vm::Value::try_deserialize_hex_untyped(hex_string).unwrap();
            assert_eq!(&value.to_string(), expected_value_display);
        }

        process::exit(0);
    }

    if argv[1] == "post-stackerdb" {
        if argv.len() < 4 {
            eprintln!(
                "Usage: {} post-stackerdb slot_id slot_version privkey data",
                &argv[0]
            );
            process::exit(1);
        }
        let slot_id: u32 = argv[2].parse().unwrap();
        let slot_version: u32 = argv[3].parse().unwrap();
        let privkey: String = argv[4].clone();
        let data: String = argv[5].clone();

        let buf = if data == "-" {
            let mut buffer = vec![];
            io::stdin().read_to_end(&mut buffer).unwrap();
            buffer
        } else {
            data.as_bytes().to_vec()
        };

        let mut chunk = StackerDBChunkData::new(slot_id, slot_version, buf);
        let privk = StacksPrivateKey::from_hex(&privkey).unwrap();
        chunk.sign(&privk).unwrap();

        println!("{}", &serde_json::to_string(&chunk).unwrap());
        process::exit(0);
    }

    if argv[1] == "analyze-sortition-mev" {
        analyze_sortition_mev(argv);
        // should be unreachable
        process::exit(1);
    }

    if argv[1] == "getnakamotoinv" {
        if argv.len() < 5 {
            eprintln!(
                "Usage: {} getnakamotoinv HOST:PORT DATA_PORT CONSENSUS_HASH",
                &argv[0]
            );
            process::exit(1);
        }

        let peer_addr: SocketAddr = argv[2].to_socket_addrs().unwrap().next().unwrap();
        let data_port: u16 = argv[3].parse().unwrap();
        let ch = ConsensusHash::from_hex(&argv[4]).unwrap();

        let mut session = P2PSession::begin(peer_addr, data_port).unwrap();

        // send getnakamotoinv
        let get_nakamoto_inv =
            StacksMessageType::GetNakamotoInv(GetNakamotoInvData { consensus_hash: ch });

        let msg = session.make_peer_message(get_nakamoto_inv).unwrap();
        session.send_peer_message(msg).unwrap();
        let resp = session.recv_peer_message().unwrap();

        let StacksMessageType::NakamotoInv(inv) = &resp.payload else {
            panic!("Got spurious message: {resp:?}");
        };

        println!("{inv:?}");
    }

    if argv[1] == "get-nakamoto-tip" {
        if argv.len() < 4 {
            eprintln!(
                "Usage: {} get-nakamoto-tip CHAINSTATE_DIR NETWORK",
                &argv[0]
            );
            process::exit(1);
        }

        let chainstate_dir = argv[2].as_str();
        let network = argv[3].as_str();

        check_shadow_network(network);
        let (sort_db, chain_state) = open_nakamoto_chainstate_dbs(chainstate_dir, network);

        let header = NakamotoChainState::get_canonical_block_header(chain_state.db(), &sort_db)
            .unwrap()
            .unwrap();
        println!("{}", &header.index_block_hash());
        process::exit(0);
    }

    if argv[1] == "get-account" {
        if argv.len() < 5 {
            eprintln!(
                "Usage: {} get-account CHAINSTATE_DIR mainnet|krypton ADDRESS [CHAIN_TIP]",
                &argv[0]
            );
            process::exit(1);
        }

        let chainstate_dir = argv[2].as_str();
        let network = argv[3].as_str();
        let addr = StacksAddress::from_string(&argv[4]).unwrap();
        let chain_tip: Option<StacksBlockId> =
            argv.get(5).map(|tip| StacksBlockId::from_hex(tip).unwrap());

        check_shadow_network(network);
        let (sort_db, mut chain_state) = open_nakamoto_chainstate_dbs(chainstate_dir, network);

        let chain_tip_header = chain_tip
            .map(|tip| {
                NakamotoChainState::get_block_header_nakamoto(chain_state.db(), &tip)
                    .unwrap()
                    .unwrap()
            })
            .unwrap_or_else(|| {
                NakamotoChainState::get_canonical_block_header(chain_state.db(), &sort_db)
                    .unwrap()
                    .unwrap()
            });

        let account =
            NakamotoBlockBuilder::get_account(&mut chain_state, &sort_db, &addr, &chain_tip_header)
                .unwrap();
        println!("{account:#?}");
        process::exit(0);
    }

    if argv[1] == "make-shadow-block" {
        if argv.len() < 5 {
            eprintln!(
                "Usage: {} make-shadow-block CHAINSTATE_DIR NETWORK CHAIN_TIP_HASH [TX...]",
                &argv[0]
            );
            process::exit(1);
        }
        let chainstate_dir = argv[2].as_str();
        let network = argv[3].as_str();
        let chain_tip = StacksBlockId::from_hex(argv[4].as_str()).unwrap();
        let txs = argv[5..]
            .iter()
            .map(|tx_str| {
                let tx_bytes = hex_bytes(tx_str).unwrap();

                StacksTransaction::consensus_deserialize(&mut &tx_bytes[..]).unwrap()
            })
            .collect();

        check_shadow_network(network);
        let (sort_db, mut chain_state) = open_nakamoto_chainstate_dbs(chainstate_dir, network);
        let header = NakamotoChainState::get_block_header(chain_state.db(), &chain_tip)
            .unwrap()
            .unwrap();

        let shadow_block = NakamotoBlockBuilder::make_shadow_tenure(
            &mut chain_state,
            &sort_db,
            &chain_tip,
            &header.consensus_hash,
            txs,
        )
        .unwrap();

        println!("{}", to_hex(&shadow_block.serialize_to_vec()));
        process::exit(0);
    }

    // Generates the shadow blocks needed to restore this node to working order.
    // Automatically inserts and processes them as well.
    // Prints out the generated shadow blocks (as JSON)
    if argv[1] == "shadow-chainstate-repair" {
        if argv.len() < 4 {
            eprintln!(
                "Usage: {} shadow-chainstate-repair CHAINSTATE_DIR NETWORK",
                &argv[0]
            );
            process::exit(1);
        }

        let chainstate_dir = argv[2].as_str();
        let network = argv[3].as_str();

        check_shadow_network(network);

        let (mut sort_db, mut chain_state) = open_nakamoto_chainstate_dbs(chainstate_dir, network);
        let shadow_blocks = shadow_chainstate_repair(&mut chain_state, &mut sort_db).unwrap();

        let shadow_blocks_hex: Vec<_> = shadow_blocks
            .into_iter()
            .map(|blk| to_hex(&blk.serialize_to_vec()))
            .collect();

        println!("{}", serde_json::to_string(&shadow_blocks_hex).unwrap());
        process::exit(0);
    }

    // Inserts and processes shadow blocks generated from `shadow-chainstate-repair`
    if argv[1] == "shadow-chainstate-patch" {
        if argv.len() < 5 {
            eprintln!(
                "Usage: {} shadow-chainstate-patch CHAINSTATE_DIR NETWORK SHADOW_BLOCKS_PATH.JSON",
                &argv[0]
            );
            process::exit(1);
        }

        let chainstate_dir = argv[2].as_str();
        let network = argv[3].as_str();
        let shadow_blocks_json_path = argv[4].as_str();

        let shadow_blocks_hex = {
            let mut blocks_json_file =
                File::open(shadow_blocks_json_path).expect("Unable to open file");
            let mut buffer = vec![];
            blocks_json_file.read_to_end(&mut buffer).unwrap();
            let shadow_blocks_hex: Vec<String> = serde_json::from_slice(&buffer).unwrap();
            shadow_blocks_hex
        };

        let shadow_blocks: Vec<_> = shadow_blocks_hex
            .into_iter()
            .map(|blk_hex| {
                NakamotoBlock::consensus_deserialize(&mut hex_bytes(&blk_hex).unwrap().as_slice())
                    .unwrap()
            })
            .collect();

        check_shadow_network(network);

        let (mut sort_db, mut chain_state) = open_nakamoto_chainstate_dbs(chainstate_dir, network);
        for shadow_block in shadow_blocks.into_iter() {
            process_shadow_block(&mut chain_state, &mut sort_db, shadow_block).unwrap();
        }

        process::exit(0);
    }

    if argv[1] == "add-shadow-block" {
        if argv.len() < 5 {
            eprintln!(
                "Usage: {} add-shadow-block CHAINSTATE_DIR NETWORK SHADOW_BLOCK_HEX",
                &argv[0]
            );
            process::exit(1);
        }
        let chainstate_dir = argv[2].as_str();
        let network = argv[3].as_str();
        let block_hex = argv[4].as_str();
        let shadow_block =
            NakamotoBlock::consensus_deserialize(&mut hex_bytes(block_hex).unwrap().as_slice())
                .unwrap();

        assert!(shadow_block.is_shadow_block());

        check_shadow_network(network);
        let (_, mut chain_state) = open_nakamoto_chainstate_dbs(chainstate_dir, network);

        let tx = chain_state.staging_db_tx_begin().unwrap();
        tx.add_shadow_block(&shadow_block).unwrap();
        tx.commit().unwrap();

        process::exit(0);
    }

    if argv[1] == "replay-chainstate" {
        if argv.len() < 7 {
            eprintln!(
                "Usage: {} OLD_CHAINSTATE_PATH OLD_SORTITION_DB_PATH OLD_BURNCHAIN_DB_PATH NEW_CHAINSTATE_PATH NEW_BURNCHAIN_DB_PATH",
                &argv[0]
            );
            process::exit(1);
        }

        let old_chainstate_path = &argv[2];
        let old_sort_path = &argv[3];
        let old_burnchaindb_path = &argv[4];

        let new_chainstate_path = &argv[5];
        let burnchain_db_path = &argv[6];

        let (old_chainstate, _) =
            StacksChainState::open(false, 0x80000000, old_chainstate_path, None).unwrap();
        let old_sortition_db =
            SortitionDB::open(old_sort_path, true, PoxConstants::mainnet_default()).unwrap();

        // initial argon balances -- see sample/conf/testnet-follower-conf.toml
        let initial_balances = vec![
            (
                StacksAddress::from_string("ST2QKZ4FKHAH1NQKYKYAYZPY440FEPK7GZ1R5HBP2")
                    .unwrap()
                    .to_account_principal(),
                10000000000000000,
            ),
            (
                StacksAddress::from_string("ST319CF5WV77KYR1H3GT0GZ7B8Q4AQPY42ETP1VPF")
                    .unwrap()
                    .to_account_principal(),
                10000000000000000,
            ),
            (
                StacksAddress::from_string("ST221Z6TDTC5E0BYR2V624Q2ST6R0Q71T78WTAX6H")
                    .unwrap()
                    .to_account_principal(),
                10000000000000000,
            ),
            (
                StacksAddress::from_string("ST2TFVBMRPS5SSNP98DQKQ5JNB2B6NZM91C4K3P7B")
                    .unwrap()
                    .to_account_principal(),
                10000000000000000,
            ),
        ];

        let burnchain = Burnchain::regtest(burnchain_db_path);
        let first_burnchain_block_height = burnchain.first_block_height;
        let first_burnchain_block_hash = &burnchain.first_block_hash;
        let epochs = StacksEpoch::all(first_burnchain_block_height, u64::MAX, u64::MAX);
        let (mut new_sortition_db, _) = burnchain
            .connect_db(
                true,
                first_burnchain_block_hash,
                BITCOIN_REGTEST_FIRST_BLOCK_TIMESTAMP.into(),
                epochs,
            )
            .unwrap();

        let old_burnchaindb = BurnchainDB::connect(old_burnchaindb_path, &burnchain, true).unwrap();

        let mut boot_data = ChainStateBootData {
            initial_balances,
            post_flight_callback: None,
            first_burnchain_block_hash: first_burnchain_block_hash.clone(),
            first_burnchain_block_height: first_burnchain_block_height as u32,
            first_burnchain_block_timestamp: 0,
            pox_constants: PoxConstants::regtest_default(),
            get_bulk_initial_lockups: None,
            get_bulk_initial_balances: None,
            get_bulk_initial_namespaces: None,
            get_bulk_initial_names: None,
        };

        let (mut new_chainstate, _) = StacksChainState::open_and_exec(
            false,
            0x80000000,
            new_chainstate_path,
            Some(&mut boot_data),
            None,
        )
        .unwrap();

        let all_snapshots = old_sortition_db.get_all_snapshots().unwrap();
        let all_stacks_blocks =
            StacksChainState::get_all_staging_block_headers(old_chainstate.db()).unwrap();

        // order block hashes by arrival index
        let mut stacks_blocks_arrival_indexes = vec![];
        for snapshot in all_snapshots.iter() {
            if !snapshot.sortition {
                continue;
            }
            if snapshot.arrival_index == 0 {
                continue;
            }
            let index_hash = StacksBlockHeader::make_index_block_hash(
                &snapshot.consensus_hash,
                &snapshot.winning_stacks_block_hash,
            );
            stacks_blocks_arrival_indexes.push((index_hash, snapshot.arrival_index));
        }
        stacks_blocks_arrival_indexes.sort_by(|a, b| a.1.partial_cmp(&b.1).unwrap());
        let stacks_blocks_arrival_order: Vec<StacksBlockId> = stacks_blocks_arrival_indexes
            .into_iter()
            .map(|(h, _)| h)
            .collect();

        let mut stacks_blocks_available: HashMap<StacksBlockId, StagingBlock> = HashMap::new();
        let num_staging_blocks = all_stacks_blocks.len();
        for staging_block in all_stacks_blocks.into_iter() {
            if !staging_block.orphaned {
                let index_hash = StacksBlockHeader::make_index_block_hash(
                    &staging_block.consensus_hash,
                    &staging_block.anchored_block_hash,
                );
                eprintln!(
                    "Will consider {}/{}",
                    &staging_block.consensus_hash, &staging_block.anchored_block_hash
                );
                stacks_blocks_available.insert(index_hash, staging_block);
            }
        }

        eprintln!(
            "\nWill replay {} stacks epochs out of {num_staging_blocks}\n",
            &stacks_blocks_available.len(),
        );

        let mut known_stacks_blocks = HashSet::new();
        let mut next_arrival = 0;

        let epochs = StacksEpoch::all(first_burnchain_block_height, u64::MAX, u64::MAX);

        let (p2p_new_sortition_db, _) = burnchain
            .connect_db(
                true,
                first_burnchain_block_hash,
                BITCOIN_REGTEST_FIRST_BLOCK_TIMESTAMP.into(),
                epochs,
            )
            .unwrap();
        let (mut p2p_chainstate, _) =
            StacksChainState::open(false, 0x80000000, new_chainstate_path, None).unwrap();

        let _ = thread::spawn(move || {
            loop {
                // simulate the p2p refreshing itself
                // update p2p's read-only view of the unconfirmed state
                p2p_chainstate
                    .refresh_unconfirmed_state(&p2p_new_sortition_db.index_handle_at_tip())
                    .expect("Failed to open unconfirmed Clarity state");

                sleep_ms(100);
            }
        });

        for old_snapshot in all_snapshots.into_iter() {
            // replay this burnchain block
            let BurnchainBlockData {
                header: burn_block_header,
                ops: blockstack_txs,
            } = BurnchainDB::get_burnchain_block(
                old_burnchaindb.conn(),
                &old_snapshot.burn_header_hash,
            )
            .unwrap();
            if old_snapshot.parent_burn_header_hash == BurnchainHeaderHash::sentinel() {
                // skip initial snapshot -- it's a placeholder
                continue;
            }

            let (new_snapshot, ..) = {
                let sortition_tip =
                    SortitionDB::get_canonical_burn_chain_tip(new_sortition_db.conn()).unwrap();
                new_sortition_db
                    .evaluate_sortition(
                        false,
                        &burn_block_header,
                        blockstack_txs,
                        &burnchain,
                        &sortition_tip.sortition_id,
                        None,
                        |_, _| {},
                    )
                    .unwrap()
            };

            // importantly, the burnchain linkage must all match
            assert_eq!(old_snapshot.burn_header_hash, new_snapshot.burn_header_hash);
            assert_eq!(
                old_snapshot.parent_burn_header_hash,
                new_snapshot.parent_burn_header_hash
            );
            assert_eq!(old_snapshot.sortition, new_snapshot.sortition);
            assert_eq!(
                old_snapshot.winning_stacks_block_hash,
                new_snapshot.winning_stacks_block_hash
            );
            assert_eq!(old_snapshot.consensus_hash, new_snapshot.consensus_hash);
            assert_eq!(old_snapshot.sortition_hash, new_snapshot.sortition_hash);
            assert_eq!(old_snapshot.block_height, new_snapshot.block_height);
            assert_eq!(old_snapshot.total_burn, new_snapshot.total_burn);
            assert_eq!(old_snapshot.ops_hash, new_snapshot.ops_hash);

            // "discover" the stacks blocks
            if new_snapshot.sortition {
                let mut stacks_block_id = StacksBlockHeader::make_index_block_hash(
                    &new_snapshot.consensus_hash,
                    &new_snapshot.winning_stacks_block_hash,
                );
                known_stacks_blocks.insert(stacks_block_id.clone());

                if next_arrival >= stacks_blocks_arrival_order.len() {
                    // all blocks should have been queued up
                    continue;
                }

                if stacks_block_id == stacks_blocks_arrival_order[next_arrival] {
                    while next_arrival < stacks_blocks_arrival_order.len()
                        && known_stacks_blocks.contains(&stacks_block_id)
                    {
                        if stacks_blocks_available.contains_key(&stacks_block_id) {
                            // load up the block
                            let stacks_block_opt = StacksChainState::load_block(
                                &old_chainstate.blocks_path,
                                &new_snapshot.consensus_hash,
                                &new_snapshot.winning_stacks_block_hash,
                            )
                            .unwrap();
                            if let Some(stacks_block) = stacks_block_opt {
                                // insert it into the new chainstate
                                let ic = new_sortition_db.index_conn();
                                Relayer::process_new_anchored_block(
                                    &ic,
                                    &mut new_chainstate,
                                    &new_snapshot.consensus_hash,
                                    &stacks_block,
                                    0,
                                )
                                .unwrap();
                            } else {
                                warn!(
                                    "No such stacks block {}/{}",
                                    &new_snapshot.consensus_hash,
                                    &new_snapshot.winning_stacks_block_hash
                                );
                            }
                        } else {
                            warn!(
                                "Missing stacks block {}/{}",
                                &new_snapshot.consensus_hash,
                                &new_snapshot.winning_stacks_block_hash
                            );
                        }

                        next_arrival += 1;
                        if next_arrival >= stacks_blocks_arrival_order.len() {
                            break;
                        }
                        stacks_block_id = stacks_blocks_arrival_order[next_arrival].clone();
                    }
                }

                // TODO: also process microblocks
                // TODO: process blocks in arrival order
            }

            // process all new blocks
            loop {
                let sortition_tip =
                    SortitionDB::get_canonical_burn_chain_tip(new_sortition_db.conn())
                        .unwrap()
                        .sortition_id;
                let sortition_tx = new_sortition_db.tx_handle_begin(&sortition_tip).unwrap();
                let null_event_dispatcher: Option<&DummyEventDispatcher> = None;
                let receipts = new_chainstate
                    .process_blocks(sortition_tx, 1, null_event_dispatcher)
                    .unwrap();
                if receipts.is_empty() {
                    break;
                }
            }
        }

        eprintln!(
            "Final arrival index is {next_arrival} out of {}",
            stacks_blocks_arrival_order.len()
        );
        return;
    }

    if argv[1] == "replay-block" {
<<<<<<< HEAD
        stackslib::cli::command_replay_block(&argv[1..], common_opts.config.as_ref());
=======
        command_replay_block(&argv[1..], common_opts.config.as_ref());
>>>>>>> 848e429b
        process::exit(0);
    }

    if argv[1] == "replay-naka-block" {
<<<<<<< HEAD
        stackslib::cli::command_replay_block_nakamoto(&argv[1..], common_opts.config.as_ref());
=======
        command_replay_block_nakamoto(&argv[1..], common_opts.config.as_ref());
>>>>>>> 848e429b
        process::exit(0);
    }

    if argv[1] == "replay-mock-mining" {
<<<<<<< HEAD
        stackslib::cli::command_replay_mock_mining(&argv[1..], common_opts.config.as_ref());
=======
        command_replay_mock_mining(&argv[1..], common_opts.config.as_ref());
>>>>>>> 848e429b
        process::exit(0);
    }

    if argv[1] == "dump-consts" {
        dump_consts();
    }

    if argv[1] == "contract-hash" {
<<<<<<< HEAD
        stackslib::cli::command_contract_hash(&argv[1..], common_opts.config.as_ref());
=======
        command_contract_hash(&argv[1..], common_opts.config.as_ref());
>>>>>>> 848e429b
        process::exit(0);
    }

    if argv.len() < 4 {
        eprintln!("Usage: {} blockchain network working_dir", argv[0]);
        process::exit(1);
    }
}

#[cfg_attr(test, mutants::skip)]
pub fn dump_consts() {
    use stacks_common::consts;
    let json_out = json!({
        "miner_reward_maturity": consts::MINER_REWARD_MATURITY,
        "chain_id_mainnet": consts::CHAIN_ID_MAINNET,
        "chain_id_testnet": consts::CHAIN_ID_TESTNET,
        "signer_slots_per_user": consts::SIGNER_SLOTS_PER_USER,
        "network_id_mainnet": consts::NETWORK_ID_MAINNET,
        "network_id_testnet": consts::NETWORK_ID_TESTNET,
        "microstacks_per_stacks": consts::MICROSTACKS_PER_STACKS,
        "stacks_epoch_max": consts::STACKS_EPOCH_MAX,
        "peer_version_mainnet_major": consts::PEER_VERSION_MAINNET_MAJOR,
        "peer_version_testnet_major": consts::PEER_VERSION_TESTNET_MAJOR,
    });
    println!("{}", serde_json::to_string_pretty(&json_out).unwrap());
    process::exit(0);
}

#[cfg_attr(test, mutants::skip)]
#[allow(clippy::indexing_slicing)]
pub fn tip_mine() {
    let argv: Vec<String> = env::args().collect();
    if argv.len() < 6 {
        eprintln!(
            "Usage: {} tip-mine <working-dir> <event-log> <mine-tip-height> <max-txns>

Given a <working-dir>, try to ''mine'' an anchored block. This invokes the miner block
assembly, but does not attempt to broadcast a block commit. This is useful for determining
what transactions a given chain state would include in an anchor block, or otherwise
simulating a miner.
",
            argv[0]
        );
        process::exit(1);
    }

    let burnchain_path = format!("{}/mainnet/burnchain", &argv[2]);
    let sort_db_path = format!("{}/mainnet/burnchain/sortition", &argv[2]);
    let chain_state_path = format!("{}/mainnet/chainstate/", &argv[2]);

    let events_file = &argv[3];
    let mine_tip_height: u64 = argv[4].parse().expect("Could not parse mine_tip_height");
    let mine_max_txns: u64 = argv[5].parse().expect("Could not parse mine-num-txns");

    let sort_db = SortitionDB::open(&sort_db_path, false, PoxConstants::mainnet_default())
        .unwrap_or_else(|_| panic!("Failed to open {sort_db_path}"));
    let chain_id = CHAIN_ID_MAINNET;
    let mut chain_state = StacksChainState::open(true, chain_id, &chain_state_path, None)
        .expect("Failed to open stacks chain state")
        .0;
    let chain_tip = SortitionDB::get_canonical_burn_chain_tip(sort_db.conn())
        .expect("Failed to get sortition chain tip");

    let estimator = Box::new(UnitEstimator);
    let metric = Box::new(UnitMetric);

    let mut mempool_db = MemPoolDB::open(true, chain_id, &chain_state_path, estimator, metric)
        .expect("Failed to open mempool db");

    info!("Clearing mempool");
    let min_height = u32::MAX as u64;
    mempool_db
        .garbage_collect(min_height, &MempoolCollectionBehavior::ByStacksHeight, None)
        .unwrap();

    let header_tip = NakamotoChainState::get_canonical_block_header(chain_state.db(), &sort_db)
        .unwrap()
        .unwrap();

    // Find ancestor block
    let mut stacks_header = header_tip.to_owned();
    loop {
        let parent_block_id = match stacks_header.anchored_header {
            StacksBlockHeaderTypes::Nakamoto(ref nakamoto_header) => {
                nakamoto_header.parent_block_id.clone()
            }
            StacksBlockHeaderTypes::Epoch2(ref epoch2_header) => {
                let block_info = StacksChainState::load_staging_block(
                    chain_state.db(),
                    &chain_state.blocks_path,
                    &stacks_header.consensus_hash,
                    &epoch2_header.block_hash(),
                )
                .unwrap()
                .unwrap();
                StacksBlockId::new(
                    &block_info.parent_consensus_hash,
                    &epoch2_header.parent_block,
                )
            }
        };

        let stacks_parent_header =
            NakamotoChainState::get_block_header(chain_state.db(), &parent_block_id)
                .unwrap()
                .unwrap();
        if stacks_parent_header.anchored_header.height() < mine_tip_height {
            break;
        }
        stacks_header = stacks_parent_header;
    }
    info!(
        "Found stacks_chain_tip with height {}",
        header_tip.anchored_header.height()
    );
    info!(
        "Mining off parent block with height {}",
        header_tip.anchored_header.height()
    );

    info!("Submitting up to {mine_max_txns} transactions to the mempool");
    let mut found_block_height = false;
    let mut parsed_tx_count = 0;
    let mut submit_tx_count = 0;
    let events_file = File::open(events_file).expect("Unable to open file");
    let events_reader = BufReader::new(events_file);
    'outer: for line in events_reader.lines() {
        let line_json: Value = serde_json::from_str(&line.unwrap()).unwrap();
        let path = line_json["path"].as_str().unwrap();
        let payload = &line_json["payload"];
        match path {
            "new_block" => {
                let payload = payload.as_object().unwrap();
                let block_height = payload["block_height"].as_u64().unwrap();
                if !found_block_height && block_height >= mine_tip_height {
                    found_block_height = true;
                    info!("Found target block height {block_height}");
                }
                info!(
                    "Found new_block height {block_height} parsed_tx_count {parsed_tx_count} submit_tx_count {submit_tx_count}"
                );
            }
            "new_mempool_tx" => {
                let payload = payload.as_array().unwrap();
                for item in payload {
                    let raw_tx_hex = item.as_str().unwrap();
                    let raw_tx_bytes = hex_bytes(&raw_tx_hex[2..]).unwrap();
                    let mut cursor = io::Cursor::new(&raw_tx_bytes);
                    let raw_tx = StacksTransaction::consensus_deserialize(&mut cursor).unwrap();
                    if found_block_height {
                        if submit_tx_count >= mine_max_txns {
                            info!("Reached mine_max_txns {submit_tx_count}");
                            break 'outer;
                        }
                        let result = mempool_db.submit(
                            &mut chain_state,
                            &sort_db,
                            &stacks_header.consensus_hash,
                            &stacks_header.anchored_header.block_hash(),
                            &raw_tx,
                            None,
                            &ExecutionCost::max_value(),
                            &StacksEpochId::Epoch20,
                        );
                        parsed_tx_count += 1;
                        if result.is_ok() {
                            submit_tx_count += 1;
                        }
                    }
                }
            }
            _ => {}
        };
    }
    info!("Parsed {parsed_tx_count} transactions");
    info!("Submitted {submit_tx_count} transactions into the mempool");

    info!("Mining a block");

    let start = get_epoch_time_ms();

    let parent_header = NakamotoChainState::get_block_header(
        chain_state.db(),
        &StacksBlockId::new(
            &stacks_header.consensus_hash,
            &stacks_header.anchored_header.block_hash(),
        ),
    )
    .expect("Failed to load chain tip header info")
    .expect("Failed to load chain tip header info");

    let sk = StacksPrivateKey::random();
    let mut tx_auth = TransactionAuth::from_p2pkh(&sk).unwrap();
    tx_auth.set_origin_nonce(0);

    let mut coinbase_tx = StacksTransaction::new(
        TransactionVersion::Mainnet,
        tx_auth,
        TransactionPayload::Coinbase(CoinbasePayload([0u8; 32]), None, None),
    );

    coinbase_tx.chain_id = chain_id;
    coinbase_tx.anchor_mode = TransactionAnchorMode::OnChainOnly;
    let mut tx_signer = StacksTransactionSigner::new(&coinbase_tx);
    tx_signer.sign_origin(&sk).unwrap();
    let coinbase_tx = tx_signer.get_tx().unwrap();

    let settings = BlockBuilderSettings::max_value();

    let result = StacksBlockBuilder::build_anchored_block(
        &chain_state,
        &sort_db.index_handle_at_tip(),
        &mut mempool_db,
        &parent_header,
        chain_tip.total_burn,
        &VRFProof::empty(),
        &Hash160([0; 20]),
        &coinbase_tx,
        settings,
        None,
        &Burnchain::new(&burnchain_path, "bitcoin", "main").unwrap(),
    );

    let stop = get_epoch_time_ms();

    println!(
        "{} mined block @ height = {} off of {} ({}/{}) in {}ms.",
        if result.is_ok() {
            "Successfully"
        } else {
            "Failed to"
        },
        parent_header.stacks_block_height + 1,
        StacksBlockHeader::make_index_block_hash(
            &parent_header.consensus_hash,
            &parent_header.anchored_header.block_hash()
        ),
        &parent_header.consensus_hash,
        &parent_header.anchored_header.block_hash(),
        stop.saturating_sub(start),
    );

    if let Ok((block, execution_cost, size)) = result {
        let mut total_fees = 0;
        for tx in block.txs.iter() {
            total_fees += tx.get_tx_fee();
        }
        println!(
            "Block {}: {total_fees} uSTX, {size} bytes, cost {execution_cost:?}",
            block.block_hash(),
        );
    }

    process::exit(0);
}

/// Perform an analysis of the anti-MEV algorithm in epoch 3.0, vis-a-vis the status quo.
/// Results are printed to stdout.
/// Exits with 0 on success, and 1 on failure.
#[allow(clippy::indexing_slicing)]
fn analyze_sortition_mev(argv: Vec<String>) {
    if argv.len() < 7 || (argv.len() >= 7 && argv.len() % 2 != 1) {
        eprintln!(
            "Usage: {} /path/to/burnchain/db /path/to/sortition/db /path/to/chainstate/db start_height end_height [advantage_miner advantage_burn ..]",
            &argv[0]
        );
        process::exit(1);
    }

    let burnchaindb_path = argv[2].clone();
    let sortdb_path = argv[3].clone();
    let chainstate_path = argv[4].clone();
    let start_height: u64 = argv[5].parse().unwrap();
    let end_height: u64 = argv[6].parse().unwrap();

    let mut advantages = HashMap::new();
    if argv.len() >= 7 {
        let mut i = 7;
        while i + 2 < argv.len() {
            let advantaged_miner = argv[i].clone();
            let advantage: u64 = argv[i + 1].parse().unwrap();
            advantages.insert(advantaged_miner, advantage);
            i += 2;
        }
    }

    let mut sortdb =
        SortitionDB::open(&sortdb_path, true, PoxConstants::mainnet_default()).unwrap();
    sortdb.dryrun = true;
    let burnchain = Burnchain::new(&burnchaindb_path, "bitcoin", "mainnet").unwrap();
    let burnchaindb = BurnchainDB::connect(&burnchaindb_path, &burnchain, true).unwrap();
    let (mut chainstate, _) =
        StacksChainState::open(true, 0x00000001, &chainstate_path, None).unwrap();

    let mut wins_epoch2 = BTreeMap::new();
    let mut wins_epoch3 = BTreeMap::new();

    for height in start_height..end_height {
        debug!("Get ancestor snapshots for {height}");
        let (tip_sort_id, parent_ancestor_sn, ancestor_sn) = {
            let mut sort_tx = sortdb.tx_begin_at_tip();
            let tip_sort_id = sort_tx.tip();
            let ancestor_sn = sort_tx
                .get_block_snapshot_by_height(height)
                .unwrap()
                .unwrap();
            let parent_ancestor_sn = sort_tx
                .get_block_snapshot_by_height(height - 1)
                .unwrap()
                .unwrap();
            (tip_sort_id, parent_ancestor_sn, ancestor_sn)
        };

        let mut burn_block =
            BurnchainDB::get_burnchain_block(burnchaindb.conn(), &ancestor_sn.burn_header_hash)
                .unwrap();

        debug!(
            "Get reward cycle info at {}",
            burn_block.header.block_height
        );
        let rc_info_opt = get_reward_cycle_info(
            burn_block.header.block_height,
            &burn_block.header.parent_block_hash,
            &tip_sort_id,
            &burnchain,
            &mut chainstate,
            &mut sortdb,
            &OnChainRewardSetProvider::new(),
        )
        .unwrap();

        let mut ops = burn_block.ops.clone();
        for op in ops.iter_mut() {
            if let BlockstackOperationType::LeaderBlockCommit(op) = op
                && let Some(extra_burn) = advantages.get(&op.apparent_sender.to_string())
            {
                debug!(
                    "Miner {} gets {extra_burn} extra burn fee",
                    &op.apparent_sender.to_string()
                );
                op.burn_fee += *extra_burn;
            }
        }
        burn_block.ops = ops;

        debug!("Re-evaluate sortition at height {height}");
        let (next_sn, state_transition) = sortdb
            .evaluate_sortition(
                true,
                &burn_block.header,
                burn_block.ops.clone(),
                &burnchain,
                &tip_sort_id,
                rc_info_opt,
                |_, _| (),
            )
            .unwrap();

        assert_eq!(next_sn.block_height, ancestor_sn.block_height);
        assert_eq!(next_sn.burn_header_hash, ancestor_sn.burn_header_hash);

        let mut sort_tx = sortdb.tx_begin_at_tip();
        let tip_pox_id = sort_tx.get_pox_id().unwrap();
        let next_sn_nakamoto = BlockSnapshot::make_snapshot_in_epoch(
            true,
            &mut sort_tx,
            &burnchain,
            &ancestor_sn.sortition_id,
            &tip_pox_id,
            &parent_ancestor_sn,
            &burn_block.header,
            &state_transition,
            0,
            StacksEpochId::Epoch30,
        )
        .unwrap();

        assert_eq!(next_sn.block_height, next_sn_nakamoto.block_height);
        assert_eq!(next_sn.burn_header_hash, next_sn_nakamoto.burn_header_hash);

        let winner_epoch2 = get_block_commit_by_txid(
            &sort_tx,
            &ancestor_sn.sortition_id,
            &next_sn.winning_block_txid,
        )
        .unwrap()
        .map(|cmt| format!("{:?}", &cmt.apparent_sender.to_string()))
        .unwrap_or("(null)".to_string());

        let winner_epoch3 = get_block_commit_by_txid(
            &sort_tx,
            &ancestor_sn.sortition_id,
            &next_sn_nakamoto.winning_block_txid,
        )
        .unwrap()
        .map(|cmt| format!("{:?}", &cmt.apparent_sender.to_string()))
        .unwrap_or("(null)".to_string());

        wins_epoch2.insert(
            (next_sn.block_height, next_sn.burn_header_hash),
            winner_epoch2,
        );
        wins_epoch3.insert(
            (
                next_sn_nakamoto.block_height,
                next_sn_nakamoto.burn_header_hash,
            ),
            winner_epoch3,
        );
    }

    let mut all_wins_epoch2 = BTreeMap::new();
    let mut all_wins_epoch3 = BTreeMap::new();

    println!("Wins epoch 2");
    println!("------------");
    println!("height,burn_header_hash,winner");
    for ((height, bhh), winner) in wins_epoch2.iter() {
        println!("{height},{bhh},{winner}");
        if let Some(cnt) = all_wins_epoch2.get_mut(winner) {
            *cnt += 1;
        } else {
            all_wins_epoch2.insert(winner, 1);
        }
    }

    println!("------------");
    println!("Wins epoch 3");
    println!("------------");
    println!("height,burn_header_hash,winner");
    for ((height, bhh), winner) in wins_epoch3.iter() {
        println!("{height},{bhh},{winner}");
        if let Some(cnt) = all_wins_epoch3.get_mut(winner) {
            *cnt += 1;
        } else {
            all_wins_epoch3.insert(winner, 1);
        }
    }

    println!("---------------");
    println!("Differences");
    println!("---------------");
    println!("height,burn_header_hash,winner_epoch2,winner_epoch3");
    for ((height, bhh), winner) in wins_epoch2.iter() {
        let Some(epoch3_winner) = wins_epoch3.get(&(*height, bhh.clone())) else {
            continue;
        };
        if epoch3_winner != winner {
            println!("{height},{bhh},{winner},{epoch3_winner}");
        }
    }

    println!("---------------");
    println!("All epoch2 wins");
    println!("---------------");
    println!("miner,count");
    for (winner, count) in all_wins_epoch2.iter() {
        println!("{winner},{count}");
    }

    println!("---------------");
    println!("All epoch3 wins");
    println!("---------------");
    println!("miner,count,degradation");
    for (winner, count) in all_wins_epoch3.into_iter() {
        let degradation = (count as f64)
            / (all_wins_epoch2
                .get(winner)
                .map(|cnt| *cnt as f64)
                .unwrap_or(0.00000000000001f64));
        println!("{winner},{count},{degradation}");
    }

    process::exit(0);
}<|MERGE_RESOLUTION|>--- conflicted
+++ resolved
@@ -20,13 +20,10 @@
 use clarity::types::StacksEpochId;
 use clarity::types::chainstate::StacksPrivateKey;
 use clarity_cli::DEFAULT_CLI_EPOCH;
-<<<<<<< HEAD
-=======
 use stacks_inspect::{
     command_contract_hash, command_replay_block, command_replay_block_nakamoto,
     command_replay_mock_mining, command_try_mine, drain_common_opts,
 };
->>>>>>> 848e429b
 use stackslib::chainstate::stacks::miner::BlockBuilderSettings;
 use stackslib::chainstate::stacks::{
     CoinbasePayload, StacksBlock, StacksBlockBuilder, StacksMicroblock, StacksTransaction,
@@ -51,6 +48,7 @@
 use std::time::{Duration, Instant};
 use std::{env, fs, io, process, thread};
 
+use clarity_cli;
 use libstackerdb::StackerDBChunkData;
 use rusqlite::{Connection, Error as SqliteError, OpenFlags, params};
 use serde_json::{Value, json};
@@ -88,7 +86,6 @@
 use stackslib::clarity::vm::ClarityVersion;
 use stackslib::clarity::vm::costs::ExecutionCost;
 use stackslib::clarity::vm::types::StacksAddressExtensions;
-use stackslib::clarity_cli;
 use stackslib::core::MemPoolDB;
 use stackslib::cost_estimates::UnitEstimator;
 use stackslib::cost_estimates::metrics::UnitMetric;
@@ -309,11 +306,7 @@
         process::exit(1);
     }
 
-<<<<<<< HEAD
-    let common_opts = stackslib::cli::drain_common_opts(&mut argv, 1);
-=======
     let common_opts = drain_common_opts(&mut argv, 1);
->>>>>>> 848e429b
 
     if argv[1] == "--version" {
         println!(
@@ -801,11 +794,7 @@
     }
 
     if argv[1] == "try-mine" {
-<<<<<<< HEAD
-        stackslib::cli::command_try_mine(&argv[1..], common_opts.config.as_ref());
-=======
         command_try_mine(&argv[1..], common_opts.config.as_ref());
->>>>>>> 848e429b
         process::exit(0);
     }
 
@@ -1598,29 +1587,17 @@
     }
 
     if argv[1] == "replay-block" {
-<<<<<<< HEAD
-        stackslib::cli::command_replay_block(&argv[1..], common_opts.config.as_ref());
-=======
         command_replay_block(&argv[1..], common_opts.config.as_ref());
->>>>>>> 848e429b
         process::exit(0);
     }
 
     if argv[1] == "replay-naka-block" {
-<<<<<<< HEAD
-        stackslib::cli::command_replay_block_nakamoto(&argv[1..], common_opts.config.as_ref());
-=======
         command_replay_block_nakamoto(&argv[1..], common_opts.config.as_ref());
->>>>>>> 848e429b
         process::exit(0);
     }
 
     if argv[1] == "replay-mock-mining" {
-<<<<<<< HEAD
-        stackslib::cli::command_replay_mock_mining(&argv[1..], common_opts.config.as_ref());
-=======
         command_replay_mock_mining(&argv[1..], common_opts.config.as_ref());
->>>>>>> 848e429b
         process::exit(0);
     }
 
@@ -1629,11 +1606,7 @@
     }
 
     if argv[1] == "contract-hash" {
-<<<<<<< HEAD
-        stackslib::cli::command_contract_hash(&argv[1..], common_opts.config.as_ref());
-=======
         command_contract_hash(&argv[1..], common_opts.config.as_ref());
->>>>>>> 848e429b
         process::exit(0);
     }
 
