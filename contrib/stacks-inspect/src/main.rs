--- conflicted
+++ resolved
@@ -21,13 +21,8 @@
 use clarity::types::chainstate::StacksPrivateKey;
 use clarity_cli::DEFAULT_CLI_EPOCH;
 use stacks_inspect::{
-<<<<<<< HEAD
-    command_contract_hash, command_replay_block, command_replay_block_nakamoto,
-    command_replay_mock_mining, command_try_mine, drain_common_opts,
-=======
     command_contract_hash, command_replay_mock_mining, command_try_mine, command_validate_block,
     command_validate_block_nakamoto, drain_common_opts,
->>>>>>> b5e3baf7
 };
 use stackslib::chainstate::stacks::miner::BlockBuilderSettings;
 use stackslib::chainstate::stacks::{
@@ -1591,15 +1586,6 @@
         return;
     }
 
-<<<<<<< HEAD
-    if argv[1] == "replay-block" {
-        command_replay_block(&argv[1..], common_opts.config.as_ref());
-        process::exit(0);
-    }
-
-    if argv[1] == "replay-naka-block" {
-        command_replay_block_nakamoto(&argv[1..], common_opts.config.as_ref());
-=======
     if argv[1] == "validate-block" {
         command_validate_block(&argv[1..], common_opts.config.as_ref());
         process::exit(0);
@@ -1607,7 +1593,6 @@
 
     if argv[1] == "validate-naka-block" {
         command_validate_block_nakamoto(&argv[1..], common_opts.config.as_ref());
->>>>>>> b5e3baf7
         process::exit(0);
     }
 
