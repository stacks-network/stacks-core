--- conflicted
+++ resolved
@@ -923,7 +923,6 @@
                 compute_cost(data, cost_function_ref, input, data.epoch)
             }
         }
-<<<<<<< HEAD
         if cost_function == ClarityCostFunction::Unimplemented {
             info!("Used unimplemented cost function");
             return Ok(ExecutionCost::zero());
@@ -939,8 +938,6 @@
             .clone();
 
         compute_cost(self, cost_function_ref, input)
-=======
->>>>>>> ac6575c4
     }
     fn add_cost(&mut self, cost: ExecutionCost) -> std::result::Result<(), CostErrors> {
         match self {
