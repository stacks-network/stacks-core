--- conflicted
+++ resolved
@@ -666,11 +666,7 @@
 `try!` _returns_ either `none` or the `(err ...)` value from the current function and exits the current control-flow.",
     example: "(try! (map-get? names-map (tuple (name \"blockstack\"))) (err 1)) ;; Returns (tuple (id 1337))
 (define-private (checked-even (x int))
-<<<<<<< HEAD
-  (if (eq? (mod x 2) 0)
-=======
-  (if (is-eq (mod x 2) 0) 
->>>>>>> a1392072
+  (if (is-eq (mod x 2) 0)
       (ok x)
       (err false)))
 (define-private (double-if-even (x int))
