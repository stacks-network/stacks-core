/*
 copyright: (c) 2013-2020 by Blockstack PBC, a public benefit corporation.

 This file is part of Blockstack.

 Blockstack is free software. You may redistribute or modify
 it under the terms of the GNU General Public License as published by
 the Free Software Foundation, either version 3 of the License or
 (at your option) any later version.

 Blockstack is distributed in the hope that it will be useful,
 but WITHOUT ANY WARRANTY, including without the implied warranty of
 MERCHANTABILITY or FITNESS FOR A PARTICULAR PURPOSE. See the
 GNU General Public License for more details.

 You should have received a copy of the GNU General Public License
 along with Blockstack. If not, see <http://www.gnu.org/licenses/>.
*/

use std::collections::{HashMap, HashSet};
use std::convert::TryFrom;
use std::fmt;
use std::io;
use std::io::prelude::*;
use std::io::{Read, Write};
use std::mem;
use std::net::SocketAddr;
use std::str;
use std::str::FromStr;
use std::time::SystemTime;

use percent_encoding::percent_decode_str;
use regex::{Captures, Regex};
use serde::{Deserialize, Serialize};
use serde_json;
use time;
use url::{form_urlencoded, Url};

use crate::burnchains::{Address, Txid};
use crate::chainstate::burn::ConsensusHash;
use crate::chainstate::stacks::miner::Proposal;
use crate::chainstate::stacks::{
    StacksBlock, StacksMicroblock, StacksPublicKey, StacksTransaction,
};
use crate::deps::httparse;
use crate::net::atlas::Attachment;
use crate::net::ClientError;
use crate::net::Error as net_error;
use crate::net::Error::ClarityError;
use crate::net::ExtendedStacksHeader;
use crate::net::HttpContentType;
use crate::net::HttpRequestMetadata;
use crate::net::HttpRequestPreamble;
use crate::net::HttpRequestType;
use crate::net::HttpResponseMetadata;
use crate::net::HttpResponsePreamble;
use crate::net::HttpResponseType;
use crate::net::HttpVersion;
use crate::net::MemPoolSyncData;
use crate::net::MessageSequence;
use crate::net::NeighborAddress;
use crate::net::PeerAddress;
use crate::net::PeerHost;
use crate::net::ProtocolFamily;
use crate::net::StacksHttpMessage;
use crate::net::StacksHttpPreamble;
use crate::net::UnconfirmedTransactionResponse;
use crate::net::UnconfirmedTransactionStatus;
use crate::net::HTTP_PREAMBLE_MAX_ENCODED_SIZE;
use crate::net::HTTP_PREAMBLE_MAX_NUM_HEADERS;
use crate::net::HTTP_REQUEST_ID_RESERVED;
use crate::net::MAX_HEADERS;
use crate::net::MAX_MICROBLOCKS_UNCONFIRMED;
use crate::net::{CallReadOnlyRequestBody, TipRequest};
use crate::net::{GetAttachmentResponse, GetAttachmentsInvResponse, PostTransactionRequestBody};
use clarity::vm::types::{
    AssetIdentifier, QualifiedContractIdentifier, StandardPrincipalData, TraitIdentifier,
};
use clarity::vm::{
    ast::parser::{
        CLARITY_NAME_REGEX, CONTRACT_NAME_REGEX, PRINCIPAL_DATA_REGEX, STANDARD_PRINCIPAL_REGEX,
    },
    types::{PrincipalData, BOUND_VALUE_SERIALIZATION_HEX},
    ClarityName, ContractName, Value,
};
use stacks_common::util::hash::hex_bytes;
use stacks_common::util::hash::to_hex;
use stacks_common::util::hash::Hash160;
use stacks_common::util::log;
use stacks_common::util::retry::BoundReader;
use stacks_common::util::retry::RetryReader;

use crate::chainstate::stacks::StacksBlockHeader;
use crate::chainstate::stacks::TransactionPayload;
use crate::codec::{
    read_next, write_next, Error as codec_error, StacksMessageCodec, MAX_MESSAGE_LEN,
    MAX_PAYLOAD_LEN,
};
use crate::types::chainstate::{BlockHeaderHash, StacksAddress, StacksBlockId};

use super::FeeRateEstimateRequestBody;

const MAX_BLOCK_PROPOSAL_LENGTH: u32 = 1024 * 1024 * 15;

pub const PATH_STR_POST_BLOCK_PROPOSAL: &'static str = "/v2/block_proposal";

lazy_static! {
    static ref PATH_GETINFO: Regex = Regex::new(r#"^/v2/info$"#).unwrap();
    static ref PATH_GETPOXINFO: Regex = Regex::new(r#"^/v2/pox$"#).unwrap();
    static ref PATH_GETNEIGHBORS: Regex = Regex::new(r#"^/v2/neighbors$"#).unwrap();
    static ref PATH_GETHEADERS: Regex = Regex::new(r#"^/v2/headers/([0-9]+)$"#).unwrap();
    static ref PATH_GETBLOCK: Regex = Regex::new(r#"^/v2/blocks/([0-9a-f]{64})$"#).unwrap();
    static ref PATH_GETMICROBLOCKS_INDEXED: Regex =
        Regex::new(r#"^/v2/microblocks/([0-9a-f]{64})$"#).unwrap();
    static ref PATH_GETMICROBLOCKS_CONFIRMED: Regex =
        Regex::new(r#"^/v2/microblocks/confirmed/([0-9a-f]{64})$"#).unwrap();
    static ref PATH_GETMICROBLOCKS_UNCONFIRMED: Regex =
        Regex::new(r#"^/v2/microblocks/unconfirmed/([0-9a-f]{64})/([0-9]{1,5})$"#).unwrap();
    static ref PATH_GETTRANSACTION_UNCONFIRMED: Regex =
        Regex::new(r#"^/v2/transactions/unconfirmed/([0-9a-f]{64})$"#).unwrap();
    static ref PATH_POSTTRANSACTION: Regex = Regex::new(r#"^/v2/transactions$"#).unwrap();
    static ref PATH_POST_FEE_RATE_ESIMATE: Regex = Regex::new(r#"^/v2/fees/transaction$"#).unwrap();
    static ref PATH_POSTBLOCK: Regex = Regex::new(r#"^/v2/blocks/upload/([0-9a-f]{40})$"#).unwrap();
    static ref PATH_POSTMICROBLOCK: Regex = Regex::new(r#"^/v2/microblocks$"#).unwrap();
    static ref PATH_GET_STX_WITHDRAWAL: Regex = Regex::new(&format!(
        "^/v2/withdrawal/stx/(?P<block_height>[0-9]+)/(?P<sender>{})/(?P<withdrawal_id>[0-9]+)/(?P<amount>[0-9]+)$",
        *PRINCIPAL_DATA_REGEX
    ))
    .unwrap();
<<<<<<< HEAD
    static ref PATH_POST_BLOCK_PROPOSAL: Regex = Regex::new(&format!("^{}$", PATH_STR_POST_BLOCK_PROPOSAL))
    .unwrap();
=======
    static ref PATH_GET_NFT_WITHDRAWAL: Regex = Regex::new(&format!(
         "^/v2/withdrawal/nft/(?P<block_height>[0-9]+)/(?P<sender>{})/(?P<withdrawal_id>[0-9]+)/(?P<contract_address>{})/(?P<contract_name>{})/(?P<asset_name>{})/(?P<id>[0-9]+)$",
         *PRINCIPAL_DATA_REGEX,  *STANDARD_PRINCIPAL_REGEX, *CONTRACT_NAME_REGEX, *CLARITY_NAME_REGEX
     ))
     .unwrap();
>>>>>>> 5dcd22f8
    static ref PATH_GET_ACCOUNT: Regex = Regex::new(&format!(
        "^/v2/accounts/(?P<principal>{})$",
        *PRINCIPAL_DATA_REGEX
    ))
    .unwrap();
    static ref PATH_GET_DATA_VAR: Regex = Regex::new(&format!(
        "^/v2/data_var/(?P<address>{})/(?P<contract>{})/(?P<varname>{})$",
        *STANDARD_PRINCIPAL_REGEX, *CONTRACT_NAME_REGEX, *CLARITY_NAME_REGEX
    ))
    .unwrap();
    static ref PATH_GET_MAP_ENTRY: Regex = Regex::new(&format!(
        "^/v2/map_entry/(?P<address>{})/(?P<contract>{})/(?P<map>{})$",
        *STANDARD_PRINCIPAL_REGEX, *CONTRACT_NAME_REGEX, *CLARITY_NAME_REGEX
    ))
    .unwrap();
    static ref PATH_POST_CALL_READ_ONLY: Regex = Regex::new(&format!(
        "^/v2/contracts/call-read/(?P<address>{})/(?P<contract>{})/(?P<function>{})$",
        *STANDARD_PRINCIPAL_REGEX, *CONTRACT_NAME_REGEX, *CLARITY_NAME_REGEX
    ))
    .unwrap();
    static ref PATH_GET_CONTRACT_SRC: Regex = Regex::new(&format!(
        "^/v2/contracts/source/(?P<address>{})/(?P<contract>{})$",
        *STANDARD_PRINCIPAL_REGEX, *CONTRACT_NAME_REGEX
    ))
    .unwrap();
    static ref PATH_GET_IS_TRAIT_IMPLEMENTED: Regex = Regex::new(&format!(
        "^/v2/traits/(?P<address>{})/(?P<contract>{})/(?P<traitContractAddr>{})/(?P<traitContractName>{})/(?P<traitName>{})$",
        *STANDARD_PRINCIPAL_REGEX, *CONTRACT_NAME_REGEX, *STANDARD_PRINCIPAL_REGEX, *CONTRACT_NAME_REGEX, *CLARITY_NAME_REGEX
    ))
    .unwrap();
    static ref PATH_GET_CONTRACT_ABI: Regex = Regex::new(&format!(
        "^/v2/contracts/interface/(?P<address>{})/(?P<contract>{})$",
        *STANDARD_PRINCIPAL_REGEX, *CONTRACT_NAME_REGEX
    ))
    .unwrap();
    static ref PATH_GET_TRANSFER_COST: Regex = Regex::new("^/v2/fees/transfer$").unwrap();
    static ref PATH_GET_ATTACHMENTS_INV: Regex = Regex::new("^/v2/attachments/inv$").unwrap();
    static ref PATH_GET_ATTACHMENT: Regex =
        Regex::new(r#"^/v2/attachments/([0-9a-f]{40})$"#).unwrap();
    static ref PATH_POST_MEMPOOL_QUERY: Regex =
        Regex::new(r#"^/v2/mempool/query$"#).unwrap();
    static ref PATH_OPTIONS_WILDCARD: Regex = Regex::new("^/v2/.{0,4096}$").unwrap();
}

/// HTTP headers that we really care about
#[derive(Debug, Clone, PartialEq)]
pub(crate) enum HttpReservedHeader {
    ContentLength(u32),
    ContentType(HttpContentType),
    XRequestID(u32),
    Host(PeerHost),
    CanonicalStacksTipHeight(u64),
}

/// Stacks block accepted struct
#[derive(Debug, Clone, PartialEq, Serialize, Deserialize)]
struct StacksBlockAcceptedData {
    stacks_block_id: StacksBlockId,
    accepted: bool,
}

impl FromStr for PeerHost {
    type Err = net_error;

    fn from_str(header: &str) -> Result<PeerHost, net_error> {
        // we're looser than the RFC allows for DNS names -- anything that doesn't parse to an IP
        // address will be parsed to a DNS name.
        // try as IP:port
        match header.parse::<SocketAddr>() {
            Ok(socketaddr) => Ok(PeerHost::IP(
                PeerAddress::from_socketaddr(&socketaddr),
                socketaddr.port(),
            )),
            Err(_) => {
                // maybe missing :port
                let hostport = format!("{}:80", header);
                match hostport.parse::<SocketAddr>() {
                    Ok(socketaddr) => Ok(PeerHost::IP(
                        PeerAddress::from_socketaddr(&socketaddr),
                        socketaddr.port(),
                    )),
                    Err(_) => {
                        // try as DNS-name:port
                        let host;
                        let port;
                        let parts: Vec<&str> = header.split(":").collect();
                        if parts.len() == 0 {
                            return Err(net_error::DeserializeError(
                                "Failed to parse PeerHost: no parts".to_string(),
                            ));
                        } else if parts.len() == 1 {
                            // no port
                            host = Some(parts[0].to_string());
                            port = Some(80);
                        } else {
                            let np = parts.len();
                            if parts[np - 1].chars().all(char::is_numeric) {
                                // ends in :port
                                let host_str = parts[0..np - 1].join(":");
                                if host_str.len() == 0 {
                                    return Err(net_error::DeserializeError(
                                        "Empty host".to_string(),
                                    ));
                                }
                                host = Some(host_str);

                                let port_res = parts[np - 1].parse::<u16>();
                                port = match port_res {
                                    Ok(p) => Some(p),
                                    Err(_) => {
                                        return Err(net_error::DeserializeError(
                                            "Failed to parse PeerHost: invalid port".to_string(),
                                        ));
                                    }
                                };
                            } else {
                                // only host
                                host = Some(header.to_string());
                                port = Some(80);
                            }
                        }

                        match (host, port) {
                            (Some(h), Some(p)) => Ok(PeerHost::DNS(h, p)),
                            (_, _) => Err(net_error::DeserializeError(
                                "Failed to parse PeerHost: failed to extract host and/or port"
                                    .to_string(),
                            )), // I don't think this is reachable
                        }
                    }
                }
            }
        }
    }
}

impl HttpReservedHeader {
    pub fn is_reserved(header: &str) -> bool {
        let hdr = header.to_string();
        match hdr.as_str() {
            "content-length"
            | "content-type"
            | "x-request-id"
            | "host"
            | "x-canonical-stacks-tip-height" => true,
            _ => false,
        }
    }

    pub fn try_from_str(header: &str, value: &str) -> Option<HttpReservedHeader> {
        let hdr = header.to_string().to_lowercase();
        match hdr.as_str() {
            "content-length" => match value.parse::<u32>() {
                Ok(cl) => Some(HttpReservedHeader::ContentLength(cl)),
                Err(_) => None,
            },
            "content-type" => match value.parse::<HttpContentType>() {
                Ok(ct) => Some(HttpReservedHeader::ContentType(ct)),
                Err(_) => None,
            },
            "x-request-id" => match value.parse::<u32>() {
                Ok(rid) => Some(HttpReservedHeader::XRequestID(rid)),
                Err(_) => None,
            },
            "host" => match value.parse::<PeerHost>() {
                Ok(ph) => Some(HttpReservedHeader::Host(ph)),
                Err(_) => None,
            },
            "x-canonical-stacks-tip-height" => match value.parse::<u64>() {
                Ok(h) => Some(HttpReservedHeader::CanonicalStacksTipHeight(h)),
                Err(_) => None,
            },
            _ => None,
        }
    }
}

#[derive(Debug, Clone, PartialEq, Copy)]
enum HttpChunkedTransferParseMode {
    ChunkBoundary,
    Chunk,
    ChunkTrailer,
    EOF,
}

#[derive(Debug, Clone, PartialEq, Copy)]
struct HttpChunkedTransferReaderState {
    parse_step: HttpChunkedTransferParseMode,
    chunk_size: u64,
    chunk_read: u64,
    max_size: u64,
    total_size: u64,
    last_chunk_size: u64,

    // for parsing a chunk boundary
    // (we don't use extensions, so 16 bytes for size + 2 for \r\n delimiter ought to be enough)
    chunk_buffer: [u8; 18],
    i: usize,
}

impl HttpChunkedTransferReaderState {
    pub fn new(max_size: u64) -> HttpChunkedTransferReaderState {
        HttpChunkedTransferReaderState {
            parse_step: HttpChunkedTransferParseMode::ChunkBoundary,
            chunk_size: 0,
            chunk_read: 0,
            max_size: max_size,
            total_size: 0,
            last_chunk_size: u64::MAX, // if this ever becomes 0, then we should expect chunk boundary '0\r\n\r\n' and EOF
            chunk_buffer: [0u8; 18],
            i: 0,
        }
    }

    pub fn is_eof(&self) -> bool {
        self.parse_step == HttpChunkedTransferParseMode::EOF
    }
}

/// read adapter for chunked transfer encoding
struct HttpChunkedTransferReader<'a, R: Read> {
    fd: &'a mut R,
    state: HttpChunkedTransferReaderState,
}

impl<'a, R: Read> HttpChunkedTransferReader<'a, R> {
    pub fn from_reader(r: &'a mut R, max_size: u64) -> HttpChunkedTransferReader<'a, R> {
        HttpChunkedTransferReader {
            fd: r,
            state: HttpChunkedTransferReaderState::new(max_size),
        }
    }

    pub fn from_state(
        r: &'a mut R,
        state: HttpChunkedTransferReaderState,
    ) -> HttpChunkedTransferReader<'a, R> {
        HttpChunkedTransferReader {
            fd: r,
            state: state,
        }
    }
}

impl HttpChunkedTransferReaderState {
    /// Read until we have a chunk marker we can parse completely.
    /// Interruptable -- call repeatedly on EINTR.
    /// Reads at most one byte.
    fn read_chunk_boundary<R: Read>(&mut self, fd: &mut R) -> io::Result<usize> {
        assert_eq!(self.parse_step, HttpChunkedTransferParseMode::ChunkBoundary);

        // next byte
        let mut b = [0u8; 1];

        trace!("Read {} bytes", b.len());
        let nr = fd.read(&mut b)?;
        if nr == 0 {
            return Ok(nr);
        }
        trace!("Got {} bytes", nr);

        self.chunk_buffer[self.i] = b[0];
        self.i += 1;

        if self.i >= self.chunk_buffer.len() {
            // don't allow ridiculous extension lengths
            return Err(io::Error::new(
                io::ErrorKind::InvalidData,
                net_error::DeserializeError("Invalid HTTP chunk boundary: too long".to_string()),
            ));
        }

        let (offset, chunk_len) = match httparse::parse_chunk_size(&self.chunk_buffer[0..self.i]) {
            Ok(httparse::Status::Partial) => {
                return Ok(nr);
            }
            Ok(httparse::Status::Complete((offset, chunk_len))) => (offset, chunk_len),
            Err(_) => {
                test_debug!(
                    "Invalid chunk boundary: {:?}",
                    self.chunk_buffer[0..self.i].to_vec()
                );
                return Err(io::Error::new(
                    io::ErrorKind::InvalidData,
                    "Invalid HTTP chunk boundary: could not parse".to_string(),
                ));
            }
        };

        trace!("chunk offset: {}. chunk len: {}", offset, chunk_len);
        if chunk_len > MAX_MESSAGE_LEN as u64 {
            trace!("chunk buffer: {:?}", &self.chunk_buffer[0..self.i]);
            return Err(io::Error::new(
                io::ErrorKind::InvalidData,
                net_error::DeserializeError("Invalid HTTP chunk: too big".to_string()),
            ));
        }

        // got an offset/len.
        // offset ought to equal the number of bytes taken by the encoded chunk boundary.
        assert_eq!(offset, self.i);

        // reset buffers
        self.i = 0;
        self.chunk_size = chunk_len;
        self.chunk_read = 0;

        // begin reading chunk
        trace!("begin reading chunk");
        self.parse_step = HttpChunkedTransferParseMode::Chunk;
        Ok(nr)
    }

    /// Read a chunk -- read up to self.chunk_size bytes over successive calls.
    /// Reads at most self.chunk_size bytes.
    fn read_chunk_bytes<R: Read>(&mut self, fd: &mut R, buf: &mut [u8]) -> io::Result<usize> {
        assert_eq!(self.parse_step, HttpChunkedTransferParseMode::Chunk);

        if self.total_size >= self.max_size && self.chunk_size > 0 {
            return Err(io::Error::new(
                io::ErrorKind::Other,
                net_error::OverflowError("HTTP body exceeds maximum expected length".to_string()),
            ));
        }

        let remaining =
            if self.chunk_size - self.chunk_read <= (self.max_size - self.total_size) as u64 {
                self.chunk_size - self.chunk_read
            } else {
                (self.max_size - self.total_size) as u64
            };

        let nr = if (buf.len() as u64) < remaining {
            // can fill buffer
            trace!("Read {} bytes (fill buffer)", buf.len());
            fd.read(buf)? as u64
        } else {
            // will read up to a chunk boundary
            trace!("Read {} bytes (fill remainder)", remaining);
            fd.read(&mut buf[0..(remaining as usize)])? as u64
        };

        trace!("Got {} bytes", nr);

        self.chunk_read += nr;

        if self.chunk_read >= self.chunk_size {
            // done reading; proceed to consume trailer
            trace!(
                "begin reading trailer ({} >= {})",
                self.chunk_read,
                self.chunk_size
            );
            self.parse_step = HttpChunkedTransferParseMode::ChunkTrailer;
        }

        self.total_size += nr;
        Ok(nr as usize)
    }

    /// Read chunk trailer -- read end-of-chunk \r\n
    /// Returns number of bytes read on success
    /// Reads at most 2 bytes.
    fn read_chunk_trailer<R: Read>(&mut self, fd: &mut R) -> io::Result<usize> {
        assert_eq!(self.parse_step, HttpChunkedTransferParseMode::ChunkTrailer);

        let mut nr = 0;

        // read trailer
        if self.i < 2 {
            let mut trailer_buf = [0u8; 2];

            trace!("Read at most {} bytes", 2 - self.i);
            nr = fd.read(&mut trailer_buf[self.i..2])?;
            if nr == 0 {
                return Ok(nr);
            }

            self.chunk_buffer[self.i..2].copy_from_slice(&trailer_buf[self.i..2]);
            self.i += nr;
        }

        if self.i == 2 {
            // expect '\r\n'
            if &self.chunk_buffer[0..2] != &[0x0d, 0x0a] {
                return Err(io::Error::new(
                    io::ErrorKind::InvalidData,
                    net_error::DeserializeError("Invalid chunk trailer".to_string()),
                ));
            }

            // end of chunk
            self.last_chunk_size = self.chunk_size;
            self.i = 0;

            trace!("begin reading boundary");
            self.parse_step = HttpChunkedTransferParseMode::ChunkBoundary;
        }

        trace!("Consumed {} bytes of chunk boundary (i = {})", nr, self.i);
        Ok(nr)
    }

    /// Read from a Read.
    /// Returns (number of bytes decoded, number of bytes consumed from the Read)
    fn do_read<R: Read>(&mut self, fd: &mut R, buf: &mut [u8]) -> io::Result<(usize, usize)> {
        let mut decoded = 0;
        let mut consumed = 0;
        while decoded < buf.len() {
            match self.parse_step {
                HttpChunkedTransferParseMode::ChunkBoundary => {
                    let count = self.read_chunk_boundary(fd)?;
                    if count == 0 {
                        break;
                    }
                    consumed += count;
                }
                HttpChunkedTransferParseMode::Chunk => {
                    let nr = self.read_chunk_bytes(fd, &mut buf[decoded..])?;
                    if nr == 0 && self.parse_step == HttpChunkedTransferParseMode::Chunk {
                        // still trying to read the chunk, but got 0 bytes
                        break;
                    }
                    decoded += nr;
                    consumed += nr;
                }
                HttpChunkedTransferParseMode::ChunkTrailer => {
                    let count = self.read_chunk_trailer(fd)?;
                    if count == 0 {
                        break;
                    }
                    consumed += count;
                    if self.last_chunk_size == 0 {
                        // we're done
                        trace!("finished last chunk");
                        self.parse_step = HttpChunkedTransferParseMode::EOF;
                        break;
                    }
                }
                HttpChunkedTransferParseMode::EOF => {
                    break;
                }
            }
        }
        Ok((decoded, consumed))
    }
}

impl<'a, R: Read> Read for HttpChunkedTransferReader<'a, R> {
    /// Read a HTTP chunk-encoded stream.
    /// Returns number of decoded bytes (i.e. number of bytes copied to buf, as expected)
    fn read(&mut self, buf: &mut [u8]) -> io::Result<usize> {
        self.state
            .do_read(self.fd, buf)
            .and_then(|(decoded, _)| Ok(decoded))
    }
}

pub struct HttpChunkedTransferWriterState {
    chunk_size: usize,
    chunk_buf: Vec<u8>,
    corked: bool,
}

impl HttpChunkedTransferWriterState {
    pub fn new(chunk_size: usize) -> HttpChunkedTransferWriterState {
        HttpChunkedTransferWriterState {
            chunk_size: chunk_size,
            chunk_buf: vec![],
            corked: false,
        }
    }
}

pub struct HttpChunkedTransferWriter<'a, 'state, W: Write> {
    fd: &'a mut W,
    state: &'state mut HttpChunkedTransferWriterState,
}

impl<'a, 'state, W: Write> HttpChunkedTransferWriter<'a, 'state, W> {
    pub fn from_writer_state(
        fd: &'a mut W,
        state: &'state mut HttpChunkedTransferWriterState,
    ) -> HttpChunkedTransferWriter<'a, 'state, W> {
        HttpChunkedTransferWriter {
            fd: fd,
            state: state,
        }
    }

    fn send_chunk(fd: &mut W, chunk_size: usize, bytes: &[u8]) -> io::Result<usize> {
        let to_send = if chunk_size < bytes.len() {
            chunk_size
        } else {
            bytes.len()
        };

        fd.write_all(format!("{:x}\r\n", to_send).as_bytes())?;
        fd.write_all(&bytes[0..to_send])?;
        fd.write_all("\r\n".as_bytes())?;
        Ok(to_send)
    }

    fn flush_chunk(&mut self) -> io::Result<usize> {
        let sent = HttpChunkedTransferWriter::send_chunk(
            &mut self.fd,
            self.state.chunk_size,
            &self.state.chunk_buf,
        )?;
        self.state.chunk_buf.clear();
        Ok(sent)
    }

    fn buf_chunk(&mut self, buf: &[u8]) -> usize {
        let to_copy = if self.state.chunk_size - self.state.chunk_buf.len() < buf.len() {
            self.state.chunk_size - self.state.chunk_buf.len()
        } else {
            buf.len()
        };

        self.state.chunk_buf.extend_from_slice(&buf[0..to_copy]);
        to_copy
    }

    pub fn cork(&mut self) -> () {
        // block future flushes from sending trailing empty chunks -- we're done sending
        self.state.corked = true;
    }

    pub fn corked(&self) -> bool {
        self.state.corked
    }
}

impl<'a, 'state, W: Write> Write for HttpChunkedTransferWriter<'a, 'state, W> {
    fn write(&mut self, buf: &[u8]) -> io::Result<usize> {
        let mut written = 0;
        while written < buf.len() && !self.state.corked {
            if self.state.chunk_buf.len() > 0 {
                if self.state.chunk_buf.len() < self.state.chunk_size {
                    let nw = self.buf_chunk(&buf[written..]);
                    written += nw;
                }
                if self.state.chunk_buf.len() >= self.state.chunk_size {
                    self.flush_chunk()?;
                }
            } else {
                if written + self.state.chunk_size < buf.len() {
                    let nw = HttpChunkedTransferWriter::send_chunk(
                        &mut self.fd,
                        self.state.chunk_size,
                        &buf[written..(written + self.state.chunk_size)],
                    )?;
                    written += nw;
                } else {
                    let nw = self.buf_chunk(&buf[written..]);
                    written += nw;
                }
            }
        }
        Ok(written)
    }

    fn flush(&mut self) -> io::Result<()> {
        // send out any buffered chunk data
        if !self.state.corked {
            self.flush_chunk().and_then(|nw| {
                if nw > 0 {
                    // send empty chunk
                    self.fd
                        .write_all(format!("0\r\n\r\n").as_bytes())
                        .and_then(|_nw| Ok(()))
                } else {
                    Ok(())
                }
            })
        } else {
            Ok(())
        }
    }
}

impl HttpRequestPreamble {
    pub fn new(
        version: HttpVersion,
        verb: String,
        path: String,
        hostname: String,
        port: u16,
        keep_alive: bool,
    ) -> HttpRequestPreamble {
        HttpRequestPreamble {
            version: version,
            verb: verb,
            path: path,
            host: PeerHost::from_host_port(hostname, port),
            content_type: None,
            content_length: None,
            keep_alive: keep_alive,
            headers: HashMap::new(),
        }
    }

    pub fn new_serialized<W: Write, F>(
        fd: &mut W,
        version: &HttpVersion,
        verb: &str,
        path: &str,
        host: &PeerHost,
        keep_alive: bool,
        content_length: Option<u32>,
        content_type: Option<&HttpContentType>,
        mut write_headers: F,
    ) -> Result<(), codec_error>
    where
        F: FnMut(&mut W) -> Result<(), codec_error>,
    {
        // "$verb $path HTTP/1.${version}\r\n"
        fd.write_all(verb.as_bytes())
            .map_err(codec_error::WriteError)?;
        fd.write_all(" ".as_bytes())
            .map_err(codec_error::WriteError)?;
        fd.write_all(path.as_bytes())
            .map_err(codec_error::WriteError)?;

        match *version {
            HttpVersion::Http10 => {
                fd.write_all(" HTTP/1.0\r\n".as_bytes())
                    .map_err(codec_error::WriteError)?;
            }
            HttpVersion::Http11 => {
                fd.write_all(" HTTP/1.1\r\n".as_bytes())
                    .map_err(codec_error::WriteError)?;
            }
        }

        // "User-Agent: $agent\r\nHost: $host\r\n"
        fd.write_all("User-Agent: stacks/2.0\r\nHost: ".as_bytes())
            .map_err(codec_error::WriteError)?;
        fd.write_all(format!("{}", host).as_bytes())
            .map_err(codec_error::WriteError)?;
        fd.write_all("\r\n".as_bytes())
            .map_err(codec_error::WriteError)?;

        // content-type
        match content_type {
            Some(ref c) => {
                fd.write_all("Content-Type: ".as_bytes())
                    .map_err(codec_error::WriteError)?;
                fd.write_all(c.as_str().as_bytes())
                    .map_err(codec_error::WriteError)?;
                fd.write_all("\r\n".as_bytes())
                    .map_err(codec_error::WriteError)?;
            }
            None => {}
        }

        // content-length
        match content_length {
            Some(l) => {
                fd.write_all("Content-Length: ".as_bytes())
                    .map_err(codec_error::WriteError)?;
                fd.write_all(format!("{}", l).as_bytes())
                    .map_err(codec_error::WriteError)?;
                fd.write_all("\r\n".as_bytes())
                    .map_err(codec_error::WriteError)?;
            }
            None => {}
        }

        match *version {
            HttpVersion::Http10 => {
                if keep_alive {
                    fd.write_all("Connection: keep-alive\r\n".as_bytes())
                        .map_err(codec_error::WriteError)?;
                }
            }
            HttpVersion::Http11 => {
                if !keep_alive {
                    fd.write_all("Connection: close\r\n".as_bytes())
                        .map_err(codec_error::WriteError)?;
                }
            }
        }

        // headers
        write_headers(fd)?;

        // end-of-headers
        fd.write_all("\r\n".as_bytes())
            .map_err(codec_error::WriteError)?;
        Ok(())
    }

    #[cfg(test)]
    pub fn from_headers(
        version: HttpVersion,
        verb: String,
        path: String,
        hostname: String,
        port: u16,
        keep_alive: bool,
        mut keys: Vec<String>,
        values: Vec<String>,
    ) -> HttpRequestPreamble {
        assert_eq!(keys.len(), values.len());
        let mut req = HttpRequestPreamble::new(version, verb, path, hostname, port, keep_alive);

        for (k, v) in keys.drain(..).zip(values) {
            req.add_header(k, v);
        }
        req
    }

    pub fn add_header(&mut self, key: String, value: String) -> () {
        let hdr = key.to_lowercase();
        if HttpReservedHeader::is_reserved(&hdr) {
            match HttpReservedHeader::try_from_str(&hdr, &value) {
                Some(h) => match h {
                    HttpReservedHeader::Host(ph) => {
                        self.host = ph;
                        return;
                    }
                    HttpReservedHeader::ContentType(ct) => {
                        self.content_type = Some(ct);
                        return;
                    }
                    _ => {} // can just fall through and insert
                },
                None => {
                    return;
                }
            }
        }

        self.headers.insert(hdr, value);
    }

    /// Content-Length for this request.
    /// If there is no valid Content-Length header, then
    /// the Content-Length is 0
    pub fn get_content_length(&self) -> u32 {
        self.content_length.unwrap_or(0)
    }

    /// Set the content-length for this request
    pub fn set_content_length(&mut self, len: u32) -> () {
        self.content_length = Some(len);
    }

    /// Set the content-type for this request
    pub fn set_content_type(&mut self, content_type: HttpContentType) -> () {
        self.content_type = Some(content_type)
    }
}

fn empty_headers<W: Write>(_fd: &mut W) -> Result<(), codec_error> {
    Ok(())
}

fn stacks_height_headers<W: Write>(
    fd: &mut W,
    md: &HttpRequestMetadata,
) -> Result<(), codec_error> {
    match md.canonical_stacks_tip_height {
        Some(height) => {
            fd.write_all(format!("X-Canonical-Stacks-Tip-Height: {}\r\n", height).as_bytes())
                .map_err(codec_error::WriteError)?;
        }
        _ => {}
    }
    Ok(())
}

fn keep_alive_headers<W: Write>(fd: &mut W, md: &HttpResponseMetadata) -> Result<(), codec_error> {
    match md.client_version {
        HttpVersion::Http10 => {
            // client expects explicit keep-alive
            if md.client_keep_alive {
                fd.write_all("Connection: keep-alive\r\n".as_bytes())
                    .map_err(codec_error::WriteError)?;
            } else {
                fd.write_all("Connection: close\r\n".as_bytes())
                    .map_err(codec_error::WriteError)?;
            }
        }
        HttpVersion::Http11 => {
            // only need "connection: close" if we're explicitly _not_ doing keep-alive
            if !md.client_keep_alive {
                fd.write_all("Connection: close\r\n".as_bytes())
                    .map_err(codec_error::WriteError)?;
            }
        }
    }
    match md.canonical_stacks_tip_height {
        Some(height) => {
            fd.write_all(format!("X-Canonical-Stacks-Tip-Height: {}\r\n", height).as_bytes())
                .map_err(codec_error::WriteError)?;
        }
        _ => {}
    }
    Ok(())
}

fn write_headers<W: Write>(
    fd: &mut W,
    headers: &HashMap<String, String>,
) -> Result<(), codec_error> {
    for (ref key, ref value) in headers.iter() {
        fd.write_all(key.as_str().as_bytes())
            .map_err(codec_error::WriteError)?;
        fd.write_all(": ".as_bytes())
            .map_err(codec_error::WriteError)?;
        fd.write_all(value.as_str().as_bytes())
            .map_err(codec_error::WriteError)?;
        fd.write_all("\r\n".as_bytes())
            .map_err(codec_error::WriteError)?;
    }
    Ok(())
}

fn default_accept_header() -> String {
    format!(
        "Accept: {}, {}, {}",
        HttpContentType::Bytes,
        HttpContentType::JSON,
        HttpContentType::Text
    )
}

/// Read from a stream until we see '\r\n\r\n', with the purpose of reading an HTTP preamble.
/// It's gonna be important here that R does some bufferring, since this reads byte by byte.
/// EOF if we read 0 bytes.
fn read_to_crlf2<R: Read>(fd: &mut R) -> Result<Vec<u8>, codec_error> {
    let mut ret = Vec::with_capacity(HTTP_PREAMBLE_MAX_ENCODED_SIZE as usize);
    while ret.len() < HTTP_PREAMBLE_MAX_ENCODED_SIZE as usize {
        let mut b = [0u8];
        fd.read_exact(&mut b).map_err(codec_error::ReadError)?;
        ret.push(b[0]);

        if ret.len() > 4 {
            let last_4 = &ret[(ret.len() - 4)..ret.len()];

            // '\r\n\r\n' is [0x0d, 0x0a, 0x0d, 0x0a]
            if last_4 == &[0x0d, 0x0a, 0x0d, 0x0a] {
                break;
            }
        }
    }
    Ok(ret)
}

impl StacksMessageCodec for HttpRequestPreamble {
    fn consensus_serialize<W: Write>(&self, fd: &mut W) -> Result<(), codec_error> {
        HttpRequestPreamble::new_serialized(
            fd,
            &self.version,
            &self.verb,
            &self.path,
            &self.host,
            self.keep_alive,
            self.content_length.clone(),
            self.content_type.as_ref(),
            |ref mut fd| write_headers(fd, &self.headers),
        )
    }

    fn consensus_deserialize<R: Read>(fd: &mut R) -> Result<HttpRequestPreamble, codec_error> {
        // realistically, there won't be more than HTTP_PREAMBLE_MAX_NUM_HEADERS headers
        let mut headers = [httparse::EMPTY_HEADER; HTTP_PREAMBLE_MAX_NUM_HEADERS];
        let mut req = httparse::Request::new(&mut headers);

        let buf_read = read_to_crlf2(fd)?;

        // consume request
        match req.parse(&buf_read).map_err(|e| {
            codec_error::DeserializeError(format!("Failed to parse HTTP request: {:?}", &e))
        })? {
            httparse::Status::Partial => {
                // partial
                return Err(codec_error::UnderflowError(
                    "Not enough bytes to form a HTTP request preamble".to_string(),
                ));
            }
            httparse::Status::Complete(_) => {
                // consumed all headers.  body_offset points to the start of the request body
                let version = match req
                    .version
                    .ok_or(codec_error::DeserializeError("No HTTP version".to_string()))?
                {
                    0 => HttpVersion::Http10,
                    1 => HttpVersion::Http11,
                    _ => {
                        return Err(codec_error::DeserializeError(
                            "Invalid HTTP version".to_string(),
                        ));
                    }
                };

                let verb = req
                    .method
                    .ok_or(codec_error::DeserializeError("No HTTP method".to_string()))?
                    .to_string();
                let path = req
                    .path
                    .ok_or(codec_error::DeserializeError("No HTTP path".to_string()))?
                    .to_string();

                let mut peerhost = None;
                let mut content_type = None;
                let mut content_length = None;
                let mut keep_alive = match version {
                    HttpVersion::Http10 => false,
                    HttpVersion::Http11 => true,
                };

                let mut headers: HashMap<String, String> = HashMap::new();
                let mut all_headers: HashSet<String> = HashSet::new();

                for i in 0..req.headers.len() {
                    let value = String::from_utf8(req.headers[i].value.to_vec()).map_err(|_e| {
                        codec_error::DeserializeError(
                            "Invalid HTTP header value: not utf-8".to_string(),
                        )
                    })?;
                    if !value.is_ascii() {
                        return Err(codec_error::DeserializeError(format!(
                            "Invalid HTTP request: header value is not ASCII-US"
                        )));
                    }
                    if value.len() > HTTP_PREAMBLE_MAX_ENCODED_SIZE as usize {
                        return Err(codec_error::DeserializeError(format!(
                            "Invalid HTTP request: header value is too big"
                        )));
                    }

                    let key = req.headers[i].name.to_string().to_lowercase();
                    if headers.contains_key(&key) || all_headers.contains(&key) {
                        return Err(codec_error::DeserializeError(format!(
                            "Invalid HTTP request: duplicate header \"{}\"",
                            key
                        )));
                    }
                    all_headers.insert(key.clone());

                    if key == "host" {
                        peerhost = match value.parse::<PeerHost>() {
                            Ok(ph) => Some(ph),
                            Err(_) => None,
                        };
                    } else if key == "content-type" {
                        // parse
                        let ctype = value.to_lowercase().parse::<HttpContentType>()?;
                        content_type = Some(ctype);
                    } else if key == "content-length" {
                        // parse
                        content_length = match value.parse::<u32>() {
                            Ok(len) => Some(len),
                            Err(_) => None,
                        }
                    } else if key == "connection" {
                        // parse
                        if value.to_lowercase() == "close" {
                            keep_alive = false;
                        } else if value.to_lowercase() == "keep-alive" {
                            keep_alive = true;
                        } else {
                            return Err(codec_error::DeserializeError(
                                "Inavlid HTTP request: invalid Connection: header".to_string(),
                            ));
                        }
                    } else {
                        headers.insert(key, value);
                    }
                }

                if peerhost.is_none() {
                    return Err(codec_error::DeserializeError(
                        "Missing Host header".to_string(),
                    ));
                };

                Ok(HttpRequestPreamble {
                    version: version,
                    verb: verb,
                    path: path,
                    host: peerhost.unwrap(),
                    content_type: content_type,
                    content_length: content_length,
                    keep_alive: keep_alive,
                    headers: headers,
                })
            }
        }
    }
}

impl HttpResponsePreamble {
    pub fn new(
        status_code: u16,
        reason: String,
        content_length_opt: Option<u32>,
        content_type: HttpContentType,
        keep_alive: bool,
        request_id: u32,
    ) -> HttpResponsePreamble {
        HttpResponsePreamble {
            status_code: status_code,
            reason: reason,
            keep_alive: keep_alive,
            content_length: content_length_opt,
            content_type: content_type,
            request_id: request_id,
            headers: HashMap::new(),
        }
    }

    pub fn ok_JSON_from_md<W: Write>(
        fd: &mut W,
        md: &HttpResponseMetadata,
    ) -> Result<(), codec_error> {
        HttpResponsePreamble::new_serialized(
            fd,
            200,
            "OK",
            md.content_length.clone(),
            &HttpContentType::JSON,
            md.request_id,
            |ref mut fd| keep_alive_headers(fd, md),
        )
    }

    pub fn new_serialized<W: Write, F>(
        fd: &mut W,
        status_code: u16,
        reason: &str,
        content_length: Option<u32>,
        content_type: &HttpContentType,
        request_id: u32,
        mut write_headers: F,
    ) -> Result<(), codec_error>
    where
        F: FnMut(&mut W) -> Result<(), codec_error>,
    {
        fd.write_all("HTTP/1.1 ".as_bytes())
            .map_err(codec_error::WriteError)?;
        fd.write_all(format!("{} {}\r\n", status_code, reason).as_bytes())
            .map_err(codec_error::WriteError)?;
        fd.write_all("Server: stacks/2.0\r\nDate: ".as_bytes())
            .map_err(codec_error::WriteError)?;
        fd.write_all(rfc7231_now().as_bytes())
            .map_err(codec_error::WriteError)?;
        fd.write_all("\r\nAccess-Control-Allow-Origin: *".as_bytes())
            .map_err(codec_error::WriteError)?;
        fd.write_all("\r\nAccess-Control-Allow-Headers: origin, content-type".as_bytes())
            .map_err(codec_error::WriteError)?;
        fd.write_all("\r\nAccess-Control-Allow-Methods: POST, GET, OPTIONS".as_bytes())
            .map_err(codec_error::WriteError)?;
        fd.write_all("\r\nContent-Type: ".as_bytes())
            .map_err(codec_error::WriteError)?;
        fd.write_all(content_type.as_str().as_bytes())
            .map_err(codec_error::WriteError)?;
        fd.write_all("\r\n".as_bytes())
            .map_err(codec_error::WriteError)?;

        match content_length {
            Some(len) => {
                fd.write_all("Content-Length: ".as_bytes())
                    .map_err(codec_error::WriteError)?;
                fd.write_all(format!("{}", len).as_bytes())
                    .map_err(codec_error::WriteError)?;
            }
            None => {
                fd.write_all("Transfer-Encoding: chunked".as_bytes())
                    .map_err(codec_error::WriteError)?;
            }
        }

        fd.write_all("\r\nX-Request-Id: ".as_bytes())
            .map_err(codec_error::WriteError)?;
        fd.write_all(format!("{}\r\n", request_id).as_bytes())
            .map_err(codec_error::WriteError)?;

        write_headers(fd)?;

        fd.write_all("\r\n".as_bytes())
            .map_err(codec_error::WriteError)?;
        Ok(())
    }

    pub fn new_error(
        status_code: u16,
        request_id: u32,
        error_message: Option<String>,
    ) -> HttpResponsePreamble {
        HttpResponsePreamble {
            status_code: status_code,
            keep_alive: true,
            reason: HttpResponseType::error_reason(status_code).to_string(),
            content_length: Some(error_message.unwrap_or("".to_string()).len() as u32),
            content_type: HttpContentType::Text,
            request_id: request_id,
            headers: HashMap::new(),
        }
    }

    #[cfg(test)]
    pub fn from_headers(
        status_code: u16,
        reason: String,
        keep_alive: bool,
        content_length: Option<u32>,
        content_type: HttpContentType,
        request_id: u32,
        mut keys: Vec<String>,
        values: Vec<String>,
    ) -> HttpResponsePreamble {
        assert_eq!(keys.len(), values.len());
        let mut res = HttpResponsePreamble::new(
            status_code,
            reason,
            content_length,
            content_type,
            keep_alive,
            request_id,
        );

        for (k, v) in keys.drain(..).zip(values) {
            res.add_header(k, v);
        }
        res.set_request_id(request_id);
        res
    }

    pub fn add_header(&mut self, key: String, value: String) -> () {
        let hdr = key.to_lowercase();
        if HttpReservedHeader::is_reserved(&hdr) {
            match HttpReservedHeader::try_from_str(&hdr, &value) {
                Some(h) => match h {
                    HttpReservedHeader::XRequestID(rid) => {
                        self.request_id = rid;
                        return;
                    }
                    HttpReservedHeader::ContentLength(cl) => {
                        self.content_length = Some(cl);
                        return;
                    }
                    HttpReservedHeader::ContentType(ct) => {
                        self.content_type = ct;
                        return;
                    }
                    _ => {} // can just fall through and insert
                },
                None => {
                    return;
                }
            }
        }

        self.headers.insert(hdr, value);
    }

    pub fn set_request_id(&mut self, request_id: u32) -> () {
        self.request_id = request_id;
    }

    pub fn add_CORS_headers(&mut self) -> () {
        self.headers
            .insert("Access-Control-Allow-Origin".to_string(), "*".to_string());
    }

    // do we have Transfer-Encoding: chunked?
    pub fn is_chunked(&self) -> bool {
        self.content_length.is_none()
    }
}

/// Get an RFC 7231 date that represents the current time
fn rfc7231_now() -> String {
    let now = time::PrimitiveDateTime::from(SystemTime::now());
    now.format("%a, %b %-d %-Y %-H:%M:%S GMT")
}

impl StacksMessageCodec for HttpResponsePreamble {
    fn consensus_serialize<W: Write>(&self, fd: &mut W) -> Result<(), codec_error> {
        HttpResponsePreamble::new_serialized(
            fd,
            self.status_code,
            &self.reason,
            self.content_length,
            &self.content_type,
            self.request_id,
            |ref mut fd| write_headers(fd, &self.headers),
        )
    }

    fn consensus_deserialize<R: Read>(fd: &mut R) -> Result<HttpResponsePreamble, codec_error> {
        // realistically, there won't be more than HTTP_PREAMBLE_MAX_NUM_HEADERS headers
        let mut headers = [httparse::EMPTY_HEADER; HTTP_PREAMBLE_MAX_NUM_HEADERS];
        let mut resp = httparse::Response::new(&mut headers);

        let buf_read = read_to_crlf2(fd)?;

        // consume response
        match resp.parse(&buf_read).map_err(|e| {
            codec_error::DeserializeError(format!("Failed to parse HTTP response: {:?}", &e))
        })? {
            httparse::Status::Partial => {
                // try again
                return Err(codec_error::UnderflowError(
                    "Not enough bytes to form a HTTP response preamble".to_string(),
                ));
            }
            httparse::Status::Complete(_) => {
                // consumed all headers.  body_offset points to the start of the response body
                let _ = resp
                    .version
                    .ok_or(codec_error::DeserializeError("No HTTP version".to_string()))?;
                let status_code = resp.code.ok_or(codec_error::DeserializeError(
                    "No HTTP status code".to_string(),
                ))?;
                let reason = resp
                    .reason
                    .ok_or(codec_error::DeserializeError(
                        "No HTTP status reason".to_string(),
                    ))?
                    .to_string();

                let mut headers: HashMap<String, String> = HashMap::new();
                let mut all_headers: HashSet<String> = HashSet::new();

                let mut content_type = None;
                let mut content_length = None;
                let mut request_id = None;
                let mut chunked_encoding = false;
                let mut keep_alive = true;

                for i in 0..resp.headers.len() {
                    let value =
                        String::from_utf8(resp.headers[i].value.to_vec()).map_err(|_e| {
                            codec_error::DeserializeError(
                                "Invalid HTTP header value: not utf-8".to_string(),
                            )
                        })?;
                    if !value.is_ascii() {
                        return Err(codec_error::DeserializeError(format!(
                            "Invalid HTTP request: header value is not ASCII-US"
                        )));
                    }
                    if value.len() > HTTP_PREAMBLE_MAX_ENCODED_SIZE as usize {
                        return Err(codec_error::DeserializeError(format!(
                            "Invalid HTTP request: header value is too big"
                        )));
                    }

                    let key = resp.headers[i].name.to_string().to_lowercase();
                    if headers.contains_key(&key) || all_headers.contains(&key) {
                        return Err(codec_error::DeserializeError(format!(
                            "Invalid HTTP request: duplicate header \"{}\"",
                            key
                        )));
                    }
                    all_headers.insert(key.clone());

                    if key == "content-type" {
                        let ctype = value.to_lowercase().parse::<HttpContentType>()?;
                        content_type = Some(ctype);
                    } else if key == "content-length" {
                        let len = value.parse::<u32>().map_err(|_e| {
                            codec_error::DeserializeError(
                                "Invalid Content-Length header value".to_string(),
                            )
                        })?;
                        content_length = Some(len);
                    } else if key == "x-request-id" {
                        match value.parse::<u32>() {
                            Ok(i) => {
                                request_id = Some(i);
                            }
                            Err(_) => {}
                        }
                    } else if key == "connection" {
                        // parse
                        if value.to_lowercase() == "close" {
                            keep_alive = false;
                        } else if value.to_lowercase() == "keep-alive" {
                            keep_alive = true;
                        } else {
                            return Err(codec_error::DeserializeError(
                                "Inavlid HTTP request: invalid Connection: header".to_string(),
                            ));
                        }
                    } else if key == "transfer-encoding" {
                        if value.to_lowercase() == "chunked" {
                            chunked_encoding = true;
                        } else {
                            return Err(codec_error::DeserializeError(format!(
                                "Unsupported transfer-encoding '{}'",
                                value
                            )));
                        }
                    } else {
                        headers.insert(key, value);
                    }
                }

                if content_length.is_some() && chunked_encoding {
                    return Err(codec_error::DeserializeError(
                        "Invalid HTTP response: incompatible transfer-encoding and content-length"
                            .to_string(),
                    ));
                }

                if content_type.is_none() || (content_length.is_none() && !chunked_encoding) {
                    return Err(codec_error::DeserializeError(
                        "Invalid HTTP response: missing Content-Type, Content-Length".to_string(),
                    ));
                }

                Ok(HttpResponsePreamble {
                    status_code: status_code,
                    reason: reason,
                    keep_alive: keep_alive,
                    content_type: content_type.unwrap(),
                    content_length: content_length,
                    request_id: request_id.unwrap_or(HTTP_REQUEST_ID_RESERVED),
                    headers: headers,
                })
            }
        }
    }
}

impl HttpRequestType {
    fn try_parse<R: Read, F>(
        protocol: &mut StacksHttp,
        verb: &str,
        regex: &Regex,
        preamble: &HttpRequestPreamble,
        path: &str,
        query: Option<&str>,
        fd: &mut R,
        parser: F,
    ) -> Result<Option<HttpRequestType>, net_error>
    where
        F: Fn(
            &mut StacksHttp,
            &HttpRequestPreamble,
            &Captures,
            Option<&str>,
            &mut R,
        ) -> Result<HttpRequestType, net_error>,
    {
        if preamble.verb == verb {
            if let Some(ref captures) = regex.captures(path) {
                let payload = parser(protocol, preamble, captures, query, fd)?;
                return Ok(Some(payload));
            }
        }

        Ok(None)
    }

    pub fn parse<R: Read>(
        protocol: &mut StacksHttp,
        preamble: &HttpRequestPreamble,
        fd: &mut R,
    ) -> Result<HttpRequestType, net_error> {
        // TODO: make this static somehow
        let REQUEST_METHODS: &[(
            &str,
            &Regex,
            &dyn Fn(
                &mut StacksHttp,
                &HttpRequestPreamble,
                &Captures,
                Option<&str>,
                &mut R,
            ) -> Result<HttpRequestType, net_error>,
        )] = &[
            ("GET", &PATH_GETINFO, &HttpRequestType::parse_getinfo),
            (
                "GET",
                &PATH_GETNEIGHBORS,
                &HttpRequestType::parse_getneighbors,
            ),
            ("GET", &PATH_GETHEADERS, &HttpRequestType::parse_getheaders),
            ("GET", &PATH_GETBLOCK, &HttpRequestType::parse_getblock),
            (
                "GET",
                &PATH_GETMICROBLOCKS_INDEXED,
                &HttpRequestType::parse_getmicroblocks_indexed,
            ),
            (
                "GET",
                &PATH_GETMICROBLOCKS_CONFIRMED,
                &HttpRequestType::parse_getmicroblocks_confirmed,
            ),
            (
                "GET",
                &PATH_GETMICROBLOCKS_UNCONFIRMED,
                &HttpRequestType::parse_getmicroblocks_unconfirmed,
            ),
            (
                "GET",
                &PATH_GETTRANSACTION_UNCONFIRMED,
                &HttpRequestType::parse_gettransaction_unconfirmed,
            ),
            (
                "POST",
                &PATH_POST_FEE_RATE_ESIMATE,
                &HttpRequestType::parse_post_fee_rate_estimate,
            ),
            (
                "POST",
                &PATH_POSTTRANSACTION,
                &HttpRequestType::parse_posttransaction,
            ),
            ("POST", &PATH_POSTBLOCK, &HttpRequestType::parse_postblock),
            (
                "POST",
                &PATH_POSTMICROBLOCK,
                &HttpRequestType::parse_postmicroblock,
            ),
            (
                "GET",
                &PATH_GET_ACCOUNT,
                &HttpRequestType::parse_get_account,
            ),
            (
                "GET",
                &PATH_GET_DATA_VAR,
                &HttpRequestType::parse_get_data_var,
            ),
            (
                "POST",
                &PATH_GET_MAP_ENTRY,
                &HttpRequestType::parse_get_map_entry,
            ),
            (
                "GET",
                &PATH_GET_TRANSFER_COST,
                &HttpRequestType::parse_get_transfer_cost,
            ),
            (
                "GET",
                &PATH_GET_CONTRACT_SRC,
                &HttpRequestType::parse_get_contract_source,
            ),
            (
                "GET",
                &PATH_GET_IS_TRAIT_IMPLEMENTED,
                &HttpRequestType::parse_get_is_trait_implemented,
            ),
            (
                "GET",
                &PATH_GET_CONTRACT_ABI,
                &HttpRequestType::parse_get_contract_abi,
            ),
            (
                "POST",
                &PATH_POST_CALL_READ_ONLY,
                &HttpRequestType::parse_call_read_only,
            ),
            (
                "OPTIONS",
                &PATH_OPTIONS_WILDCARD,
                &HttpRequestType::parse_options_preflight,
            ),
            (
                "GET",
                &PATH_GET_ATTACHMENT,
                &HttpRequestType::parse_get_attachment,
            ),
            (
                "GET",
                &PATH_GET_ATTACHMENTS_INV,
                &HttpRequestType::parse_get_attachments_inv,
            ),
            (
                "POST",
                &PATH_POST_MEMPOOL_QUERY,
                &HttpRequestType::parse_post_mempool_query,
            ),
            (
                "GET",
                &PATH_GET_STX_WITHDRAWAL,
                &HttpRequestType::parse_get_stx_withdrawal,
            ),
            (
<<<<<<< HEAD
                "POST",
                &PATH_POST_BLOCK_PROPOSAL,
                &HttpRequestType::parse_block_proposal,
=======
                "GET",
                &PATH_GET_NFT_WITHDRAWAL,
                &HttpRequestType::parse_get_nft_withdrawal,
>>>>>>> 5dcd22f8
            ),
        ];

        // use url::Url to parse path and query string
        //   Url will refuse to parse just a path, so create a dummy URL
        let local_url = format!("http://local{}", &preamble.path);
        let url = Url::parse(&local_url).map_err(|_e| {
            net_error::DeserializeError("Http request path could not be parsed".to_string())
        })?;

        let decoded_path = percent_decode_str(url.path()).decode_utf8().map_err(|_e| {
            net_error::DeserializeError(
                "Http request path could not be parsed as UTF-8".to_string(),
            )
        })?;

        for (verb, regex, parser) in REQUEST_METHODS.iter() {
            match HttpRequestType::try_parse(
                protocol,
                verb,
                regex,
                preamble,
                &decoded_path,
                url.query(),
                fd,
                parser,
            )? {
                Some(request) => {
                    let query = if let Some(q) = url.query() {
                        format!("?{}", q)
                    } else {
                        "".to_string()
                    };
                    info!("Handle HTTPRequest"; "verb" => %verb, "peer_addr" => %protocol.peer_addr, "path" => %decoded_path, "query" => %query);
                    return Ok(request);
                }
                None => {
                    continue;
                }
            }
        }

        let _path = preamble.path.clone();
        test_debug!("Failed to parse '{}'", &_path);
        Err(net_error::ClientError(ClientError::NotFound(
            preamble.path.clone(),
        )))
    }

    fn parse_getinfo<R: Read>(
        _protocol: &mut StacksHttp,
        preamble: &HttpRequestPreamble,
        _regex: &Captures,
        _query: Option<&str>,
        _fd: &mut R,
    ) -> Result<HttpRequestType, net_error> {
        if preamble.get_content_length() != 0 {
            return Err(net_error::DeserializeError(
                "Invalid Http request: expected 0-length body for GetInfo".to_string(),
            ));
        }
        Ok(HttpRequestType::GetInfo(
            HttpRequestMetadata::from_preamble(preamble),
        ))
    }

    fn parse_getneighbors<R: Read>(
        _protocol: &mut StacksHttp,
        preamble: &HttpRequestPreamble,
        _regex: &Captures,
        _query: Option<&str>,
        _fd: &mut R,
    ) -> Result<HttpRequestType, net_error> {
        if preamble.get_content_length() != 0 {
            return Err(net_error::DeserializeError(
                "Invalid Http request: expected 0-length body for GetNeighbors".to_string(),
            ));
        }

        Ok(HttpRequestType::GetNeighbors(
            HttpRequestMetadata::from_preamble(preamble),
        ))
    }

    fn parse_get_transfer_cost<R: Read>(
        _protocol: &mut StacksHttp,
        preamble: &HttpRequestPreamble,
        _regex: &Captures,
        _query: Option<&str>,
        _fd: &mut R,
    ) -> Result<HttpRequestType, net_error> {
        if preamble.get_content_length() != 0 {
            return Err(net_error::DeserializeError(
                "Invalid Http request: expected 0-length body for GetTransferCost".to_string(),
            ));
        }

        Ok(HttpRequestType::GetTransferCost(
            HttpRequestMetadata::from_preamble(preamble),
        ))
    }

    /// Check whether the given option query string sets proof=0 (setting proof to false).
    /// Defaults to true.
    fn get_proof_query(query: Option<&str>) -> bool {
        let no_proof = if let Some(query_string) = query {
            form_urlencoded::parse(query_string.as_bytes())
                .find(|(key, _v)| key == "proof")
                .map(|(_k, value)| value == "0")
                .unwrap_or(false)
        } else {
            false
        };

        !no_proof
    }

    /// get the chain tip optional query argument (`tip`)
    /// Take the first value we can parse.
    fn get_chain_tip_query(query: Option<&str>) -> TipRequest {
        match query {
            Some(query_string) => {
                for (key, value) in form_urlencoded::parse(query_string.as_bytes()) {
                    if key != "tip" {
                        continue;
                    }

                    if value == "latest" {
                        return TipRequest::UseLatestUnconfirmedTip;
                    }
                    if let Ok(tip) = StacksBlockId::from_hex(&value) {
                        return TipRequest::SpecificTip(tip);
                    }
                }
                return TipRequest::UseLatestAnchoredTip;
            }
            None => {
                return TipRequest::UseLatestAnchoredTip;
            }
        }
    }

    /// get the mempool page ID optional query argument (`page_id`)
    /// Take the first value we can parse.
    fn get_mempool_page_id_query(query: Option<&str>) -> Option<Txid> {
        match query {
            Some(query_string) => {
                for (key, value) in form_urlencoded::parse(query_string.as_bytes()) {
                    if key != "page_id" {
                        continue;
                    }
                    if let Ok(page_id) = Txid::from_hex(&value) {
                        return Some(page_id);
                    }
                }
                return None;
            }
            None => {
                return None;
            }
        }
    }

    fn parse_get_account<R: Read>(
        _protocol: &mut StacksHttp,
        preamble: &HttpRequestPreamble,
        captures: &Captures,
        query: Option<&str>,
        _fd: &mut R,
    ) -> Result<HttpRequestType, net_error> {
        if preamble.get_content_length() != 0 {
            return Err(net_error::DeserializeError(
                "Invalid Http request: expected 0-length body for GetAccount".to_string(),
            ));
        }

        let principal = PrincipalData::parse(&captures["principal"]).map_err(|_e| {
            net_error::DeserializeError("Failed to parse account principal".into())
        })?;

        let with_proof = HttpRequestType::get_proof_query(query);
        let tip = HttpRequestType::get_chain_tip_query(query);

        Ok(HttpRequestType::GetAccount(
            HttpRequestMetadata::from_preamble(preamble),
            principal,
            tip,
            with_proof,
        ))
    }

    fn parse_get_stx_withdrawal<R: Read>(
        _protocol: &mut StacksHttp,
        preamble: &HttpRequestPreamble,
        captures: &Captures,
        _query: Option<&str>,
        _fd: &mut R,
    ) -> Result<HttpRequestType, net_error> {
        if preamble.get_content_length() != 0 {
            return Err(net_error::DeserializeError(
                "Invalid Http request: expected 0-length body for GetAccount".to_string(),
            ));
        }

        let sender = PrincipalData::parse(&captures["sender"]).map_err(|_e| {
            net_error::DeserializeError("Failed to parse account principal".into())
        })?;

        let withdraw_block_height = u64::from_str(&captures["block_height"])
            .map_err(|_e| net_error::DeserializeError("Failed to parse block height".into()))?;

        let withdrawal_id = u32::from_str(&captures["withdrawal_id"])
            .map_err(|_e| net_error::DeserializeError("Failed to parse block height".into()))?;

        let amount = u128::from_str(&captures["amount"])
            .map_err(|_e| net_error::DeserializeError("Failed to parse amount".into()))?;

        Ok(HttpRequestType::GetWithdrawalStx {
            metadata: HttpRequestMetadata::from_preamble(preamble),
            withdraw_block_height,
            sender,
            withdrawal_id,
            amount,
        })
    }

    fn parse_get_nft_withdrawal<R: Read>(
        _protocol: &mut StacksHttp,
        preamble: &HttpRequestPreamble,
        captures: &Captures,
        _query: Option<&str>,
        _fd: &mut R,
    ) -> Result<HttpRequestType, net_error> {
        if preamble.get_content_length() != 0 {
            return Err(net_error::DeserializeError(
                "Invalid Http request: expected 0-length body for GetAccount".to_string(),
            ));
        }

        let sender = PrincipalData::parse(&captures["sender"]).map_err(|_e| {
            net_error::DeserializeError("Failed to parse account principal".into())
        })?;

        let withdraw_block_height = u64::from_str(&captures["block_height"])
            .map_err(|_e| net_error::DeserializeError("Failed to parse block height".into()))?;

        let withdrawal_id = u32::from_str(&captures["withdrawal_id"])
            .map_err(|_e| net_error::DeserializeError("Failed to parse block height".into()))?;
        let contract_addr =
            StacksAddress::from_string(&captures["contract_address"]).ok_or_else(|| {
                net_error::DeserializeError("Failed to parse contract address".into())
            })?;
        let contract_name = ContractName::try_from(captures["contract_name"].to_string())
            .map_err(|_e| net_error::DeserializeError("Failed to parse contract name".into()))?;
        let asset_name = ClarityName::try_from(captures["asset_name"].to_string())
            .map_err(|_e| net_error::DeserializeError("Failed to parse data var name".into()))?;
        let id = u128::from_str(&captures["id"])
            .map_err(|_e| net_error::DeserializeError("Failed to parse amount".into()))?;

        Ok(HttpRequestType::GetWithdrawalNft {
            metadata: HttpRequestMetadata::from_preamble(preamble),
            withdraw_block_height,
            sender,
            withdrawal_id,
            asset_identifier: AssetIdentifier {
                contract_identifier: QualifiedContractIdentifier::new(
                    contract_addr.into(),
                    contract_name,
                ),
                asset_name,
            },
            id,
        })
    }

    fn parse_get_data_var<R: Read>(
        _protocol: &mut StacksHttp,
        preamble: &HttpRequestPreamble,
        captures: &Captures,
        query: Option<&str>,
        _fd: &mut R,
    ) -> Result<HttpRequestType, net_error> {
        let content_len = preamble.get_content_length();
        if content_len != 0 {
            return Err(net_error::DeserializeError(format!(
                "Invalid Http request: invalid body length for GetDataVar ({})",
                content_len
            )));
        }

        let contract_addr = StacksAddress::from_string(&captures["address"]).ok_or_else(|| {
            net_error::DeserializeError("Failed to parse contract address".into())
        })?;
        let contract_name = ContractName::try_from(captures["contract"].to_string())
            .map_err(|_e| net_error::DeserializeError("Failed to parse contract name".into()))?;
        let var_name = ClarityName::try_from(captures["varname"].to_string())
            .map_err(|_e| net_error::DeserializeError("Failed to parse data var name".into()))?;

        let with_proof = HttpRequestType::get_proof_query(query);
        let tip = HttpRequestType::get_chain_tip_query(query);

        Ok(HttpRequestType::GetDataVar(
            HttpRequestMetadata::from_preamble(preamble),
            contract_addr,
            contract_name,
            var_name,
            tip,
            with_proof,
        ))
    }

    fn parse_get_map_entry<R: Read>(
        _protocol: &mut StacksHttp,
        preamble: &HttpRequestPreamble,
        captures: &Captures,
        query: Option<&str>,
        fd: &mut R,
    ) -> Result<HttpRequestType, net_error> {
        let content_len = preamble.get_content_length();
        if !(content_len > 0 && content_len < (BOUND_VALUE_SERIALIZATION_HEX)) {
            return Err(net_error::DeserializeError(format!(
                "Invalid Http request: invalid body length for GetMapEntry ({})",
                content_len
            )));
        }

        if preamble.content_type != Some(HttpContentType::JSON) {
            return Err(net_error::DeserializeError(
                "Invalid content-type: expected application/json".into(),
            ));
        }

        let contract_addr = StacksAddress::from_string(&captures["address"]).ok_or_else(|| {
            net_error::DeserializeError("Failed to parse contract address".into())
        })?;
        let contract_name = ContractName::try_from(captures["contract"].to_string())
            .map_err(|_e| net_error::DeserializeError("Failed to parse contract name".into()))?;
        let map_name = ClarityName::try_from(captures["map"].to_string())
            .map_err(|_e| net_error::DeserializeError("Failed to parse map name".into()))?;

        let value_hex: String = serde_json::from_reader(fd)
            .map_err(|_e| net_error::DeserializeError("Failed to parse JSON body".into()))?;

        let value = Value::try_deserialize_hex_untyped(&value_hex)
            .map_err(|_e| net_error::DeserializeError("Failed to deserialize key value".into()))?;

        let with_proof = HttpRequestType::get_proof_query(query);
        let tip = HttpRequestType::get_chain_tip_query(query);

        Ok(HttpRequestType::GetMapEntry(
            HttpRequestMetadata::from_preamble(preamble),
            contract_addr,
            contract_name,
            map_name,
            value,
            tip,
            with_proof,
        ))
    }

    fn parse_call_read_only<R: Read>(
        protocol: &mut StacksHttp,
        preamble: &HttpRequestPreamble,
        captures: &Captures,
        query: Option<&str>,
        fd: &mut R,
    ) -> Result<HttpRequestType, net_error> {
        let content_len = preamble.get_content_length();
        if !(content_len > 0 && content_len < protocol.maximum_call_argument_size) {
            return Err(net_error::DeserializeError(format!(
                "Invalid Http request: invalid body length for CallReadOnly ({})",
                content_len
            )));
        }

        if preamble.content_type != Some(HttpContentType::JSON) {
            return Err(net_error::DeserializeError(
                "Invalid content-type: expected application/json".to_string(),
            ));
        }

        let contract_addr = StacksAddress::from_string(&captures["address"]).ok_or_else(|| {
            net_error::DeserializeError("Failed to parse contract address".into())
        })?;
        let contract_name = ContractName::try_from(captures["contract"].to_string())
            .map_err(|_e| net_error::DeserializeError("Failed to parse contract name".into()))?;
        let func_name = ClarityName::try_from(captures["function"].to_string())
            .map_err(|_e| net_error::DeserializeError("Failed to parse contract name".into()))?;

        let body: CallReadOnlyRequestBody = serde_json::from_reader(fd)
            .map_err(|_e| net_error::DeserializeError("Failed to parse JSON body".into()))?;

        let sender = PrincipalData::parse(&body.sender)
            .map_err(|_e| net_error::DeserializeError("Failed to parse sender principal".into()))?;

        let arguments = body
            .arguments
            .into_iter()
            .map(|hex| Value::try_deserialize_hex_untyped(&hex).ok())
            .collect::<Option<Vec<Value>>>()
            .ok_or_else(|| {
                net_error::DeserializeError("Failed to deserialize argument value".into())
            })?;

        let tip = HttpRequestType::get_chain_tip_query(query);

        Ok(HttpRequestType::CallReadOnlyFunction(
            HttpRequestMetadata::from_preamble(preamble),
            contract_addr,
            contract_name,
            sender,
            func_name,
            arguments,
            tip,
        ))
    }

    fn parse_block_proposal<R: Read>(
        _protocol: &mut StacksHttp,
        preamble: &HttpRequestPreamble,
        _captures: &Captures,
        _query: Option<&str>,
        fd: &mut R,
    ) -> Result<HttpRequestType, net_error> {
        let content_len = preamble.get_content_length();
        if !(content_len > 0 && content_len < MAX_BLOCK_PROPOSAL_LENGTH) {
            return Err(net_error::DeserializeError(format!(
                "Invalid Http request: invalid body length for BlockProposal ({})",
                content_len
            )));
        }

        if preamble.content_type != Some(HttpContentType::JSON) {
            return Err(net_error::DeserializeError(
                "Invalid content-type: expected application/json".to_string(),
            ));
        }

        let block_proposal: Proposal = serde_json::from_reader(fd).map_err(|_e| {
            net_error::DeserializeError("Failed to parse block proposal JSON body".into())
        })?;

        Ok(HttpRequestType::BlockProposal(
            HttpRequestMetadata::from_preamble(preamble),
            block_proposal,
        ))
    }

    fn parse_get_contract_arguments(
        preamble: &HttpRequestPreamble,
        captures: &Captures,
    ) -> Result<(HttpRequestMetadata, StacksAddress, ContractName), net_error> {
        if preamble.get_content_length() != 0 {
            return Err(net_error::DeserializeError(
                "Invalid Http request: expected 0-length body".to_string(),
            ));
        }

        let contract_addr = StacksAddress::from_string(&captures["address"]).ok_or_else(|| {
            net_error::DeserializeError("Failed to parse contract address".into())
        })?;
        let contract_name = ContractName::try_from(captures["contract"].to_string())
            .map_err(|_e| net_error::DeserializeError("Failed to parse contract name".into()))?;

        Ok((
            HttpRequestMetadata::from_preamble(preamble),
            contract_addr,
            contract_name,
        ))
    }

    fn parse_get_contract_abi<R: Read>(
        _protocol: &mut StacksHttp,
        preamble: &HttpRequestPreamble,
        captures: &Captures,
        query: Option<&str>,
        _fd: &mut R,
    ) -> Result<HttpRequestType, net_error> {
        let tip = HttpRequestType::get_chain_tip_query(query);
        HttpRequestType::parse_get_contract_arguments(preamble, captures).map(
            |(preamble, addr, name)| HttpRequestType::GetContractABI(preamble, addr, name, tip),
        )
    }

    fn parse_get_contract_source<R: Read>(
        _protocol: &mut StacksHttp,
        preamble: &HttpRequestPreamble,
        captures: &Captures,
        query: Option<&str>,
        _fd: &mut R,
    ) -> Result<HttpRequestType, net_error> {
        let with_proof = HttpRequestType::get_proof_query(query);
        let tip = HttpRequestType::get_chain_tip_query(query);
        HttpRequestType::parse_get_contract_arguments(preamble, captures).map(
            |(preamble, addr, name)| {
                HttpRequestType::GetContractSrc(preamble, addr, name, tip, with_proof)
            },
        )
    }

    fn parse_get_is_trait_implemented<R: Read>(
        _protocol: &mut StacksHttp,
        preamble: &HttpRequestPreamble,
        captures: &Captures,
        query: Option<&str>,
        _fd: &mut R,
    ) -> Result<HttpRequestType, net_error> {
        let tip = HttpRequestType::get_chain_tip_query(query);
        if preamble.get_content_length() != 0 {
            return Err(net_error::DeserializeError(
                "Invalid Http request: expected 0-length body".to_string(),
            ));
        }

        let contract_addr = StacksAddress::from_string(&captures["address"]).ok_or_else(|| {
            net_error::DeserializeError("Failed to parse contract address".into())
        })?;
        let contract_name = ContractName::try_from(captures["contract"].to_string())
            .map_err(|_e| net_error::DeserializeError("Failed to parse contract name".into()))?;
        let trait_name = ClarityName::try_from(captures["traitName"].to_string())
            .map_err(|_e| net_error::DeserializeError("Failed to parse trait name".into()))?;
        let trait_contract_addr = StacksAddress::from_string(&captures["traitContractAddr"])
            .ok_or_else(|| net_error::DeserializeError("Failed to parse contract address".into()))?
            .into();
        let trait_contract_name = ContractName::try_from(captures["traitContractName"].to_string())
            .map_err(|_e| {
                net_error::DeserializeError("Failed to parse trait contract name".into())
            })?;
        let trait_id = TraitIdentifier::new(trait_contract_addr, trait_contract_name, trait_name);

        Ok(HttpRequestType::GetIsTraitImplemented(
            HttpRequestMetadata::from_preamble(preamble),
            contract_addr,
            contract_name,
            trait_id,
            tip,
        ))
    }

    fn parse_getheaders<R: Read>(
        _protocol: &mut StacksHttp,
        preamble: &HttpRequestPreamble,
        captures: &Captures,
        query: Option<&str>,
        _fd: &mut R,
    ) -> Result<HttpRequestType, net_error> {
        if preamble.get_content_length() != 0 {
            return Err(net_error::DeserializeError(
                "Invalid Http request: expected 0-length body for GetBlock".to_string(),
            ));
        }

        let quantity_str = captures
            .get(1)
            .ok_or(net_error::DeserializeError(
                "Failed to match path to reward cycle group".to_string(),
            ))?
            .as_str();

        let quantity: u64 = quantity_str
            .parse()
            .map_err(|_| net_error::DeserializeError("Failed to parse reward cycle".to_string()))?;

        let tip = HttpRequestType::get_chain_tip_query(query);

        Ok(HttpRequestType::GetHeaders(
            HttpRequestMetadata::from_preamble(preamble),
            quantity,
            tip,
        ))
    }

    fn parse_getblock<R: Read>(
        _protocol: &mut StacksHttp,
        preamble: &HttpRequestPreamble,
        captures: &Captures,
        _query: Option<&str>,
        _fd: &mut R,
    ) -> Result<HttpRequestType, net_error> {
        if preamble.get_content_length() != 0 {
            return Err(net_error::DeserializeError(
                "Invalid Http request: expected 0-length body for GetBlock".to_string(),
            ));
        }

        let block_hash_str = captures
            .get(1)
            .ok_or(net_error::DeserializeError(
                "Failed to match path to block hash group".to_string(),
            ))?
            .as_str();

        let block_hash = StacksBlockId::from_hex(block_hash_str)
            .map_err(|_e| net_error::DeserializeError("Failed to parse block hash".to_string()))?;

        Ok(HttpRequestType::GetBlock(
            HttpRequestMetadata::from_preamble(preamble),
            block_hash,
        ))
    }

    fn parse_getmicroblocks_indexed<R: Read>(
        _protocol: &mut StacksHttp,
        preamble: &HttpRequestPreamble,
        captures: &Captures,
        _query: Option<&str>,
        _fd: &mut R,
    ) -> Result<HttpRequestType, net_error> {
        if preamble.get_content_length() != 0 {
            return Err(net_error::DeserializeError(
                "Invalid Http request: expected 0-length body for GetMicroblocksIndexed"
                    .to_string(),
            ));
        }

        let block_hash_str = captures
            .get(1)
            .ok_or(net_error::DeserializeError(
                "Failed to match path to microblock hash group".to_string(),
            ))?
            .as_str();

        let block_hash = StacksBlockId::from_hex(block_hash_str).map_err(|_e| {
            net_error::DeserializeError("Failed to parse microblock hash".to_string())
        })?;

        Ok(HttpRequestType::GetMicroblocksIndexed(
            HttpRequestMetadata::from_preamble(preamble),
            block_hash,
        ))
    }

    fn parse_getmicroblocks_confirmed<R: Read>(
        _protocol: &mut StacksHttp,
        preamble: &HttpRequestPreamble,
        captures: &Captures,
        _query: Option<&str>,
        _fd: &mut R,
    ) -> Result<HttpRequestType, net_error> {
        if preamble.get_content_length() != 0 {
            return Err(net_error::DeserializeError(
                "Invalid Http request: expected 0-length body for GetMicrolocks".to_string(),
            ));
        }

        let block_hash_str = captures
            .get(1)
            .ok_or(net_error::DeserializeError(
                "Failed to match path to microblock hash group".to_string(),
            ))?
            .as_str();

        let block_hash = StacksBlockId::from_hex(block_hash_str).map_err(|_e| {
            net_error::DeserializeError("Failed to parse microblock hash".to_string())
        })?;

        Ok(HttpRequestType::GetMicroblocksConfirmed(
            HttpRequestMetadata::from_preamble(preamble),
            block_hash,
        ))
    }

    fn parse_getmicroblocks_unconfirmed<R: Read>(
        _protocol: &mut StacksHttp,
        preamble: &HttpRequestPreamble,
        captures: &Captures,
        _query: Option<&str>,
        _fd: &mut R,
    ) -> Result<HttpRequestType, net_error> {
        if preamble.get_content_length() != 0 {
            return Err(net_error::DeserializeError(
                "Invalid Http request: expected 0-length body for GetMicrolocksUnconfirmed"
                    .to_string(),
            ));
        }

        let block_hash_str = captures
            .get(1)
            .ok_or(net_error::DeserializeError(
                "Failed to match path to microblock hash group".to_string(),
            ))?
            .as_str();

        let min_seq_str = captures
            .get(2)
            .ok_or(net_error::DeserializeError(
                "Failed to match path to microblock minimum sequence group".to_string(),
            ))?
            .as_str();

        let block_hash = StacksBlockId::from_hex(block_hash_str).map_err(|_e| {
            net_error::DeserializeError("Failed to parse microblock hash".to_string())
        })?;

        let min_seq = min_seq_str.parse::<u16>().map_err(|_e| {
            net_error::DeserializeError("Failed to parse microblock minimum sequence".to_string())
        })?;

        Ok(HttpRequestType::GetMicroblocksUnconfirmed(
            HttpRequestMetadata::from_preamble(preamble),
            block_hash,
            min_seq,
        ))
    }

    fn parse_gettransaction_unconfirmed<R: Read>(
        _protocol: &mut StacksHttp,
        preamble: &HttpRequestPreamble,
        regex: &Captures,
        _query: Option<&str>,
        _fd: &mut R,
    ) -> Result<HttpRequestType, net_error> {
        if preamble.get_content_length() != 0 {
            return Err(net_error::DeserializeError(
                "Invalid Http request: expected 0-length body for GetMicrolocksUnconfirmed"
                    .to_string(),
            ));
        }

        let txid_hex = regex
            .get(1)
            .ok_or(net_error::DeserializeError(
                "Failed to match path to txid group".to_string(),
            ))?
            .as_str();

        if txid_hex.len() != 64 {
            return Err(net_error::DeserializeError(
                "Invalid txid: expected 64 bytes".to_string(),
            ));
        }

        let txid = Txid::from_hex(&txid_hex)
            .map_err(|_e| net_error::DeserializeError("Failed to decode txid hex".to_string()))?;

        Ok(HttpRequestType::GetTransactionUnconfirmed(
            HttpRequestMetadata::from_preamble(preamble),
            txid,
        ))
    }

    fn parse_post_fee_rate_estimate<R: Read>(
        _protocol: &mut StacksHttp,
        preamble: &HttpRequestPreamble,
        _regex: &Captures,
        _query: Option<&str>,
        fd: &mut R,
    ) -> Result<HttpRequestType, net_error> {
        let content_len = preamble.get_content_length();
        if !(content_len > 0 && content_len < MAX_PAYLOAD_LEN) {
            return Err(net_error::DeserializeError(format!(
                "Invalid Http request: invalid body length for FeeRateEstimate ({})",
                content_len
            )));
        }

        if preamble.content_type != Some(HttpContentType::JSON) {
            return Err(net_error::DeserializeError(
                "Invalid content-type: expected application/json".to_string(),
            ));
        }

        let bound_fd = BoundReader::from_reader(fd, content_len as u64);

        let body: FeeRateEstimateRequestBody = serde_json::from_reader(bound_fd).map_err(|e| {
            net_error::DeserializeError(format!("Failed to parse JSON body: {}", e))
        })?;

        let payload_hex = if body.transaction_payload.starts_with("0x") {
            &body.transaction_payload[2..]
        } else {
            &body.transaction_payload
        };

        let payload_data = hex_bytes(payload_hex).map_err(|_e| {
            net_error::DeserializeError("Bad hex string supplied for transaction payload".into())
        })?;

        let payload = TransactionPayload::consensus_deserialize(&mut payload_data.as_slice())
            .map_err(|e| {
                net_error::DeserializeError(format!(
                    "Failed to deserialize transaction payload: {}",
                    e
                ))
            })?;

        let estimated_len =
            std::cmp::max(body.estimated_len.unwrap_or(0), payload_data.len() as u64);

        Ok(HttpRequestType::FeeRateEstimate(
            HttpRequestMetadata::from_preamble(preamble),
            payload,
            estimated_len,
        ))
    }

    fn parse_posttransaction<R: Read>(
        _protocol: &mut StacksHttp,
        preamble: &HttpRequestPreamble,
        _regex: &Captures,
        _query: Option<&str>,
        fd: &mut R,
    ) -> Result<HttpRequestType, net_error> {
        if preamble.get_content_length() == 0 {
            return Err(net_error::DeserializeError(
                "Invalid Http request: expected non-zero-length body for PostTransaction"
                    .to_string(),
            ));
        }

        if preamble.get_content_length() > MAX_PAYLOAD_LEN {
            return Err(net_error::DeserializeError(
                "Invalid Http request: PostTransaction body is too big".to_string(),
            ));
        }

        let mut bound_fd = BoundReader::from_reader(fd, preamble.get_content_length() as u64);

        match preamble.content_type {
            None => {
                return Err(net_error::DeserializeError(
                    "Missing Content-Type for transaction".to_string(),
                ));
            }
            Some(HttpContentType::Bytes) => {
                HttpRequestType::parse_posttransaction_octets(preamble, &mut bound_fd)
            }
            Some(HttpContentType::JSON) => {
                HttpRequestType::parse_posttransaction_json(preamble, &mut bound_fd)
            }
            _ => {
                return Err(net_error::DeserializeError(
                    "Wrong Content-Type for transaction; expected application/json".to_string(),
                ));
            }
        }
    }

    fn parse_posttransaction_octets<R: Read>(
        preamble: &HttpRequestPreamble,
        fd: &mut R,
    ) -> Result<HttpRequestType, net_error> {
        let tx = StacksTransaction::consensus_deserialize(fd).map_err(|e| {
            if let codec_error::DeserializeError(msg) = e {
                net_error::ClientError(ClientError::Message(format!(
                    "Failed to deserialize posted transaction: {}",
                    msg
                )))
            } else {
                e.into()
            }
        })?;
        Ok(HttpRequestType::PostTransaction(
            HttpRequestMetadata::from_preamble(preamble),
            tx,
            None,
        ))
    }

    fn parse_posttransaction_json<R: Read>(
        preamble: &HttpRequestPreamble,
        fd: &mut R,
    ) -> Result<HttpRequestType, net_error> {
        let body: PostTransactionRequestBody = serde_json::from_reader(fd)
            .map_err(|_e| net_error::DeserializeError("Failed to parse body".into()))?;

        let tx = {
            let tx_bytes = hex_bytes(&body.tx)
                .map_err(|_e| net_error::DeserializeError("Failed to parse tx".into()))?;
            StacksTransaction::consensus_deserialize(&mut &tx_bytes[..]).map_err(|e| {
                if let codec_error::DeserializeError(msg) = e {
                    net_error::ClientError(ClientError::Message(format!(
                        "Failed to deserialize posted transaction: {}",
                        msg
                    )))
                } else {
                    e.into()
                }
            })
        }?;

        let attachment = match body.attachment {
            None => None,
            Some(attachment_content) => {
                let content = hex_bytes(&attachment_content).map_err(|_e| {
                    net_error::DeserializeError("Failed to parse attachment".into())
                })?;
                Some(Attachment::new(content))
            }
        };

        Ok(HttpRequestType::PostTransaction(
            HttpRequestMetadata::from_preamble(preamble),
            tx,
            attachment,
        ))
    }

    fn parse_postblock<R: Read>(
        _protocol: &mut StacksHttp,
        preamble: &HttpRequestPreamble,
        regex: &Captures,
        _query: Option<&str>,
        fd: &mut R,
    ) -> Result<HttpRequestType, net_error> {
        if preamble.get_content_length() == 0 {
            return Err(net_error::DeserializeError(
                "Invalid Http request: expected non-zero-length body for PostBlock".to_string(),
            ));
        }

        if preamble.get_content_length() > MAX_PAYLOAD_LEN {
            return Err(net_error::DeserializeError(
                "Invalid Http request: PostBlock body is too big".to_string(),
            ));
        }

        // content-type must be given, and must be application/octet-stream
        match preamble.content_type {
            None => {
                return Err(net_error::DeserializeError(
                    "Missing Content-Type for Stacks block".to_string(),
                ));
            }
            Some(ref c) => {
                if *c != HttpContentType::Bytes {
                    return Err(net_error::DeserializeError(
                        "Wrong Content-Type for Stacks block; expected application/octet-stream"
                            .to_string(),
                    ));
                }
            }
        };

        let consensus_hash_str = regex
            .get(1)
            .ok_or(net_error::DeserializeError(
                "Failed to match consensus hash in path group".to_string(),
            ))?
            .as_str();

        let consensus_hash: ConsensusHash =
            ConsensusHash::from_hex(consensus_hash_str).map_err(|_| {
                net_error::DeserializeError("Failed to parse consensus hash".to_string())
            })?;

        let mut bound_fd = BoundReader::from_reader(fd, preamble.get_content_length() as u64);
        let stacks_block = StacksBlock::consensus_deserialize(&mut bound_fd)?;

        Ok(HttpRequestType::PostBlock(
            HttpRequestMetadata::from_preamble(preamble),
            consensus_hash,
            stacks_block,
        ))
    }

    fn parse_postmicroblock<R: Read>(
        _protocol: &mut StacksHttp,
        preamble: &HttpRequestPreamble,
        _regex: &Captures,
        query: Option<&str>,
        fd: &mut R,
    ) -> Result<HttpRequestType, net_error> {
        if preamble.get_content_length() == 0 {
            return Err(net_error::DeserializeError(
                "Invalid Http request: expected non-zero-length body for PostMicroblock"
                    .to_string(),
            ));
        }

        if preamble.get_content_length() > MAX_PAYLOAD_LEN {
            return Err(net_error::DeserializeError(
                "Invalid Http request: PostMicroblock body is too big".to_string(),
            ));
        }

        // content-type must be given, and must be application/octet-stream
        match preamble.content_type {
            None => {
                return Err(net_error::DeserializeError(
                    "Missing Content-Type for microblock".to_string(),
                ));
            }
            Some(ref c) => {
                if *c != HttpContentType::Bytes {
                    return Err(net_error::DeserializeError(
                        "Wrong Content-Type for microblock; expected application/octet-stream"
                            .to_string(),
                    ));
                }
            }
        };

        let mut bound_fd = BoundReader::from_reader(fd, preamble.get_content_length() as u64);

        let mb = StacksMicroblock::consensus_deserialize(&mut bound_fd)?;
        let tip = HttpRequestType::get_chain_tip_query(query);

        Ok(HttpRequestType::PostMicroblock(
            HttpRequestMetadata::from_preamble(preamble),
            mb,
            tip,
        ))
    }

    fn parse_get_attachment<R: Read>(
        _protocol: &mut StacksHttp,
        preamble: &HttpRequestPreamble,
        captures: &Captures,
        _query: Option<&str>,
        _fd: &mut R,
    ) -> Result<HttpRequestType, net_error> {
        if preamble.get_content_length() != 0 {
            return Err(net_error::DeserializeError(
                "Invalid Http request: expected 0-length body".to_string(),
            ));
        }
        let hex_content_hash = captures
            .get(1)
            .ok_or(net_error::DeserializeError(
                "Failed to match path to attachment hash group".to_string(),
            ))?
            .as_str();

        let content_hash = Hash160::from_hex(&hex_content_hash).map_err(|_| {
            net_error::DeserializeError("Failed to construct hash160 from inputs".to_string())
        })?;

        Ok(HttpRequestType::GetAttachment(
            HttpRequestMetadata::from_preamble(preamble),
            content_hash,
        ))
    }

    fn parse_get_attachments_inv<R: Read>(
        _protocol: &mut StacksHttp,
        preamble: &HttpRequestPreamble,
        _captures: &Captures,
        query: Option<&str>,
        _fd: &mut R,
    ) -> Result<HttpRequestType, net_error> {
        if preamble.get_content_length() != 0 {
            return Err(net_error::DeserializeError(
                "Invalid Http request: expected 0-length body".to_string(),
            ));
        }

        let (index_block_hash, pages_indexes) = match query {
            None => {
                return Err(net_error::DeserializeError(
                    "Invalid Http request: expecting index_block_hash and pages_indexes"
                        .to_string(),
                ));
            }
            Some(query) => {
                let mut index_block_hash = None;
                let mut pages_indexes = HashSet::new();

                for (key, value) in form_urlencoded::parse(query.as_bytes()) {
                    if key == "index_block_hash" {
                        index_block_hash = match StacksBlockId::from_hex(&value) {
                            Ok(index_block_hash) => Some(index_block_hash),
                            _ => None,
                        };
                    } else if key == "pages_indexes" {
                        if let Ok(pages_indexes_value) = value.parse::<String>() {
                            for entry in pages_indexes_value.split(",") {
                                if let Ok(page_index) = entry.parse::<u32>() {
                                    pages_indexes.insert(page_index);
                                }
                            }
                        }
                    }
                }

                let index_block_hash = match index_block_hash {
                    None => {
                        return Err(net_error::DeserializeError(
                            "Invalid Http request: expecting index_block_hash".to_string(),
                        ));
                    }
                    Some(index_block_hash) => index_block_hash,
                };

                if pages_indexes.is_empty() {
                    return Err(net_error::DeserializeError(
                        "Invalid Http request: expecting pages_indexes".to_string(),
                    ));
                }

                (index_block_hash, pages_indexes)
            }
        };

        Ok(HttpRequestType::GetAttachmentsInv(
            HttpRequestMetadata::from_preamble(preamble),
            index_block_hash,
            pages_indexes,
        ))
    }

    fn parse_post_mempool_query<R: Read>(
        _protocol: &mut StacksHttp,
        preamble: &HttpRequestPreamble,
        _regex: &Captures,
        query: Option<&str>,
        fd: &mut R,
    ) -> Result<HttpRequestType, net_error> {
        if preamble.get_content_length() == 0 {
            return Err(net_error::DeserializeError(
                "Invalid Http request: expected non-empty body".to_string(),
            ));
        }

        if preamble.get_content_length() > MAX_PAYLOAD_LEN {
            return Err(net_error::DeserializeError(
                "Invalid Http request: MemPoolQuery body is too big".to_string(),
            ));
        }

        // content-type must be given, and must be application/octet-stream
        match preamble.content_type {
            None => {
                return Err(net_error::DeserializeError(
                    "Missing Content-Type for MemPoolQuery".to_string(),
                ));
            }
            Some(ref c) => {
                if *c != HttpContentType::Bytes {
                    return Err(net_error::DeserializeError(
                        "Wrong Content-Type for MemPoolQuery; expected application/octet-stream"
                            .to_string(),
                    ));
                }
            }
        };

        let mut bound_fd = BoundReader::from_reader(fd, preamble.get_content_length() as u64);
        let mempool_query = MemPoolSyncData::consensus_deserialize(&mut bound_fd)?;
        let page_id_opt = HttpRequestType::get_mempool_page_id_query(query);

        Ok(HttpRequestType::MemPoolQuery(
            HttpRequestMetadata::from_preamble(preamble),
            mempool_query,
            page_id_opt,
        ))
    }

    fn parse_options_preflight<R: Read>(
        _protocol: &mut StacksHttp,
        preamble: &HttpRequestPreamble,
        _regex: &Captures,
        _query: Option<&str>,
        _fd: &mut R,
    ) -> Result<HttpRequestType, net_error> {
        Ok(HttpRequestType::OptionsPreflight(
            HttpRequestMetadata::from_preamble(preamble),
            preamble.path.to_string(),
        ))
    }

    pub fn metadata(&self) -> &HttpRequestMetadata {
        match *self {
            HttpRequestType::GetInfo(ref md) => md,
            HttpRequestType::GetNeighbors(ref md) => md,
            HttpRequestType::GetHeaders(ref md, ..) => md,
            HttpRequestType::GetBlock(ref md, _) => md,
            HttpRequestType::GetMicroblocksIndexed(ref md, _) => md,
            HttpRequestType::GetMicroblocksConfirmed(ref md, _) => md,
            HttpRequestType::GetMicroblocksUnconfirmed(ref md, _, _) => md,
            HttpRequestType::GetTransactionUnconfirmed(ref md, _) => md,
            HttpRequestType::PostTransaction(ref md, _, _) => md,
            HttpRequestType::PostBlock(ref md, ..) => md,
            HttpRequestType::PostMicroblock(ref md, ..) => md,
            HttpRequestType::GetAccount(ref md, ..) => md,
            HttpRequestType::GetDataVar(ref md, ..) => md,
            HttpRequestType::GetMapEntry(ref md, ..) => md,
            HttpRequestType::GetTransferCost(ref md) => md,
            HttpRequestType::GetContractABI(ref md, ..) => md,
            HttpRequestType::GetContractSrc(ref md, ..) => md,
            HttpRequestType::GetIsTraitImplemented(ref md, ..) => md,
            HttpRequestType::CallReadOnlyFunction(ref md, ..) => md,
            HttpRequestType::OptionsPreflight(ref md, ..) => md,
            HttpRequestType::GetAttachmentsInv(ref md, ..) => md,
            HttpRequestType::GetAttachment(ref md, ..) => md,
            HttpRequestType::MemPoolQuery(ref md, ..) => md,
            HttpRequestType::FeeRateEstimate(ref md, _, _) => md,
            HttpRequestType::ClientError(ref md, ..) => md,
            HttpRequestType::GetWithdrawalStx { ref metadata, .. } => metadata,
<<<<<<< HEAD
            HttpRequestType::BlockProposal(ref metadata, ..) => metadata,
=======
            HttpRequestType::GetWithdrawalNft { ref metadata, .. } => metadata,
>>>>>>> 5dcd22f8
        }
    }

    pub fn metadata_mut(&mut self) -> &mut HttpRequestMetadata {
        match *self {
            HttpRequestType::GetInfo(ref mut md) => md,
            HttpRequestType::GetNeighbors(ref mut md) => md,
            HttpRequestType::GetHeaders(ref mut md, ..) => md,
            HttpRequestType::GetBlock(ref mut md, _) => md,
            HttpRequestType::GetMicroblocksIndexed(ref mut md, _) => md,
            HttpRequestType::GetMicroblocksConfirmed(ref mut md, _) => md,
            HttpRequestType::GetMicroblocksUnconfirmed(ref mut md, _, _) => md,
            HttpRequestType::GetTransactionUnconfirmed(ref mut md, _) => md,
            HttpRequestType::PostTransaction(ref mut md, _, _) => md,
            HttpRequestType::PostBlock(ref mut md, ..) => md,
            HttpRequestType::PostMicroblock(ref mut md, ..) => md,
            HttpRequestType::GetAccount(ref mut md, ..) => md,
            HttpRequestType::GetDataVar(ref mut md, ..) => md,
            HttpRequestType::GetMapEntry(ref mut md, ..) => md,
            HttpRequestType::GetTransferCost(ref mut md) => md,
            HttpRequestType::GetContractABI(ref mut md, ..) => md,
            HttpRequestType::GetContractSrc(ref mut md, ..) => md,
            HttpRequestType::GetIsTraitImplemented(ref mut md, ..) => md,
            HttpRequestType::CallReadOnlyFunction(ref mut md, ..) => md,
            HttpRequestType::OptionsPreflight(ref mut md, ..) => md,
            HttpRequestType::GetAttachmentsInv(ref mut md, ..) => md,
            HttpRequestType::GetAttachment(ref mut md, ..) => md,
            HttpRequestType::MemPoolQuery(ref mut md, ..) => md,
            HttpRequestType::FeeRateEstimate(ref mut md, _, _) => md,
            HttpRequestType::ClientError(ref mut md, ..) => md,
            HttpRequestType::BlockProposal(ref mut metadata, ..) => metadata,
            HttpRequestType::GetWithdrawalStx {
                ref mut metadata, ..
            } => metadata,
            HttpRequestType::GetWithdrawalNft {
                ref mut metadata, ..
            } => metadata,
        }
    }

    fn make_tip_query_string(tip_req: &TipRequest, with_proof: bool) -> String {
        match tip_req {
            TipRequest::UseLatestUnconfirmedTip => {
                format!("?tip=latest{}", if with_proof { "" } else { "&proof=0" })
            }
            TipRequest::SpecificTip(tip) => {
                format!("?tip={}{}", tip, if with_proof { "" } else { "&proof=0" })
            }
            TipRequest::UseLatestAnchoredTip => {
                if !with_proof {
                    format!("?proof=0")
                } else {
                    "".to_string()
                }
            }
        }
    }

    pub fn request_path(&self) -> String {
        match self {
            HttpRequestType::GetInfo(_md) => "/v2/info".to_string(),
            HttpRequestType::GetNeighbors(_md) => "/v2/neighbors".to_string(),
            HttpRequestType::GetHeaders(_md, quantity, tip_req) => format!(
                "/v2/headers/{}{}",
                quantity,
                HttpRequestType::make_tip_query_string(tip_req, true)
            ),
            HttpRequestType::GetBlock(_md, block_hash) => {
                format!("/v2/blocks/{}", block_hash.to_hex())
            }
            HttpRequestType::GetMicroblocksIndexed(_md, block_hash) => {
                format!("/v2/microblocks/{}", block_hash.to_hex())
            }
            HttpRequestType::GetMicroblocksConfirmed(_md, block_hash) => {
                format!("/v2/microblocks/confirmed/{}", block_hash.to_hex())
            }
            HttpRequestType::GetMicroblocksUnconfirmed(_md, block_hash, min_seq) => format!(
                "/v2/microblocks/unconfirmed/{}/{}",
                block_hash.to_hex(),
                min_seq
            ),
            HttpRequestType::GetTransactionUnconfirmed(_md, txid) => {
                format!("/v2/transactions/unconfirmed/{}", txid)
            }
            HttpRequestType::PostTransaction(_md, ..) => "/v2/transactions".to_string(),
            HttpRequestType::PostBlock(_md, ch, ..) => format!("/v2/blocks/upload/{}", &ch),
            HttpRequestType::PostMicroblock(_md, _, tip_req) => format!(
                "/v2/microblocks{}",
                HttpRequestType::make_tip_query_string(tip_req, true)
            ),
            HttpRequestType::GetAccount(_md, principal, tip_req, with_proof) => {
                format!(
                    "/v2/accounts/{}{}",
                    &principal.to_string(),
                    HttpRequestType::make_tip_query_string(tip_req, *with_proof,)
                )
            }
            HttpRequestType::GetDataVar(
                _md,
                contract_addr,
                contract_name,
                var_name,
                tip_req,
                with_proof,
            ) => format!(
                "/v2/data_var/{}/{}/{}{}",
                &contract_addr.to_string(),
                contract_name.as_str(),
                var_name.as_str(),
                HttpRequestType::make_tip_query_string(tip_req, *with_proof)
            ),
            HttpRequestType::GetMapEntry(
                _md,
                contract_addr,
                contract_name,
                map_name,
                _key,
                tip_req,
                with_proof,
            ) => format!(
                "/v2/map_entry/{}/{}/{}{}",
                &contract_addr.to_string(),
                contract_name.as_str(),
                map_name.as_str(),
                HttpRequestType::make_tip_query_string(tip_req, *with_proof)
            ),
            HttpRequestType::GetTransferCost(_md) => "/v2/fees/transfer".into(),
            HttpRequestType::GetContractABI(_, contract_addr, contract_name, tip_req) => format!(
                "/v2/contracts/interface/{}/{}{}",
                contract_addr,
                contract_name.as_str(),
                HttpRequestType::make_tip_query_string(tip_req, true,)
            ),
            HttpRequestType::GetContractSrc(
                _,
                contract_addr,
                contract_name,
                tip_req,
                with_proof,
            ) => format!(
                "/v2/contracts/source/{}/{}{}",
                contract_addr,
                contract_name.as_str(),
                HttpRequestType::make_tip_query_string(tip_req, *with_proof)
            ),
            HttpRequestType::GetIsTraitImplemented(
                _,
                contract_addr,
                contract_name,
                trait_id,
                tip_req,
            ) => format!(
                "/v2/traits/{}/{}/{}/{}/{}{}",
                contract_addr,
                contract_name.as_str(),
                trait_id.name.to_string(),
                StacksAddress::from(trait_id.clone().contract_identifier.issuer),
                trait_id.contract_identifier.name.as_str(),
                HttpRequestType::make_tip_query_string(tip_req, true)
            ),
            HttpRequestType::CallReadOnlyFunction(
                _,
                contract_addr,
                contract_name,
                _,
                func_name,
                _,
                tip_req,
            ) => format!(
                "/v2/contracts/call-read/{}/{}/{}{}",
                contract_addr,
                contract_name.as_str(),
                func_name.as_str(),
                HttpRequestType::make_tip_query_string(tip_req, true)
            ),
            HttpRequestType::OptionsPreflight(_md, path) => path.to_string(),
            HttpRequestType::GetAttachmentsInv(_md, index_block_hash, pages_indexes) => {
                let pages_query = match pages_indexes.len() {
                    0 => format!(""),
                    _n => {
                        let mut indexes = pages_indexes
                            .iter()
                            .map(|i| format!("{}", i))
                            .collect::<Vec<String>>();
                        indexes.sort();
                        format!("&pages_indexes={}", indexes.join(","))
                    }
                };
                let index_block_hash = format!("index_block_hash={}", index_block_hash);
                format!("/v2/attachments/inv?{}{}", index_block_hash, pages_query,)
            }
            HttpRequestType::GetAttachment(_, content_hash) => {
                format!("/v2/attachments/{}", to_hex(&content_hash.0[..]))
            }
            HttpRequestType::MemPoolQuery(_, _, page_id_opt) => match page_id_opt {
                Some(page_id) => {
                    format!("/v2/mempool/query?page_id={}", page_id)
                }
                None => "/v2/mempool/query".to_string(),
            },
            HttpRequestType::FeeRateEstimate(_, _, _) => self.get_path().to_string(),
            HttpRequestType::ClientError(_md, e) => match e {
                ClientError::NotFound(path) => path.to_string(),
                _ => "error path unknown".into(),
            },
            HttpRequestType::GetWithdrawalStx {
                metadata: _,
                withdraw_block_height,
                sender,
                withdrawal_id,
                amount,
            } => format!(
                "/v2/withdrawal/stx/{}/{}/{}/{}",
                withdraw_block_height, sender, withdrawal_id, amount
            ),
<<<<<<< HEAD
            HttpRequestType::BlockProposal(..) => self.get_path().to_string(),
=======
            HttpRequestType::GetWithdrawalNft {
                metadata: _,
                withdraw_block_height,
                sender,
                withdrawal_id,
                asset_identifier,
                id,
            } => format!(
                "/v2/withdrawal/nft/{}/{}/{}/{}/{}/{}/{}",
                withdraw_block_height,
                sender,
                withdrawal_id,
                StacksAddress::from(asset_identifier.clone().contract_identifier.issuer),
                asset_identifier.contract_identifier.name.as_str(),
                asset_identifier.asset_name.to_string(),
                id
            ),
>>>>>>> 5dcd22f8
        }
    }

    pub fn get_path(&self) -> &'static str {
        match self {
            HttpRequestType::GetInfo(..) => "/v2/info",
            HttpRequestType::GetNeighbors(..) => "/v2/neighbors",
            HttpRequestType::GetHeaders(..) => "/v2/headers/:height",
            HttpRequestType::GetBlock(..) => "/v2/blocks/:hash",
            HttpRequestType::GetMicroblocksIndexed(..) => "/v2/microblocks/:hash",
            HttpRequestType::GetMicroblocksConfirmed(..) => "/v2/microblocks/confirmed/:hash",
            HttpRequestType::GetMicroblocksUnconfirmed(..) => {
                "/v2/microblocks/unconfirmed/:hash/:seq"
            }
            HttpRequestType::GetTransactionUnconfirmed(..) => "/v2/transactions/unconfirmed/:txid",
            HttpRequestType::PostTransaction(..) => "/v2/transactions",
            HttpRequestType::PostBlock(..) => "/v2/blocks/upload/:block",
            HttpRequestType::PostMicroblock(..) => "/v2/microblocks",
            HttpRequestType::GetAccount(..) => "/v2/accounts/:principal",
            HttpRequestType::GetDataVar(..) => "/v2/data_var/:principal/:contract_name/:var_name",
            HttpRequestType::GetMapEntry(..) => "/v2/map_entry/:principal/:contract_name/:map_name",
            HttpRequestType::GetTransferCost(..) => "/v2/fees/transfer",
            HttpRequestType::GetContractABI(..) => {
                "/v2/contracts/interface/:principal/:contract_name"
            }
            HttpRequestType::GetContractSrc(..) => "/v2/contracts/source/:principal/:contract_name",
            HttpRequestType::CallReadOnlyFunction(..) => {
                "/v2/contracts/call-read/:principal/:contract_name/:func_name"
            }
            HttpRequestType::GetAttachmentsInv(..) => "/v2/attachments/inv",
            HttpRequestType::GetAttachment(..) => "/v2/attachments/:hash",
            HttpRequestType::GetIsTraitImplemented(..) => "/v2/traits/:principal/:contract_name",
            HttpRequestType::MemPoolQuery(..) => "/v2/mempool/query",
            HttpRequestType::FeeRateEstimate(_, _, _) => "/v2/fees/transaction",
            HttpRequestType::OptionsPreflight(..) | HttpRequestType::ClientError(..) => "/",
            HttpRequestType::GetWithdrawalStx { .. } => {
                "/v2/withdrawal/stx/:block-height/:sender/:withdrawal_id/:amount"
            }
<<<<<<< HEAD
            HttpRequestType::BlockProposal(..) => PATH_STR_POST_BLOCK_PROPOSAL,
=======
            HttpRequestType::GetWithdrawalNft { .. } => {
                "/v2/withdrawal/nft/:block-height/:sender/:withdrawal_id/:contract_address/:contract_name/:asset_name/:id"
            }
>>>>>>> 5dcd22f8
        }
    }

    pub fn send<W: Write>(&self, _protocol: &mut StacksHttp, fd: &mut W) -> Result<(), net_error> {
        match self {
            HttpRequestType::PostTransaction(md, tx, attachment) => {
                let mut tx_bytes = vec![];
                write_next(&mut tx_bytes, tx)?;
                let tx_hex = to_hex(&tx_bytes[..]);

                let (content_type, request_body_bytes) = match attachment {
                    None => {
                        // Transaction does not include an attachment: HttpContentType::Bytes (more compressed)
                        (Some(&HttpContentType::Bytes), tx_bytes)
                    }
                    Some(attachment) => {
                        // Transaction is including an attachment: HttpContentType::JSON
                        let request_body = PostTransactionRequestBody {
                            tx: tx_hex,
                            attachment: Some(to_hex(&attachment.content[..])),
                        };

                        let mut request_body_bytes = vec![];
                        serde_json::to_writer(&mut request_body_bytes, &request_body).map_err(
                            |e| {
                                net_error::SerializeError(format!(
                                    "Failed to serialize read-only call to JSON: {:?}",
                                    &e
                                ))
                            },
                        )?;
                        (Some(&HttpContentType::JSON), request_body_bytes)
                    }
                };

                HttpRequestPreamble::new_serialized(
                    fd,
                    &md.version,
                    "POST",
                    &self.request_path(),
                    &md.peer,
                    md.keep_alive,
                    Some(request_body_bytes.len() as u32),
                    content_type,
                    |fd| stacks_height_headers(fd, md),
                )?;
                fd.write_all(&request_body_bytes)
                    .map_err(net_error::WriteError)?;
            }
            HttpRequestType::PostBlock(md, _ch, block) => {
                let mut block_bytes = vec![];
                write_next(&mut block_bytes, block)?;

                HttpRequestPreamble::new_serialized(
                    fd,
                    &md.version,
                    "POST",
                    &self.request_path(),
                    &md.peer,
                    md.keep_alive,
                    Some(block_bytes.len() as u32),
                    Some(&HttpContentType::Bytes),
                    |fd| stacks_height_headers(fd, md),
                )?;
                fd.write_all(&block_bytes).map_err(net_error::WriteError)?;
            }
            HttpRequestType::PostMicroblock(md, mb, ..) => {
                let mut mb_bytes = vec![];
                write_next(&mut mb_bytes, mb)?;

                HttpRequestPreamble::new_serialized(
                    fd,
                    &md.version,
                    "POST",
                    &self.request_path(),
                    &md.peer,
                    md.keep_alive,
                    Some(mb_bytes.len() as u32),
                    Some(&HttpContentType::Bytes),
                    |fd| stacks_height_headers(fd, md),
                )?;
                fd.write_all(&mb_bytes).map_err(net_error::WriteError)?;
            }
            HttpRequestType::GetMapEntry(
                md,
                _contract_addr,
                _contract_name,
                _map_name,
                key,
                ..,
            ) => {
                let mut request_bytes = vec![];
                key.serialize_write(&mut request_bytes)
                    .map_err(net_error::WriteError)?;
                let request_json = format!("\"{}\"", to_hex(&request_bytes));

                HttpRequestPreamble::new_serialized(
                    fd,
                    &md.version,
                    "POST",
                    &self.request_path(),
                    &md.peer,
                    md.keep_alive,
                    Some(request_json.as_bytes().len() as u32),
                    Some(&HttpContentType::JSON),
                    |fd| stacks_height_headers(fd, md),
                )?;
                fd.write_all(&request_json.as_bytes())
                    .map_err(net_error::WriteError)?;
            }
            HttpRequestType::CallReadOnlyFunction(
                md,
                _contract_addr,
                _contract_name,
                sender,
                _func_name,
                func_args,
                ..,
            ) => {
                let mut args = vec![];
                for arg in func_args.iter() {
                    let mut arg_bytes = vec![];
                    arg.serialize_write(&mut arg_bytes)
                        .map_err(net_error::WriteError)?;
                    args.push(to_hex(&arg_bytes));
                }

                let request_body = CallReadOnlyRequestBody {
                    sender: sender.to_string(),
                    arguments: args,
                };

                let mut request_body_bytes = vec![];
                serde_json::to_writer(&mut request_body_bytes, &request_body).map_err(|e| {
                    net_error::SerializeError(format!(
                        "Failed to serialize read-only call to JSON: {:?}",
                        &e
                    ))
                })?;

                HttpRequestPreamble::new_serialized(
                    fd,
                    &md.version,
                    "POST",
                    &self.request_path(),
                    &md.peer,
                    md.keep_alive,
                    Some(request_body_bytes.len() as u32),
                    Some(&HttpContentType::JSON),
                    |fd| stacks_height_headers(fd, md),
                )?;
                fd.write_all(&request_body_bytes)
                    .map_err(net_error::WriteError)?;
            }
            HttpRequestType::MemPoolQuery(md, query, ..) => {
                let request_body_bytes = query.serialize_to_vec();
                HttpRequestPreamble::new_serialized(
                    fd,
                    &md.version,
                    "POST",
                    &self.request_path(),
                    &md.peer,
                    md.keep_alive,
                    Some(request_body_bytes.len() as u32),
                    Some(&HttpContentType::Bytes),
                    empty_headers,
                )?;
                fd.write_all(&request_body_bytes)
                    .map_err(net_error::WriteError)?;
            }
            other_type => {
                let md = other_type.metadata();
                let request_path = other_type.request_path();
                HttpRequestPreamble::new_serialized(
                    fd,
                    &md.version,
                    "GET",
                    &request_path,
                    &md.peer,
                    md.keep_alive,
                    None,
                    None,
                    |fd| stacks_height_headers(fd, md),
                )?;
            }
        }
        Ok(())
    }
}

impl HttpResponseType {
    fn try_parse<R: Read, F>(
        protocol: &mut StacksHttp,
        regex: &Regex,
        request_version: HttpVersion,
        preamble: &HttpResponsePreamble,
        request_path: &String,
        fd: &mut R,
        len_hint: Option<usize>,
        parser: F,
    ) -> Result<Option<HttpResponseType>, net_error>
    where
        F: Fn(
            &mut StacksHttp,
            HttpVersion,
            &HttpResponsePreamble,
            &mut R,
            Option<usize>,
        ) -> Result<HttpResponseType, net_error>,
    {
        if regex.is_match(request_path) {
            let payload = parser(protocol, request_version, preamble, fd, len_hint)?;
            Ok(Some(payload))
        } else {
            Ok(None)
        }
    }

    fn parse_error<R: Read>(
        _protocol: &mut StacksHttp,
        request_version: HttpVersion,
        preamble: &HttpResponsePreamble,
        fd: &mut R,
    ) -> Result<HttpResponseType, net_error> {
        if preamble.status_code < 400 || preamble.status_code > 599 {
            return Err(net_error::DeserializeError(
                "Inavlid response: not an error".to_string(),
            ));
        }

        if preamble.content_type != HttpContentType::Text
            && preamble.content_type != HttpContentType::JSON
        {
            return Err(net_error::DeserializeError(format!(
                "Invalid error response: expected text/plain or application/json, got {:?}",
                &preamble.content_type
            )));
        }

        let mut error_text = String::new();
        fd.read_to_string(&mut error_text)
            .map_err(net_error::ReadError)?;

        let md = HttpResponseMetadata::from_preamble(request_version, preamble);
        let resp = match preamble.status_code {
            400 => HttpResponseType::BadRequest(md, error_text),
            401 => HttpResponseType::Unauthorized(md, error_text),
            402 => HttpResponseType::PaymentRequired(md, error_text),
            403 => HttpResponseType::Forbidden(md, error_text),
            404 => HttpResponseType::NotFound(md, error_text),
            500 => HttpResponseType::ServerError(md, error_text),
            503 => HttpResponseType::ServiceUnavailable(md, error_text),
            _ => HttpResponseType::Error(md, preamble.status_code, error_text),
        };
        Ok(resp)
    }

    fn parse_bytestream<R: Read, T: StacksMessageCodec>(
        preamble: &HttpResponsePreamble,
        fd: &mut R,
        len_hint: Option<usize>,
        max_len: u64,
    ) -> Result<T, net_error> {
        // content-type has to be Bytes
        if preamble.content_type != HttpContentType::Bytes {
            return Err(net_error::DeserializeError(
                "Invalid content-type: expected application/octet-stream".to_string(),
            ));
        }

        let item: T = if preamble.is_chunked() && len_hint.is_none() {
            let mut chunked_fd = HttpChunkedTransferReader::from_reader(fd, max_len);
            read_next(&mut chunked_fd)?
        } else {
            let content_length_opt = match (preamble.content_length, len_hint) {
                (Some(l), _) => Some(l as u32),
                (None, Some(l)) => Some(l as u32),
                (None, None) => None,
            };
            if let Some(content_length) = content_length_opt {
                if (content_length as u64) > max_len {
                    return Err(net_error::DeserializeError(
                        "Invalid Content-Length header: too long".to_string(),
                    ));
                }

                let mut bound_fd = BoundReader::from_reader(fd, content_length as u64);
                read_next(&mut bound_fd)?
            } else {
                // unsupported headers
                trace!("preamble: {:?}", preamble);
                return Err(net_error::DeserializeError(
                    "Invalid headers: need either Transfer-Encoding or Content-Length".to_string(),
                ));
            }
        };

        Ok(item)
    }

    fn parse_json<R: Read, T: serde::de::DeserializeOwned>(
        preamble: &HttpResponsePreamble,
        fd: &mut R,
        len_hint: Option<usize>,
        max_len: u64,
    ) -> Result<T, net_error> {
        // content-type has to be JSON
        if preamble.content_type != HttpContentType::JSON {
            return Err(net_error::DeserializeError(
                "Invalid content-type: expected application/json".to_string(),
            ));
        }

        let item_result: Result<T, serde_json::Error> = if preamble.is_chunked()
            && len_hint.is_none()
        {
            let chunked_fd = HttpChunkedTransferReader::from_reader(fd, max_len);
            serde_json::from_reader(chunked_fd)
        } else {
            let content_length_opt = match (preamble.content_length, len_hint) {
                (Some(l), _) => Some(l as u32),
                (None, Some(l)) => Some(l as u32),
                (None, None) => None,
            };
            if let Some(content_length) = content_length_opt {
                if (content_length as u64) > max_len {
                    return Err(net_error::DeserializeError(
                        "Invalid Content-Length header: too long".to_string(),
                    ));
                }
                let bound_fd = BoundReader::from_reader(fd, content_length as u64);
                serde_json::from_reader(bound_fd)
            } else {
                // unsupported headers
                trace!("preamble: {:?}", preamble);
                return Err(net_error::DeserializeError(
                    "Invalid headers: need either Transfer-Encoding or Content-Length".to_string(),
                ));
            }
        };

        item_result.map_err(|e| {
            if e.is_eof() {
                net_error::UnderflowError(format!("Not enough bytes to parse JSON"))
            } else {
                net_error::DeserializeError(format!("Failed to parse JSON: {:?}", &e))
            }
        })
    }

    fn parse_text<R: Read>(
        preamble: &HttpResponsePreamble,
        fd: &mut R,
        len_hint: Option<usize>,
        max_len: u64,
    ) -> Result<Vec<u8>, net_error> {
        // content-type has to be text/plain
        if preamble.content_type != HttpContentType::Text {
            return Err(net_error::DeserializeError(
                "Invalid content-type: expected text/plain".to_string(),
            ));
        }
        let buf = if preamble.is_chunked() && len_hint.is_none() {
            let mut chunked_fd = HttpChunkedTransferReader::from_reader(fd, max_len);
            let mut buf = vec![];
            chunked_fd
                .read_to_end(&mut buf)
                .map_err(net_error::ReadError)?;
            buf
        } else {
            let content_length_opt = match (preamble.content_length, len_hint) {
                (Some(l), _) => Some(l as u32),
                (None, Some(l)) => Some(l as u32),
                (None, None) => None,
            };
            if let Some(len) = content_length_opt {
                let mut buf = vec![0u8; len as usize];
                fd.read_exact(&mut buf).map_err(net_error::ReadError)?;
                buf
            } else {
                // unsupported headers
                trace!("preamble: {:?}", preamble);
                return Err(net_error::DeserializeError(
                    "Invalid headers: need either Transfer-Encoding or Content-Length".to_string(),
                ));
            }
        };

        Ok(buf)
    }

    // len_hint is given by the StacksHttp protocol implementation
    pub fn parse<R: Read>(
        protocol: &mut StacksHttp,
        request_version: HttpVersion,
        preamble: &HttpResponsePreamble,
        request_path: String,
        fd: &mut R,
        len_hint: Option<usize>,
    ) -> Result<HttpResponseType, net_error> {
        if preamble.status_code >= 400 {
            return HttpResponseType::parse_error(protocol, request_version, preamble, fd);
        }

        // TODO: make this static somehow
        let RESPONSE_METHODS: &[(
            &Regex,
            &dyn Fn(
                &mut StacksHttp,
                HttpVersion,
                &HttpResponsePreamble,
                &mut R,
                Option<usize>,
            ) -> Result<HttpResponseType, net_error>,
        )] = &[
            (&PATH_GETINFO, &HttpResponseType::parse_peerinfo),
            (&PATH_GETPOXINFO, &HttpResponseType::parse_poxinfo),
            (&PATH_GETNEIGHBORS, &HttpResponseType::parse_neighbors),
            (&PATH_GETHEADERS, &HttpResponseType::parse_headers),
            (&PATH_GETBLOCK, &HttpResponseType::parse_block),
            (&PATH_GET_DATA_VAR, &HttpResponseType::parse_get_data_var),
            (&PATH_GET_MAP_ENTRY, &HttpResponseType::parse_get_map_entry),
            (
                &PATH_GETMICROBLOCKS_INDEXED,
                &HttpResponseType::parse_microblocks,
            ),
            (
                &PATH_GETMICROBLOCKS_CONFIRMED,
                &HttpResponseType::parse_microblocks,
            ),
            (
                &PATH_GETMICROBLOCKS_UNCONFIRMED,
                &HttpResponseType::parse_microblocks_unconfirmed,
            ),
            (
                &PATH_GETTRANSACTION_UNCONFIRMED,
                &HttpResponseType::parse_transaction_unconfirmed,
            ),
            (&PATH_POSTTRANSACTION, &HttpResponseType::parse_txid),
            (
                &PATH_POSTBLOCK,
                &HttpResponseType::parse_stacks_block_accepted,
            ),
            (
                &PATH_POSTMICROBLOCK,
                &HttpResponseType::parse_microblock_hash,
            ),
            (&PATH_GET_ACCOUNT, &HttpResponseType::parse_get_account),
            (
                &PATH_GET_CONTRACT_SRC,
                &HttpResponseType::parse_get_contract_src,
            ),
            (
                &PATH_GET_IS_TRAIT_IMPLEMENTED,
                &HttpResponseType::parse_get_is_trait_implemented,
            ),
            (
                &PATH_GET_CONTRACT_ABI,
                &HttpResponseType::parse_get_contract_abi,
            ),
            (
                &PATH_POST_CALL_READ_ONLY,
                &HttpResponseType::parse_call_read_only,
            ),
            (
                &PATH_GET_ATTACHMENT,
                &HttpResponseType::parse_get_attachment,
            ),
            (
                &PATH_GET_ATTACHMENTS_INV,
                &HttpResponseType::parse_get_attachments_inv,
            ),
            (
                &PATH_POST_MEMPOOL_QUERY,
                &HttpResponseType::parse_post_mempool_query,
            ),
        ];

        // use url::Url to parse path and query string
        //   Url will refuse to parse just a path, so create a dummy URL
        let local_url = format!("http://local{}", &request_path);
        let url = Url::parse(&local_url).map_err(|_e| {
            net_error::DeserializeError("Http request path could not be parsed".to_string())
        })?;

        let decoded_path = percent_decode_str(url.path()).decode_utf8().map_err(|_e| {
            net_error::DeserializeError(
                "Http response path could not be parsed as UTF-8".to_string(),
            )
        })?;

        for (regex, parser) in RESPONSE_METHODS.iter() {
            match HttpResponseType::try_parse(
                protocol,
                regex,
                request_version,
                preamble,
                &decoded_path.to_string(),
                fd,
                len_hint,
                parser,
            ) {
                Ok(Some(request)) => {
                    return Ok(request);
                }
                Ok(None) => {
                    continue;
                }
                Err(e) => {
                    test_debug!("Failed to parse {}: {:?}", &request_path, &e);
                    return Err(e);
                }
            }
        }

        test_debug!(
            "Failed to match request path '{}' to a handler",
            &request_path
        );
        return Err(net_error::DeserializeError(
            "Http response could not be parsed".to_string(),
        ));
    }

    fn parse_peerinfo<R: Read>(
        _protocol: &mut StacksHttp,
        request_version: HttpVersion,
        preamble: &HttpResponsePreamble,
        fd: &mut R,
        len_hint: Option<usize>,
    ) -> Result<HttpResponseType, net_error> {
        let peer_info =
            HttpResponseType::parse_json(preamble, fd, len_hint, MAX_MESSAGE_LEN as u64)?;
        Ok(HttpResponseType::PeerInfo(
            HttpResponseMetadata::from_preamble(request_version, preamble),
            peer_info,
        ))
    }

    fn parse_poxinfo<R: Read>(
        _protocol: &mut StacksHttp,
        request_version: HttpVersion,
        preamble: &HttpResponsePreamble,
        fd: &mut R,
        len_hint: Option<usize>,
    ) -> Result<HttpResponseType, net_error> {
        let pox_info =
            HttpResponseType::parse_json(preamble, fd, len_hint, MAX_MESSAGE_LEN as u64)?;
        Ok(HttpResponseType::PoxInfo(
            HttpResponseMetadata::from_preamble(request_version, preamble),
            pox_info,
        ))
    }

    fn parse_neighbors<R: Read>(
        _protocol: &mut StacksHttp,
        request_version: HttpVersion,
        preamble: &HttpResponsePreamble,
        fd: &mut R,
        len_hint: Option<usize>,
    ) -> Result<HttpResponseType, net_error> {
        let neighbors_data =
            HttpResponseType::parse_json(preamble, fd, len_hint, MAX_MESSAGE_LEN as u64)?;
        Ok(HttpResponseType::Neighbors(
            HttpResponseMetadata::from_preamble(request_version, preamble),
            neighbors_data,
        ))
    }

    fn parse_headers<R: Read>(
        _protocol: &mut StacksHttp,
        request_version: HttpVersion,
        preamble: &HttpResponsePreamble,
        fd: &mut R,
        len_hint: Option<usize>,
    ) -> Result<HttpResponseType, net_error> {
        let headers: Vec<ExtendedStacksHeader> =
            HttpResponseType::parse_json(preamble, fd, len_hint, MAX_MESSAGE_LEN as u64)?;
        Ok(HttpResponseType::Headers(
            HttpResponseMetadata::from_preamble(request_version, preamble),
            headers,
        ))
    }

    fn parse_block<R: Read>(
        _protocol: &mut StacksHttp,
        request_version: HttpVersion,
        preamble: &HttpResponsePreamble,
        fd: &mut R,
        len_hint: Option<usize>,
    ) -> Result<HttpResponseType, net_error> {
        let block: StacksBlock =
            HttpResponseType::parse_bytestream(preamble, fd, len_hint, MAX_MESSAGE_LEN as u64)?;
        Ok(HttpResponseType::Block(
            HttpResponseMetadata::from_preamble(request_version, preamble),
            block,
        ))
    }

    fn parse_microblocks<R: Read>(
        _protocol: &mut StacksHttp,
        request_version: HttpVersion,
        preamble: &HttpResponsePreamble,
        fd: &mut R,
        len_hint: Option<usize>,
    ) -> Result<HttpResponseType, net_error> {
        let microblocks: Vec<StacksMicroblock> =
            HttpResponseType::parse_bytestream(preamble, fd, len_hint, MAX_MESSAGE_LEN as u64)?;
        Ok(HttpResponseType::Microblocks(
            HttpResponseMetadata::from_preamble(request_version, preamble),
            microblocks,
        ))
    }

    fn parse_get_account<R: Read>(
        _protocol: &mut StacksHttp,
        request_version: HttpVersion,
        preamble: &HttpResponsePreamble,
        fd: &mut R,
        len_hint: Option<usize>,
    ) -> Result<HttpResponseType, net_error> {
        let account_entry =
            HttpResponseType::parse_json(preamble, fd, len_hint, MAX_MESSAGE_LEN as u64)?;
        Ok(HttpResponseType::GetAccount(
            HttpResponseMetadata::from_preamble(request_version, preamble),
            account_entry,
        ))
    }

    fn parse_get_data_var<R: Read>(
        _protocol: &mut StacksHttp,
        request_version: HttpVersion,
        preamble: &HttpResponsePreamble,
        fd: &mut R,
        len_hint: Option<usize>,
    ) -> Result<HttpResponseType, net_error> {
        let data_var =
            HttpResponseType::parse_json(preamble, fd, len_hint, MAX_MESSAGE_LEN as u64)?;
        Ok(HttpResponseType::GetDataVar(
            HttpResponseMetadata::from_preamble(request_version, preamble),
            data_var,
        ))
    }

    fn parse_get_map_entry<R: Read>(
        _protocol: &mut StacksHttp,
        request_version: HttpVersion,
        preamble: &HttpResponsePreamble,
        fd: &mut R,
        len_hint: Option<usize>,
    ) -> Result<HttpResponseType, net_error> {
        let map_entry =
            HttpResponseType::parse_json(preamble, fd, len_hint, MAX_MESSAGE_LEN as u64)?;
        Ok(HttpResponseType::GetMapEntry(
            HttpResponseMetadata::from_preamble(request_version, preamble),
            map_entry,
        ))
    }

    fn parse_get_contract_src<R: Read>(
        _protocol: &mut StacksHttp,
        request_version: HttpVersion,
        preamble: &HttpResponsePreamble,
        fd: &mut R,
        len_hint: Option<usize>,
    ) -> Result<HttpResponseType, net_error> {
        let src_data =
            HttpResponseType::parse_json(preamble, fd, len_hint, MAX_MESSAGE_LEN as u64)?;
        Ok(HttpResponseType::GetContractSrc(
            HttpResponseMetadata::from_preamble(request_version, preamble),
            src_data,
        ))
    }

    fn parse_get_is_trait_implemented<R: Read>(
        _protocol: &mut StacksHttp,
        request_version: HttpVersion,
        preamble: &HttpResponsePreamble,
        fd: &mut R,
        len_hint: Option<usize>,
    ) -> Result<HttpResponseType, net_error> {
        let src_data =
            HttpResponseType::parse_json(preamble, fd, len_hint, MAX_MESSAGE_LEN as u64)?;
        Ok(HttpResponseType::GetIsTraitImplemented(
            HttpResponseMetadata::from_preamble(request_version, preamble),
            src_data,
        ))
    }

    fn parse_get_contract_abi<R: Read>(
        _protocol: &mut StacksHttp,
        request_version: HttpVersion,
        preamble: &HttpResponsePreamble,
        fd: &mut R,
        len_hint: Option<usize>,
    ) -> Result<HttpResponseType, net_error> {
        let abi = HttpResponseType::parse_json(preamble, fd, len_hint, MAX_MESSAGE_LEN as u64)?;
        Ok(HttpResponseType::GetContractABI(
            HttpResponseMetadata::from_preamble(request_version, preamble),
            abi,
        ))
    }

    fn parse_call_read_only<R: Read>(
        _protocol: &mut StacksHttp,
        request_version: HttpVersion,
        preamble: &HttpResponsePreamble,
        fd: &mut R,
        len_hint: Option<usize>,
    ) -> Result<HttpResponseType, net_error> {
        let call_data =
            HttpResponseType::parse_json(preamble, fd, len_hint, MAX_MESSAGE_LEN as u64)?;
        Ok(HttpResponseType::CallReadOnlyFunction(
            HttpResponseMetadata::from_preamble(request_version, preamble),
            call_data,
        ))
    }

    fn parse_microblocks_unconfirmed<R: Read>(
        _protocol: &mut StacksHttp,
        request_version: HttpVersion,
        preamble: &HttpResponsePreamble,
        fd: &mut R,
        len_hint: Option<usize>,
    ) -> Result<HttpResponseType, net_error> {
        // NOTE: there will be no length prefix on this, but we won't ever get more than
        // MAX_MICROBLOCKS_UNCONFIRMED microblocks
        let mut microblocks = vec![];
        let max_len = len_hint.unwrap_or(MAX_MESSAGE_LEN as usize) as u64;
        let mut bound_reader = BoundReader::from_reader(fd, max_len);
        loop {
            let mblock: StacksMicroblock = match read_next(&mut bound_reader) {
                Ok(mblock) => Ok(mblock),
                Err(e) => match e {
                    codec_error::ReadError(ref ioe) => match ioe.kind() {
                        io::ErrorKind::UnexpectedEof => {
                            // end of stream -- this is fine
                            break;
                        }
                        _ => Err(e),
                    },
                    _ => Err(e),
                },
            }?;

            microblocks.push(mblock);
            if microblocks.len() == MAX_MICROBLOCKS_UNCONFIRMED {
                break;
            }
        }
        Ok(HttpResponseType::Microblocks(
            HttpResponseMetadata::from_preamble(request_version, preamble),
            microblocks,
        ))
    }

    fn parse_transaction_unconfirmed<R: Read>(
        _protocol: &mut StacksHttp,
        request_version: HttpVersion,
        preamble: &HttpResponsePreamble,
        fd: &mut R,
        len_hint: Option<usize>,
    ) -> Result<HttpResponseType, net_error> {
        let unconfirmed_status: UnconfirmedTransactionResponse =
            HttpResponseType::parse_json(preamble, fd, len_hint, MAX_MESSAGE_LEN as u64)?;

        // tx payload must decode to a transaction
        let tx_bytes = hex_bytes(&unconfirmed_status.tx).map_err(|_| {
            net_error::DeserializeError("Unconfirmed transaction is not hex-encoded".to_string())
        })?;
        let _ = StacksTransaction::consensus_deserialize(&mut &tx_bytes[..]).map_err(|_| {
            net_error::DeserializeError(
                "Unconfirmed transaction is not a well-formed Stacks transaction".to_string(),
            )
        })?;

        Ok(HttpResponseType::UnconfirmedTransaction(
            HttpResponseMetadata::from_preamble(request_version, preamble),
            unconfirmed_status,
        ))
    }

    fn parse_txid<R: Read>(
        _protocol: &mut StacksHttp,
        request_version: HttpVersion,
        preamble: &HttpResponsePreamble,
        fd: &mut R,
        len_hint: Option<usize>,
    ) -> Result<HttpResponseType, net_error> {
        let txid_hex: String = HttpResponseType::parse_json(preamble, fd, len_hint, 66)?;
        if txid_hex.len() != 64 {
            return Err(net_error::DeserializeError(
                "Invalid txid: expected 64 bytes".to_string(),
            ));
        }

        let txid = Txid::from_hex(&txid_hex)
            .map_err(|_e| net_error::DeserializeError("Failed to decode txid hex".to_string()))?;
        Ok(HttpResponseType::TransactionID(
            HttpResponseMetadata::from_preamble(request_version, preamble),
            txid,
        ))
    }

    fn parse_get_attachment<R: Read>(
        _protocol: &mut StacksHttp,
        request_version: HttpVersion,
        preamble: &HttpResponsePreamble,
        fd: &mut R,
        len_hint: Option<usize>,
    ) -> Result<HttpResponseType, net_error> {
        let res: GetAttachmentResponse =
            HttpResponseType::parse_json(preamble, fd, len_hint, MAX_MESSAGE_LEN as u64)?;

        Ok(HttpResponseType::GetAttachment(
            HttpResponseMetadata::from_preamble(request_version, preamble),
            res,
        ))
    }

    fn parse_get_attachments_inv<R: Read>(
        _protocol: &mut StacksHttp,
        request_version: HttpVersion,
        preamble: &HttpResponsePreamble,
        fd: &mut R,
        len_hint: Option<usize>,
    ) -> Result<HttpResponseType, net_error> {
        let res: GetAttachmentsInvResponse =
            HttpResponseType::parse_json(preamble, fd, len_hint, MAX_MESSAGE_LEN as u64)?;

        Ok(HttpResponseType::GetAttachmentsInv(
            HttpResponseMetadata::from_preamble(request_version, preamble),
            res,
        ))
    }

    fn parse_stacks_block_accepted<R: Read>(
        _protocol: &mut StacksHttp,
        request_version: HttpVersion,
        preamble: &HttpResponsePreamble,
        fd: &mut R,
        len_hint: Option<usize>,
    ) -> Result<HttpResponseType, net_error> {
        let stacks_block_accepted: StacksBlockAcceptedData =
            HttpResponseType::parse_json(preamble, fd, len_hint, 128)?;
        Ok(HttpResponseType::StacksBlockAccepted(
            HttpResponseMetadata::from_preamble(request_version, preamble),
            stacks_block_accepted.stacks_block_id,
            stacks_block_accepted.accepted,
        ))
    }

    fn parse_microblock_hash<R: Read>(
        _protocol: &mut StacksHttp,
        request_version: HttpVersion,
        preamble: &HttpResponsePreamble,
        fd: &mut R,
        len_hint: Option<usize>,
    ) -> Result<HttpResponseType, net_error> {
        let mblock_hex: String = HttpResponseType::parse_json(preamble, fd, len_hint, 66)?;
        if mblock_hex.len() != 64 {
            return Err(net_error::DeserializeError(
                "Invalid microblock hash: expected 64 bytes".to_string(),
            ));
        }

        let mblock_hash = BlockHeaderHash::from_hex(&mblock_hex).map_err(|_e| {
            net_error::DeserializeError("Failed to decode microblock hash hex".to_string())
        })?;
        Ok(HttpResponseType::MicroblockHash(
            HttpResponseMetadata::from_preamble(request_version, preamble),
            mblock_hash,
        ))
    }

    /// Read the trailing page ID from a transaction stream
    fn parse_mempool_query_page_id<R: Read>(
        pos: usize,
        retry_reader: &mut RetryReader<'_, R>,
    ) -> Result<Option<Txid>, net_error> {
        // possibly end-of-transactions, in which case, the last 32 bytes should be
        // a page ID.  Expect end-of-stream after this.
        retry_reader.set_position(pos);
        let next_page: Txid = match read_next(retry_reader) {
            Ok(txid) => txid,
            Err(e) => match e {
                codec_error::ReadError(ref ioe) => match ioe.kind() {
                    io::ErrorKind::UnexpectedEof => {
                        if pos == retry_reader.position() {
                            // this is fine -- the node didn't get another page
                            return Ok(None);
                        } else {
                            // partial data -- corrupt stream
                            test_debug!("Unexpected EOF: {} != {}", pos, retry_reader.position());
                            return Err(e.into());
                        }
                    }
                    _ => {
                        return Err(e.into());
                    }
                },
                e => {
                    return Err(e.into());
                }
            },
        };

        test_debug!("Read page_id {:?}", &next_page);
        Ok(Some(next_page))
    }

    /// Decode a transaction stream, returned from /v2/mempool/query.
    /// The wire format is a list of transactions (no SIP-003 length prefix), followed by an
    /// optional 32-byte page ID.  Obtain both the transactions and page ID, if it exists.
    pub fn decode_tx_stream<R: Read>(
        fd: &mut R,
        len_hint: Option<usize>,
    ) -> Result<(Vec<StacksTransaction>, Option<Txid>), net_error> {
        // The wire format is `tx, tx, tx, tx, .., tx, txid`.
        // The last 32 bytes are the page ID for the next mempool query.
        // NOTE: there will be no length prefix on this.
        let mut txs: Vec<StacksTransaction> = vec![];
        let max_len = len_hint.unwrap_or(MAX_MESSAGE_LEN as usize) as u64;
        let mut bound_reader = BoundReader::from_reader(fd, max_len);
        let mut retry_reader = RetryReader::new(&mut bound_reader);
        let mut page_id = None;
        let mut expect_eof = false;

        loop {
            let pos = retry_reader.position();
            let next_msg: Result<StacksTransaction, _> = read_next(&mut retry_reader);
            match next_msg {
                Ok(tx) => {
                    if expect_eof {
                        // this should have failed
                        test_debug!("Expected EOF; got transaction {}", tx.txid());
                        return Err(net_error::ExpectedEndOfStream);
                    }

                    test_debug!("Read transaction {}", tx.txid());
                    txs.push(tx);
                    Ok(())
                }
                Err(e) => match e {
                    codec_error::ReadError(ref ioe) => match ioe.kind() {
                        io::ErrorKind::UnexpectedEof => {
                            if expect_eof {
                                if pos != retry_reader.position() {
                                    // read partial data. The stream is corrupt.
                                    test_debug!(
                                        "Expected EOF; stream advanced from {} to {}",
                                        pos,
                                        retry_reader.position()
                                    );
                                    return Err(net_error::ExpectedEndOfStream);
                                }
                            } else {
                                // couldn't read a full transaction.  This is possibly a page ID, whose
                                // 32 bytes decode to the prefix of a well-formed transaction.
                                test_debug!("Try to read page ID trailer after ReadError");
                                page_id = HttpResponseType::parse_mempool_query_page_id(
                                    pos,
                                    &mut retry_reader,
                                )?;
                            }
                            break;
                        }
                        _ => Err(e),
                    },
                    codec_error::DeserializeError(_msg) => {
                        if expect_eof {
                            // this should have failed due to EOF
                            test_debug!("Expected EOF; got DeserializeError '{}'", &_msg);
                            return Err(net_error::ExpectedEndOfStream);
                        }

                        // failed to parse a transaction.  This is possibly a page ID.
                        test_debug!("Try to read page ID trailer after ReadError");
                        page_id =
                            HttpResponseType::parse_mempool_query_page_id(pos, &mut retry_reader)?;

                        // do one more pass to make sure we're actually end-of-stream.
                        // otherwise, the stream itself was corrupt, since any 32 bytes is a valid
                        // txid and the presence of more bytes means that we simply got a bad tx
                        // that we couldn't decode.
                        expect_eof = true;
                        Ok(())
                    }
                    _ => Err(e),
                },
            }?;
        }

        Ok((txs, page_id))
    }

    fn parse_post_mempool_query<R: Read>(
        _protocol: &mut StacksHttp,
        request_version: HttpVersion,
        preamble: &HttpResponsePreamble,
        fd: &mut R,
        len_hint: Option<usize>,
    ) -> Result<HttpResponseType, net_error> {
        let (txs, page_id) = HttpResponseType::decode_tx_stream(fd, len_hint)?;
        Ok(HttpResponseType::MemPoolTxs(
            HttpResponseMetadata::from_preamble(request_version, preamble),
            page_id,
            txs,
        ))
    }

    fn error_reason(code: u16) -> &'static str {
        match code {
            400 => "Bad Request",
            401 => "Unauthorized",
            402 => "Payment Required",
            403 => "Forbidden",
            404 => "Not Found",
            406 => "Not Acceptable",
            500 => "Internal Server Error",
            503 => "Service Temporarily Unavailable",
            _ => "Error",
        }
    }

    fn error_response<W: Write>(
        &self,
        fd: &mut W,
        code: u16,
        message: &str,
    ) -> Result<(), net_error> {
        let md = self.metadata();
        HttpResponsePreamble::new_serialized(
            fd,
            code,
            HttpResponseType::error_reason(code),
            Some(message.len() as u32),
            &HttpContentType::Text,
            md.request_id,
            |ref mut fd| keep_alive_headers(fd, md),
        )?;
        fd.write_all(message.as_bytes())
            .map_err(net_error::WriteError)?;
        Ok(())
    }

    pub fn metadata(&self) -> &HttpResponseMetadata {
        match *self {
            HttpResponseType::PeerInfo(ref md, _) => md,
            HttpResponseType::PoxInfo(ref md, _) => md,
            HttpResponseType::Neighbors(ref md, _) => md,
            HttpResponseType::HeaderStream(ref md) => md,
            HttpResponseType::Headers(ref md, _) => md,
            HttpResponseType::Block(ref md, _) => md,
            HttpResponseType::BlockStream(ref md) => md,
            HttpResponseType::Microblocks(ref md, _) => md,
            HttpResponseType::MicroblockStream(ref md) => md,
            HttpResponseType::TransactionID(ref md, _) => md,
            HttpResponseType::StacksBlockAccepted(ref md, ..) => md,
            HttpResponseType::MicroblockHash(ref md, _) => md,
            HttpResponseType::TokenTransferCost(ref md, _) => md,
            HttpResponseType::GetDataVar(ref md, _) => md,
            HttpResponseType::GetMapEntry(ref md, _) => md,
            HttpResponseType::GetAccount(ref md, _) => md,
            HttpResponseType::GetContractABI(ref md, _) => md,
            HttpResponseType::GetContractSrc(ref md, _) => md,
            HttpResponseType::GetIsTraitImplemented(ref md, _) => md,
            HttpResponseType::CallReadOnlyFunction(ref md, _) => md,
            HttpResponseType::UnconfirmedTransaction(ref md, _) => md,
            HttpResponseType::GetAttachment(ref md, _) => md,
            HttpResponseType::GetAttachmentsInv(ref md, _) => md,
            HttpResponseType::MemPoolTxStream(ref md) => md,
            HttpResponseType::MemPoolTxs(ref md, ..) => md,
            HttpResponseType::OptionsPreflight(ref md) => md,
            HttpResponseType::TransactionFeeEstimation(ref md, _) => md,
            HttpResponseType::GetWithdrawal(ref md, _) => md,
            // errors
            HttpResponseType::BadRequestJSON(ref md, _) => md,
            HttpResponseType::BadRequest(ref md, _) => md,
            HttpResponseType::Unauthorized(ref md, _) => md,
            HttpResponseType::PaymentRequired(ref md, _) => md,
            HttpResponseType::Forbidden(ref md, _) => md,
            HttpResponseType::NotFound(ref md, _) => md,
            HttpResponseType::ServerError(ref md, _) => md,
            HttpResponseType::ServiceUnavailable(ref md, _) => md,
            HttpResponseType::Error(ref md, _, _) => md,
<<<<<<< HEAD
            HttpResponseType::GetWithdrawal(ref md, _) => md,
            HttpResponseType::BlockProposalValid { ref metadata, .. } => metadata,
            HttpResponseType::BlockProposalInvalid { ref metadata, .. } => metadata,
=======
>>>>>>> 5dcd22f8
        }
    }

    fn send_bytestream<W: Write, T: StacksMessageCodec>(
        protocol: &mut StacksHttp,
        md: &HttpResponseMetadata,
        fd: &mut W,
        message: &T,
    ) -> Result<(), codec_error> {
        if md.content_length.is_some() {
            // have explicit content-length, so we can send as-is
            write_next(fd, message)
        } else {
            // no content-length, so send as chunk-encoded
            let mut write_state = HttpChunkedTransferWriterState::new(protocol.chunk_size as usize);
            let mut encoder = HttpChunkedTransferWriter::from_writer_state(fd, &mut write_state);
            write_next(&mut encoder, message)?;
            encoder.flush().map_err(codec_error::WriteError)?;
            Ok(())
        }
    }

    fn send_text<W: Write>(
        protocol: &mut StacksHttp,
        md: &HttpResponseMetadata,
        fd: &mut W,
        text: &[u8],
    ) -> Result<(), net_error> {
        if md.content_length.is_some() {
            // have explicit content-length, so we can send as-is
            fd.write_all(text).map_err(net_error::WriteError)
        } else {
            // no content-length, so send as chunk-encoded
            let mut write_state = HttpChunkedTransferWriterState::new(protocol.chunk_size as usize);
            let mut encoder = HttpChunkedTransferWriter::from_writer_state(fd, &mut write_state);
            encoder.write_all(text).map_err(net_error::WriteError)?;
            encoder.flush().map_err(net_error::WriteError)?;
            Ok(())
        }
    }

    fn send_json<W: Write, T: serde::ser::Serialize>(
        protocol: &mut StacksHttp,
        md: &HttpResponseMetadata,
        fd: &mut W,
        message: &T,
    ) -> Result<(), net_error> {
        if md.content_length.is_some() {
            // have explicit content-length, so we can send as-is
            serde_json::to_writer(fd, message)
                .map_err(|e| net_error::SerializeError(format!("Failed to send as JSON: {:?}", &e)))
        } else {
            // no content-length, so send as chunk-encoded
            let mut write_state = HttpChunkedTransferWriterState::new(protocol.chunk_size as usize);
            let mut encoder = HttpChunkedTransferWriter::from_writer_state(fd, &mut write_state);
            serde_json::to_writer(&mut encoder, message).map_err(|e| {
                net_error::SerializeError(format!("Failed to send as chunk-encoded JSON: {:?}", &e))
            })?;
            encoder.flush().map_err(net_error::WriteError)?;
            Ok(())
        }
    }

    pub fn send<W: Write>(&self, protocol: &mut StacksHttp, fd: &mut W) -> Result<(), net_error> {
        match *self {
            HttpResponseType::GetAccount(ref md, ref account_data) => {
                HttpResponsePreamble::ok_JSON_from_md(fd, md)?;
                HttpResponseType::send_json(protocol, md, fd, account_data)?;
            }
            HttpResponseType::TransactionFeeEstimation(ref md, ref data) => {
                HttpResponsePreamble::ok_JSON_from_md(fd, md)?;
                HttpResponseType::send_json(protocol, md, fd, data)?;
            }
            HttpResponseType::GetContractABI(ref md, ref data) => {
                HttpResponsePreamble::ok_JSON_from_md(fd, md)?;
                HttpResponseType::send_json(protocol, md, fd, data)?;
            }
            HttpResponseType::GetContractSrc(ref md, ref data) => {
                HttpResponsePreamble::ok_JSON_from_md(fd, md)?;
                HttpResponseType::send_json(protocol, md, fd, data)?;
            }
            HttpResponseType::GetIsTraitImplemented(ref md, ref data) => {
                HttpResponsePreamble::ok_JSON_from_md(fd, md)?;
                HttpResponseType::send_json(protocol, md, fd, data)?;
            }
            HttpResponseType::TokenTransferCost(ref md, ref cost) => {
                HttpResponsePreamble::ok_JSON_from_md(fd, md)?;
                HttpResponseType::send_json(protocol, md, fd, cost)?;
            }
            HttpResponseType::CallReadOnlyFunction(ref md, ref data) => {
                HttpResponsePreamble::ok_JSON_from_md(fd, md)?;
                HttpResponseType::send_json(protocol, md, fd, data)?;
            }
            HttpResponseType::GetDataVar(ref md, ref var_data) => {
                HttpResponsePreamble::ok_JSON_from_md(fd, md)?;
                HttpResponseType::send_json(protocol, md, fd, var_data)?;
            }
            HttpResponseType::GetMapEntry(ref md, ref map_data) => {
                HttpResponsePreamble::ok_JSON_from_md(fd, md)?;
                HttpResponseType::send_json(protocol, md, fd, map_data)?;
            }
            HttpResponseType::PeerInfo(ref md, ref peer_info) => {
                HttpResponsePreamble::ok_JSON_from_md(fd, md)?;
                HttpResponseType::send_json(protocol, md, fd, peer_info)?;
            }
            HttpResponseType::PoxInfo(ref md, ref pox_info) => {
                HttpResponsePreamble::ok_JSON_from_md(fd, md)?;
                HttpResponseType::send_json(protocol, md, fd, pox_info)?;
            }
            HttpResponseType::Neighbors(ref md, ref neighbor_data) => {
                HttpResponsePreamble::ok_JSON_from_md(fd, md)?;
                HttpResponseType::send_json(protocol, md, fd, neighbor_data)?;
            }
            HttpResponseType::GetAttachment(ref md, ref zonefile_data) => {
                HttpResponsePreamble::ok_JSON_from_md(fd, md)?;
                HttpResponseType::send_json(protocol, md, fd, zonefile_data)?;
            }
            HttpResponseType::GetAttachmentsInv(ref md, ref zonefile_data) => {
                HttpResponsePreamble::ok_JSON_from_md(fd, md)?;
                HttpResponseType::send_json(protocol, md, fd, zonefile_data)?;
            }
            HttpResponseType::Headers(ref md, ref headers) => {
                HttpResponsePreamble::new_serialized(
                    fd,
                    200,
                    "OK",
                    None,
                    &HttpContentType::JSON,
                    md.request_id,
                    |ref mut fd| keep_alive_headers(fd, md),
                )?;
                HttpResponseType::send_json(protocol, md, fd, headers)?;
            }
            HttpResponseType::HeaderStream(ref md) => {
                // only send the preamble.  The caller will need to figure out how to send along
                // the headers data itself.
                HttpResponsePreamble::new_serialized(
                    fd,
                    200,
                    "OK",
                    None,
                    &HttpContentType::JSON,
                    md.request_id,
                    |ref mut fd| keep_alive_headers(fd, md),
                )?;
            }
            HttpResponseType::Block(ref md, ref block) => {
                HttpResponsePreamble::new_serialized(
                    fd,
                    200,
                    "OK",
                    md.content_length.clone(),
                    &HttpContentType::Bytes,
                    md.request_id,
                    |ref mut fd| keep_alive_headers(fd, md),
                )?;
                HttpResponseType::send_bytestream(protocol, md, fd, block)?;
            }
            HttpResponseType::BlockStream(ref md) => {
                // only send the preamble.  The caller will need to figure out how to send along
                // the block data itself.
                HttpResponsePreamble::new_serialized(
                    fd,
                    200,
                    "OK",
                    None,
                    &HttpContentType::Bytes,
                    md.request_id,
                    |ref mut fd| keep_alive_headers(fd, md),
                )?;
            }
            HttpResponseType::Microblocks(ref md, ref microblocks) => {
                HttpResponsePreamble::new_serialized(
                    fd,
                    200,
                    "OK",
                    md.content_length.clone(),
                    &HttpContentType::Bytes,
                    md.request_id,
                    |ref mut fd| keep_alive_headers(fd, md),
                )?;
                HttpResponseType::send_bytestream(protocol, md, fd, microblocks)?;
            }
            HttpResponseType::MicroblockStream(ref md) => {
                // only send the preamble.  The caller will need to figure out how to send along
                // the microblock data itself.
                HttpResponsePreamble::new_serialized(
                    fd,
                    200,
                    "OK",
                    None,
                    &HttpContentType::Bytes,
                    md.request_id,
                    |ref mut fd| keep_alive_headers(fd, md),
                )?;
            }
            HttpResponseType::TransactionID(ref md, ref txid) => {
                let txid_bytes = txid.to_hex();
                HttpResponsePreamble::new_serialized(
                    fd,
                    200,
                    "OK",
                    md.content_length.clone(),
                    &HttpContentType::JSON,
                    md.request_id,
                    |ref mut fd| keep_alive_headers(fd, md),
                )?;
                HttpResponseType::send_json(protocol, md, fd, &txid_bytes)?;
            }
            HttpResponseType::StacksBlockAccepted(ref md, ref stacks_block_id, ref accepted) => {
                let accepted_data = StacksBlockAcceptedData {
                    stacks_block_id: stacks_block_id.clone(),
                    accepted: *accepted,
                };
                HttpResponsePreamble::new_serialized(
                    fd,
                    200,
                    "OK",
                    md.content_length.clone(),
                    &HttpContentType::JSON,
                    md.request_id,
                    |ref mut fd| keep_alive_headers(fd, md),
                )?;
                HttpResponseType::send_json(protocol, md, fd, &accepted_data)?;
            }
            HttpResponseType::MicroblockHash(ref md, ref mblock_hash) => {
                let mblock_bytes = mblock_hash.to_hex();
                HttpResponsePreamble::new_serialized(
                    fd,
                    200,
                    "OK",
                    md.content_length.clone(),
                    &HttpContentType::JSON,
                    md.request_id,
                    |ref mut fd| keep_alive_headers(fd, md),
                )?;
                HttpResponseType::send_json(protocol, md, fd, &mblock_bytes)?;
            }
            HttpResponseType::UnconfirmedTransaction(ref md, ref unconfirmed_status) => {
                HttpResponsePreamble::ok_JSON_from_md(fd, md)?;
                HttpResponseType::send_json(protocol, md, fd, unconfirmed_status)?;
            }
            HttpResponseType::MemPoolTxStream(ref md) => {
                // only send the preamble.  The caller will need to figure out how to send along
                // the tx data itself.
                HttpResponsePreamble::new_serialized(
                    fd,
                    200,
                    "OK",
                    None,
                    &HttpContentType::Bytes,
                    md.request_id,
                    |ref mut fd| keep_alive_headers(fd, md),
                )?;
            }
            HttpResponseType::MemPoolTxs(ref md, ref page_id, ref txs) => {
                HttpResponsePreamble::new_serialized(
                    fd,
                    200,
                    "OK",
                    md.content_length.clone(),
                    &HttpContentType::Bytes,
                    md.request_id,
                    |ref mut fd| keep_alive_headers(fd, md),
                )?;
                match page_id {
                    Some(txid) => {
                        if md.content_length.is_some() {
                            // have explicit content-length, so we can send as-is
                            write_next(fd, txs)?;
                            write_next(fd, txid)?;
                            Ok(())
                        } else {
                            // no content-length, so send as chunk-encoded
                            let mut write_state =
                                HttpChunkedTransferWriterState::new(protocol.chunk_size as usize);
                            let mut encoder =
                                HttpChunkedTransferWriter::from_writer_state(fd, &mut write_state);
                            write_next(&mut encoder, txs)?;
                            write_next(&mut encoder, txid)?;
                            encoder.flush().map_err(codec_error::WriteError)?;
                            Ok(())
                        }
                    }
                    None => HttpResponseType::send_bytestream(protocol, md, fd, txs),
                }?;
            }
            HttpResponseType::OptionsPreflight(ref md) => {
                HttpResponsePreamble::new_serialized(
                    fd,
                    200,
                    "OK",
                    None,
                    &HttpContentType::Text,
                    md.request_id,
                    |ref mut fd| keep_alive_headers(fd, md),
                )?;
                HttpResponseType::send_text(protocol, md, fd, "".as_bytes())?;
            }
            HttpResponseType::BadRequestJSON(ref md, ref data) => {
                HttpResponsePreamble::new_serialized(
                    fd,
                    400,
                    HttpResponseType::error_reason(400),
                    md.content_length.clone(),
                    &HttpContentType::JSON,
                    md.request_id,
                    |ref mut fd| keep_alive_headers(fd, md),
                )?;
                HttpResponseType::send_json(protocol, md, fd, data)?;
            }
            HttpResponseType::BadRequest(_, ref msg) => self.error_response(fd, 400, msg)?,
            HttpResponseType::Unauthorized(_, ref msg) => self.error_response(fd, 401, msg)?,
            HttpResponseType::PaymentRequired(_, ref msg) => self.error_response(fd, 402, msg)?,
            HttpResponseType::Forbidden(_, ref msg) => self.error_response(fd, 403, msg)?,
            HttpResponseType::NotFound(_, ref msg) => self.error_response(fd, 404, msg)?,
            HttpResponseType::ServerError(_, ref msg) => self.error_response(fd, 500, msg)?,
            HttpResponseType::ServiceUnavailable(_, ref msg) => {
                self.error_response(fd, 503, msg)?
            }
            HttpResponseType::Error(_, ref error_code, ref msg) => {
                self.error_response(fd, *error_code, msg)?
            }
            HttpResponseType::GetWithdrawal(ref md, ref json) => {
                HttpResponsePreamble::ok_JSON_from_md(fd, md)?;
                HttpResponseType::send_json(protocol, md, fd, json)?;
            }
            HttpResponseType::BlockProposalValid {
                metadata: ref md,
                ref signature,
            } => {
                HttpResponsePreamble::ok_JSON_from_md(fd, md)?;
                let signature_hex = format!("0x{}", to_hex(signature));
                HttpResponseType::send_json(protocol, md, fd, &signature_hex)?;
            }
            HttpResponseType::BlockProposalInvalid {
                metadata: ref md,
                ref error_message,
            } => {
                HttpResponsePreamble::new_serialized(
                    fd,
                    406,
                    HttpResponseType::error_reason(406),
                    md.content_length.clone(),
                    &HttpContentType::JSON,
                    md.request_id,
                    |ref mut fd| keep_alive_headers(fd, md),
                )?;
                let data = HttpBlockProposalRejected {
                    error_message: error_message.clone(),
                };
                HttpResponseType::send_json(protocol, md, fd, &data)?;
            }
        };
        Ok(())
    }
}

#[derive(Serialize, Deserialize, Clone, Debug)]
pub struct HttpBlockProposalRejected {
    pub error_message: String,
}

impl StacksMessageCodec for StacksHttpPreamble {
    fn consensus_serialize<W: Write>(&self, fd: &mut W) -> Result<(), codec_error> {
        match *self {
            StacksHttpPreamble::Request(ref req) => req.consensus_serialize(fd),
            StacksHttpPreamble::Response(ref res) => res.consensus_serialize(fd),
        }
    }

    fn consensus_deserialize<R: Read>(fd: &mut R) -> Result<StacksHttpPreamble, codec_error> {
        let mut retry_fd = RetryReader::new(fd);

        // the byte stream can decode to a http request or a http response, but not both.
        match HttpRequestPreamble::consensus_deserialize(&mut retry_fd) {
            Ok(request) => Ok(StacksHttpPreamble::Request(request)),
            Err(e_request) => {
                // maybe a http response?
                retry_fd.set_position(0);
                match HttpResponsePreamble::consensus_deserialize(&mut retry_fd) {
                    Ok(response) => Ok(StacksHttpPreamble::Response(response)),
                    Err(e) => {
                        // underflow?
                        match (e_request, e) {
                            (codec_error::ReadError(ref ioe1), codec_error::ReadError(ref ioe2)) => {
                                if ioe1.kind() == io::ErrorKind::UnexpectedEof && ioe2.kind() == io::ErrorKind::UnexpectedEof {
                                    // out of bytes
                                    Err(codec_error::UnderflowError("Not enough bytes to form a HTTP request or response".to_string()))
                                }
                                else {
                                    Err(codec_error::DeserializeError(format!("Neither a HTTP request ({:?}) or HTTP response ({:?})", ioe1, ioe2)))
                                }
                            },
                            (e_req, e_res) => Err(codec_error::DeserializeError(format!("Failed to decode HTTP request or HTTP response (request error: {:?}; response error: {:?})", &e_req, &e_res)))
                        }
                    }
                }
            }
        }
    }
}

impl MessageSequence for StacksHttpMessage {
    fn request_id(&self) -> u32 {
        // there is at most one in-flight HTTP request, as far as a Connection<P> is concerned
        HTTP_REQUEST_ID_RESERVED
    }

    fn get_message_name(&self) -> &'static str {
        match *self {
            StacksHttpMessage::Request(ref req) => match req {
                HttpRequestType::GetInfo(_) => "HTTP(GetInfo)",
                HttpRequestType::GetNeighbors(_) => "HTTP(GetNeighbors)",
                HttpRequestType::GetHeaders(..) => "HTTP(GetHeaders)",
                HttpRequestType::GetBlock(_, _) => "HTTP(GetBlock)",
                HttpRequestType::GetMicroblocksIndexed(_, _) => "HTTP(GetMicroblocksIndexed)",
                HttpRequestType::GetMicroblocksConfirmed(_, _) => "HTTP(GetMicroblocksConfirmed)",
                HttpRequestType::GetMicroblocksUnconfirmed(_, _, _) => {
                    "HTTP(GetMicroblocksUnconfirmed)"
                }
                HttpRequestType::GetTransactionUnconfirmed(_, _) => {
                    "HTTP(GetTransactionUnconfirmed)"
                }
                HttpRequestType::PostTransaction(_, _, _) => "HTTP(PostTransaction)",
                HttpRequestType::PostBlock(..) => "HTTP(PostBlock)",
                HttpRequestType::PostMicroblock(..) => "HTTP(PostMicroblock)",
                HttpRequestType::GetAccount(..) => "HTTP(GetAccount)",
                HttpRequestType::GetDataVar(..) => "HTTP(GetDataVar)",
                HttpRequestType::GetMapEntry(..) => "HTTP(GetMapEntry)",
                HttpRequestType::GetTransferCost(_) => "HTTP(GetTransferCost)",
                HttpRequestType::GetContractABI(..) => "HTTP(GetContractABI)",
                HttpRequestType::GetContractSrc(..) => "HTTP(GetContractSrc)",
                HttpRequestType::GetIsTraitImplemented(..) => "HTTP(GetIsTraitImplemented)",
                HttpRequestType::CallReadOnlyFunction(..) => "HTTP(CallReadOnlyFunction)",
                HttpRequestType::GetAttachment(..) => "HTTP(GetAttachment)",
                HttpRequestType::GetAttachmentsInv(..) => "HTTP(GetAttachmentsInv)",
                HttpRequestType::MemPoolQuery(..) => "HTTP(MemPoolQuery)",
                HttpRequestType::OptionsPreflight(..) => "HTTP(OptionsPreflight)",
                HttpRequestType::ClientError(..) => "HTTP(ClientError)",
                HttpRequestType::FeeRateEstimate(_, _, _) => "HTTP(FeeRateEstimate)",
                HttpRequestType::GetWithdrawalStx { .. } => "HTTP(GetWithdrawalStx)",
<<<<<<< HEAD
                HttpRequestType::BlockProposal(_, _) => "HTTP(BlockProposal)",
=======
                HttpRequestType::GetWithdrawalNft { .. } => "HTTP(GetWithdrawalNft)",
>>>>>>> 5dcd22f8
            },
            StacksHttpMessage::Response(ref res) => match res {
                HttpResponseType::TokenTransferCost(_, _) => "HTTP(TokenTransferCost)",
                HttpResponseType::GetDataVar(_, _) => "HTTP(GetDataVar)",
                HttpResponseType::GetMapEntry(_, _) => "HTTP(GetMapEntry)",
                HttpResponseType::GetAccount(_, _) => "HTTP(GetAccount)",
                HttpResponseType::GetContractABI(..) => "HTTP(GetContractABI)",
                HttpResponseType::GetContractSrc(..) => "HTTP(GetContractSrc)",
                HttpResponseType::GetIsTraitImplemented(..) => "HTTP(GetIsTraitImplemented)",
                HttpResponseType::CallReadOnlyFunction(..) => "HTTP(CallReadOnlyFunction)",
                HttpResponseType::GetAttachment(_, _) => "HTTP(GetAttachment)",
                HttpResponseType::GetAttachmentsInv(_, _) => "HTTP(GetAttachmentsInv)",
                HttpResponseType::PeerInfo(_, _) => "HTTP(PeerInfo)",
                HttpResponseType::PoxInfo(_, _) => "HTTP(PeerInfo)",
                HttpResponseType::Neighbors(_, _) => "HTTP(Neighbors)",
                HttpResponseType::Headers(..) => "HTTP(Headers)",
                HttpResponseType::HeaderStream(..) => "HTTP(HeaderStream)",
                HttpResponseType::Block(_, _) => "HTTP(Block)",
                HttpResponseType::BlockStream(_) => "HTTP(BlockStream)",
                HttpResponseType::Microblocks(_, _) => "HTTP(Microblocks)",
                HttpResponseType::MicroblockStream(_) => "HTTP(MicroblockStream)",
                HttpResponseType::TransactionID(_, _) => "HTTP(Transaction)",
                HttpResponseType::StacksBlockAccepted(..) => "HTTP(StacksBlockAccepted)",
                HttpResponseType::MicroblockHash(_, _) => "HTTP(MicroblockHash)",
                HttpResponseType::UnconfirmedTransaction(_, _) => "HTTP(UnconfirmedTransaction)",
                HttpResponseType::MemPoolTxStream(..) => "HTTP(MemPoolTxStream)",
                HttpResponseType::MemPoolTxs(..) => "HTTP(MemPoolTxs)",
                HttpResponseType::OptionsPreflight(_) => "HTTP(OptionsPreflight)",
                HttpResponseType::BadRequestJSON(..) | HttpResponseType::BadRequest(..) => {
                    "HTTP(400)"
                }
                HttpResponseType::Unauthorized(_, _) => "HTTP(401)",
                HttpResponseType::PaymentRequired(_, _) => "HTTP(402)",
                HttpResponseType::Forbidden(_, _) => "HTTP(403)",
                HttpResponseType::NotFound(_, _) => "HTTP(404)",
                HttpResponseType::ServerError(_, _) => "HTTP(500)",
                HttpResponseType::ServiceUnavailable(_, _) => "HTTP(503)",
                HttpResponseType::Error(_, _, _) => "HTTP(other)",
                HttpResponseType::TransactionFeeEstimation(_, _) => {
                    "HTTP(TransactionFeeEstimation)"
                }
                HttpResponseType::GetWithdrawal(_, _) => "HTTP(GetWithdrawal)",
                HttpResponseType::BlockProposalValid { .. }
                | HttpResponseType::BlockProposalInvalid { .. } => "HTTP(BlockProposal)",
            },
        }
    }
}

/// A partially-decoded, streamed HTTP message (response) being received.
/// Internally used by StacksHttp to keep track of chunk-decoding state.
#[derive(Debug, Clone, PartialEq)]
struct HttpRecvStream {
    state: HttpChunkedTransferReaderState,
    data: Vec<u8>,
    total_consumed: usize, // number of *encoded* bytes consumed
}

impl HttpRecvStream {
    pub fn new(max_size: u64) -> HttpRecvStream {
        HttpRecvStream {
            state: HttpChunkedTransferReaderState::new(max_size),
            data: vec![],
            total_consumed: 0,
        }
    }

    /// Feed data into our chunked transfer reader state.  If we finish reading a stream, return
    /// the decoded bytes (as Some(Vec<u8>) and the total number of encoded bytes consumed).
    /// Always returns the number of bytes consumed.
    pub fn consume_data<R: Read>(
        &mut self,
        fd: &mut R,
    ) -> Result<(Option<(Vec<u8>, usize)>, usize), net_error> {
        let mut consumed = 0;
        let mut blocked = false;
        while !blocked {
            let mut decoded_buf = vec![0u8; 8192];
            let (read_pass, consumed_pass) = match self.state.do_read(fd, &mut decoded_buf) {
                Ok((0, num_consumed)) => {
                    trace!(
                        "consume_data blocked on 0 decoded bytes ({} consumed)",
                        num_consumed
                    );
                    blocked = true;
                    (0, num_consumed)
                }
                Ok((num_read, num_consumed)) => (num_read, num_consumed),
                Err(e) => match e.kind() {
                    io::ErrorKind::WouldBlock | io::ErrorKind::TimedOut => {
                        trace!("consume_data blocked on read error");
                        blocked = true;
                        (0, 0)
                    }
                    _ => {
                        return Err(net_error::ReadError(e));
                    }
                },
            };

            consumed += consumed_pass;
            if read_pass > 0 {
                self.data.extend_from_slice(&decoded_buf[0..read_pass]);
            }
        }

        self.total_consumed += consumed;

        // did we get a message?
        if self.state.is_eof() {
            // reset
            let message_data = mem::replace(&mut self.data, vec![]);
            let total_consumed = self.total_consumed;

            self.state = HttpChunkedTransferReaderState::new(self.state.max_size);
            self.total_consumed = 0;

            Ok((Some((message_data, total_consumed)), consumed))
        } else {
            Ok((None, consumed))
        }
    }
}

/// Information about an in-flight request
#[derive(Debug, Clone, PartialEq)]
struct HttpReplyData {
    request_id: u32,
    stream: HttpRecvStream,
}

/// Stacks HTTP implementation, for bufferring up data.
/// One of these exists per Connection<P: Protocol>.
/// There can be at most one HTTP request in-flight (i.e. we don't do pipelining)
#[derive(Debug, Clone, PartialEq)]
pub struct StacksHttp {
    /// Address of peer
    peer_addr: SocketAddr,
    /// Version of client
    request_version: Option<HttpVersion>,
    /// Path we requested
    request_path: Option<String>,
    /// Incoming reply
    reply: Option<HttpReplyData>,
    /// Size of HTTP chunks to write
    chunk_size: usize,
    /// Maximum size of call arguments
    pub maximum_call_argument_size: u32,
}

impl StacksHttp {
    pub fn new(peer_addr: SocketAddr) -> StacksHttp {
        StacksHttp {
            peer_addr,
            reply: None,
            request_version: None,
            request_path: None,
            chunk_size: 8192,
            maximum_call_argument_size: 20 * BOUND_VALUE_SERIALIZATION_HEX,
        }
    }

    pub fn set_chunk_size(&mut self, size: usize) -> () {
        self.chunk_size = size;
    }

    pub fn num_pending(&self) -> usize {
        if self.reply.is_some() {
            1
        } else {
            0
        }
    }

    pub fn has_pending_reply(&self) -> bool {
        self.reply.is_some()
    }

    pub fn set_pending(&mut self, preamble: &HttpResponsePreamble) -> bool {
        if self.reply.is_some() {
            // already pending
            return false;
        }
        self.reply = Some(HttpReplyData {
            request_id: preamble.request_id,
            stream: HttpRecvStream::new(MAX_MESSAGE_LEN as u64),
        });
        true
    }

    pub fn set_preamble(&mut self, preamble: &StacksHttpPreamble) -> Result<(), net_error> {
        // if we already have a pending message, then this preamble cannot be processed (indicates an un-compliant client)
        match preamble {
            StacksHttpPreamble::Response(ref http_response_preamble) => {
                // request path must have been set
                if self.request_path.is_none() {
                    return Err(net_error::DeserializeError(
                        "Possible bug: did not set the request path".to_string(),
                    ));
                }

                if http_response_preamble.is_chunked() {
                    // will stream this.  Make sure we're not doing so already (no collisions
                    // allowed on in-flight request IDs!)
                    if self.has_pending_reply() {
                        test_debug!("Have pending reply already");
                        return Err(net_error::InProgress);
                    }

                    // mark as pending -- we can stream this
                    if !self.set_pending(http_response_preamble) {
                        test_debug!("Have pending reply already");
                        return Err(net_error::InProgress);
                    }
                }
            }
            _ => {}
        }
        Ok(())
    }

    pub fn begin_request(&mut self, client_version: HttpVersion, request_path: String) -> () {
        self.request_version = Some(client_version);
        self.request_path = Some(request_path);
    }

    pub fn reset(&mut self) -> () {
        self.request_version = None;
        self.request_path = None;
        self.reply = None;
    }

    /// Used for processing chunk-encoded streams.
    /// Given the preamble and a Read, stream the bytes into a chunk-decoder.  Return the decoded
    /// bytes if we decode an entire stream.  Always return the number of bytes consumed.
    /// Returns Ok((Some(request path, decoded bytes we got, total number of encoded bytes), number of bytes gotten in this call))
    pub fn consume_data<R: Read>(
        &mut self,
        preamble: &HttpResponsePreamble,
        fd: &mut R,
    ) -> Result<(Option<(HttpVersion, String, Vec<u8>, usize)>, usize), net_error> {
        assert!(preamble.is_chunked());
        assert!(self.reply.is_some());
        assert!(self.request_path.is_some());
        assert!(self.request_version.is_some());

        let mut finished = false;
        let res = match self.reply {
            Some(ref mut reply) => {
                assert_eq!(reply.request_id, preamble.request_id);
                match reply.stream.consume_data(fd) {
                    Ok(res) => {
                        match res {
                            (None, sz) => Ok((None, sz)),
                            (Some((byte_vec, bytes_total)), sz) => {
                                // done receiving
                                finished = true;
                                Ok((
                                    Some((
                                        self.request_version.clone().unwrap(),
                                        self.request_path.clone().unwrap(),
                                        byte_vec,
                                        bytes_total,
                                    )),
                                    sz,
                                ))
                            }
                        }
                    }
                    Err(e) => {
                        // broken stream
                        finished = true;
                        Err(e)
                    }
                }
            }
            None => {
                unreachable!();
            }
        };

        if finished {
            // if we fetch the whole message, or encounter an error, then we're done -- we can free
            // up this stream.
            self.reset();
        }
        res
    }

    /// Given a HTTP request, serialize it out
    #[cfg(test)]
    pub fn serialize_request(req: &HttpRequestType) -> Result<Vec<u8>, net_error> {
        let mut http = StacksHttp::new("127.0.0.1:20443".parse().unwrap());
        let mut ret = vec![];
        req.send(&mut http, &mut ret)?;
        Ok(ret)
    }

    /// Given a fully-formed single HTTP response, parse it (used by clients).
    #[cfg(test)]
    pub fn parse_response(
        request_path: &str,
        response_buf: &[u8],
    ) -> Result<StacksHttpMessage, net_error> {
        let mut http = StacksHttp::new("127.0.0.1:20443".parse().unwrap());
        http.reset();
        http.begin_request(HttpVersion::Http11, request_path.to_string());

        let (preamble, message_offset) = http.read_preamble(response_buf)?;
        let is_chunked = match preamble {
            StacksHttpPreamble::Response(ref resp) => resp.is_chunked(),
            _ => {
                return Err(net_error::DeserializeError(
                    "Invalid HTTP message: did not get a Response preamble".to_string(),
                ));
            }
        };

        let mut message_bytes = &response_buf[message_offset..];

        if is_chunked {
            match http.stream_payload(&preamble, &mut message_bytes) {
                Ok((Some((message, _)), _)) => Ok(message),
                Ok((None, _)) => Err(net_error::UnderflowError(
                    "Not enough bytes to form a streamed HTTP response".to_string(),
                )),
                Err(e) => Err(e),
            }
        } else {
            let (message, _) = http.read_payload(&preamble, &mut message_bytes)?;
            Ok(message)
        }
    }
}

impl ProtocolFamily for StacksHttp {
    type Preamble = StacksHttpPreamble;
    type Message = StacksHttpMessage;

    /// how big can a preamble get?
    fn preamble_size_hint(&mut self) -> usize {
        HTTP_PREAMBLE_MAX_ENCODED_SIZE as usize
    }

    /// how big is this message?  Might not know if we're dealing with chunked encoding.
    fn payload_len(&mut self, preamble: &StacksHttpPreamble) -> Option<usize> {
        match *preamble {
            StacksHttpPreamble::Request(ref http_request_preamble) => {
                Some(http_request_preamble.get_content_length() as usize)
            }
            StacksHttpPreamble::Response(ref http_response_preamble) => {
                match http_response_preamble.content_length {
                    Some(len) => Some(len as usize),
                    None => None,
                }
            }
        }
    }

    /// StacksHttpMessage deals with HttpRequestPreambles and HttpResponsePreambles
    fn read_preamble(&mut self, buf: &[u8]) -> Result<(StacksHttpPreamble, usize), net_error> {
        let mut cursor = io::Cursor::new(buf);

        let preamble = {
            let mut rd = BoundReader::from_reader(&mut cursor, 4096);
            let preamble: StacksHttpPreamble = read_next(&mut rd)?;
            preamble
        };

        let preamble_len = cursor.position() as usize;

        self.set_preamble(&preamble)?;

        Ok((preamble, preamble_len))
    }

    /// Stream a payload of unknown length.  Only gets called if payload_len() returns None.
    /// Returns the message if we get enough data to form one.
    /// Always returns the number of bytes consumed.
    fn stream_payload<R: Read>(
        &mut self,
        preamble: &StacksHttpPreamble,
        fd: &mut R,
    ) -> Result<(Option<(StacksHttpMessage, usize)>, usize), net_error> {
        assert!(self.payload_len(preamble).is_none());
        match preamble {
            StacksHttpPreamble::Request(_) => {
                // HTTP requests can't be chunk-encoded, so this should never be reached
                unreachable!()
            }
            StacksHttpPreamble::Response(ref http_response_preamble) => {
                assert!(http_response_preamble.is_chunked());
                assert!(self.request_path.is_some());

                // message of unknown length.  Buffer up and maybe we can parse it.
                let (message_bytes_opt, num_read) =
                    self.consume_data(http_response_preamble, fd).map_err(|e| {
                        self.reset();
                        e
                    })?;

                match message_bytes_opt {
                    Some((request_version, request_path, message_bytes, total_bytes_consumed)) => {
                        // can parse!
                        test_debug!(
                            "read http response payload of {} bytes (just buffered {}) for {}",
                            message_bytes.len(),
                            num_read,
                            &request_path
                        );

                        // we now know the content-length, so pass it into the parser.
                        let len_hint = message_bytes.len();
                        let parse_res = HttpResponseType::parse(
                            self,
                            request_version,
                            http_response_preamble,
                            request_path,
                            &mut &message_bytes[..],
                            Some(len_hint),
                        );

                        // done parsing
                        self.reset();
                        match parse_res {
                            Ok(data_response) => Ok((
                                Some((
                                    StacksHttpMessage::Response(data_response),
                                    total_bytes_consumed,
                                )),
                                num_read,
                            )),
                            Err(e) => {
                                info!("Failed to parse HTTP response: {:?}", &e);
                                Err(e)
                            }
                        }
                    }
                    None => {
                        // need more data
                        trace!(
                            "did not read http response payload, but buffered {}",
                            num_read
                        );
                        Ok((None, num_read))
                    }
                }
            }
        }
    }

    /// Parse a payload of known length.
    /// Only gets called if payload_len() returns Some(...)
    fn read_payload(
        &mut self,
        preamble: &StacksHttpPreamble,
        buf: &[u8],
    ) -> Result<(StacksHttpMessage, usize), net_error> {
        match preamble {
            StacksHttpPreamble::Request(ref http_request_preamble) => {
                // all requests have a known length
                let len = http_request_preamble.get_content_length() as usize;
                assert!(len <= buf.len(), "{} > {}", len, buf.len());

                trace!("read http request payload of {} bytes", len);

                let mut cursor = io::Cursor::new(buf);
                match HttpRequestType::parse(self, http_request_preamble, &mut cursor) {
                    Ok(data_request) => Ok((
                        StacksHttpMessage::Request(data_request),
                        cursor.position() as usize,
                    )),
                    Err(e) => {
                        info!("Failed to parse HTTP request: {:?}", &e);
                        if let net_error::ClientError(client_err) = e {
                            let req = HttpRequestType::ClientError(
                                HttpRequestMetadata::from_preamble(http_request_preamble),
                                client_err,
                            );
                            // consume any remaining HTTP request content by returning bytes read = len
                            Ok((StacksHttpMessage::Request(req), len))
                        } else {
                            Err(e)
                        }
                    }
                }
            }
            StacksHttpPreamble::Response(ref http_response_preamble) => {
                assert!(!http_response_preamble.is_chunked());
                assert!(self.request_path.is_some());
                assert!(self.request_version.is_some());

                let request_path = self.request_path.take().unwrap();
                let request_version = self.request_version.take().unwrap();

                // message of known length
                test_debug!(
                    "read http response payload of {} bytes for {}",
                    buf.len(),
                    &request_path
                );

                let mut cursor = io::Cursor::new(buf);
                match HttpResponseType::parse(
                    self,
                    request_version,
                    http_response_preamble,
                    request_path,
                    &mut cursor,
                    None,
                ) {
                    Ok(data_response) => Ok((
                        StacksHttpMessage::Response(data_response),
                        cursor.position() as usize,
                    )),
                    Err(e) => Err(e),
                }
            }
        }
    }

    fn verify_payload_bytes(
        &mut self,
        _key: &StacksPublicKey,
        _preamble: &StacksHttpPreamble,
        _bytes: &[u8],
    ) -> Result<(), net_error> {
        // not defined for HTTP messages, but maybe we could add a signature header at some point
        // in the future if needed.
        Ok(())
    }

    fn write_message<W: Write>(
        &mut self,
        fd: &mut W,
        message: &StacksHttpMessage,
    ) -> Result<(), net_error> {
        match *message {
            StacksHttpMessage::Request(ref req) => {
                if self.request_path.is_some() {
                    test_debug!("Have pending request already");
                    return Err(net_error::InProgress);
                }
                req.send(self, fd)?;

                self.reset();
                self.begin_request(req.metadata().version, req.request_path());
                Ok(())
            }
            StacksHttpMessage::Response(ref resp) => resp.send(self, fd),
        }
    }
}

#[cfg(test)]
mod test {
    use std::error::Error;

    use rand;
    use rand::RngCore;

    use crate::burnchains::Txid;
    use crate::chainstate::stacks::db::blocks::test::make_sample_microblock_stream;
    use crate::chainstate::stacks::test::make_codec_test_block;
    use crate::chainstate::stacks::StacksBlock;
    use crate::chainstate::stacks::StacksMicroblock;
    use crate::chainstate::stacks::StacksPrivateKey;
    use crate::chainstate::stacks::StacksTransaction;
    use crate::chainstate::stacks::TokenTransferMemo;
    use crate::chainstate::stacks::TransactionAuth;
    use crate::chainstate::stacks::TransactionPayload;
    use crate::chainstate::stacks::TransactionPostConditionMode;
    use crate::chainstate::stacks::TransactionVersion;
    use crate::net::codec::test::check_codec_and_corruption;
    use crate::net::test::*;
    use crate::net::RPCNeighbor;
    use crate::net::RPCNeighborsInfo;
    use stacks_common::util::hash::to_hex;
    use stacks_common::util::hash::Hash160;
    use stacks_common::util::hash::MerkleTree;
    use stacks_common::util::hash::Sha512Trunc256Sum;

    use stacks_common::types::chainstate::StacksAddress;

    use super::*;

    /// Simulate reading variable-length segments
    struct SegmentReader {
        segments: Vec<Vec<u8>>,
        i: usize, // which segment
        j: usize, // which offset in segment
    }

    impl SegmentReader {
        pub fn new(segments: Vec<Vec<u8>>) -> SegmentReader {
            SegmentReader {
                segments: segments,
                i: 0,
                j: 0,
            }
        }
    }

    impl Read for SegmentReader {
        fn read(&mut self, buf: &mut [u8]) -> io::Result<usize> {
            if self.i >= self.segments.len() {
                return Ok(0);
            }
            let mut written = 0;
            while written < buf.len() {
                let to_copy = if self.segments[self.i][self.j..].len() < buf[written..].len() {
                    self.segments[self.i][self.j..].len()
                } else {
                    buf[written..].len()
                };

                buf[written..(written + to_copy)]
                    .copy_from_slice(&self.segments[self.i][self.j..(self.j + to_copy)]);

                self.j += to_copy;
                written += to_copy;

                if self.j >= self.segments[self.i].len() {
                    self.i += 1;
                    self.j = 0;
                }
            }
            Ok(written)
        }
    }

    fn vec_u8(mut v: Vec<&str>) -> Vec<Vec<u8>> {
        let mut ret = vec![];
        for s_vec in v.drain(..) {
            let v_u8 = s_vec.as_bytes().to_vec();
            ret.push(v_u8);
        }
        ret
    }

    #[test]
    fn test_segment_reader() {
        let mut tests = vec![
            (vec_u8(vec!["a", "b"]), "ab"),
            (vec_u8(vec!["aa", "bbb", "cccc"]), "aabbbcccc"),
            (vec_u8(vec!["aaaa", "bbb", "cc", "d", ""]), "aaaabbbccd"),
            (vec_u8(vec!["", "a", "", "b", ""]), "ab"),
            (vec_u8(vec![""]), ""),
        ];
        for (input_vec, expected) in tests.drain(..) {
            let num_segments = input_vec.len();
            let mut segment_io = SegmentReader::new(input_vec);
            let mut output = vec![0u8; expected.len()];
            let mut offset = 0;
            for i in 0..num_segments {
                let nw = segment_io.read(&mut output[offset..]).unwrap();
                offset += nw;
            }
            assert_eq!(output, expected.as_bytes().to_vec());
        }
    }

    #[test]
    fn test_http_chunked_encode() {
        let tests = vec![
            // (chunk size, byte string, expected encoding)
            (10, "aaaaaaaaaabbbbbbbbbbccccccccccdddddddddd", "a\r\naaaaaaaaaa\r\na\r\nbbbbbbbbbb\r\na\r\ncccccccccc\r\na\r\ndddddddddd\r\n0\r\n\r\n"),
            (10, "aaaaaaaaaabbbbbbbbbbccccccccccdddddddddde", "a\r\naaaaaaaaaa\r\na\r\nbbbbbbbbbb\r\na\r\ncccccccccc\r\na\r\ndddddddddd\r\n1\r\ne\r\n0\r\n\r\n"),
            (10, "aaaaaaaaaabbbbbbbbbbccccccccccddddddddddeeeee", "a\r\naaaaaaaaaa\r\na\r\nbbbbbbbbbb\r\na\r\ncccccccccc\r\na\r\ndddddddddd\r\n5\r\neeeee\r\n0\r\n\r\n"),
            (1, "abcd", "1\r\na\r\n1\r\nb\r\n1\r\nc\r\n1\r\nd\r\n0\r\n\r\n"),
            (3, "abcd", "3\r\nabc\r\n1\r\nd\r\n0\r\n\r\n"),
            (10, "", "0\r\n\r\n")
        ];
        for (chunk_size, input_bytes, encoding) in tests.iter() {
            let mut bytes = vec![];
            {
                let mut write_state = HttpChunkedTransferWriterState::new(*chunk_size as usize);
                let mut encoder =
                    HttpChunkedTransferWriter::from_writer_state(&mut bytes, &mut write_state);
                encoder.write_all(input_bytes.as_bytes()).unwrap();
                encoder.flush().unwrap();
            }

            assert_eq!(bytes, encoding.as_bytes().to_vec());
        }
    }

    #[test]
    fn test_http_chunked_encode_multi() {
        let tests = vec![
            // chunk size, sequence of writes, expected encoding
            (10, vec!["aaaaaaaaaa", "bbbbb", "bbbbb", "ccc", "ccc", "ccc", "c", "dd", "ddddd", "ddd"], "a\r\naaaaaaaaaa\r\na\r\nbbbbbbbbbb\r\na\r\ncccccccccc\r\na\r\ndddddddddd\r\n0\r\n\r\n"),
            (10, vec!["a", "a", "a", "a", "a", "a", "a", "a", "a", "a"], "a\r\naaaaaaaaaa\r\n0\r\n\r\n"),
            (10, vec!["a", "", "a", "", "a", "", "a", "", "a", "", "a", "", "a", "", "a", "", "a", "", "a", ""], "a\r\naaaaaaaaaa\r\n0\r\n\r\n"),
        ];

        for (chunk_size, input_vec, encoding) in tests.iter() {
            let mut bytes = vec![];
            {
                let mut write_state = HttpChunkedTransferWriterState::new(*chunk_size as usize);
                let mut encoder =
                    HttpChunkedTransferWriter::from_writer_state(&mut bytes, &mut write_state);
                for input in input_vec.iter() {
                    encoder.write_all(input.as_bytes()).unwrap();
                }
                encoder.flush().unwrap();
            }

            assert_eq!(bytes, encoding.as_bytes().to_vec());
        }
    }

    #[test]
    fn test_http_chunked_decode() {
        let tests = vec![
            ("a\r\naaaaaaaaaa\r\na\r\nbbbbbbbbbb\r\na\r\ncccccccccc\r\na\r\ndddddddddd\r\n0\r\n\r\n", "aaaaaaaaaabbbbbbbbbbccccccccccdddddddddd"),
            ("A\r\naaaaaaaaaa\r\nA\r\nbbbbbbbbbb\r\nA\r\ncccccccccc\r\nA\r\ndddddddddd\r\n0\r\n\r\n", "aaaaaaaaaabbbbbbbbbbccccccccccdddddddddd"),
            ("1\r\na\r\n2\r\nbb\r\n3\r\nccc\r\n4\r\ndddd\r\n0\r\n\r\n", "abbcccdddd"),
            ("1\r\na\r\n0\r\n\r\n", "a"),
            ("1\r\na\r\n0\r\n\r\n1\r\nb\r\n0\r\n\r\n", "a"),     // stop reading after the first 0-length chunk encountered
            ("1; a; b\r\na\r\n0; c\r\n\r\n", "a"),                          // ignore short extensions
            ("1  ; a ; b \r\na\r\n0     ; extension003\r\n\r\n", "a"),      // ignore short extensions
            ("1 \t; a\t;\tb ;\r\na\r\n0\t\t;c\r\n\r\n", "a"),               // ignore short extensions
        ];
        for (encoded, expected) in tests.iter() {
            let mut cursor = io::Cursor::new(encoded.as_bytes());
            let mut decoder = HttpChunkedTransferReader::from_reader(&mut cursor, 50);
            let mut output = vec![0u8; expected.len()];
            decoder.read_exact(&mut output).unwrap();

            assert_eq!(output, expected.as_bytes().to_vec());
        }
    }

    #[test]
    fn test_http_chunked_decode_multi() {
        let tests = vec![
            (vec_u8(vec!["1\r\na", "\r\n", "0\r\n\r\n"]), "a"),
            (vec_u8(vec!["1\r\na\r", "\n0\r\n\r\n"]), "a"),
            (vec_u8(vec!["1\r\na\r\n", "0\r\n\r", "\n"]), "a"),
            (vec_u8(vec!["1\r\na\r\n0\r\n", "\r\n"]), "a"),
            (vec_u8(vec!["1\r\na\r\n0\r", "\n\r\n"]), "a"),
            (vec_u8(vec!["1\r\na\r\n0\r", "\n", "\r\n"]), "a"),
            (vec_u8(vec!["1\r\na\r\n0\r", "\n\r", "\n"]), "a"),
            (vec_u8(vec!["1\r\na\r\n0\r", "\n", "\r", "\n"]), "a"),
            (
                vec_u8(vec![
                    "1", "\r", "\n", "a", "\r", "\n", "0", "\r", "\n", "\r", "\n",
                ]),
                "a",
            ),
            (
                vec_u8(vec![
                    "a\r",
                    "\n",
                    "aaaa",
                    "aaaaa",
                    "a",
                    "\r\n",
                    "a\r\n",
                    "bbbbbbbbbb\r",
                    "\na\r\nccc",
                    "ccccccc",
                    "\r",
                    "\na\r",
                    "\ndddddd",
                    "dddd",
                    "\r\n0\r",
                    "\n",
                    "\r",
                    "\n",
                ]),
                "aaaaaaaaaabbbbbbbbbbccccccccccdddddddddd",
            ),
            (
                vec_u8(vec![
                    "a\r\naaaaaaaaaa",
                    "\r",
                    "\n",
                    "a\r\nbbbbbbbbbb\r",
                    "\n",
                    "a\r\ncccccccccc\r",
                    "\na\r\nddddd",
                    "ddddd\r",
                    "\n0\r",
                    "\n\r",
                    "\n",
                ]),
                "aaaaaaaaaabbbbbbbbbbccccccccccdddddddddd",
            ),
            (
                vec_u8(vec![
                    "1",
                    "\r",
                    "\n",
                    "",
                    "a",
                    "\r",
                    "\n",
                    "2",
                    "\r\n",
                    "bb",
                    "\r\n",
                    "3\r\n",
                    "ccc\r",
                    "\n4\r\n",
                    "dddd\r\n",
                    "0\r\n\r\n",
                ]),
                "abbcccdddd",
            ),
        ];
        for (encoded_vec, expected) in tests.iter() {
            test_debug!("expect {:?}", &expected);

            let mut output = vec![];
            let mut cursor = SegmentReader::new((*encoded_vec).clone());
            let mut decoder = HttpChunkedTransferReader::from_reader(&mut cursor, 50);

            for encoded in encoded_vec.iter() {
                let mut tmp = vec![0u8; encoded.len()];
                let nr = decoder.read(&mut tmp).unwrap();

                output.extend_from_slice(&tmp[0..nr]);
            }

            assert_eq!(output, expected.as_bytes().to_vec());
        }
    }

    #[test]
    fn test_http_chunked_decode_err() {
        let tests = vec![
            (
                "1; reallyreallyreallyreallylongextension;\r\na\r\n0\r\n\r\n",
                1,
                "too long",
            ),
            ("ffffffff\r\n", 1, "too big"),
            ("nope\r\n", 1, "could not parse"),
            ("1\na\r\n0\r\n\r\n", 1, "could not parse"),
            ("a\r\naaaaaaaaaa", 11, "failed to fill whole buffer"),
            ("1\r\nab\r\n0\r\n\r\n", 2, "Invalid chunk trailer"),
            (
                "15\r\naaaaaaaaaabbbbbbbbbbb\r\n0\r\n\r\n",
                21,
                "HTTP body exceeds maximum expected length",
            ),
            (
                "7\r\naaaaaaa\r\n8\r\nbbbbbbbb\r\n6\r\ncccccc\r\n0\r\n\r\n",
                21,
                "HTTP body exceeds maximum expected length",
            ),
        ];
        for (encoded, expected_len, expected) in tests.iter() {
            test_debug!("expect '{}'", expected);
            let mut cursor = io::Cursor::new(encoded.as_bytes());
            let mut decoder = HttpChunkedTransferReader::from_reader(&mut cursor, 20);
            let mut output = vec![0u8; *expected_len as usize];

            let err = decoder.read_exact(&mut output).unwrap_err();
            let errstr = format!("{:?}", &err);

            assert!(
                errstr.find(expected).is_some(),
                "Expected '{}' in '{:?}'",
                expected,
                errstr
            );
        }
    }

    #[test]
    fn test_http_chunked_encode_decode_roundtrip() {
        let mut rng = rand::thread_rng();
        for i in 0..100 {
            let mut data = vec![0u8; 256];
            rng.fill_bytes(&mut data);

            let mut encoded_data = vec![];
            {
                let mut write_state = HttpChunkedTransferWriterState::new(i + 1);
                let mut encoder = HttpChunkedTransferWriter::from_writer_state(
                    &mut encoded_data,
                    &mut write_state,
                );
                encoder.write_all(&data).unwrap();
                encoder.flush().unwrap();
            }

            let mut decoded_data = vec![0u8; 256];
            {
                let mut cursor = io::Cursor::new(&encoded_data);
                let mut decoder = HttpChunkedTransferReader::from_reader(&mut cursor, 256);
                decoder.read_exact(&mut decoded_data).unwrap();
            }

            assert_eq!(data, decoded_data);
        }
    }

    #[test]
    fn test_parse_reserved_header() {
        let tests = vec![
            (
                "Content-Length",
                "123",
                Some(HttpReservedHeader::ContentLength(123)),
            ),
            (
                "Content-Type",
                "text/plain",
                Some(HttpReservedHeader::ContentType(HttpContentType::Text)),
            ),
            (
                "Content-Type",
                "application/octet-stream",
                Some(HttpReservedHeader::ContentType(HttpContentType::Bytes)),
            ),
            (
                "Content-Type",
                "application/json",
                Some(HttpReservedHeader::ContentType(HttpContentType::JSON)),
            ),
            (
                "X-Request-Id",
                "123",
                Some(HttpReservedHeader::XRequestID(123)),
            ),
            (
                "Host",
                "foo:123",
                Some(HttpReservedHeader::Host(PeerHost::DNS(
                    "foo".to_string(),
                    123,
                ))),
            ),
            (
                "Host",
                "1.2.3.4:123",
                Some(HttpReservedHeader::Host(PeerHost::IP(
                    PeerAddress([
                        0x00, 0x00, 0x00, 0x00, 0x00, 0x00, 0x00, 0x00, 0x00, 0x00, 0xff, 0xff,
                        0x01, 0x02, 0x03, 0x04,
                    ]),
                    123,
                ))),
            ),
            // errors
            ("Content-Length", "-1", None),
            ("Content-Length", "asdf", None),
            ("Content-Length", "4294967296", None),
            ("Content-Type", "blargh", None),
            ("X-Request-Id", "-1", None),
            ("X-Request-Id", "asdf", None),
            ("X-Request-Id", "4294967296", None),
            ("Unrecognized", "header", None),
        ];

        for (key, value, expected_result) in tests {
            let result = HttpReservedHeader::try_from_str(key, value);
            assert_eq!(result, expected_result);
        }
    }

    #[test]
    fn test_parse_http_request_preamble_ok() {
        let tests = vec![
            ("GET /foo HTTP/1.1\r\nHost: localhost:6270\r\n\r\n",
             HttpRequestPreamble::from_headers(HttpVersion::Http11, "GET".to_string(), "/foo".to_string(), "localhost".to_string(), 6270, true, vec![], vec![])),
            ("POST asdf HTTP/1.1\r\nHost: core.blockstack.org\r\nFoo: Bar\r\n\r\n",
             HttpRequestPreamble::from_headers(HttpVersion::Http11, "POST".to_string(), "asdf".to_string(), "core.blockstack.org".to_string(), 80, true, vec!["foo".to_string()], vec!["Bar".to_string()])),
            ("POST asdf HTTP/1.1\r\nHost: core.blockstack.org\r\nFoo: Bar\r\n\r\n",
             HttpRequestPreamble::from_headers(HttpVersion::Http11, "POST".to_string(), "asdf".to_string(), "core.blockstack.org".to_string(), 80, true, vec!["foo".to_string()], vec!["Bar".to_string()])),
            ("GET /foo HTTP/1.1\r\nConnection: close\r\nHost: localhost:6270\r\n\r\n",
             HttpRequestPreamble::from_headers(HttpVersion::Http11, "GET".to_string(), "/foo".to_string(), "localhost".to_string(), 6270, false, vec![], vec![])),
            ("POST asdf HTTP/1.1\r\nHost: core.blockstack.org\r\nConnection: close\r\nFoo: Bar\r\n\r\n",
             HttpRequestPreamble::from_headers(HttpVersion::Http11, "POST".to_string(), "asdf".to_string(), "core.blockstack.org".to_string(), 80, false, vec!["foo".to_string()], vec!["Bar".to_string()])),
            ("POST asdf HTTP/1.1\r\nHost: core.blockstack.org\r\nFoo: Bar\r\nConnection: close\r\n\r\n",
             HttpRequestPreamble::from_headers(HttpVersion::Http11, "POST".to_string(), "asdf".to_string(), "core.blockstack.org".to_string(), 80, false, vec!["foo".to_string()], vec!["Bar".to_string()])) 
        ];

        for (data, request) in tests.iter() {
            let req = HttpRequestPreamble::consensus_deserialize(&mut data.as_bytes());
            assert!(req.is_ok(), "{:?}", &req);
            assert_eq!(req.unwrap(), *request);

            let sreq = StacksHttpPreamble::consensus_deserialize(&mut data.as_bytes());
            assert!(sreq.is_ok(), "{:?}", &sreq);
            assert_eq!(
                sreq.unwrap(),
                StacksHttpPreamble::Request((*request).clone())
            );
        }
    }

    #[test]
    fn test_parse_http_request_options() {
        let data = "OPTIONS /foo HTTP/1.1\r\nHost: localhost:6270\r\n\r\n";
        let req = HttpRequestPreamble::consensus_deserialize(&mut data.as_bytes());
        let preamble = HttpRequestPreamble::from_headers(
            HttpVersion::Http11,
            "OPTIONS".to_string(),
            "/foo".to_string(),
            "localhost".to_string(),
            6270,
            true,
            vec![],
            vec![],
        );
        assert_eq!(req.unwrap(), preamble);
    }

    #[test]
    fn test_parse_http_request_preamble_case_ok() {
        let tests = vec![
            ("GET /foo HTTP/1.1\r\nhOsT: localhost:6270\r\n\r\n",
             HttpRequestPreamble::from_headers(HttpVersion::Http11, "GET".to_string(), "/foo".to_string(), "localhost".to_string(), 6270, true, vec![], vec![])),
            ("GET /foo HTTP/1.1\r\ncOnNeCtIoN: cLoSe\r\nhOsT: localhost:6270\r\n\r\n",
             HttpRequestPreamble::from_headers(HttpVersion::Http11, "GET".to_string(), "/foo".to_string(), "localhost".to_string(), 6270, false, vec![], vec![])),
            ("POST asdf HTTP/1.1\r\nhOsT: core.blockstack.org\r\nCOnNeCtIoN: kEeP-aLiVE\r\nFoo: Bar\r\n\r\n",
             HttpRequestPreamble::from_headers(HttpVersion::Http11, "POST".to_string(), "asdf".to_string(), "core.blockstack.org".to_string(), 80, true, vec!["foo".to_string()], vec!["Bar".to_string()])),
        ];

        for (data, request) in tests.iter() {
            let req = HttpRequestPreamble::consensus_deserialize(&mut data.as_bytes());
            assert!(req.is_ok(), "{:?}", &req);
            assert_eq!(req.unwrap(), *request);

            let sreq = StacksHttpPreamble::consensus_deserialize(&mut data.as_bytes());
            assert!(sreq.is_ok(), "{:?}", &sreq);
            assert_eq!(
                sreq.unwrap(),
                StacksHttpPreamble::Request((*request).clone())
            );
        }
    }

    #[test]
    fn test_parse_http_request_preamble_err() {
        let tests = vec![
            ("GET /foo HTTP/1.1\r\n", "failed to fill whole buffer"),
            ("GET /foo HTTP/1.1\r\n\r\n", "Missing Host header"),
            (
                "GET /foo HTTP/1.1\r\nFoo: Bar\r\n\r\n",
                "Missing Host header",
            ),
            ("GET /foo HTTP/\r\n\r\n", "Failed to parse HTTP request"),
            ("GET /foo HTTP/1.1\r\nHost:", "failed to fill whole buffer"),
            (
                "GET /foo HTTP/1.1\r\nHost: foo:80\r\nHost: bar:80\r\n\r\n",
                "duplicate header",
            ),
            (
                "GET /foo HTTP/1.1\r\nHost: localhost:6270\r\nfoo: \u{2764}\r\n\r\n",
                "header value is not ASCII-US",
            ),
            (
                "Get /foo HTTP/1.1\r\nHost: localhost:666666\r\n\r\n",
                "Missing Host header",
            ),
            (
                "GET /foo HTTP/1.1\r\nHost: localhost:8080\r\nConnection: foo\r\n\r\n",
                "invalid Connection: header",
            ),
        ];

        for (data, errstr) in tests.iter() {
            let res = HttpRequestPreamble::consensus_deserialize(&mut data.as_bytes());
            test_debug!("Expect '{}'", errstr);
            assert!(res.is_err(), "{:?}", &res);
            assert!(
                res.as_ref().unwrap_err().to_string().find(errstr).is_some(),
                "{:?}",
                &res
            );
        }
    }

    #[test]
    fn test_parse_stacks_http_preamble_request_err() {
        let tests = vec![
            (
                "GET /foo HTTP/1.1\r\n",
                "Not enough bytes to form a HTTP request or response",
            ),
            (
                "GET /foo HTTP/1.1\r\n\r\n",
                "Failed to decode HTTP request or HTTP response",
            ),
            (
                "GET /foo HTTP/1.1\r\nFoo: Bar\r\n\r\n",
                "Failed to decode HTTP request or HTTP response",
            ),
            (
                "GET /foo HTTP/\r\n\r\n",
                "Failed to decode HTTP request or HTTP response",
            ),
            (
                "GET /foo HTTP/1.1\r\nHost:",
                "Not enough bytes to form a HTTP request or response",
            ),
            (
                "GET /foo HTTP/1.1\r\nHost: foo:80\r\nHost: bar:80\r\n\r\n",
                "Failed to decode HTTP request or HTTP response",
            ),
            (
                "GET /foo HTTP/1.1\r\nHost: localhost:6270\r\nfoo: \u{2764}\r\n\r\n",
                "Failed to decode HTTP request or HTTP response",
            ),
            (
                "Get /foo HTTP/1.1\r\nHost: localhost:666666\r\n\r\n",
                "Failed to decode HTTP request or HTTP response",
            ),
            (
                "GET /foo HTTP/1.1\r\nHost: localhost:8080\r\nConnection: foo\r\n\r\n",
                "Failed to decode HTTP request or HTTP response",
            ),
        ];

        for (data, errstr) in tests.iter() {
            let sres = StacksHttpPreamble::consensus_deserialize(&mut data.as_bytes());
            test_debug!("Expect '{}'", errstr);
            assert!(sres.is_err(), "{:?}", &sres);
            assert!(
                sres.as_ref()
                    .unwrap_err()
                    .to_string()
                    .find(errstr)
                    .is_some(),
                "{:?}",
                &sres
            );
        }
    }

    #[test]
    fn test_http_request_preamble_headers() {
        let mut req = HttpRequestPreamble::new(
            HttpVersion::Http11,
            "GET".to_string(),
            "/foo".to_string(),
            "localhost".to_string(),
            6270,
            true,
        );
        let req_11 = HttpRequestPreamble::new(
            HttpVersion::Http11,
            "GET".to_string(),
            "/foo".to_string(),
            "localhost".to_string(),
            6270,
            false,
        );
        let req_10 = HttpRequestPreamble::new(
            HttpVersion::Http10,
            "GET".to_string(),
            "/foo".to_string(),
            "localhost".to_string(),
            6270,
            false,
        );

        req.add_header("foo".to_string(), "bar".to_string());

        assert_eq!(req.content_type, None);
        req.set_content_type(HttpContentType::JSON);
        assert_eq!(req.content_type, Some(HttpContentType::JSON));

        req.add_header(
            "content-type".to_string(),
            "application/octet-stream".to_string(),
        );
        assert_eq!(req.content_type, Some(HttpContentType::Bytes));

        let mut bytes = vec![];
        req.consensus_serialize(&mut bytes).unwrap();
        let txt = String::from_utf8(bytes).unwrap();

        test_debug!("headers:\n{}", txt);

        assert!(txt.find("HTTP/1.1").is_some(), "HTTP version is missing");
        assert!(
            txt.find("User-Agent: stacks/2.0\r\n").is_some(),
            "User-Agnet header is missing"
        );
        assert!(
            txt.find("Host: localhost:6270\r\n").is_some(),
            "Host header is missing"
        );
        assert!(txt.find("foo: bar\r\n").is_some(), "foo header is missing");
        assert!(
            txt.find("Content-Type: application/octet-stream\r\n")
                .is_some(),
            "content-type is missing"
        );
        assert!(txt.find("Connection: ").is_none()); // not sent if keep_alive is true (for HTTP/1.1)

        let mut bytes_10 = vec![];
        req_10.consensus_serialize(&mut bytes_10).unwrap();
        let txt_10 = String::from_utf8(bytes_10).unwrap();

        assert!(txt_10.find("HTTP/1.0").is_some(), "HTTP version is missing");

        let mut bytes_11 = vec![];
        req_11.consensus_serialize(&mut bytes_11).unwrap();
        let txt_11 = String::from_utf8(bytes_11).unwrap();

        assert!(txt_11.find("HTTP/1.1").is_some(), "HTTP version is wrong");
        assert!(
            txt_11.find("Connection: close").is_some(),
            "Explicit Connection: close is missing"
        );
    }

    #[test]
    fn test_parse_http_response_preamble_ok() {
        let tests = vec![
            ("HTTP/1.1 200 OK\r\nContent-Type: application/octet-stream\r\nContent-Length: 123\r\nX-Request-ID: 0\r\n\r\n",
             HttpResponsePreamble::from_headers(200, "OK".to_string(), true, Some(123), HttpContentType::Bytes, 0, vec![], vec![])),
            ("HTTP/1.1 400 Bad Request\r\nContent-Type: application/json\r\nContent-Length: 456\r\nFoo: Bar\r\nX-Request-ID: 0\r\n\r\n",
             HttpResponsePreamble::from_headers(400, "Bad Request".to_string(), true, Some(456), HttpContentType::JSON, 0, vec!["foo".to_string()], vec!["Bar".to_string()])),
            ("HTTP/1.1 400 Bad Request\r\nContent-Type: application/json\r\nContent-Length: 456\r\nX-Request-Id: 123\r\nFoo: Bar\r\n\r\n",
             HttpResponsePreamble::from_headers(400, "Bad Request".to_string(), true, Some(456), HttpContentType::JSON, 123, vec!["foo".to_string()], vec!["Bar".to_string()])),
            ("HTTP/1.1 200 Ok\r\nContent-Type: application/octet-stream\r\nTransfer-encoding: chunked\r\nX-Request-ID: 0\r\n\r\n",
             HttpResponsePreamble::from_headers(200, "Ok".to_string(), true, None, HttpContentType::Bytes, 0, vec![], vec![])),
            ("HTTP/1.1 200 OK\r\nContent-Type: application/octet-stream\r\nContent-Length: 123\r\nConnection: close\r\nX-Request-ID: 0\r\n\r\n",
             HttpResponsePreamble::from_headers(200, "OK".to_string(), false, Some(123), HttpContentType::Bytes, 0, vec![], vec![])),
            ("HTTP/1.1 400 Bad Request\r\nContent-Type: application/json\r\nContent-Length: 456\r\nConnection: close\r\nFoo: Bar\r\nX-Request-ID: 0\r\n\r\n",
             HttpResponsePreamble::from_headers(400, "Bad Request".to_string(), false, Some(456), HttpContentType::JSON, 0, vec!["foo".to_string()], vec!["Bar".to_string()])),
            ("HTTP/1.1 400 Bad Request\r\nContent-Type: application/json\r\nConnection: close\r\nContent-Length: 456\r\nX-Request-Id: 123\r\nFoo: Bar\r\n\r\n",
             HttpResponsePreamble::from_headers(400, "Bad Request".to_string(), false, Some(456), HttpContentType::JSON, 123, vec!["foo".to_string()], vec!["Bar".to_string()])),
            ("HTTP/1.1 200 Ok\r\nConnection: close\r\nContent-Type: application/octet-stream\r\nTransfer-encoding: chunked\r\nX-Request-ID: 0\r\n\r\n",
             HttpResponsePreamble::from_headers(200, "Ok".to_string(), false, None, HttpContentType::Bytes, 0, vec![], vec![])),
        ];

        for (data, response) in tests.iter() {
            test_debug!("Try parsing:\n{}\n", data);
            let res = HttpResponsePreamble::consensus_deserialize(&mut data.as_bytes());
            assert!(res.is_ok(), "{:?}", &res);
            assert_eq!(res.unwrap(), *response);

            let sres = StacksHttpPreamble::consensus_deserialize(&mut data.as_bytes());
            assert!(sres.is_ok(), "{:?}", &sres);
            assert_eq!(
                sres.unwrap(),
                StacksHttpPreamble::Response((*response).clone())
            );
        }
    }

    #[test]
    fn test_parse_http_response_case_ok() {
        let tests = vec![
            ("HTTP/1.1 200 OK\r\ncOnTeNt-TyPe: aPpLiCaTiOn/oCtEt-StReAm\r\ncOnTeNt-LeNgTh: 123\r\nx-ReQuEsT-iD: 0\r\n\r\n",
             HttpResponsePreamble::from_headers(200, "OK".to_string(), true, Some(123), HttpContentType::Bytes, 0, vec![], vec![])),
            ("HTTP/1.1 200 Ok\r\ncOnTeNt-tYpE: aPpLiCaTiOn/OcTeT-sTrEaM\r\ntRaNsFeR-eNcOdInG: cHuNkEd\r\nX-rEqUeSt-Id: 0\r\n\r\n",
             HttpResponsePreamble::from_headers(200, "Ok".to_string(), true, None, HttpContentType::Bytes, 0, vec![], vec![])),
            ("HTTP/1.1 200 Ok\r\ncOnNeCtIoN: cLoSe\r\nContent-Type: application/octet-stream\r\nTransfer-encoding: chunked\r\nX-Request-ID: 0\r\n\r\n",
             HttpResponsePreamble::from_headers(200, "Ok".to_string(), false, None, HttpContentType::Bytes, 0, vec![], vec![])),
            ("HTTP/1.1 200 Ok\r\ncOnNeCtIoN: kEeP-AlIvE\r\nContent-Type: application/octet-stream\r\nTransfer-encoding: chunked\r\nX-Request-ID: 0\r\n\r\n",
             HttpResponsePreamble::from_headers(200, "Ok".to_string(), true, None, HttpContentType::Bytes, 0, vec![], vec![])),
        ];

        for (data, response) in tests.iter() {
            test_debug!("Try parsing:\n{}\n", data);
            let res = HttpResponsePreamble::consensus_deserialize(&mut data.as_bytes());
            assert!(res.is_ok(), "{:?}", &res);
            assert_eq!(res.unwrap(), *response);

            let sres = StacksHttpPreamble::consensus_deserialize(&mut data.as_bytes());
            assert!(sres.is_ok(), "{:?}", &sres);
            assert_eq!(
                sres.unwrap(),
                StacksHttpPreamble::Response((*response).clone())
            );
        }
    }

    #[test]
    fn test_http_response_preamble_headers() {
        let mut res = HttpResponsePreamble::new(
            200,
            "OK".to_string(),
            Some(123),
            HttpContentType::JSON,
            true,
            123,
        );
        assert_eq!(res.request_id, 123);

        res.set_request_id(456);
        assert_eq!(res.request_id, 456);

        res.add_header("foo".to_string(), "bar".to_string());
        res.add_CORS_headers();

        let mut bytes = vec![];
        res.consensus_serialize(&mut bytes).unwrap();
        let txt = String::from_utf8(bytes).unwrap();
        assert!(
            txt.find("Server: stacks/2.0\r\n").is_some(),
            "Server header is missing"
        );
        assert!(
            txt.find("Content-Length: 123\r\n").is_some(),
            "Content-Length is missing"
        );
        assert!(
            txt.find("Content-Type: application/json\r\n").is_some(),
            "Content-Type is missing"
        );
        assert!(txt.find("Date: ").is_some(), "Date header is missing");
        assert!(txt.find("foo: bar\r\n").is_some(), "foo header is missing");
        assert!(
            txt.find("X-Request-Id: 456\r\n").is_some(),
            "X-Request-Id is missing"
        );
        assert!(
            txt.find("Access-Control-Allow-Origin: *\r\n").is_some(),
            "CORS header is missing"
        );
        assert!(
            txt.find("Access-Control-Allow-Headers: origin, content-type\r\n")
                .is_some(),
            "CORS header is missing"
        );
        assert!(
            txt.find("Access-Control-Allow-Methods: POST, GET, OPTIONS\r\n")
                .is_some(),
            "CORS header is missing"
        );
        assert!(txt.find("Connection: ").is_none()); // not sent if keep_alive is true
    }

    #[test]
    fn test_parse_http_response_preamble_err() {
        let tests = vec![
            ("HTTP/1.1 200",
            "failed to fill whole buffer"),
            ("HTTP/1.1 200 OK\r\nfoo: \u{2764}\r\n\r\n",
            "header value is not ASCII-US"),
            ("HTTP/1.1 200 OK\r\nfoo: bar\r\nfoo: bar\r\n\r\n",
             "duplicate header"),
            ("HTTP/1.1 200 OK\r\nContent-Type: image/png\r\n\r\n",
             "Unsupported HTTP content type"),
            ("HTTP/1.1 200 OK\r\nContent-Length: foo\r\n\r\n",
             "Invalid Content-Length"),
            ("HTTP/1.1 200 OK\r\nContent-Length: 123\r\n\r\n",
             "missing Content-Type, Content-Length"),
            ("HTTP/1.1 200 OK\r\nContent-Type: text/plain\r\n\r\n",
             "missing Content-Type, Content-Length"),
            ("HTTP/1.1 200 OK\r\nContent-Type: text/plain\r\nContent-Length: 123\r\nTransfer-Encoding: chunked\r\n\r\n",
             "incompatible transfer-encoding and content-length"),
            ("HTTP/1.1 200 OK\r\nContent-Type: text/plain\r\nContent-Length: 123\r\nConnection: foo\r\n\r\n",
             "invalid Connection: header"),
        ];

        for (data, errstr) in tests.iter() {
            let res = HttpResponsePreamble::consensus_deserialize(&mut data.as_bytes());
            test_debug!("Expect '{}', got: {:?}", errstr, &res);
            assert!(res.is_err(), "{:?}", &res);
            assert!(res.unwrap_err().to_string().find(errstr).is_some());
        }
    }

    #[test]
    fn test_parse_stacks_http_preamble_response_err() {
        let tests = vec![
            ("HTTP/1.1 200",
            "Not enough bytes to form a HTTP request or response"),
            ("HTTP/1.1 200 OK\r\nfoo: \u{2764}\r\n\r\n",
             "Failed to decode HTTP request or HTTP response"),
            ("HTTP/1.1 200 OK\r\nfoo: bar\r\nfoo: bar\r\n\r\n",
             "Failed to decode HTTP request or HTTP response"),
            ("HTTP/1.1 200 OK\r\nContent-Type: image/png\r\n\r\n",
             "Failed to decode HTTP request or HTTP response"),
            ("HTTP/1.1 200 OK\r\nContent-Length: foo\r\n\r\n",
             "Failed to decode HTTP request or HTTP response"),
            ("HTTP/1.1 200 OK\r\nContent-Length: 123\r\n\r\n",
             "Failed to decode HTTP request or HTTP response"),
            ("HTTP/1.1 200 OK\r\nContent-Type: text/plain\r\n\r\n",
             "Failed to decode HTTP request or HTTP response"),
            ("HTTP/1.1 200 OK\r\nContent-Type: text/plain\r\nContent-Length: 123\r\nTransfer-Encoding: chunked\r\n\r\n",
             "Failed to decode HTTP request or HTTP response"),
            ("HTTP/1.1 200 OK\r\nContent-Type: text/plain\r\nContent-Length: 123\r\nConnection: foo\r\n\r\n",
             "Failed to decode HTTP request or HTTP response"),
        ];

        for (data, errstr) in tests.iter() {
            let sres = StacksHttpPreamble::consensus_deserialize(&mut data.as_bytes());
            test_debug!("Expect '{}', got: {:?}", errstr, &sres);
            assert!(sres.is_err(), "{:?}", &sres);
            assert!(
                sres.as_ref()
                    .unwrap_err()
                    .to_string()
                    .find(errstr)
                    .is_some(),
                "{:?}",
                &sres
            );
        }
    }

    fn make_test_transaction() -> StacksTransaction {
        let privk = StacksPrivateKey::from_hex(
            "6d430bb91222408e7706c9001cfaeb91b08c2be6d5ac95779ab52c6b431950e001",
        )
        .unwrap();
        let auth = TransactionAuth::from_p2pkh(&privk).unwrap();
        let addr = auth.origin().address_testnet();
        let recv_addr = StacksAddress {
            version: 1,
            bytes: Hash160([0xff; 20]),
        };

        let mut tx_stx_transfer = StacksTransaction::new(
            TransactionVersion::Testnet,
            auth.clone(),
            TransactionPayload::TokenTransfer(
                recv_addr.clone().into(),
                123,
                TokenTransferMemo([0u8; 34]),
            ),
        );
        tx_stx_transfer.chain_id = 0x80000000;
        tx_stx_transfer.post_condition_mode = TransactionPostConditionMode::Allow;
        tx_stx_transfer.set_tx_fee(0);
        tx_stx_transfer
    }

    #[test]
    fn test_http_parse_host_header_value() {
        let hosts = vec![
            "1.2.3.4",
            "1.2.3.4:5678",
            "[1:203:405:607:809:a0b:c0d:e0f]",
            "[1:203:405:607:809:a0b:c0d:e0f]:12345",
            "www.foo.com",
            "www.foo.com:12345",
            // invalid IP addresses will be parsed to DNS names
            "1.2.3.4.5",
            "[1:203:405:607:809:a0b:c0d:e0f:1011]",
            // these won't parse at all, since the port is invalid
            "1.2.3.4:1234567",
            "1.2.3.4.5:1234567",
            "[1:203:405:607:809:a0b:c0d:e0f]:1234567",
            "[1:203:405:607:809:a0b:c0d:e0f:1011]:1234567",
            "www.foo.com:1234567",
            ":",
            ":123",
        ];

        let peerhosts = vec![
            Some(PeerHost::IP(
                PeerAddress([0, 0, 0, 0, 0, 0, 0, 0, 0, 0, 0xff, 0xff, 1, 2, 3, 4]),
                80,
            )),
            Some(PeerHost::IP(
                PeerAddress([0, 0, 0, 0, 0, 0, 0, 0, 0, 0, 0xff, 0xff, 1, 2, 3, 4]),
                5678,
            )),
            Some(PeerHost::IP(
                PeerAddress([0, 1, 2, 3, 4, 5, 6, 7, 8, 9, 10, 11, 12, 13, 14, 15]),
                80,
            )),
            Some(PeerHost::IP(
                PeerAddress([0, 1, 2, 3, 4, 5, 6, 7, 8, 9, 10, 11, 12, 13, 14, 15]),
                12345,
            )),
            Some(PeerHost::DNS("www.foo.com".to_string(), 80)),
            Some(PeerHost::DNS("www.foo.com".to_string(), 12345)),
            Some(PeerHost::DNS("1.2.3.4.5".to_string(), 80)),
            Some(PeerHost::DNS(
                "[1:203:405:607:809:a0b:c0d:e0f:1011]".to_string(),
                80,
            )),
            None,
            None,
            None,
            None,
            None,
            None,
            None,
        ];

        for (host, expected_host) in hosts.iter().zip(peerhosts.iter()) {
            let peerhost = match host.parse::<PeerHost>() {
                Ok(ph) => Some(ph),
                Err(_) => None,
            };

            match (peerhost, expected_host) {
                (Some(ref ph), Some(ref expected_ph)) => assert_eq!(*ph, *expected_ph),
                (None, None) => {}
                (Some(ph), None) => {
                    eprintln!(
                        "Parsed {} successfully to {:?}, but expected error",
                        host, ph
                    );
                    assert!(false);
                }
                (None, Some(expected_ph)) => {
                    eprintln!("Failed to parse {} successfully", host);
                    assert!(false);
                }
            }
        }
    }

    #[test]
    fn test_http_request_type_codec() {
        let http_request_metadata_ip = HttpRequestMetadata {
            version: HttpVersion::Http11,
            peer: PeerHost::IP(
                PeerAddress([0, 1, 2, 3, 4, 5, 6, 7, 8, 9, 10, 11, 12, 13, 14, 15]),
                12345,
            ),
            keep_alive: true,
            canonical_stacks_tip_height: None,
        };
        let http_request_metadata_dns = HttpRequestMetadata {
            version: HttpVersion::Http11,
            peer: PeerHost::DNS("www.foo.com".to_string(), 80),
            keep_alive: true,
            canonical_stacks_tip_height: None,
        };

        let tests = vec![
            HttpRequestType::GetNeighbors(http_request_metadata_ip.clone()),
            HttpRequestType::GetBlock(http_request_metadata_dns.clone(), StacksBlockId([2u8; 32])),
            HttpRequestType::GetMicroblocksIndexed(
                http_request_metadata_ip.clone(),
                StacksBlockId([3u8; 32]),
            ),
            HttpRequestType::PostTransaction(
                http_request_metadata_dns.clone(),
                make_test_transaction(),
                None,
            ),
            HttpRequestType::OptionsPreflight(http_request_metadata_ip.clone(), "/".to_string()),
        ];

        let mut tx_body = vec![];
        make_test_transaction()
            .consensus_serialize(&mut tx_body)
            .unwrap();

        let mut post_transaction_preamble = HttpRequestPreamble::new(
            HttpVersion::Http11,
            "POST".to_string(),
            "/v2/transactions".to_string(),
            http_request_metadata_dns.peer.hostname(),
            http_request_metadata_dns.peer.port(),
            http_request_metadata_dns.keep_alive,
        );
        post_transaction_preamble.set_content_type(HttpContentType::Bytes);
        post_transaction_preamble.set_content_length(tx_body.len() as u32);

        // all of these should parse
        let expected_http_preambles = vec![
            HttpRequestPreamble::new(
                HttpVersion::Http11,
                "GET".to_string(),
                "/v2/neighbors".to_string(),
                http_request_metadata_ip.peer.hostname(),
                http_request_metadata_ip.peer.port(),
                http_request_metadata_ip.keep_alive,
            ),
            HttpRequestPreamble::new(
                HttpVersion::Http11,
                "GET".to_string(),
                format!("/v2/blocks/{}", StacksBlockId([2u8; 32]).to_hex()),
                http_request_metadata_dns.peer.hostname(),
                http_request_metadata_dns.peer.port(),
                http_request_metadata_dns.keep_alive,
            ),
            HttpRequestPreamble::new(
                HttpVersion::Http11,
                "GET".to_string(),
                format!("/v2/microblocks/{}", StacksBlockId([3u8; 32]).to_hex()),
                http_request_metadata_ip.peer.hostname(),
                http_request_metadata_ip.peer.port(),
                http_request_metadata_ip.keep_alive,
            ),
            post_transaction_preamble,
            HttpRequestPreamble::new(
                HttpVersion::Http11,
                "OPTIONS".to_string(),
                format!("/"),
                http_request_metadata_ip.peer.hostname(),
                http_request_metadata_ip.peer.port(),
                http_request_metadata_ip.keep_alive,
            ),
        ];

        let expected_http_bodies = vec![vec![], vec![], vec![], tx_body];

        for (test, (expected_http_preamble, expected_http_body)) in tests.iter().zip(
            expected_http_preambles
                .iter()
                .zip(expected_http_bodies.iter()),
        ) {
            let mut expected_bytes = vec![];
            expected_http_preamble
                .consensus_serialize(&mut expected_bytes)
                .unwrap();

            test_debug!(
                "Expected preamble:\n{}",
                str::from_utf8(&expected_bytes).unwrap()
            );

            if expected_http_preamble.content_type.is_none()
                || expected_http_preamble.content_type != Some(HttpContentType::Bytes)
            {
                test_debug!(
                    "Expected http body:\n{}",
                    str::from_utf8(&expected_http_body).unwrap()
                );
            } else {
                test_debug!("Expected http body (hex):\n{}", to_hex(&expected_http_body));
            }

            expected_bytes.append(&mut expected_http_body.clone());

            let mut bytes = vec![];
            let mut http = StacksHttp::new("127.0.0.1:20443".parse().unwrap());
            http.write_message(&mut bytes, &StacksHttpMessage::Request(test.clone()))
                .unwrap();

            assert_eq!(bytes, expected_bytes);
        }
    }

    #[test]
    fn test_http_request_type_codec_err() {
        let bad_content_lengths = vec![
            "GET /v2/neighbors HTTP/1.1\r\nUser-Agent: stacks/2.0\r\nHost: bad:123\r\nContent-Length: 1\r\n\r\nb",
            "GET /v2/blocks/1111111111111111111111111111111111111111111111111111111111111111 HTTP/1.1\r\nUser-Agent: stacks/2.0\r\nHost: bad:123\r\nContent-Length: 1\r\n\r\nb",
            "GET /v2/microblocks/1111111111111111111111111111111111111111111111111111111111111111 HTTP/1.1\r\nUser-Agent: stacks/2.0\r\nHost: bad:123\r\nContent-Length: 1\r\n\r\nb",
            "POST /v2/transactions HTTP/1.1\r\nUser-Agent: stacks/2.0\r\nHost: bad:123\r\nContent-Length: 0\r\n\r\n",
        ];
        for bad_content_length in bad_content_lengths {
            let mut http = StacksHttp::new("127.0.0.1:20443".parse().unwrap());
            let (preamble, offset) = http.read_preamble(bad_content_length.as_bytes()).unwrap();
            let e = http.read_payload(&preamble, &bad_content_length.as_bytes()[offset..]);

            assert!(e.is_err(), "{:?}", &e);
            assert!(
                e.as_ref()
                    .unwrap_err()
                    .to_string()
                    .find("-length body for")
                    .is_some(),
                "{:?}",
                &e
            );
        }

        let bad_content_types = vec![
            "POST /v2/transactions HTTP/1.1\r\nUser-Agent: stacks/2.0\r\nHost: bad:123\r\nContent-Length: 1\r\n\r\nb",
        ];
        for bad_content_type in bad_content_types {
            let mut http = StacksHttp::new("127.0.0.1:20443".parse().unwrap());
            let (preamble, offset) = http.read_preamble(bad_content_type.as_bytes()).unwrap();
            let e = http.read_payload(&preamble, &bad_content_type.as_bytes()[offset..]);
            assert!(e.is_err());
            assert!(e.unwrap_err().to_string().find("Content-Type").is_some());
        }
    }

    #[test]
    fn test_http_response_type_codec() {
        let test_neighbors_info = RPCNeighborsInfo {
            sample: vec![
                RPCNeighbor {
                    network_id: 1,
                    peer_version: 2,
                    addrbytes: PeerAddress([
                        0x00, 0x01, 0x02, 0x03, 0x04, 0x05, 0x06, 0x07, 0x08, 0x09, 0x0a, 0x0b,
                        0x0c, 0x0d, 0x0e, 0x0f,
                    ]),
                    port: 12345,
                    public_key_hash: Hash160::from_bytes(
                        &hex_bytes("1111111111111111111111111111111111111111").unwrap(),
                    )
                    .unwrap(),
                    authenticated: true,
                },
                RPCNeighbor {
                    network_id: 3,
                    peer_version: 4,
                    addrbytes: PeerAddress([
                        0x00, 0x00, 0x00, 0x00, 0x00, 0x00, 0x00, 0x00, 0x00, 0x00, 0xff, 0xff,
                        0x01, 0x02, 0x03, 0x04,
                    ]),
                    port: 23456,
                    public_key_hash: Hash160::from_bytes(
                        &hex_bytes("2222222222222222222222222222222222222222").unwrap(),
                    )
                    .unwrap(),
                    authenticated: false,
                },
            ],
            inbound: vec![],
            outbound: vec![],
        };

        let privk = StacksPrivateKey::from_hex(
            "6d430bb91222408e7706c9001cfaeb91b08c2be6d5ac95779ab52c6b431950e001",
        )
        .unwrap();
        let test_block_info = make_codec_test_block(5);
        let test_microblock_info =
            make_sample_microblock_stream(&privk, &test_block_info.block_hash());

        let mut test_block_info_bytes = vec![];
        test_block_info
            .consensus_serialize(&mut test_block_info_bytes)
            .unwrap();

        let mut test_microblock_info_bytes = vec![];
        test_microblock_info
            .consensus_serialize(&mut test_microblock_info_bytes)
            .unwrap();

        let tests = vec![
            // length is known
            (
                HttpResponseType::Neighbors(
                    HttpResponseMetadata::new(
                        HttpVersion::Http11,
                        123,
                        Some(serde_json::to_string(&test_neighbors_info).unwrap().len() as u32),
                        true,
                        None,
                    ),
                    test_neighbors_info.clone(),
                ),
                "/v2/neighbors".to_string(),
            ),
            (
                HttpResponseType::Block(
                    HttpResponseMetadata::new(
                        HttpVersion::Http11,
                        123,
                        Some(test_block_info_bytes.len() as u32),
                        true,
                        None,
                    ),
                    test_block_info.clone(),
                ),
                format!("/v2/blocks/{}", test_block_info.block_hash().to_hex()),
            ),
            (
                HttpResponseType::Microblocks(
                    HttpResponseMetadata::new(
                        HttpVersion::Http11,
                        123,
                        Some(test_microblock_info_bytes.len() as u32),
                        true,
                        None,
                    ),
                    test_microblock_info.clone(),
                ),
                format!(
                    "/v2/microblocks/{}",
                    test_microblock_info[0].block_hash().to_hex()
                ),
            ),
            (
                HttpResponseType::TransactionID(
                    HttpResponseMetadata::new(
                        HttpVersion::Http11,
                        123,
                        Some((Txid([0x1; 32]).to_hex().len() + 2) as u32),
                        true,
                        None,
                    ),
                    Txid([0x1; 32]),
                ),
                "/v2/transactions".to_string(),
            ),
            // length is unknown
            (
                HttpResponseType::Neighbors(
                    HttpResponseMetadata::new(HttpVersion::Http11, 123, None, true, None),
                    test_neighbors_info.clone(),
                ),
                "/v2/neighbors".to_string(),
            ),
            (
                HttpResponseType::Block(
                    HttpResponseMetadata::new(HttpVersion::Http11, 123, None, true, None),
                    test_block_info.clone(),
                ),
                format!("/v2/blocks/{}", test_block_info.block_hash().to_hex()),
            ),
            (
                HttpResponseType::Microblocks(
                    HttpResponseMetadata::new(HttpVersion::Http11, 123, None, true, None),
                    test_microblock_info.clone(),
                ),
                format!(
                    "/v2/microblocks/{}",
                    test_microblock_info[0].block_hash().to_hex()
                ),
            ),
            (
                HttpResponseType::TransactionID(
                    HttpResponseMetadata::new(HttpVersion::Http11, 123, None, true, None),
                    Txid([0x1; 32]),
                ),
                "/v2/transactions".to_string(),
            ),
            // errors without error messages
            (
                HttpResponseType::BadRequest(
                    HttpResponseMetadata::new(HttpVersion::Http11, 123, Some(0), true, None),
                    "".to_string(),
                ),
                "/v2/neighbors".to_string(),
            ),
            (
                HttpResponseType::Unauthorized(
                    HttpResponseMetadata::new(HttpVersion::Http11, 123, Some(0), true, None),
                    "".to_string(),
                ),
                "/v2/neighbors".to_string(),
            ),
            (
                HttpResponseType::PaymentRequired(
                    HttpResponseMetadata::new(HttpVersion::Http11, 123, Some(0), true, None),
                    "".to_string(),
                ),
                "/v2/neighbors".to_string(),
            ),
            (
                HttpResponseType::Forbidden(
                    HttpResponseMetadata::new(HttpVersion::Http11, 123, Some(0), true, None),
                    "".to_string(),
                ),
                "/v2/neighbors".to_string(),
            ),
            (
                HttpResponseType::NotFound(
                    HttpResponseMetadata::new(HttpVersion::Http11, 123, Some(0), true, None),
                    "".to_string(),
                ),
                "/v2/neighbors".to_string(),
            ),
            (
                HttpResponseType::ServerError(
                    HttpResponseMetadata::new(HttpVersion::Http11, 123, Some(0), true, None),
                    "".to_string(),
                ),
                "/v2/neighbors".to_string(),
            ),
            (
                HttpResponseType::ServiceUnavailable(
                    HttpResponseMetadata::new(HttpVersion::Http11, 123, Some(0), true, None),
                    "".to_string(),
                ),
                "/v2/neighbors".to_string(),
            ),
            (
                HttpResponseType::Error(
                    HttpResponseMetadata::new(HttpVersion::Http11, 123, Some(0), true, None),
                    502,
                    "".to_string(),
                ),
                "/v2/neighbors".to_string(),
            ),
            // errors with specific messages
            (
                HttpResponseType::BadRequest(
                    HttpResponseMetadata::new(HttpVersion::Http11, 123, Some(3), true, None),
                    "foo".to_string(),
                ),
                "/v2/neighbors".to_string(),
            ),
            (
                HttpResponseType::Unauthorized(
                    HttpResponseMetadata::new(HttpVersion::Http11, 123, Some(3), true, None),
                    "foo".to_string(),
                ),
                "/v2/neighbors".to_string(),
            ),
            (
                HttpResponseType::PaymentRequired(
                    HttpResponseMetadata::new(HttpVersion::Http11, 123, Some(3), true, None),
                    "foo".to_string(),
                ),
                "/v2/neighbors".to_string(),
            ),
            (
                HttpResponseType::Forbidden(
                    HttpResponseMetadata::new(HttpVersion::Http11, 123, Some(3), true, None),
                    "foo".to_string(),
                ),
                "/v2/neighbors".to_string(),
            ),
            (
                HttpResponseType::NotFound(
                    HttpResponseMetadata::new(HttpVersion::Http11, 123, Some(3), true, None),
                    "foo".to_string(),
                ),
                "/v2/neighbors".to_string(),
            ),
            (
                HttpResponseType::ServerError(
                    HttpResponseMetadata::new(HttpVersion::Http11, 123, Some(3), true, None),
                    "foo".to_string(),
                ),
                "/v2/neighbors".to_string(),
            ),
            (
                HttpResponseType::ServiceUnavailable(
                    HttpResponseMetadata::new(HttpVersion::Http11, 123, Some(3), true, None),
                    "foo".to_string(),
                ),
                "/v2/neighbors".to_string(),
            ),
            (
                HttpResponseType::Error(
                    HttpResponseMetadata::new(HttpVersion::Http11, 123, Some(3), true, None),
                    502,
                    "foo".to_string(),
                ),
                "/v2/neighbors".to_string(),
            ),
        ];

        let expected_http_preambles = vec![
            // length is known
            HttpResponsePreamble::new(
                200,
                "OK".to_string(),
                Some(serde_json::to_string(&test_neighbors_info).unwrap().len() as u32),
                HttpContentType::JSON,
                true,
                123,
            ),
            HttpResponsePreamble::new(
                200,
                "OK".to_string(),
                Some(test_block_info_bytes.len() as u32),
                HttpContentType::Bytes,
                true,
                123,
            ),
            HttpResponsePreamble::new(
                200,
                "OK".to_string(),
                Some(test_microblock_info_bytes.len() as u32),
                HttpContentType::Bytes,
                true,
                123,
            ),
            HttpResponsePreamble::new(
                200,
                "OK".to_string(),
                Some((Txid([0x1; 32]).to_hex().len() + 2) as u32),
                HttpContentType::JSON,
                true,
                123,
            ),
            // length is unknown
            HttpResponsePreamble::new(
                200,
                "OK".to_string(),
                None,
                HttpContentType::JSON,
                true,
                123,
            ),
            HttpResponsePreamble::new(
                200,
                "OK".to_string(),
                None,
                HttpContentType::Bytes,
                true,
                123,
            ),
            HttpResponsePreamble::new(
                200,
                "OK".to_string(),
                None,
                HttpContentType::Bytes,
                true,
                123,
            ),
            HttpResponsePreamble::new(
                200,
                "OK".to_string(),
                None,
                HttpContentType::JSON,
                true,
                123,
            ),
            // errors
            HttpResponsePreamble::new_error(400, 123, None),
            HttpResponsePreamble::new_error(401, 123, None),
            HttpResponsePreamble::new_error(402, 123, None),
            HttpResponsePreamble::new_error(403, 123, None),
            HttpResponsePreamble::new_error(404, 123, None),
            HttpResponsePreamble::new_error(500, 123, None),
            HttpResponsePreamble::new_error(503, 123, None),
            // generic error
            HttpResponsePreamble::new_error(502, 123, None),
            // errors with messages
            HttpResponsePreamble::new_error(400, 123, Some("foo".to_string())),
            HttpResponsePreamble::new_error(401, 123, Some("foo".to_string())),
            HttpResponsePreamble::new_error(402, 123, Some("foo".to_string())),
            HttpResponsePreamble::new_error(403, 123, Some("foo".to_string())),
            HttpResponsePreamble::new_error(404, 123, Some("foo".to_string())),
            HttpResponsePreamble::new_error(500, 123, Some("foo".to_string())),
            HttpResponsePreamble::new_error(503, 123, Some("foo".to_string())),
            HttpResponsePreamble::new_error(502, 123, Some("foo".to_string())),
        ];

        let expected_http_bodies = vec![
            // with content-length
            serde_json::to_string(&test_neighbors_info)
                .unwrap()
                .as_bytes()
                .to_vec(),
            test_block_info_bytes.clone(),
            test_microblock_info_bytes.clone(),
            Txid([0x1; 32]).to_hex().as_bytes().to_vec(),
            // with transfer-encoding: chunked
            serde_json::to_string(&test_neighbors_info)
                .unwrap()
                .as_bytes()
                .to_vec(),
            test_block_info_bytes,
            test_microblock_info_bytes,
            Txid([0x1; 32]).to_hex().as_bytes().to_vec(),
            // errors
            vec![],
            vec![],
            vec![],
            vec![],
            vec![],
            vec![],
            vec![],
            vec![],
            // errors with messages
            "foo".as_bytes().to_vec(),
            "foo".as_bytes().to_vec(),
            "foo".as_bytes().to_vec(),
            "foo".as_bytes().to_vec(),
            "foo".as_bytes().to_vec(),
            "foo".as_bytes().to_vec(),
            "foo".as_bytes().to_vec(),
            "foo".as_bytes().to_vec(),
        ];

        for ((test, request_path), (expected_http_preamble, _expected_http_body)) in
            tests.iter().zip(
                expected_http_preambles
                    .iter()
                    .zip(expected_http_bodies.iter()),
            )
        {
            let mut http = StacksHttp::new("127.0.0.1:20443".parse().unwrap());
            let mut bytes = vec![];
            test_debug!("write body:\n{:?}\n", test);

            http.begin_request(HttpVersion::Http11, request_path.to_string());
            http.write_message(&mut bytes, &StacksHttpMessage::Response((*test).clone()))
                .unwrap();

            let (mut preamble, offset) = match http.read_preamble(&bytes) {
                Ok((p, o)) => (p, o),
                Err(e) => {
                    test_debug!("first 4096 bytes:\n{:?}\n", &bytes[0..].to_vec());
                    test_debug!("error: {:?}", &e);
                    assert!(false);
                    unreachable!();
                }
            };

            test_debug!("read preamble of {} bytes\n{:?}\n", offset, preamble);

            test_debug!("read http body\n{:?}\n", &bytes[offset..].to_vec());

            let (message, _total_len) = if expected_http_preamble.is_chunked() {
                let (msg_opt, len) = http
                    .stream_payload(&preamble, &mut &bytes[offset..])
                    .unwrap();
                (msg_opt.unwrap().0, len)
            } else {
                http.read_payload(&preamble, &bytes[offset..]).unwrap()
            };

            test_debug!("got message\n{:?}\n", &message);

            // check everything in the parsed preamble except for the extra headers
            match preamble {
                StacksHttpPreamble::Response(ref mut req) => {
                    assert_eq!(req.headers.len(), 5);
                    assert!(req.headers.get("access-control-allow-headers").is_some());
                    assert!(req.headers.get("access-control-allow-methods").is_some());
                    assert!(req.headers.get("access-control-allow-origin").is_some());
                    assert!(req.headers.get("server").is_some());
                    assert!(req.headers.get("date").is_some());
                    req.headers.clear();
                }
                StacksHttpPreamble::Request(_) => {
                    panic!("parsed a request");
                }
            }

            assert_eq!(
                preamble,
                StacksHttpPreamble::Response((*expected_http_preamble).clone())
            );
            assert_eq!(message, StacksHttpMessage::Response((*test).clone()));
            assert_eq!(http.num_pending(), 0);
        }
    }

    #[test]
    fn test_http_response_type_codec_err() {
        let request_paths = vec![
            "/v2/blocks/1111111111111111111111111111111111111111111111111111111111111111",
            "/v2/transactions",
            "/v2/neighbors",
            "/v2/neighbors",
            "/v2/neighbors",
        ];
        let bad_request_payloads = vec![
            "HTTP/1.1 200 OK\r\nServer: stacks/v2.0\r\nX-Request-Id: 123\r\nContent-Type: application/json\r\nContent-length: 2\r\n\r\nab",
            "HTTP/1.1 200 OK\r\nServer: stacks/v2.0\r\nX-Request-Id: 123\r\nContent-Type: application/json\r\nContent-length: 4\r\n\r\n\"ab\"",
            "HTTP/1.1 200 OK\r\nServer: stacks/v2.0\r\nX-Request-Id: 123\r\nContent-Type: application/json\r\nContent-length: 1\r\n\r\n{",
            "HTTP/1.1 200 OK\r\nServer: stacks/v2.0\r\nX-Request-Id: 123\r\nContent-Type: application/json\r\nContent-length: 1\r\n\r\na",
            "HTTP/1.1 400 Bad Request\r\nServer: stacks/v2.0\r\nX-Request-Id: 123\r\nContent-Type: application/octet-stream\r\nContent-length: 2\r\n\r\n{}",
        ];
        let expected_bad_request_payload_errors = vec![
            "Invalid content-type",
            "Invalid txid:",
            "Not enough bytes",
            "Failed to parse",
            "expected text/plain",
        ];
        for (test, (expected_error, request_path)) in bad_request_payloads.iter().zip(
            expected_bad_request_payload_errors
                .iter()
                .zip(request_paths),
        ) {
            test_debug!(
                "Expect failure:\n{}\nExpected error: '{}'",
                test,
                expected_error
            );

            let mut http = StacksHttp::new("127.0.0.1:20443".parse().unwrap());
            http.begin_request(HttpVersion::Http11, request_path.to_string());

            let (preamble, offset) = http.read_preamble(test.as_bytes()).unwrap();
            let e = http.read_payload(&preamble, &test.as_bytes()[offset..]);
            let errstr = format!("{:?}", &e);
            assert!(e.is_err());
            assert!(
                e.unwrap_err().to_string().find(expected_error).is_some(),
                "{}",
                errstr
            );
        }
    }

    #[test]
    fn test_http_headers_too_big() {
        let bad_header_value = std::iter::repeat("A")
            .take(HTTP_PREAMBLE_MAX_ENCODED_SIZE as usize)
            .collect::<String>();
        let bad_request_preamble = format!(
            "GET /v2/neighbors HTTP/1.1\r\nHost: localhost:1234\r\nBad-Header: {}\r\n\r\n",
            &bad_header_value
        );
        let bad_response_preamble = format!("HTTP/1.1 200 OK\r\nServer: stacks/v2.0\r\nX-Request-ID: 123\r\nContent-Type: text/plain\r\nContent-Length: 64\r\nBad-Header: {}\r\n\r\n", &bad_header_value);

        let request_err =
            HttpRequestPreamble::consensus_deserialize(&mut bad_request_preamble.as_bytes())
                .unwrap_err();
        let response_err =
            HttpResponsePreamble::consensus_deserialize(&mut bad_response_preamble.as_bytes())
                .unwrap_err();

        let protocol_request_err =
            StacksHttpPreamble::consensus_deserialize(&mut bad_request_preamble.as_bytes())
                .unwrap_err();
        let protocol_response_err =
            StacksHttpPreamble::consensus_deserialize(&mut bad_response_preamble.as_bytes())
                .unwrap_err();

        eprintln!("request_err: {:?}", &request_err);
        eprintln!("response_err: {:?}", &response_err);

        eprintln!("protocol_request_err: {:?}", &protocol_request_err);
        eprintln!("protocol_response_err: {:?}", &protocol_response_err);

        assert!(request_err
            .to_string()
            .find("Not enough bytes to form a HTTP request preamble")
            .is_some());
        assert!(response_err
            .to_string()
            .find("Not enough bytes to form a HTTP response preamble")
            .is_some());
        assert!(protocol_request_err
            .to_string()
            .find("Failed to decode HTTP request or HTTP response")
            .is_some());
        assert!(protocol_response_err
            .to_string()
            .find("Failed to decode HTTP request or HTTP response")
            .is_some());
    }

    #[test]
    fn test_http_headers_too_many() {
        let mut too_many_headers_list = vec![];
        for i in 0..HTTP_PREAMBLE_MAX_NUM_HEADERS {
            too_many_headers_list.push(format!("H{}: {}\r\n", i + 1, i + 1));
        }
        let too_many_headers = too_many_headers_list.join("");
        let bad_request_preamble = format!(
            "GET /v2/neighbors HTTP/1.1\r\nHost: localhost:1234\r\n{}\r\n",
            &too_many_headers
        );
        let bad_response_preamble = format!("HTTP/1.1 200 OK\r\nServer: stacks/v2.0\r\nX-Request-ID: 123\r\nContent-Type: text/plain\r\nContent-Length: 64\r\n{}\r\n", &too_many_headers);

        let request_err =
            HttpRequestPreamble::consensus_deserialize(&mut bad_request_preamble.as_bytes())
                .unwrap_err();
        let response_err =
            HttpResponsePreamble::consensus_deserialize(&mut bad_response_preamble.as_bytes())
                .unwrap_err();

        let protocol_request_err =
            StacksHttpPreamble::consensus_deserialize(&mut bad_request_preamble.as_bytes())
                .unwrap_err();
        let protocol_response_err =
            StacksHttpPreamble::consensus_deserialize(&mut bad_response_preamble.as_bytes())
                .unwrap_err();

        eprintln!("request_err: {:?}", &request_err);
        eprintln!("response_err: {:?}", &response_err);

        eprintln!("protocol_request_err: {:?}", &protocol_request_err);
        eprintln!("protocol_response_err: {:?}", &protocol_response_err);

        assert!(request_err
            .to_string()
            .find("Failed to parse HTTP request: TooManyHeaders")
            .is_some());
        assert!(response_err
            .to_string()
            .find("Failed to parse HTTP response: TooManyHeaders")
            .is_some());
        assert!(protocol_request_err
            .to_string()
            .find("Failed to decode HTTP request or HTTP response")
            .is_some());
        assert!(protocol_response_err
            .to_string()
            .find("Failed to decode HTTP request or HTTP response")
            .is_some());
    }

    #[test]
    fn test_http_duplicate_concurrent_streamed_response_fails() {
        // do not permit multiple in-flight chunk-encoded HTTP responses with the same request ID.
        let valid_neighbors_response = "HTTP/1.1 200 OK\r\nServer: stacks/v2.0\r\nX-Request-Id: 123\r\nContent-Type: application/json\r\nTransfer-Encoding: chunked\r\n\r\n28\r\n{\"sample\":[],\"inbound\":[],\"outbound\":[]}\r\n0\r\n\r\n";
        let invalid_neighbors_response = "HTTP/1.1 200 OK\r\nServer: stacks/v2.0\r\nX-Request-Id: 123\r\nContent-Type: application/json\r\nTransfer-Encoding: chunked\r\n\r\n10\r\nxxxxxxxxxxxxxxxx\r\n0\r\n\r\n";
        let invalid_chunked_response = "HTTP/1.1 200 OK\r\nServer: stacks/v2.0\r\nX-Request-Id: 123\r\nContent-Type: application/json\r\nTransfer-Encoding: chunked\r\n\r\n29\r\n{\"sample\":[],\"inbound\":[],\"outbound\":[]}\r\n0\r\n\r\n";

        let mut http = StacksHttp::new("127.0.0.1:20443".parse().unwrap());

        http.begin_request(HttpVersion::Http11, "/v2/neighbors".to_string());
        let (preamble, offset) = http
            .read_preamble(valid_neighbors_response.as_bytes())
            .unwrap();
        assert_eq!(http.num_pending(), 1);

        let res = http.read_preamble(valid_neighbors_response.as_bytes());
        assert!(res.is_err());
        assert!(res.unwrap_err().to_string().find("in progress").is_some());

        // finish reading the body
        let msg = http
            .stream_payload(
                &preamble,
                &mut &valid_neighbors_response.as_bytes()[offset..],
            )
            .unwrap();
        match msg {
            (
                Some((
                    StacksHttpMessage::Response(HttpResponseType::Neighbors(_, neighbors_data)),
                    _,
                )),
                _,
            ) => assert_eq!(
                neighbors_data,
                RPCNeighborsInfo {
                    sample: vec![],
                    inbound: vec![],
                    outbound: vec![]
                }
            ),
            _ => {
                error!("Got {:?}", &msg);
                assert!(false);
            }
        }
        assert_eq!(http.num_pending(), 0);

        // can read the preamble again, but only once
        http.begin_request(HttpVersion::Http11, "/v2/neighbors".to_string());
        let (preamble, offset) = http
            .read_preamble(invalid_neighbors_response.as_bytes())
            .unwrap();
        assert_eq!(http.num_pending(), 1);

        let res = http.read_preamble(valid_neighbors_response.as_bytes());
        assert!(res.is_err());
        assert!(res.unwrap_err().to_string().find("in progress").is_some());

        // reading a corrupt body unlocks the ability to read the preamble again
        let res = http.stream_payload(
            &preamble,
            &mut &invalid_neighbors_response.as_bytes()[offset..],
        );
        assert!(res.unwrap_err().to_string().find("JSON").is_some());
        assert_eq!(http.num_pending(), 0);

        // can read the premable again, but only once
        http.begin_request(HttpVersion::Http11, "/v2/neighbors".to_string());
        let (preamble, offset) = http
            .read_preamble(invalid_chunked_response.as_bytes())
            .unwrap();
        let res = http.read_preamble(valid_neighbors_response.as_bytes());

        assert!(res.is_err());
        assert!(res.unwrap_err().to_string().find("in progress").is_some());

        // reading a corrupt chunk stream unlocks the ability to read the preamble again
        let res = http.stream_payload(
            &preamble,
            &mut &invalid_chunked_response.as_bytes()[offset..],
        );
        assert!(res
            .unwrap_err()
            .to_string()
            .find("Invalid chunk trailer")
            .is_some());
        assert_eq!(http.num_pending(), 0);
    }

    #[test]
    fn test_http_request_version_keep_alive() {
        let requests = vec![
            HttpRequestPreamble::new(
                HttpVersion::Http10,
                "GET".to_string(),
                "/v2/info".to_string(),
                "localhost".to_string(),
                8080,
                true,
            ),
            HttpRequestPreamble::new(
                HttpVersion::Http10,
                "GET".to_string(),
                "/v2/info".to_string(),
                "localhost".to_string(),
                8080,
                false,
            ),
            HttpRequestPreamble::new(
                HttpVersion::Http11,
                "GET".to_string(),
                "/v2/info".to_string(),
                "localhost".to_string(),
                8080,
                true,
            ),
            HttpRequestPreamble::new(
                HttpVersion::Http11,
                "GET".to_string(),
                "/v2/info".to_string(),
                "localhost".to_string(),
                8080,
                false,
            ),
        ];

        // (have 'connection' header?, have 'keep-alive' value?)
        let requests_connection_expected =
            vec![(true, true), (false, false), (false, false), (true, false)];

        for (r, (has_connection, is_keep_alive)) in
            requests.iter().zip(requests_connection_expected.iter())
        {
            let mut bytes = vec![];
            r.consensus_serialize(&mut bytes).unwrap();
            let txt = String::from_utf8(bytes).unwrap();

            eprintln!(
                "has_connection: {}, is_keep_alive: {}\n{}",
                *has_connection, *is_keep_alive, &txt
            );
            if *has_connection {
                if *is_keep_alive {
                    assert!(txt.find("Connection: keep-alive\r\n").is_some());
                } else {
                    assert!(txt.find("Connection: close\r\n").is_some());
                }
            } else {
                assert!(txt.find("Connection: ").is_none());
            }
        }
    }

    #[test]
    fn test_http_response_version_keep_alive() {
        // (version, explicit keep-alive?)
        let responses_args = vec![
            (HttpVersion::Http10, true),
            (HttpVersion::Http10, false),
            (HttpVersion::Http11, true),
            (HttpVersion::Http11, false),
        ];

        let mut responses = vec![];
        for res in responses_args.iter() {
            let mut bytes = vec![];
            let md = HttpResponseMetadata::new(res.0.clone(), 123, None, res.1, None);
            HttpResponsePreamble::new_serialized(
                &mut bytes,
                200,
                "OK",
                None,
                &HttpContentType::JSON,
                123,
                |ref mut fd| keep_alive_headers(fd, &md),
            )
            .unwrap();
            responses.push(String::from_utf8(bytes).unwrap());
        }

        for (response, (version, sent_keep_alive)) in responses.iter().zip(responses_args.iter()) {
            test_debug!(
                "version: {:?}, sent keep-alive: {}, response:\n{}",
                version,
                sent_keep_alive,
                response
            );
            match version {
                HttpVersion::Http10 => {
                    // be explicit about Connection: with http/1.0 clients
                    if *sent_keep_alive {
                        assert!(response.find("Connection: keep-alive\r\n").is_some());
                    } else {
                        assert!(response.find("Connection: close\r\n").is_some());
                    }
                }
                HttpVersion::Http11 => {
                    if *sent_keep_alive {
                        // we don't send connection: keep-alive if the client is 1.1 and it didn't
                        // send its own connection: <option>
                        assert!(response.find("Connection:").is_none());
                    } else {
                        assert!(response.find("Connection: close\r\n").is_some());
                    }
                }
            }
        }
    }

    #[test]
    fn test_http_parse_proof_tip_query() {
        let query_txt = "tip=7070f213d719143d6045e08fd80f85014a161f8bbd3a42d1251576740826a392";
        let tip_req = HttpRequestType::get_chain_tip_query(Some(query_txt));
        match tip_req {
            TipRequest::SpecificTip(tip) => assert_eq!(
                tip,
                StacksBlockId::from_hex(
                    "7070f213d719143d6045e08fd80f85014a161f8bbd3a42d1251576740826a392"
                )
                .unwrap()
            ),
            _ => panic!(),
        }

        // first parseable tip is taken
        let query_txt_dup = "tip=7070f213d719143d6045e08fd80f85014a161f8bbd3a42d1251576740826a392&tip=03e26bd68a8722f8b3861e2058edcafde094ad059e152754986c3573306698f1";
        let tip_req = HttpRequestType::get_chain_tip_query(Some(query_txt));
        match tip_req {
            TipRequest::SpecificTip(tip) => assert_eq!(
                tip,
                StacksBlockId::from_hex(
                    "7070f213d719143d6045e08fd80f85014a161f8bbd3a42d1251576740826a392"
                )
                .unwrap()
            ),
            _ => panic!(),
        }

        // first parseable tip is taken
        let query_txt_dup = "tip=bad&tip=7070f213d719143d6045e08fd80f85014a161f8bbd3a42d1251576740826a392&tip=03e26bd68a8722f8b3861e2058edcafde094ad059e152754986c3573306698f1";
        let tip_req = HttpRequestType::get_chain_tip_query(Some(query_txt_dup));
        match tip_req {
            TipRequest::SpecificTip(tip) => assert_eq!(
                tip,
                StacksBlockId::from_hex(
                    "7070f213d719143d6045e08fd80f85014a161f8bbd3a42d1251576740826a392"
                )
                .unwrap()
            ),
            _ => panic!(),
        }

        // tip can be skipped
        let query_txt_bad = "tip=bad";
        assert_eq!(
            HttpRequestType::get_chain_tip_query(Some(query_txt_bad)),
            TipRequest::UseLatestAnchoredTip
        );

        // tip can be skipped
        let query_txt_none = "tip=bad";
        assert_eq!(
            HttpRequestType::get_chain_tip_query(Some(query_txt_none)),
            TipRequest::UseLatestAnchoredTip
        );
    }

    #[test]
    fn test_http_live_headers() {
        // headers pulled from prod
        let live_headers = &[
            "GET /v2/info HTTP/1.1\r\naccept-language: en-US,en;q=0.9\r\naccept-encoding: gzip, deflate, br\r\nsec-fetch-dest: document\r\nsec-fetch-user: ?1\r\nsec-fetch-mode: navigate\r\nsec-fetch-site: none\r\naccept: text/html,application/xhtml+xml,application/xml;q=0.9,image/webp,image/apng,*/*;q=0.8,application/signed-exchange;v=b3;q=0.9\r\nuser-agent: Mozilla/5.0 (Macintosh; Intel Mac OS X 10_15_3) AppleWebKit/537.36 (KHTML, like Gecko) Chrome/81.0.4044.113 Safari/537.36\r\nupgrade-insecure-requests: 1\r\ncache-control: max-age=0\r\nconnection: close\r\nx-forwarded-port: 443\r\nx-forwarded-host: crashy-stacky.zone117x.com\r\nx-forwarded-proto: https\r\nx-forwarded-for: 213.127.17.55\r\nx-real-ip: 213.127.17.55\r\nhost: stacks-blockchain:20443\r\n\r\n"
        ];

        let bad_live_headers = &[
            "GET /favicon.ico HTTP/1.1\r\nConnection: upgrade\r\nHost: crashy-stacky.zone117x.com\r\nX-Real-IP: 213.127.17.55\r\nX-Forwarded-For: 213.127.17.55\r\nX-Forwarded-Proto: http\r\nX-Forwarded-Host: crashy-stacky.zone117x.com\r\nX-Forwarded-Port: 9001\r\nUser-Agent: Mozilla/5.0 (Macintosh; Intel Mac OS X 10_15_3) AppleWebKit/537.36 (KHTML, like Gecko) Chrome/81.0.4044.113 Safari/537.36\r\nAccept: image/webp,image/apng,image/*,*/*;q=0.8\r\nReferer: http://crashy-stacky.zone117x.com:9001/v2/info\r\nAccept-Encoding: gzip, deflate\r\nAccept-Language: en-US,en;q=0.9\r\n\r\n",
        ];

        for live_header in live_headers {
            let res = HttpRequestPreamble::consensus_deserialize(&mut live_header.as_bytes());
            assert!(res.is_ok(), "headers: {}\nerror: {:?}", live_header, &res);
        }

        for bad_live_header in bad_live_headers {
            let res = HttpRequestPreamble::consensus_deserialize(&mut bad_live_header.as_bytes());
            assert!(
                res.is_err(),
                "headers: {}\nshould not have parsed",
                bad_live_header
            );
        }
    }

    // TODO: test mismatch between request path and reply
}<|MERGE_RESOLUTION|>--- conflicted
+++ resolved
@@ -127,16 +127,13 @@
         *PRINCIPAL_DATA_REGEX
     ))
     .unwrap();
-<<<<<<< HEAD
     static ref PATH_POST_BLOCK_PROPOSAL: Regex = Regex::new(&format!("^{}$", PATH_STR_POST_BLOCK_PROPOSAL))
     .unwrap();
-=======
     static ref PATH_GET_NFT_WITHDRAWAL: Regex = Regex::new(&format!(
          "^/v2/withdrawal/nft/(?P<block_height>[0-9]+)/(?P<sender>{})/(?P<withdrawal_id>[0-9]+)/(?P<contract_address>{})/(?P<contract_name>{})/(?P<asset_name>{})/(?P<id>[0-9]+)$",
          *PRINCIPAL_DATA_REGEX,  *STANDARD_PRINCIPAL_REGEX, *CONTRACT_NAME_REGEX, *CLARITY_NAME_REGEX
      ))
      .unwrap();
->>>>>>> 5dcd22f8
     static ref PATH_GET_ACCOUNT: Regex = Regex::new(&format!(
         "^/v2/accounts/(?P<principal>{})$",
         *PRINCIPAL_DATA_REGEX
@@ -1627,15 +1624,14 @@
                 &HttpRequestType::parse_get_stx_withdrawal,
             ),
             (
-<<<<<<< HEAD
                 "POST",
                 &PATH_POST_BLOCK_PROPOSAL,
                 &HttpRequestType::parse_block_proposal,
-=======
+            ),
+            (
                 "GET",
                 &PATH_GET_NFT_WITHDRAWAL,
                 &HttpRequestType::parse_get_nft_withdrawal,
->>>>>>> 5dcd22f8
             ),
         ];
 
@@ -2825,11 +2821,8 @@
             HttpRequestType::FeeRateEstimate(ref md, _, _) => md,
             HttpRequestType::ClientError(ref md, ..) => md,
             HttpRequestType::GetWithdrawalStx { ref metadata, .. } => metadata,
-<<<<<<< HEAD
             HttpRequestType::BlockProposal(ref metadata, ..) => metadata,
-=======
             HttpRequestType::GetWithdrawalNft { ref metadata, .. } => metadata,
->>>>>>> 5dcd22f8
         }
     }
 
@@ -3045,9 +3038,7 @@
                 "/v2/withdrawal/stx/{}/{}/{}/{}",
                 withdraw_block_height, sender, withdrawal_id, amount
             ),
-<<<<<<< HEAD
             HttpRequestType::BlockProposal(..) => self.get_path().to_string(),
-=======
             HttpRequestType::GetWithdrawalNft {
                 metadata: _,
                 withdraw_block_height,
@@ -3065,7 +3056,6 @@
                 asset_identifier.asset_name.to_string(),
                 id
             ),
->>>>>>> 5dcd22f8
         }
     }
 
@@ -3104,13 +3094,10 @@
             HttpRequestType::GetWithdrawalStx { .. } => {
                 "/v2/withdrawal/stx/:block-height/:sender/:withdrawal_id/:amount"
             }
-<<<<<<< HEAD
             HttpRequestType::BlockProposal(..) => PATH_STR_POST_BLOCK_PROPOSAL,
-=======
             HttpRequestType::GetWithdrawalNft { .. } => {
                 "/v2/withdrawal/nft/:block-height/:sender/:withdrawal_id/:contract_address/:contract_name/:asset_name/:id"
             }
->>>>>>> 5dcd22f8
         }
     }
 
@@ -4197,12 +4184,9 @@
             HttpResponseType::ServerError(ref md, _) => md,
             HttpResponseType::ServiceUnavailable(ref md, _) => md,
             HttpResponseType::Error(ref md, _, _) => md,
-<<<<<<< HEAD
             HttpResponseType::GetWithdrawal(ref md, _) => md,
             HttpResponseType::BlockProposalValid { ref metadata, .. } => metadata,
             HttpResponseType::BlockProposalInvalid { ref metadata, .. } => metadata,
-=======
->>>>>>> 5dcd22f8
         }
     }
 
@@ -4645,11 +4629,8 @@
                 HttpRequestType::ClientError(..) => "HTTP(ClientError)",
                 HttpRequestType::FeeRateEstimate(_, _, _) => "HTTP(FeeRateEstimate)",
                 HttpRequestType::GetWithdrawalStx { .. } => "HTTP(GetWithdrawalStx)",
-<<<<<<< HEAD
                 HttpRequestType::BlockProposal(_, _) => "HTTP(BlockProposal)",
-=======
                 HttpRequestType::GetWithdrawalNft { .. } => "HTTP(GetWithdrawalNft)",
->>>>>>> 5dcd22f8
             },
             StacksHttpMessage::Response(ref res) => match res {
                 HttpResponseType::TokenTransferCost(_, _) => "HTTP(TokenTransferCost)",
