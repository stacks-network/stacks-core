// Copyright (C) 2013-2020 Blockstack PBC, a public benefit corporation
// Copyright (C) 2020 Stacks Open Internet Foundation
//
// This program is free software: you can redistribute it and/or modify
// it under the terms of the GNU General Public License as published by
// the Free Software Foundation, either version 3 of the License, or
// (at your option) any later version.
//
// This program is distributed in the hope that it will be useful,
// but WITHOUT ANY WARRANTY; without even the implied warranty of
// MERCHANTABILITY or FITNESS FOR A PARTICULAR PURPOSE.  See the
// GNU General Public License for more details.
//
// You should have received a copy of the GNU General Public License
// along with this program.  If not, see <http://www.gnu.org/licenses/>.

use std::collections::HashMap;
use std::collections::HashSet;
use std::convert::From;
use std::fs;
use std::mem;

use crate::cost_estimates::metrics::CostMetric;
use crate::cost_estimates::CostEstimator;
use crate::types::StacksPublicKeyBuffer;
use burnchains::PrivateKey;
use burnchains::PublicKey;
use chainstate::burn::db::sortdb::{SortitionDB, SortitionDBConn};
use chainstate::burn::operations::*;
use chainstate::burn::*;
use chainstate::stacks::db::unconfirmed::UnconfirmedState;
use chainstate::stacks::db::{
    blocks::MemPoolRejection, ClarityTx, StacksChainState, MINER_REWARD_MATURITY,
};
use chainstate::stacks::events::StacksTransactionReceipt;
use chainstate::stacks::Error;
use chainstate::stacks::*;
use clarity_vm::clarity::ClarityConnection;
use core::mempool::*;
use core::*;
use net::Error as net_error;
use util::get_epoch_time_ms;
use util::hash::MerkleTree;
use util::hash::Sha512Trunc256Sum;
use util::secp256k1::{MessageSignature, Secp256k1PrivateKey};
use util::vrf::*;
use vm::costs::ExecutionCost;
use vm::costs::ExecutionCostSchedule;
use vm::database::{BurnStateDB, NULL_BURN_STATE_DB};

use crate::codec::{read_next, write_next, StacksMessageCodec};
use crate::types::chainstate::BurnchainHeaderHash;
use crate::types::chainstate::{BlockHeaderHash, StacksAddress, StacksWorkScore};
use crate::types::chainstate::{StacksBlockHeader, StacksBlockId, StacksMicroblockHeader};
use crate::types::proof::TrieHash;

#[derive(Debug, Clone)]
pub struct BlockBuilderSettings {
    pub execution_cost_schedule: ExecutionCostSchedule,
    pub max_miner_time_ms: u64,
    pub mempool_settings: MemPoolWalkSettings,
}

impl BlockBuilderSettings {
    pub fn limited(execution_cost_schedule: ExecutionCostSchedule) -> BlockBuilderSettings {
        BlockBuilderSettings {
            execution_cost_schedule,
            max_miner_time_ms: u64::max_value(),
            mempool_settings: MemPoolWalkSettings::default(),
        }
    }

    pub fn max_value() -> BlockBuilderSettings {
        BlockBuilderSettings {
            execution_cost_schedule: ExecutionCostSchedule::max_value(),
            max_miner_time_ms: u64::max_value(),
            mempool_settings: MemPoolWalkSettings::zero(),
        }
    }
}

#[derive(Clone)]
struct MicroblockMinerRuntime {
    bytes_so_far: u64,
    pub prev_microblock_header: Option<StacksMicroblockHeader>,
    considered: Option<HashSet<Txid>>,
    num_mined: u64,
    tip: StacksBlockId,

    // fault injection, inherited from unconfirmed
    disable_bytes_check: bool,
    disable_cost_check: bool,
}

#[derive(PartialEq)]
enum BlockLimitFunction {
    NO_LIMIT_HIT,
    CONTRACT_LIMIT_HIT,
    LIMIT_REACHED,
}

impl From<&UnconfirmedState> for MicroblockMinerRuntime {
    fn from(unconfirmed: &UnconfirmedState) -> MicroblockMinerRuntime {
        let considered = unconfirmed
            .mined_txs
            .iter()
            .map(|(txid, _)| txid.clone())
            .collect();
        MicroblockMinerRuntime {
            bytes_so_far: unconfirmed.bytes_so_far,
            prev_microblock_header: unconfirmed.last_mblock.clone(),
            considered: Some(considered),
            num_mined: 0,
            tip: unconfirmed.confirmed_chain_tip.clone(),

            disable_bytes_check: unconfirmed.disable_bytes_check,
            disable_cost_check: unconfirmed.disable_cost_check,
        }
    }
}

///
///    Independent structure for building microblocks:
///       StacksBlockBuilder cannot be used, since microblocks should only be broadcasted
///       once the anchored block is mined, won sortition, and a StacksBlockBuilder will
///       not survive that long.
///
///     StacksMicroblockBuilder holds a mutable reference to the provided chainstate in the
///       new function. This is required for the `clarity_tx` -- basically, to append transactions
///       as new microblocks, the builder _needs_ to be able to keep the current clarity_tx "open"
pub struct StacksMicroblockBuilder<'a> {
    anchor_block: BlockHeaderHash,
    anchor_block_consensus_hash: ConsensusHash,
    anchor_block_height: u64,
    header_reader: StacksChainState,
    clarity_tx: Option<ClarityTx<'a>>,
    unconfirmed: bool,
    runtime: MicroblockMinerRuntime,
    settings: BlockBuilderSettings,
}

impl<'a> StacksMicroblockBuilder<'a> {
    pub fn new(
        anchor_block: BlockHeaderHash,
        anchor_block_consensus_hash: ConsensusHash,
        chainstate: &'a mut StacksChainState,
        burn_dbconn: &'a dyn BurnStateDB,
        settings: BlockBuilderSettings,
    ) -> Result<StacksMicroblockBuilder<'a>, Error> {
        let runtime = if let Some(unconfirmed_state) = chainstate.unconfirmed_state.as_ref() {
            MicroblockMinerRuntime::from(unconfirmed_state)
        } else {
            warn!("No unconfirmed state instantiated; cannot mine microblocks");
            return Err(Error::NoSuchBlockError);
        };

        let (header_reader, _) = chainstate.reopen()?;
        let anchor_block_height = StacksChainState::get_anchored_block_header_info(
            header_reader.db(),
            &anchor_block_consensus_hash,
            &anchor_block,
        )?
        .ok_or_else(|| {
            warn!(
                "No such block: {}/{}",
                &anchor_block_consensus_hash, &anchor_block
            );
            Error::NoSuchBlockError
        })?
        .block_height;

        // when we drop the miner, the underlying clarity instance will be rolled back
        chainstate.set_unconfirmed_dirty(true);

        // find parent block's execution cost
        let parent_index_hash =
            StacksBlockHeader::make_index_block_hash(&anchor_block_consensus_hash, &anchor_block);
        let cost_so_far =
            StacksChainState::get_stacks_block_anchored_cost(chainstate.db(), &parent_index_hash)?
                .ok_or(Error::NoSuchBlockError)?;

        let block_limit = ExecutionCostSchedule::choose_limit_by_height(
            &settings.execution_cost_schedule,
            anchor_block_height as u32,
        );

        // We need to open the chainstate _after_ any possible errors could occur, otherwise, we'd have opened
        //  the chainstate, but will lose the reference to the clarity_tx before the Drop handler for StacksMicroblockBuilder
        //  could take over.
        let mut clarity_tx = chainstate.block_begin(
            burn_dbconn,
            &anchor_block_consensus_hash,
            &anchor_block,
            &MINER_BLOCK_CONSENSUS_HASH,
            &MINER_BLOCK_HEADER_HASH,
            block_limit.clone(),
        );

        debug!(
            "Begin microblock mining from {} from unconfirmed state with cost {:?}",
            &StacksBlockHeader::make_index_block_hash(&anchor_block_consensus_hash, &anchor_block),
            &cost_so_far
        );
        clarity_tx.reset_cost(cost_so_far);

        Ok(StacksMicroblockBuilder {
            anchor_block,
            anchor_block_consensus_hash,
            anchor_block_height,
            runtime: runtime,
            clarity_tx: Some(clarity_tx),
            header_reader,
            unconfirmed: false,
            settings: settings,
        })
    }

    /// Create a microblock miner off of the _unconfirmed_ chaintip, i.e., resuming construction of
    /// a microblock stream.
    pub fn resume_unconfirmed(
        chainstate: &'a mut StacksChainState,
        burn_dbconn: &'a dyn BurnStateDB,
        cost_so_far: &ExecutionCost,
        settings: BlockBuilderSettings,
        block_height: u64,
    ) -> Result<StacksMicroblockBuilder<'a>, Error> {
        let runtime = if let Some(unconfirmed_state) = chainstate.unconfirmed_state.as_ref() {
            MicroblockMinerRuntime::from(unconfirmed_state)
        } else {
            warn!("No unconfirmed state instantiated; cannot mine microblocks");
            return Err(Error::NoSuchBlockError);
        };

        let (header_reader, _) = chainstate.reopen()?;
        let (anchored_consensus_hash, anchored_block_hash, anchored_block_height) =
            if let Some(unconfirmed) = chainstate.unconfirmed_state.as_ref() {
                let header_info =
                    StacksChainState::get_stacks_block_header_info_by_index_block_hash(
                        chainstate.db(),
                        &unconfirmed.confirmed_chain_tip,
                    )?
                    .ok_or_else(|| {
                        warn!(
                            "No such confirmed block {}",
                            &unconfirmed.confirmed_chain_tip
                        );
                        Error::NoSuchBlockError
                    })?;
                (
                    header_info.consensus_hash,
                    header_info.anchored_header.block_hash(),
                    header_info.block_height,
                )
            } else {
                // unconfirmed state needs to be initialized
                debug!("Unconfirmed chainstate not initialized");
                return Err(Error::NoSuchBlockError)?;
            };

        let block_limit = ExecutionCostSchedule::choose_limit_by_height(
            &settings.execution_cost_schedule,
            block_height as u32,
        );
        let mut clarity_tx = chainstate
            .begin_unconfirmed(burn_dbconn, block_limit.clone())
            .ok_or_else(|| {
                warn!(
                    "Failed to begin-unconfirmed on {}/{}",
                    &anchored_consensus_hash, &anchored_block_hash
                );
                Error::NoSuchBlockError
            })?;

        debug!(
            "Resume microblock mining from {} from unconfirmed state with cost {:?}",
            &StacksBlockHeader::make_index_block_hash(
                &anchored_consensus_hash,
                &anchored_block_hash
            ),
            cost_so_far
        );
        clarity_tx.reset_cost(cost_so_far.clone());

        Ok(StacksMicroblockBuilder {
            anchor_block: anchored_block_hash,
            anchor_block_consensus_hash: anchored_consensus_hash,
            anchor_block_height: anchored_block_height,
            runtime: runtime,
            clarity_tx: Some(clarity_tx),
            header_reader,
            unconfirmed: true,
            settings: settings,
        })
    }

    fn make_next_microblock(
        &mut self,
        txs: Vec<StacksTransaction>,
        miner_key: &Secp256k1PrivateKey,
    ) -> Result<StacksMicroblock, Error> {
        let miner_pubkey_hash =
            Hash160::from_node_public_key(&StacksPublicKey::from_private(miner_key));
        if txs.len() == 0 {
            return Err(Error::NoTransactionsToMine);
        }

        let txid_vecs = txs.iter().map(|tx| tx.txid().as_bytes().to_vec()).collect();

        let merkle_tree = MerkleTree::<Sha512Trunc256Sum>::new(&txid_vecs);
        let tx_merkle_root = merkle_tree.root();
        let mut next_microblock_header =
            if let Some(ref prev_microblock) = self.runtime.prev_microblock_header {
                StacksMicroblockHeader::from_parent_unsigned(prev_microblock, &tx_merkle_root)
                    .ok_or(Error::MicroblockStreamTooLongError)?
            } else {
                // .prev_block is the hash of the parent anchored block
                StacksMicroblockHeader::first_unsigned(&self.anchor_block, &tx_merkle_root)
            };

        next_microblock_header.sign(miner_key).unwrap();
        next_microblock_header.verify(&miner_pubkey_hash).unwrap();

        self.runtime.prev_microblock_header = Some(next_microblock_header.clone());

        let microblock = StacksMicroblock {
            header: next_microblock_header,
            txs: txs,
        };

        info!(
            "Miner: Created microblock block {} (seq={}) off of {}/{}: {} transaction(s)",
            microblock.block_hash(),
            microblock.header.sequence,
            self.anchor_block_consensus_hash,
            self.anchor_block,
            microblock.txs.len()
        );
        Ok(microblock)
    }

    /// Mine the next transaction into a microblock.
    /// Returns Some(StacksTransactionReceipt) or None if the transaction was
    /// or was not mined into this microblock.
    fn mine_next_transaction(
        clarity_tx: &mut ClarityTx<'a>,
        tx: StacksTransaction,
        tx_len: u64,
        considered: &mut HashSet<Txid>,
        bytes_so_far: u64,
    ) -> Result<Option<StacksTransactionReceipt>, Error> {
        if tx.anchor_mode != TransactionAnchorMode::OffChainOnly
            && tx.anchor_mode != TransactionAnchorMode::Any
        {
            return Ok(None);
        }
        if considered.contains(&tx.txid()) {
            return Ok(None);
        } else {
            considered.insert(tx.txid());
        }
        if bytes_so_far + tx_len >= MAX_EPOCH_SIZE.into() {
            info!(
                "Adding microblock tx {} would exceed epoch data size",
                &tx.txid()
            );
            return Ok(None);
        }
        let quiet = !cfg!(test);
        match StacksChainState::process_transaction(clarity_tx, &tx, quiet) {
            Ok((_, receipt)) => return Ok(Some(receipt)),
            Err(e) => match e {
                Error::CostOverflowError(cost_before, cost_after, total_budget) => {
                    // note: this path _does_ not perform the tx block budget % heuristic,
                    //  because this code path is not directly called with a mempool handle.
                    warn!(
                        "Transaction {} reached block cost {}; budget was {}",
                        tx.txid(),
                        &cost_after,
                        &total_budget
                    );
                    clarity_tx.reset_cost(cost_before);
                }
                _ => {
                    warn!("Error processing TX {}: {}", tx.txid(), e);
                }
            },
        }
        return Ok(None);
    }

    /// NOTE: this is only used in integration tests.
    pub fn mine_next_microblock_from_txs(
        &mut self,
        txs_and_lens: Vec<(StacksTransaction, u64)>,
        miner_key: &Secp256k1PrivateKey,
    ) -> Result<StacksMicroblock, Error> {
        let mut txs_included = vec![];

        let mut clarity_tx = self
            .clarity_tx
            .take()
            .expect("Microblock already open and processing");

        let mut considered = self
            .runtime
            .considered
            .take()
            .expect("Microblock already open and processing");

        let mut bytes_so_far = self.runtime.bytes_so_far;
        let mut num_txs = self.runtime.num_mined;

        let mut result = Ok(());
        for (tx, tx_len) in txs_and_lens.into_iter() {
            match StacksMicroblockBuilder::mine_next_transaction(
                &mut clarity_tx,
                tx.clone(),
                tx_len,
                &mut considered,
                bytes_so_far,
            ) {
                Ok(Some(_)) => {
                    bytes_so_far += tx_len;
                    num_txs += 1;
                    txs_included.push(tx);
                }
                Ok(None) => {
                    continue;
                }
                Err(e) => {
                    result = Err(e);
                    break;
                }
            }
        }

        // do fault injection
        if self.runtime.disable_bytes_check {
            warn!("Fault injection: disabling miner limit on microblock stream size");
            bytes_so_far = 0;
        }
        if self.runtime.disable_cost_check {
            warn!("Fault injection: disabling miner limit on microblock runtime cost");
            clarity_tx.reset_cost(ExecutionCost::zero());
        }

        self.runtime.bytes_so_far = bytes_so_far;
        self.clarity_tx.replace(clarity_tx);
        self.runtime.considered.replace(considered);
        self.runtime.num_mined = num_txs;

        match result {
            Err(Error::BlockTooBigError) => {
                info!("Block size budget reached with microblocks");
            }
            Err(e) => {
                warn!("Error producing microblock: {}", e);
                return Err(e);
            }
            _ => {}
        }

        return self.make_next_microblock(txs_included, miner_key);
    }

    pub fn mine_next_microblock(
        &mut self,
        mem_pool: &mut MemPoolDB,
        miner_key: &Secp256k1PrivateKey,
    ) -> Result<StacksMicroblock, Error> {
        let mut txs_included = vec![];
        let mempool_settings = self.settings.mempool_settings.clone();

        let mut clarity_tx = self
            .clarity_tx
            .take()
            .expect("Microblock already open and processing");

        let mut considered = self
            .runtime
            .considered
            .take()
            .expect("Microblock already open and processing");

        let mut bytes_so_far = self.runtime.bytes_so_far;
        let mut num_txs = self.runtime.num_mined;
        let mut num_selected = 0;
        let deadline = get_epoch_time_ms() + (self.settings.max_miner_time_ms as u128);

        mem_pool.reset_last_known_nonces()?;
        mem_pool.estimate_tx_rates(100)?;

        debug!(
            "Microblock transaction selection begins (child of {}), bytes so far: {}",
            &self.anchor_block, bytes_so_far
        );
        let result = {
            let mut intermediate_result;
            loop {
                let mut num_added = 0;
                intermediate_result = mem_pool.iterate_candidates(
                    &mut clarity_tx,
                    self.anchor_block_height,
                    mempool_settings.clone(),
                    |clarity_tx, to_consider, estimator| {
                        let mempool_tx = &to_consider.tx;
                        let update_estimator = to_consider.update_estimate;

                        if get_epoch_time_ms() >= deadline {
                            debug!(
                                "Microblock miner deadline exceeded ({} ms)",
                                self.settings.max_miner_time_ms
                            );
                            return Ok(false);
                        }

                        match StacksMicroblockBuilder::mine_next_transaction(
                            clarity_tx,
                            mempool_tx.tx.clone(),
                            mempool_tx.metadata.len,
                            &mut considered,
                            bytes_so_far,
                        ) {
                            Ok(Some(receipt)) => {
                                bytes_so_far += mempool_tx.metadata.len;

                                if update_estimator {
                                    if let Err(e) = estimator.notify_event(
                                        &mempool_tx.tx.payload,
                                        &receipt.execution_cost,
                                    ) {
                                        warn!("Error updating estimator";
                                              "txid" => %mempool_tx.metadata.txid,
                                              "error" => ?e);
                                    }
                                }

                                debug!(
                                    "Include tx {} ({}) in microblock",
                                    mempool_tx.tx.txid(),
                                    mempool_tx.tx.payload.name()
                                );
                                txs_included.push(mempool_tx.tx.clone());
                                num_txs += 1;
                                num_added += 1;
                                num_selected += 1;
                                Ok(true)
                            }
                            Ok(None) => Ok(true), // keep iterating
                            Err(e) => Err(e),
                        }
                    },
                );

                if intermediate_result.is_err() {
                    break;
                }

                if num_added == 0 {
                    break;
                }
            }
            intermediate_result
        };
        debug!(
            "Microblock transaction selection finished (child of {}); {} transactions selected",
            &self.anchor_block, num_selected
        );

        // do fault injection
        if self.runtime.disable_bytes_check {
            warn!("Fault injection: disabling miner limit on microblock stream size");
            bytes_so_far = 0;
        }
        if self.runtime.disable_cost_check {
            warn!("Fault injection: disabling miner limit on microblock runtime cost");
            clarity_tx.reset_cost(ExecutionCost::zero());
        }

        self.runtime.bytes_so_far = bytes_so_far;
        self.clarity_tx.replace(clarity_tx);
        self.runtime.considered.replace(considered);
        self.runtime.num_mined = num_txs;

        match result {
            Ok(_) => {}
            Err(Error::BlockTooBigError) => {
                info!("Block size budget reached with microblocks");
            }
            Err(e) => {
                warn!("Error producing microblock: {}", e);
                return Err(e);
            }
        }

        return self.make_next_microblock(txs_included, miner_key);
    }

    pub fn get_bytes_so_far(&self) -> u64 {
        self.runtime.bytes_so_far
    }

    pub fn get_cost_so_far(&self) -> Option<ExecutionCost> {
        self.clarity_tx.as_ref().map(|tx| tx.cost_so_far())
    }
}

impl<'a> Drop for StacksMicroblockBuilder<'a> {
    fn drop(&mut self) {
        debug!(
            "Drop StacksMicroblockBuilder";
            "chain tip" => %&self.runtime.tip,
            "txs mined off tip" => &self.runtime.considered.as_ref().map(|x| x.len()).unwrap_or(0),
            "txs added" => self.runtime.num_mined,
            "bytes so far" => self.runtime.bytes_so_far,
            "cost so far" => &format!("{:?}", &self.get_cost_so_far())
        );
        self.clarity_tx
            .take()
            .expect("Attempted to reclose closed microblock builder")
            .rollback_block()
    }
}

impl StacksBlockBuilder {
    fn from_parent_pubkey_hash(
        miner_id: usize,
        parent_chain_tip: &StacksHeaderInfo,
        total_work: &StacksWorkScore,
        proof: &VRFProof,
        pubkh: Hash160,
    ) -> StacksBlockBuilder {
        let header = StacksBlockHeader::from_parent_empty(
            &parent_chain_tip.anchored_header,
            parent_chain_tip.microblock_tail.as_ref(),
            total_work,
            proof,
            &pubkh,
        );

        let mut header_bytes = vec![];
        header
            .consensus_serialize(&mut header_bytes)
            .expect("FATAL: failed to serialize to vec");
        let bytes_so_far = header_bytes.len() as u64;

        StacksBlockBuilder {
            chain_tip: parent_chain_tip.clone(),
            header: header,
            txs: vec![],
            micro_txs: vec![],
            total_anchored_fees: 0,
            total_confirmed_streamed_fees: 0,
            total_streamed_fees: 0,
            bytes_so_far: bytes_so_far,
            anchored_done: false,
            parent_microblock_hash: parent_chain_tip
                .microblock_tail
                .as_ref()
                .map(|ref hdr| hdr.block_hash()),
            prev_microblock_header: StacksMicroblockHeader::first_unsigned(
                &EMPTY_MICROBLOCK_PARENT_HASH,
                &Sha512Trunc256Sum([0u8; 32]),
            ), // will be updated
            miner_privkey: StacksPrivateKey::new(), // caller should overwrite this, or refrain from mining microblocks
            miner_payouts: None,
            miner_id: miner_id,
        }
    }

    pub fn from_parent(
        miner_id: usize,
        parent_chain_tip: &StacksHeaderInfo,
        total_work: &StacksWorkScore,
        proof: &VRFProof,
        microblock_privkey: &StacksPrivateKey,
    ) -> StacksBlockBuilder {
        let mut pubk = StacksPublicKey::from_private(microblock_privkey);
        pubk.set_compressed(true);
        let pubkh = Hash160::from_node_public_key(&pubk);

        let mut builder = StacksBlockBuilder::from_parent_pubkey_hash(
            miner_id,
            parent_chain_tip,
            total_work,
            proof,
            pubkh,
        );
        builder.miner_privkey = microblock_privkey.clone();
        builder
    }

    fn first_pubkey_hash(
        miner_id: usize,
        genesis_consensus_hash: &ConsensusHash,
        genesis_burn_header_hash: &BurnchainHeaderHash,
        genesis_burn_header_height: u32,
        genesis_burn_header_timestamp: u64,
        proof: &VRFProof,
        pubkh: Hash160,
    ) -> StacksBlockBuilder {
        let genesis_chain_tip = StacksHeaderInfo {
            anchored_header: StacksBlockHeader::genesis_block_header(),
            microblock_tail: None,
            block_height: 0,
            index_root: TrieHash([0u8; 32]),
            consensus_hash: genesis_consensus_hash.clone(),
            burn_header_hash: genesis_burn_header_hash.clone(),
            burn_header_timestamp: genesis_burn_header_timestamp,
            burn_header_height: genesis_burn_header_height,
            anchored_block_size: 0,
        };

        let mut builder = StacksBlockBuilder::from_parent_pubkey_hash(
            miner_id,
            &genesis_chain_tip,
            &StacksWorkScore::initial(),
            proof,
            pubkh,
        );
        builder.header.parent_block = EMPTY_MICROBLOCK_PARENT_HASH.clone();
        builder
    }

    pub fn first(
        miner_id: usize,
        genesis_consensus_hash: &ConsensusHash,
        genesis_burn_header_hash: &BurnchainHeaderHash,
        genesis_burn_header_height: u32,
        genesis_burn_header_timestamp: u64,
        proof: &VRFProof,
        microblock_privkey: &StacksPrivateKey,
    ) -> StacksBlockBuilder {
        let mut pubk = StacksPublicKey::from_private(microblock_privkey);
        pubk.set_compressed(true);
        let pubkh = Hash160::from_node_public_key(&pubk);

        let mut builder = StacksBlockBuilder::first_pubkey_hash(
            miner_id,
            genesis_consensus_hash,
            genesis_burn_header_hash,
            genesis_burn_header_height,
            genesis_burn_header_timestamp,
            proof,
            pubkh,
        );
        builder.miner_privkey = microblock_privkey.clone();
        builder
    }

    /// Assign the block parent
    pub fn set_parent_block(&mut self, parent_block_hash: &BlockHeaderHash) -> () {
        self.header.parent_block = parent_block_hash.clone();
    }

    /// Assign the anchored block's parent microblock (used for testing orphaning)
    pub fn set_parent_microblock(
        &mut self,
        parent_mblock_hash: &BlockHeaderHash,
        parent_mblock_seq: u16,
    ) -> () {
        self.header.parent_microblock = parent_mblock_hash.clone();
        self.header.parent_microblock_sequence = parent_mblock_seq;
    }

    /// Set the block header's public key hash
    pub fn set_microblock_pubkey_hash(&mut self, pubkh: Hash160) -> bool {
        if self.anchored_done {
            // too late
            return false;
        }

        self.header.microblock_pubkey_hash = pubkh;
        return true;
    }

    /// Reset measured costs and fees
    pub fn reset_costs(&mut self) -> () {
        self.total_anchored_fees = 0;
        self.total_confirmed_streamed_fees = 0;
        self.total_streamed_fees = 0;
    }

    /// Append a transaction if doing so won't exceed the epoch data size.
    /// Errors out if we exceed budget, or the transaction is invalid.
    pub fn try_mine_tx(
        &mut self,
        clarity_tx: &mut ClarityTx,
        tx: &StacksTransaction,
    ) -> Result<(), Error> {
        let tx_len = tx.tx_len();
        self.try_mine_tx_with_len(clarity_tx, tx, tx_len, &BlockLimitFunction::NO_LIMIT_HIT)
            .map(|_| ())
    }

    /// Append a transaction if doing so won't exceed the epoch data size.
    /// Errors out if we exceed budget, or the transaction is invalid.
    fn try_mine_tx_with_len(
        &mut self,
        clarity_tx: &mut ClarityTx,
        tx: &StacksTransaction,
        tx_len: u64,
        limit_behavior: &BlockLimitFunction,
    ) -> Result<StacksTransactionReceipt, Error> {
        if self.bytes_so_far + tx_len >= MAX_EPOCH_SIZE.into() {
            return Err(Error::BlockTooBigError);
        }

        match limit_behavior {
            BlockLimitFunction::CONTRACT_LIMIT_HIT => {
                match &tx.payload {
                    TransactionPayload::ContractCall(cc) => {
                        // once we've hit the runtime limit once, allow boot code contract calls, but do not try to eval
                        //   other contract calls
                        if !cc.address.is_boot_code_addr() {
                            return Err(Error::StacksTransactionSkipped);
                        }
                    }
                    TransactionPayload::SmartContract(_) => {
                        return Err(Error::StacksTransactionSkipped)
                    }
                    _ => {}
                }
            }
            BlockLimitFunction::LIMIT_REACHED => return Err(Error::StacksTransactionSkipped),
            BlockLimitFunction::NO_LIMIT_HIT => {}
        };

        let quiet = !cfg!(test);
        let receipt = if !self.anchored_done {
            // building up the anchored blocks
            if tx.anchor_mode != TransactionAnchorMode::OnChainOnly
                && tx.anchor_mode != TransactionAnchorMode::Any
            {
                return Err(Error::InvalidStacksTransaction(
                    "Invalid transaction anchor mode for anchored data".to_string(),
                    false,
                ));
            }

            let (fee, receipt) = StacksChainState::process_transaction(clarity_tx, tx, quiet)
                .map_err(|e| match e {
                    Error::CostOverflowError(cost_before, cost_after, total_budget) => {
                        clarity_tx.reset_cost(cost_before.clone());
                        if total_budget.proportion_largest_dimension(&cost_before) < TX_BLOCK_LIMIT_PROPORTION_HEURISTIC {
                            warn!(
                                "Transaction {} consumed over {}% of block budget, marking as invalid; budget was {}",
                                tx.txid(),
                                100 - TX_BLOCK_LIMIT_PROPORTION_HEURISTIC,
                                &total_budget
                            );
                            Error::TransactionTooBigError
                        } else {
                            warn!(
                                "Transaction {} reached block cost {}; budget was {}",
                                tx.txid(),
                                &cost_after,
                                &total_budget
                            );
                            Error::BlockTooBigError
                        }
                    }
                    _ => e,
                })?;

            let bt = backtrace::Backtrace::new();
            warn!("try_mine_tx_with_len {:?}", bt);

            info!("Include tx";
                  "tx" => %tx.txid(),
                  "payload" => tx.payload.name(),
                  "origin" => %tx.origin_address());

            // save
            self.txs.push(tx.clone());
            self.total_anchored_fees += fee;

            receipt
        } else {
            // building up the microblocks
            if tx.anchor_mode != TransactionAnchorMode::OffChainOnly
                && tx.anchor_mode != TransactionAnchorMode::Any
            {
                return Err(Error::InvalidStacksTransaction(
                    "Invalid transaction anchor mode for streamed data".to_string(),
                    false,
                ));
            }

            let (fee, receipt) = StacksChainState::process_transaction(clarity_tx, tx, quiet)
                .map_err(|e| match e {
                    Error::CostOverflowError(cost_before, cost_after, total_budget) => {
                        clarity_tx.reset_cost(cost_before.clone());
                        if total_budget.proportion_largest_dimension(&cost_before) < TX_BLOCK_LIMIT_PROPORTION_HEURISTIC {
                            warn!(
                                "Transaction {} consumed over {}% of block budget, marking as invalid; budget was {}",
                                tx.txid(),
                                100 - TX_BLOCK_LIMIT_PROPORTION_HEURISTIC,
                                &total_budget
                            );
                            Error::TransactionTooBigError
                        } else {
                            warn!(
                                "Transaction {} reached block cost {}; budget was {}",
                                tx.txid(),
                                &cost_after,
                                &total_budget
                            );
                            Error::BlockTooBigError
                        }
                    }
                    _ => e,
                })?;

            debug!(
                "Include tx {} ({}) in microblock",
                tx.txid(),
                tx.payload.name()
            );

            // save
            self.micro_txs.push(tx.clone());
            self.total_streamed_fees += fee;

            receipt
        };

        self.bytes_so_far += tx_len;
        Ok(receipt)
    }

    /// Append a transaction if doing so won't exceed the epoch data size.
    /// Does not check for errors
    #[cfg(test)]
    pub fn force_mine_tx<'a>(
        &mut self,
        clarity_tx: &mut ClarityTx<'a>,
        tx: &StacksTransaction,
    ) -> Result<(), Error> {
        let mut tx_bytes = vec![];
        tx.consensus_serialize(&mut tx_bytes)
            .map_err(Error::CodecError)?;
        let tx_len = tx_bytes.len() as u64;

        if self.bytes_so_far + tx_len >= MAX_EPOCH_SIZE.into() {
            warn!(
                "Epoch size is {} >= {}",
                self.bytes_so_far + tx_len,
                MAX_EPOCH_SIZE
            );
        }

        let quiet = !cfg!(test);
        if !self.anchored_done {
            // save
            match StacksChainState::process_transaction(clarity_tx, tx, quiet) {
                Ok((fee, receipt)) => {
                    self.total_anchored_fees += fee;
                }
                Err(e) => {
                    warn!("Invalid transaction {} in anchored block, but forcing inclusion (error: {:?})", &tx.txid(), &e);
                }
            }

            self.txs.push(tx.clone());
        } else {
            match StacksChainState::process_transaction(clarity_tx, tx, quiet) {
                Ok((fee, receipt)) => {
                    self.total_streamed_fees += fee;
                }
                Err(e) => {
                    warn!(
                        "Invalid transaction {} in microblock, but forcing inclusion (error: {:?})",
                        &tx.txid(),
                        &e
                    );
                }
            }

            self.micro_txs.push(tx.clone());
        }

        self.bytes_so_far += tx_len;
        Ok(())
    }

    /// Finish building the anchored block.
    /// TODO: expand to deny mining a block whose anchored static checks fail (and allow the caller
    /// to disable this, in order to test mining invalid blocks)
    pub fn mine_anchored_block(&mut self, clarity_tx: &mut ClarityTx) -> StacksBlock {
        assert!(!self.anchored_done);

        // add miner payments
        if let Some((ref miner_reward, ref user_rewards, ref parent_reward)) = self.miner_payouts {
            // grant in order by miner, then users
            let matured_ustx = StacksChainState::process_matured_miner_rewards(
                clarity_tx,
                miner_reward,
                user_rewards,
                parent_reward,
            )
            .expect("FATAL: failed to process miner rewards");

            clarity_tx.increment_ustx_liquid_supply(matured_ustx);
        }

        // process unlocks
        let (new_unlocked_ustx, _) =
            StacksChainState::process_stx_unlocks(clarity_tx).expect("FATAL: failed to unlock STX");

        clarity_tx.increment_ustx_liquid_supply(new_unlocked_ustx);

        // mark microblock public key as used
        StacksChainState::insert_microblock_pubkey_hash(
            clarity_tx,
            self.header.total_work.work as u32,
            &self.header.microblock_pubkey_hash,
        )
        .expect("FATAL: failed to insert microblock pubkey hash");

        // done!  Calculate state root and tx merkle root
        let txid_vecs = self
            .txs
            .iter()
            .map(|tx| tx.txid().as_bytes().to_vec())
            .collect();

        let merkle_tree = MerkleTree::<Sha512Trunc256Sum>::new(&txid_vecs);
        let tx_merkle_root = merkle_tree.root();
        let state_root_hash = clarity_tx.get_root_hash();

        self.header.tx_merkle_root = tx_merkle_root;
        self.header.state_index_root = state_root_hash;

        let block = StacksBlock {
            header: self.header.clone(),
            txs: self.txs.clone(),
        };

        self.prev_microblock_header = StacksMicroblockHeader::first_unsigned(
            &block.block_hash(),
            &Sha512Trunc256Sum([0u8; 32]),
        );

        self.prev_microblock_header.prev_block = block.block_hash();
        self.anchored_done = true;

        test_debug!(
            "\n\nMiner {}: Mined anchored block {}, {} transactions, state root is {}\n",
            self.miner_id,
            block.block_hash(),
            block.txs.len(),
            state_root_hash
        );

        info!(
            "Miner: mined anchored block {} height {} with {} txs, parent block {}, parent microblock {} ({}), state root = {}",
            block.block_hash(),
            block.header.total_work.work,
            block.txs.len(),
            &self.header.parent_block,
            &self.header.parent_microblock,
            self.header.parent_microblock_sequence,
            state_root_hash
        );

        block
    }

    /// Cut the next microblock.
    pub fn mine_next_microblock<'a>(&mut self) -> Result<StacksMicroblock, Error> {
        let txid_vecs = self
            .micro_txs
            .iter()
            .map(|tx| tx.txid().as_bytes().to_vec())
            .collect();

        let merkle_tree = MerkleTree::<Sha512Trunc256Sum>::new(&txid_vecs);
        let tx_merkle_root = merkle_tree.root();
        let mut next_microblock_header =
            if self.prev_microblock_header.tx_merkle_root == Sha512Trunc256Sum([0u8; 32]) {
                // .prev_block is the hash of the parent anchored block
                StacksMicroblockHeader::first_unsigned(
                    &self.prev_microblock_header.prev_block,
                    &tx_merkle_root,
                )
            } else {
                StacksMicroblockHeader::from_parent_unsigned(
                    &self.prev_microblock_header,
                    &tx_merkle_root,
                )
                .ok_or(Error::MicroblockStreamTooLongError)?
            };

        test_debug!("Sign with {}", self.miner_privkey.to_hex());

        next_microblock_header.sign(&self.miner_privkey).unwrap();
        next_microblock_header
            .verify(&self.header.microblock_pubkey_hash)
            .unwrap();

        self.prev_microblock_header = next_microblock_header.clone();

        let microblock = StacksMicroblock {
            header: next_microblock_header,
            txs: self.micro_txs.clone(),
        };

        self.micro_txs.clear();

        test_debug!(
            "\n\nMiner {}: Mined microblock block {} (seq={}): {} transaction(s)\n",
            self.miner_id,
            microblock.block_hash(),
            microblock.header.sequence,
            microblock.txs.len()
        );
        Ok(microblock)
    }

    fn load_parent_microblocks(
        &mut self,
        chainstate: &mut StacksChainState,
        parent_consensus_hash: &ConsensusHash,
        parent_header_hash: &BlockHeaderHash,
        parent_index_hash: &StacksBlockId,
    ) -> Result<Vec<StacksMicroblock>, Error> {
        if let Some(microblock_parent_hash) = self.parent_microblock_hash.as_ref() {
            // load up a microblock fork
            let microblocks = StacksChainState::load_microblock_stream_fork(
                &chainstate.db(),
                &parent_consensus_hash,
                &parent_header_hash,
                &microblock_parent_hash,
            )?
            .ok_or(Error::NoSuchBlockError)?;

            Ok(microblocks)
        } else {
            // apply all known parent microblocks before beginning our tenure
            let (parent_microblocks, _) =
                match StacksChainState::load_descendant_staging_microblock_stream_with_poison(
                    &chainstate.db(),
                    &parent_index_hash,
                    0,
                    u16::MAX,
                )? {
                    Some(x) => x,
                    None => (vec![], None),
                };
            Ok(parent_microblocks)
        }
    }

    /// Begin mining an epoch's transactions.
    /// NOTE: even though we don't yet know the block hash, the Clarity VM ensures that a
    /// transaction can't query information about the _current_ block (i.e. information that is not
    /// yet known).
    pub fn epoch_begin<'a>(
        &mut self,
        chainstate: &'a mut StacksChainState,
        burn_dbconn: &'a SortitionDBConn,
        block_limit: ExecutionCost,
    ) -> Result<ClarityTx<'a>, Error> {
        let mainnet = chainstate.config().mainnet;

        // find matured miner rewards, so we can grant them within the Clarity DB tx.
        let (latest_matured_miners, matured_miner_parent) = {
            let mut tx = chainstate.index_tx_begin()?;
            let latest_miners =
                StacksChainState::get_scheduled_block_rewards(&mut tx, &self.chain_tip)?;
            let parent_miner =
                StacksChainState::get_parent_matured_miner(&mut tx, mainnet, &latest_miners)?;
            (latest_miners, parent_miner)
        };

        // there's no way the miner can learn either the burn block hash or the stacks block hash,
        // so use a sentinel hash value for each that will never occur in practice.
        let new_consensus_hash = MINER_BLOCK_CONSENSUS_HASH.clone();
        let new_block_hash = MINER_BLOCK_HEADER_HASH.clone();

        debug!(
            "Miner epoch begin";
            "miner" => %self.miner_id,
            "chain_tip" => %format!("{}/{}", self.chain_tip.consensus_hash,
                                    self.header.parent_block)
        );

        if let Some((ref _miner_payout, ref _user_payouts, ref _parent_reward)) = self.miner_payouts
        {
            test_debug!(
                "Miner payout to process: {:?}; user payouts: {:?}; parent payout: {:?}",
                _miner_payout,
                _user_payouts,
                _parent_reward
            );
        }

        let parent_consensus_hash = self.chain_tip.consensus_hash.clone();
        let parent_header_hash = self.header.parent_block.clone();
        let parent_index_hash =
            StacksBlockHeader::make_index_block_hash(&parent_consensus_hash, &parent_header_hash);

        let parent_microblocks = match self.load_parent_microblocks(
            chainstate,
            &parent_consensus_hash,
            &parent_header_hash,
            &parent_index_hash,
        ) {
            Ok(x) => x,
            Err(e) => {
                warn!("Miner failed to load parent microblock, mining without parent microblock tail";
                      "parent_block_hash" => %parent_header_hash,
                      "parent_index_hash" => %parent_header_hash,
                      "parent_consensus_hash" => %parent_header_hash,
                      "parent_microblock_hash" => match self.parent_microblock_hash.as_ref() {
                          Some(x) => format!("Some({})", x.to_string()),
                          None => "None".to_string(),
                      },
                      "error" => ?e);
                vec![]
            }
        };

        debug!(
            "Descendant of {}/{} confirms {} microblock(s)",
            &parent_consensus_hash,
            &parent_header_hash,
            parent_microblocks.len()
        );

        let burn_tip = SortitionDB::get_canonical_chain_tip_bhh(burn_dbconn.conn())?;
        let burn_tip_height =
            SortitionDB::get_canonical_burn_chain_tip(burn_dbconn.conn())?.block_height as u32;
        let stacking_burn_ops = SortitionDB::get_stack_stx_ops(burn_dbconn.conn(), &burn_tip)?;
        let transfer_burn_ops = SortitionDB::get_transfer_stx_ops(burn_dbconn.conn(), &burn_tip)?;

        let mut tx = chainstate.block_begin(
            burn_dbconn,
            &parent_consensus_hash,
            &parent_header_hash,
            &new_consensus_hash,
            &new_block_hash,
            block_limit,
        );

        let matured_miner_rewards_opt = StacksChainState::find_mature_miner_rewards(
            &mut tx,
            &self.chain_tip,
            latest_matured_miners,
            matured_miner_parent,
        )?;

        self.miner_payouts =
            matured_miner_rewards_opt.map(|(miner, users, parent, _)| (miner, users, parent));

        debug!(
            "Miner {}: Apply {} parent microblocks",
            self.miner_id,
            parent_microblocks.len()
        );

        let t1 = get_epoch_time_ms();

        if parent_microblocks.len() == 0 {
            self.set_parent_microblock(&EMPTY_MICROBLOCK_PARENT_HASH, 0);
        } else {
            match StacksChainState::process_microblocks_transactions(&mut tx, &parent_microblocks) {
                Ok((fees, ..)) => {
                    self.total_confirmed_streamed_fees += fees as u64;
                }
                Err((e, mblock_header_hash)) => {
                    let msg = format!(
                        "Invalid Stacks microblocks {},{} (offender {}): {:?}",
                        parent_consensus_hash, parent_header_hash, mblock_header_hash, &e
                    );
                    warn!("{}", &msg);

                    return Err(Error::InvalidStacksMicroblock(msg, mblock_header_hash));
                }
            };
            let num_mblocks = parent_microblocks.len();
            let last_mblock_hdr = parent_microblocks[num_mblocks - 1].header.clone();
            self.set_parent_microblock(&last_mblock_hdr.block_hash(), last_mblock_hdr.sequence);
        }

        let t2 = get_epoch_time_ms();

        debug!(
            "Miner {}: Finished applying {} parent microblocks in {}ms\n",
            self.miner_id,
            parent_microblocks.len(),
            t2.saturating_sub(t1)
        );

        StacksChainState::process_epoch_transition(&mut tx, burn_tip_height + 1)?;
        StacksChainState::process_stacking_ops(&mut tx, stacking_burn_ops);
        StacksChainState::process_transfer_ops(&mut tx, transfer_burn_ops);

        Ok(tx)
    }

    /// Finish up mining an epoch's transactions
    pub fn epoch_finish(self, tx: ClarityTx) -> ExecutionCost {
        let new_consensus_hash = MINER_BLOCK_CONSENSUS_HASH.clone();
        let new_block_hash = MINER_BLOCK_HEADER_HASH.clone();

        let index_block_hash =
            StacksBlockHeader::make_index_block_hash(&new_consensus_hash, &new_block_hash);

        // clear out the block trie we just created, so the block validator logic doesn't step all
        // over it.
        //        let moved_name = format!("{}.mined", index_block_hash);

        // write out the trie...
        let consumed = tx.commit_mined_block(&index_block_hash);

        test_debug!(
            "\n\nMiner {}: Finished mining child of {}/{}. Trie is in mined_blocks table.\n",
            self.miner_id,
            self.chain_tip.consensus_hash,
            self.chain_tip.anchored_header.block_hash()
        );

        consumed
    }

    /// Unconditionally build an anchored block from a list of transactions.
    ///  Used in test cases
    #[cfg(test)]
    pub fn make_anchored_block_from_txs(
        mut builder: StacksBlockBuilder,
        chainstate_handle: &StacksChainState,
        burn_dbconn: &SortitionDBConn,
        mut txs: Vec<StacksTransaction>,
    ) -> Result<(StacksBlock, u64, ExecutionCost), Error> {
        debug!("Build anchored block from {} transactions", txs.len());
        let (mut chainstate, _) =
            chainstate_handle.reopen_limited(chainstate_handle.block_limit_schedule.clone())?; // used for processing a block up to the given limit
        let mut epoch_tx =
            builder.epoch_begin(&mut chainstate, burn_dbconn, ExecutionCost::max_value())?;
        for tx in txs.drain(..) {
            match builder.try_mine_tx(&mut epoch_tx, &tx) {
                Ok(_) => {
                    debug!("Included {}", &tx.txid());
                }
                Err(Error::BlockTooBigError) => {
                    // done mining -- our execution budget is exceeded.
                    // Make the block from the transactions we did manage to get
                    debug!("Block budget exceeded on tx {}", &tx.txid());
                }
                Err(Error::InvalidStacksTransaction(_emsg, true)) => {
                    // if we have an invalid transaction that was quietly ignored, don't warn here either
                    test_debug!(
                        "Failed to apply tx {}: InvalidStacksTransaction '{:?}'",
                        &tx.txid(),
                        &_emsg
                    );
                    continue;
                }
                Err(e) => {
                    warn!("Failed to apply tx {}: {:?}", &tx.txid(), &e);
                    continue;
                }
            }
        }
        let block = builder.mine_anchored_block(&mut epoch_tx);
        let size = builder.bytes_so_far;
        let cost = builder.epoch_finish(epoch_tx);
        Ok((block, size, cost))
    }

    /// Create a block builder for mining
    pub fn make_block_builder(
        mainnet: bool,
        stacks_parent_header: &StacksHeaderInfo,
        proof: VRFProof,
        total_burn: u64,
        pubkey_hash: Hash160,
    ) -> Result<StacksBlockBuilder, Error> {
        let builder = if stacks_parent_header.consensus_hash == FIRST_BURNCHAIN_CONSENSUS_HASH {
            let (first_block_hash_hex, first_block_height, first_block_ts) = if mainnet {
                (
                    BITCOIN_MAINNET_FIRST_BLOCK_HASH,
                    BITCOIN_MAINNET_FIRST_BLOCK_HEIGHT,
                    BITCOIN_MAINNET_FIRST_BLOCK_TIMESTAMP,
                )
            } else {
                (
                    BITCOIN_TESTNET_FIRST_BLOCK_HASH,
                    BITCOIN_TESTNET_FIRST_BLOCK_HEIGHT,
                    BITCOIN_TESTNET_FIRST_BLOCK_TIMESTAMP,
                )
            };
            let first_block_hash = BurnchainHeaderHash::from_hex(first_block_hash_hex).unwrap();
            StacksBlockBuilder::first_pubkey_hash(
                0,
                &FIRST_BURNCHAIN_CONSENSUS_HASH,
                &first_block_hash,
                first_block_height as u32,
                first_block_ts as u64,
                &proof,
                pubkey_hash,
            )
        } else {
            // building off an existing stacks block
            let new_work = StacksWorkScore {
                burn: total_burn,
                work: stacks_parent_header
                    .block_height
                    .checked_add(1)
                    .expect("FATAL: block height overflow"),
            };

            StacksBlockBuilder::from_parent_pubkey_hash(
                0,
                stacks_parent_header,
                &new_work,
                &proof,
                pubkey_hash,
            )
        };

        Ok(builder)
    }

    /// Create a block builder for regtest mining
    pub fn make_regtest_block_builder(
        stacks_parent_header: &StacksHeaderInfo,
        proof: VRFProof,
        total_burn: u64,
        pubkey_hash: Hash160,
    ) -> Result<StacksBlockBuilder, Error> {
        let builder = if stacks_parent_header.consensus_hash == FIRST_BURNCHAIN_CONSENSUS_HASH {
            let first_block_hash =
                BurnchainHeaderHash::from_hex(BITCOIN_REGTEST_FIRST_BLOCK_HASH).unwrap();
            StacksBlockBuilder::first_pubkey_hash(
                0,
                &FIRST_BURNCHAIN_CONSENSUS_HASH,
                &first_block_hash,
                BITCOIN_REGTEST_FIRST_BLOCK_HEIGHT as u32,
                BITCOIN_REGTEST_FIRST_BLOCK_TIMESTAMP as u64,
                &proof,
                pubkey_hash,
            )
        } else {
            // building off an existing stacks block
            let new_work = StacksWorkScore {
                burn: total_burn,
                work: stacks_parent_header
                    .block_height
                    .checked_add(1)
                    .expect("FATAL: block height overflow"),
            };

            StacksBlockBuilder::from_parent_pubkey_hash(
                0,
                stacks_parent_header,
                &new_work,
                &proof,
                pubkey_hash,
            )
        };
        Ok(builder)
    }

    /// Given access to the mempool, mine an anchored block with no more than the given execution cost.
    ///   returns the assembled block, and the consumed execution budget.
    pub fn build_anchored_block(
        chainstate_handle: &StacksChainState, // not directly used; used as a handle to open other chainstates
        burn_dbconn: &SortitionDBConn,
        mempool: &mut MemPoolDB,
        parent_stacks_header: &StacksHeaderInfo, // Stacks header we're building off of
        total_burn: u64, // the burn so far on the burnchain (i.e. from the last burnchain block)
        proof: VRFProof, // proof over the burnchain's last seed
        pubkey_hash: Hash160,
        coinbase_tx: &StacksTransaction,
        settings: BlockBuilderSettings,
        event_observer: Option<&dyn MemPoolEventDispatcher>,
        block_height: u32,
    ) -> Result<(StacksBlock, ExecutionCost, u64), Error> {
        let execution_budget = settings.execution_cost_schedule;
        let mempool_settings = settings.mempool_settings;
        let max_miner_time_ms = settings.max_miner_time_ms;

        if let TransactionPayload::Coinbase(..) = coinbase_tx.payload {
        } else {
            return Err(Error::MemPoolError(
                "Not a coinbase transaction".to_string(),
            ));
        }

        let (tip_consensus_hash, tip_block_hash, tip_height) = (
            parent_stacks_header.consensus_hash.clone(),
            parent_stacks_header.anchored_header.block_hash(),
            parent_stacks_header.block_height,
        );

        debug!(
            "Build anchored block off of {}/{} height {} budget {:?}",
            &tip_consensus_hash, &tip_block_hash, tip_height, &execution_budget
        );

        let (mut chainstate, _) = chainstate_handle.reopen_limited(execution_budget.clone())?; // used for processing a block up to the given limit

        let mut builder = StacksBlockBuilder::make_block_builder(
            chainstate.mainnet,
            parent_stacks_header,
            proof,
            total_burn,
            pubkey_hash,
        )?;

        let ts_start = get_epoch_time_ms();

        let block_limit =
            ExecutionCostSchedule::choose_limit_by_height(&execution_budget, block_height);
        let mut epoch_tx =
            builder.epoch_begin(&mut chainstate, burn_dbconn, block_limit.clone())?;
        builder.try_mine_tx(&mut epoch_tx, coinbase_tx)?;

        mempool.reset_last_known_nonces()?;
        mempool.estimate_tx_rates(100)?;

        let mut considered = HashSet::new(); // txids of all transactions we looked at
        let mut mined_origin_nonces: HashMap<StacksAddress, u64> = HashMap::new(); // map addrs of mined transaction origins to the nonces we used
        let mut mined_sponsor_nonces: HashMap<StacksAddress, u64> = HashMap::new(); // map addrs of mined transaction sponsors to the nonces we used

        let mut invalidated_txs = vec![];

        let mut block_limit_hit = BlockLimitFunction::NO_LIMIT_HIT;
        let deadline = ts_start + (max_miner_time_ms as u128);
        let mut num_txs = 0;

        debug!(
            "Anchored block transaction selection begins (child of {})",
            &parent_stacks_header.anchored_header.block_hash()
        );
        let result = {
            let mut intermediate_result = Ok(0);
            while block_limit_hit != BlockLimitFunction::LIMIT_REACHED {
                let mut num_considered = 0;
                intermediate_result = mempool.iterate_candidates(
                    &mut epoch_tx,
                    tip_height,
                    mempool_settings.clone(),
                    |epoch_tx, to_consider, estimator| {
                        let txinfo = &to_consider.tx;
                        let update_estimator = to_consider.update_estimate;

                        if block_limit_hit == BlockLimitFunction::LIMIT_REACHED {
                            return Ok(false);
                        }
                        if get_epoch_time_ms() >= deadline {
                            debug!("Miner mining time exceeded ({} ms)", max_miner_time_ms);
                            return Ok(false);
                        }

                        // skip transactions early if we can
                        if considered.contains(&txinfo.tx.txid()) {
                            return Ok(true);
                        }

                        if let Some(nonce) = mined_origin_nonces.get(&txinfo.tx.origin_address()) {
                            if *nonce >= txinfo.tx.get_origin_nonce() {
                                return Ok(true);
                            }
                        }
                        if let Some(sponsor_addr) = txinfo.tx.sponsor_address() {
                            if let Some(nonce) = mined_sponsor_nonces.get(&sponsor_addr) {
                                if let Some(sponsor_nonce) = txinfo.tx.get_sponsor_nonce() {
                                    if *nonce >= sponsor_nonce {
                                        return Ok(true);
                                    }
                                }
                            }
                        }

                        considered.insert(txinfo.tx.txid());
                        num_considered += 1;

                        match builder.try_mine_tx_with_len(
                            epoch_tx,
                            &txinfo.tx,
                            txinfo.metadata.len,
                            &block_limit_hit,
                        ) {
                            Ok(tx_receipt) => {
                                num_txs += 1;
                                if update_estimator {
                                    if let Err(e) = estimator.notify_event(
                                        &txinfo.tx.payload,
                                        &tx_receipt.execution_cost,
                                    ) {
                                        warn!("Error updating estimator";
                                              "txid" => %txinfo.metadata.txid,
                                              "error" => ?e);
                                    }
                                }
                            }
                            Err(Error::StacksTransactionSkipped) => {}
                            Err(Error::BlockTooBigError) => {
                                // done mining -- our execution budget is exceeded.
                                // Make the block from the transactions we did manage to get
                                debug!("Block budget exceeded on tx {}", &txinfo.tx.txid());
                                if block_limit_hit == BlockLimitFunction::NO_LIMIT_HIT {
                                    debug!("Switch to mining stx-transfers only");
                                    block_limit_hit = BlockLimitFunction::CONTRACT_LIMIT_HIT;
                                } else if block_limit_hit == BlockLimitFunction::CONTRACT_LIMIT_HIT
                                {
                                    debug!("Stop mining anchored block due to limit exceeded");
                                    block_limit_hit = BlockLimitFunction::LIMIT_REACHED;
                                    return Ok(false);
                                }
                            }
                            Err(Error::TransactionTooBigError) => {
                                invalidated_txs.push(txinfo.metadata.txid);
                                if block_limit_hit == BlockLimitFunction::NO_LIMIT_HIT {
                                    block_limit_hit = BlockLimitFunction::CONTRACT_LIMIT_HIT;
                                    debug!("Switch to mining stx-transfers only");
                                } else if block_limit_hit == BlockLimitFunction::CONTRACT_LIMIT_HIT
                                {
                                    debug!("Stop mining anchored block due to limit exceeded");
                                    block_limit_hit = BlockLimitFunction::LIMIT_REACHED;
                                    return Ok(false);
                                }
                            }
                            Err(Error::InvalidStacksTransaction(_, true)) => {
                                // if we have an invalid transaction that was quietly ignored, don't warn here either
                            }
                            Err(e) => {
                                warn!("Failed to apply tx {}: {:?}", &txinfo.tx.txid(), &e);
                                return Ok(true);
                            }
                        }

                        mined_origin_nonces
                            .insert(txinfo.tx.origin_address(), txinfo.tx.get_origin_nonce());
                        if let (Some(sponsor_addr), Some(sponsor_nonce)) =
                            (txinfo.tx.sponsor_address(), txinfo.tx.get_sponsor_nonce())
                        {
                            mined_sponsor_nonces.insert(sponsor_addr, sponsor_nonce);
                        }

                        Ok(true)
                    },
                );

                if intermediate_result.is_err() {
                    break;
                }

                if num_considered == 0 {
                    break;
                }
            }
            debug!("Anchored block transaction selection finished (child of {}): {} transactions selected ({} considered)", &parent_stacks_header.anchored_header.block_hash(), num_txs, considered.len());
            intermediate_result
        };

        mempool.drop_txs(&invalidated_txs)?;
        if let Some(observer) = event_observer {
            observer.mempool_txs_dropped(invalidated_txs, MemPoolDropReason::TOO_EXPENSIVE);
        }

        match result {
            Ok(_) => {}
            Err(e) => {
                warn!("Failure building block: {}", e);
                epoch_tx.rollback_block();
                return Err(e);
            }
        }

        // the prior do_rebuild logic wasn't necessary
        // a transaction that caused a budget exception is rolled back in process_transaction

        // save the block so we can build microblocks off of it
        let block = builder.mine_anchored_block(&mut epoch_tx);
        let size = builder.bytes_so_far;
        let consumed = builder.epoch_finish(epoch_tx);

        let ts_end = get_epoch_time_ms();

        debug!(
            "Miner: mined anchored block";
            "block_hash" => %block.block_hash(),
            "height" => block.header.total_work.work,
            "tx_count" => block.txs.len(),
            "parent_stacks_block_hash" => %block.header.parent_block,
            "parent_stacks_microblock" => %block.header.parent_microblock,
            "parent_stacks_microblock_seq" => block.header.parent_microblock_sequence,
            "block_size" => size,
            "execution_consumed" => %consumed,
            "assembly_time_ms" => ts_end.saturating_sub(ts_start),
            "tx_fees_microstacks" => block.txs.iter().fold(0, |agg: u64, tx| {
                agg.saturating_add(tx.get_tx_fee())
            })
        );

        Ok((block, consumed, size))
    }
}

#[cfg(test)]
pub mod test {
    use std::cell::RefCell;
    use std::collections::HashMap;
    use std::collections::HashSet;
    use std::collections::VecDeque;
    use std::fs;
    use std::io;
    use std::path::{Path, PathBuf};

    use rand::seq::SliceRandom;
    use rand::thread_rng;
    use rand::Rng;

    use address::*;
    use burnchains::test::*;
    use burnchains::*;
    use chainstate::burn::db::sortdb::*;
    use chainstate::burn::operations::{
        BlockstackOperationType, LeaderBlockCommitOp, LeaderKeyRegisterOp, UserBurnSupportOp,
    };
    use chainstate::burn::*;
    use chainstate::stacks::db::test::*;
    use chainstate::stacks::db::*;
    use chainstate::stacks::C32_ADDRESS_VERSION_TESTNET_SINGLESIG;
    use chainstate::stacks::*;
    use core::BLOCK_LIMIT_MAINNET;
    use net::test::*;
    use util::sleep_ms;
    use util::vrf::VRFProof;
    use vm::types::*;

    use crate::cost_estimates::metrics::UnitMetric;
    use crate::cost_estimates::UnitEstimator;
    use crate::types::chainstate::SortitionId;
    use crate::util::boot::boot_code_addr;

    use super::*;

    pub const COINBASE: u128 = 500 * 1_000_000;

    pub fn coinbase_total_at(stacks_height: u64) -> u128 {
        if stacks_height > MINER_REWARD_MATURITY {
            COINBASE * ((stacks_height - MINER_REWARD_MATURITY) as u128)
        } else {
            0
        }
    }

    pub fn path_join(dir: &str, path: &str) -> String {
        // force path to be relative
        let tail = if !path.starts_with("/") {
            path.to_string()
        } else {
            String::from_utf8(path.as_bytes()[1..].to_vec()).unwrap()
        };

        let p = PathBuf::from(dir);
        let res = p.join(PathBuf::from(tail));
        res.to_str().unwrap().to_string()
    }

    // copy src to dest
    pub fn copy_dir(src_dir: &str, dest_dir: &str) -> Result<(), io::Error> {
        eprintln!("Copy directory {} to {}", src_dir, dest_dir);

        let mut dir_queue = VecDeque::new();
        dir_queue.push_back("/".to_string());

        while dir_queue.len() > 0 {
            let next_dir = dir_queue.pop_front().unwrap();
            let next_src_dir = path_join(&src_dir, &next_dir);
            let next_dest_dir = path_join(&dest_dir, &next_dir);

            eprintln!("mkdir {}", &next_dest_dir);
            fs::create_dir_all(&next_dest_dir)?;

            for dirent_res in fs::read_dir(&next_src_dir)? {
                let dirent = dirent_res?;
                let path = dirent.path();
                let md = fs::metadata(&path)?;
                if md.is_dir() {
                    let frontier = path_join(&next_dir, &dirent.file_name().to_str().unwrap());
                    eprintln!("push {}", &frontier);
                    dir_queue.push_back(frontier);
                } else {
                    let dest_path =
                        path_join(&next_dest_dir, &dirent.file_name().to_str().unwrap());
                    eprintln!("copy {} to {}", &path.to_str().unwrap(), &dest_path);
                    fs::copy(path, dest_path)?;
                }
            }
        }
        Ok(())
    }

    // one point per round
    pub struct TestMinerTracePoint {
        pub fork_snapshots: HashMap<usize, BlockSnapshot>, // map miner ID to snapshot
        pub stacks_blocks: HashMap<usize, StacksBlock>,    // map miner ID to stacks block
        pub microblocks: HashMap<usize, Vec<StacksMicroblock>>, // map miner ID to microblocks
        pub block_commits: HashMap<usize, LeaderBlockCommitOp>, // map miner ID to block commit
        pub miner_node_map: HashMap<usize, String>,        // map miner ID to the node it worked on
    }

    impl TestMinerTracePoint {
        pub fn new() -> TestMinerTracePoint {
            TestMinerTracePoint {
                fork_snapshots: HashMap::new(),
                stacks_blocks: HashMap::new(),
                microblocks: HashMap::new(),
                block_commits: HashMap::new(),
                miner_node_map: HashMap::new(),
            }
        }

        pub fn add(
            &mut self,
            miner_id: usize,
            node_name: String,
            fork_snapshot: BlockSnapshot,
            stacks_block: StacksBlock,
            microblocks: Vec<StacksMicroblock>,
            block_commit: LeaderBlockCommitOp,
        ) -> () {
            self.fork_snapshots.insert(miner_id, fork_snapshot);
            self.stacks_blocks.insert(miner_id, stacks_block);
            self.microblocks.insert(miner_id, microblocks);
            self.block_commits.insert(miner_id, block_commit);
            self.miner_node_map.insert(miner_id, node_name);
        }

        pub fn get_block_snapshot(&self, miner_id: usize) -> Option<BlockSnapshot> {
            self.fork_snapshots.get(&miner_id).cloned()
        }

        pub fn get_stacks_block(&self, miner_id: usize) -> Option<StacksBlock> {
            self.stacks_blocks.get(&miner_id).cloned()
        }

        pub fn get_microblocks(&self, miner_id: usize) -> Option<Vec<StacksMicroblock>> {
            self.microblocks.get(&miner_id).cloned()
        }

        pub fn get_block_commit(&self, miner_id: usize) -> Option<LeaderBlockCommitOp> {
            self.block_commits.get(&miner_id).cloned()
        }

        pub fn get_node_name(&self, miner_id: usize) -> Option<String> {
            self.miner_node_map.get(&miner_id).cloned()
        }

        pub fn get_miner_ids(&self) -> Vec<usize> {
            let mut miner_ids = HashSet::new();
            for miner_id in self.fork_snapshots.keys() {
                miner_ids.insert(*miner_id);
            }
            for miner_id in self.stacks_blocks.keys() {
                miner_ids.insert(*miner_id);
            }
            for miner_id in self.microblocks.keys() {
                miner_ids.insert(*miner_id);
            }
            for miner_id in self.block_commits.keys() {
                miner_ids.insert(*miner_id);
            }
            let mut ret = vec![];
            for miner_id in miner_ids.iter() {
                ret.push(*miner_id);
            }
            ret
        }
    }

    pub struct TestMinerTrace {
        pub points: Vec<TestMinerTracePoint>,
        pub burn_node: TestBurnchainNode,
        pub miners: Vec<TestMiner>,
    }

    impl TestMinerTrace {
        pub fn new(
            burn_node: TestBurnchainNode,
            miners: Vec<TestMiner>,
            points: Vec<TestMinerTracePoint>,
        ) -> TestMinerTrace {
            TestMinerTrace {
                points: points,
                burn_node: burn_node,
                miners: miners,
            }
        }

        /// how many blocks represented here?
        pub fn get_num_blocks(&self) -> usize {
            let mut num_blocks = 0;
            for p in self.points.iter() {
                for miner_id in p.stacks_blocks.keys() {
                    if p.stacks_blocks.get(miner_id).is_some() {
                        num_blocks += 1;
                    }
                }
            }
            num_blocks
        }

        /// how many sortitions represented here?
        pub fn get_num_sortitions(&self) -> usize {
            let mut num_sortitions = 0;
            for p in self.points.iter() {
                for miner_id in p.fork_snapshots.keys() {
                    if p.fork_snapshots.get(miner_id).is_some() {
                        num_sortitions += 1;
                    }
                }
            }
            num_sortitions
        }

        /// how many rounds did this trace go for?
        pub fn rounds(&self) -> usize {
            self.points.len()
        }

        /// what are the chainstate directories?
        pub fn get_test_names(&self) -> Vec<String> {
            let mut all_test_names = HashSet::new();
            for p in self.points.iter() {
                for miner_id in p.miner_node_map.keys() {
                    if let Some(ref test_name) = p.miner_node_map.get(miner_id) {
                        if !all_test_names.contains(test_name) {
                            all_test_names.insert(test_name.clone());
                        }
                    }
                }
            }
            let mut ret = vec![];
            for name in all_test_names.drain() {
                ret.push(name.to_owned());
            }
            ret
        }
    }

    pub struct TestStacksNode {
        pub chainstate: StacksChainState,
        pub prev_keys: Vec<LeaderKeyRegisterOp>, // _all_ keys generated
        pub key_ops: HashMap<VRFPublicKey, usize>, // map VRF public keys to their locations in the prev_keys array
        pub anchored_blocks: Vec<StacksBlock>,
        pub microblocks: Vec<Vec<StacksMicroblock>>,
        pub commit_ops: HashMap<BlockHeaderHash, usize>,
        pub test_name: String,
        forkable: bool,
    }

    impl TestStacksNode {
        pub fn new(
            mainnet: bool,
            chain_id: u32,
            test_name: &str,
            mut initial_balance_recipients: Vec<StacksAddress>,
        ) -> TestStacksNode {
            initial_balance_recipients.sort();
            let initial_balances = initial_balance_recipients
                .into_iter()
                .map(|addr| (addr, 10_000_000_000))
                .collect();
            let chainstate = instantiate_chainstate_with_balances(
                mainnet,
                chain_id,
                test_name,
                initial_balances,
            );
            TestStacksNode {
                chainstate: chainstate,
                prev_keys: vec![],
                key_ops: HashMap::new(),
                anchored_blocks: vec![],
                microblocks: vec![],
                commit_ops: HashMap::new(),
                test_name: test_name.to_string(),
                forkable: true,
            }
        }

        pub fn open(mainnet: bool, chain_id: u32, test_name: &str) -> TestStacksNode {
            let chainstate = open_chainstate(mainnet, chain_id, test_name);
            TestStacksNode {
                chainstate: chainstate,
                prev_keys: vec![],
                key_ops: HashMap::new(),
                anchored_blocks: vec![],
                microblocks: vec![],
                commit_ops: HashMap::new(),
                test_name: test_name.to_string(),
                forkable: true,
            }
        }

        pub fn from_chainstate(chainstate: StacksChainState) -> TestStacksNode {
            TestStacksNode {
                chainstate: chainstate,
                prev_keys: vec![],
                key_ops: HashMap::new(),
                anchored_blocks: vec![],
                microblocks: vec![],
                commit_ops: HashMap::new(),
                test_name: "".to_string(),
                forkable: false,
            }
        }

        // NOTE: can't do this if instantiated via from_chainstate()
        pub fn fork(&self, new_test_name: &str) -> TestStacksNode {
            if !self.forkable {
                panic!("Tried to fork an unforkable chainstate instance");
            }

            match fs::metadata(&chainstate_path(new_test_name)) {
                Ok(_) => {
                    fs::remove_dir_all(&chainstate_path(new_test_name)).unwrap();
                }
                Err(_) => {}
            }

            copy_dir(
                &chainstate_path(&self.test_name),
                &chainstate_path(new_test_name),
            )
            .unwrap();
            let chainstate = open_chainstate(
                self.chainstate.mainnet,
                self.chainstate.chain_id,
                new_test_name,
            );
            TestStacksNode {
                chainstate: chainstate,
                prev_keys: self.prev_keys.clone(),
                key_ops: self.key_ops.clone(),
                anchored_blocks: self.anchored_blocks.clone(),
                microblocks: self.microblocks.clone(),
                commit_ops: self.commit_ops.clone(),
                test_name: new_test_name.to_string(),
                forkable: true,
            }
        }

        pub fn next_burn_block(
            sortdb: &mut SortitionDB,
            fork: &mut TestBurnchainFork,
        ) -> TestBurnchainBlock {
            let burn_block = {
                let ic = sortdb.index_conn();
                fork.next_block(&ic)
            };
            burn_block
        }

        pub fn add_key_register(
            &mut self,
            block: &mut TestBurnchainBlock,
            miner: &mut TestMiner,
        ) -> LeaderKeyRegisterOp {
            let key_register_op = block.add_leader_key_register(miner);
            self.prev_keys.push(key_register_op.clone());
            self.key_ops
                .insert(key_register_op.public_key.clone(), self.prev_keys.len() - 1);
            key_register_op
        }

        pub fn add_key_register_op(&mut self, op: &LeaderKeyRegisterOp) -> () {
            self.prev_keys.push(op.clone());
            self.key_ops
                .insert(op.public_key.clone(), self.prev_keys.len() - 1);
        }

        pub fn add_block_commit(
            sortdb: &SortitionDB,
            burn_block: &mut TestBurnchainBlock,
            miner: &mut TestMiner,
            block_hash: &BlockHeaderHash,
            burn_amount: u64,
            key_op: &LeaderKeyRegisterOp,
            parent_block_snapshot: Option<&BlockSnapshot>,
        ) -> LeaderBlockCommitOp {
            let block_commit_op = {
                let ic = sortdb.index_conn();
                let parent_snapshot = burn_block.parent_snapshot.clone();
                burn_block.add_leader_block_commit(
                    &ic,
                    miner,
                    block_hash,
                    burn_amount,
                    key_op,
                    Some(&parent_snapshot),
                    parent_block_snapshot,
                )
            };
            block_commit_op
        }

        pub fn get_last_key(&self, miner: &TestMiner) -> LeaderKeyRegisterOp {
            let last_vrf_pubkey = miner.last_VRF_public_key().unwrap();
            let idx = *self.key_ops.get(&last_vrf_pubkey).unwrap();
            self.prev_keys[idx].clone()
        }

        pub fn get_last_anchored_block(&self, miner: &TestMiner) -> Option<StacksBlock> {
            match miner.last_block_commit() {
                None => None,
                Some(block_commit_op) => {
                    match self.commit_ops.get(&block_commit_op.block_header_hash) {
                        None => None,
                        Some(idx) => Some(self.anchored_blocks[*idx].clone()),
                    }
                }
            }
        }

        pub fn get_last_accepted_anchored_block(
            &self,
            sortdb: &SortitionDB,
            miner: &TestMiner,
        ) -> Option<StacksBlock> {
            for bc in miner.block_commits.iter().rev() {
                let consensus_hash = match SortitionDB::get_block_snapshot(
                    sortdb.conn(),
                    &SortitionId::stubbed(&bc.burn_header_hash),
                )
                .unwrap()
                {
                    Some(sn) => sn.consensus_hash,
                    None => {
                        continue;
                    }
                };

                if StacksChainState::has_stored_block(
                    &self.chainstate.db(),
                    &self.chainstate.blocks_path,
                    &consensus_hash,
                    &bc.block_header_hash,
                )
                .unwrap()
                    && !StacksChainState::is_block_orphaned(
                        &self.chainstate.db(),
                        &consensus_hash,
                        &bc.block_header_hash,
                    )
                    .unwrap()
                {
                    match self.commit_ops.get(&bc.block_header_hash) {
                        None => {
                            continue;
                        }
                        Some(idx) => {
                            return Some(self.anchored_blocks[*idx].clone());
                        }
                    }
                }
            }
            return None;
        }

        pub fn get_microblock_stream(
            &self,
            miner: &TestMiner,
            block_hash: &BlockHeaderHash,
        ) -> Option<Vec<StacksMicroblock>> {
            match self.commit_ops.get(block_hash) {
                None => None,
                Some(idx) => Some(self.microblocks[*idx].clone()),
            }
        }

        pub fn get_anchored_block(&self, block_hash: &BlockHeaderHash) -> Option<StacksBlock> {
            match self.commit_ops.get(block_hash) {
                None => None,
                Some(idx) => Some(self.anchored_blocks[*idx].clone()),
            }
        }

        pub fn get_last_winning_snapshot(
            ic: &SortitionDBConn,
            fork_tip: &BlockSnapshot,
            miner: &TestMiner,
        ) -> Option<BlockSnapshot> {
            for commit_op in miner.block_commits.iter().rev() {
                match SortitionDB::get_block_snapshot_for_winning_stacks_block(
                    ic,
                    &fork_tip.sortition_id,
                    &commit_op.block_header_hash,
                )
                .unwrap()
                {
                    Some(sn) => {
                        return Some(sn);
                    }
                    None => {}
                }
            }
            return None;
        }

        pub fn get_miner_balance<'a>(clarity_tx: &mut ClarityTx<'a>, addr: &StacksAddress) -> u128 {
            clarity_tx.with_clarity_db_readonly(|db| {
                db.get_account_stx_balance(&StandardPrincipalData::from(addr.clone()).into())
                    .amount_unlocked
            })
        }

        pub fn make_tenure_commitment(
            &mut self,
            sortdb: &SortitionDB,
            burn_block: &mut TestBurnchainBlock,
            miner: &mut TestMiner,
            stacks_block: &StacksBlock,
            microblocks: &Vec<StacksMicroblock>,
            burn_amount: u64,
            miner_key: &LeaderKeyRegisterOp,
            parent_block_snapshot_opt: Option<&BlockSnapshot>,
        ) -> LeaderBlockCommitOp {
            self.anchored_blocks.push(stacks_block.clone());
            self.microblocks.push(microblocks.clone());

            test_debug!(
                "Miner {}: Commit to stacks block {} (work {},{})",
                miner.id,
                stacks_block.block_hash(),
                stacks_block.header.total_work.burn,
                stacks_block.header.total_work.work
            );

            // send block commit for this block
            let block_commit_op = TestStacksNode::add_block_commit(
                sortdb,
                burn_block,
                miner,
                &stacks_block.block_hash(),
                burn_amount,
                miner_key,
                parent_block_snapshot_opt,
            );

            test_debug!(
                "Miner {}: Block commit transaction builds on {},{} (parent snapshot is {:?})",
                miner.id,
                block_commit_op.parent_block_ptr,
                block_commit_op.parent_vtxindex,
                &parent_block_snapshot_opt
            );
            self.commit_ops.insert(
                block_commit_op.block_header_hash.clone(),
                self.anchored_blocks.len() - 1,
            );
            block_commit_op
        }

        pub fn mine_stacks_block<F>(
            &mut self,
            sortdb: &SortitionDB,
            miner: &mut TestMiner,
            burn_block: &mut TestBurnchainBlock,
            miner_key: &LeaderKeyRegisterOp,
            parent_stacks_block: Option<&StacksBlock>,
            burn_amount: u64,
            block_assembler: F,
        ) -> (StacksBlock, Vec<StacksMicroblock>, LeaderBlockCommitOp)
        where
            F: FnOnce(
                StacksBlockBuilder,
                &mut TestMiner,
                &SortitionDB,
            ) -> (StacksBlock, Vec<StacksMicroblock>),
        {
            let proof = miner
                .make_proof(
                    &miner_key.public_key,
                    &burn_block.parent_snapshot.sortition_hash,
                )
                .expect(&format!(
                    "FATAL: no private key for {}",
                    miner_key.public_key.to_hex()
                ));

            let (builder, parent_block_snapshot_opt) = match parent_stacks_block {
                None => {
                    // first stacks block
                    let builder = StacksBlockBuilder::first(
                        miner.id,
                        &burn_block.parent_snapshot.consensus_hash,
                        &burn_block.parent_snapshot.burn_header_hash,
                        burn_block.parent_snapshot.block_height as u32,
                        burn_block.parent_snapshot.burn_header_timestamp,
                        &proof,
                        &miner.next_microblock_privkey(),
                    );
                    (builder, None)
                }
                Some(parent_stacks_block) => {
                    // building off an existing stacks block
                    let parent_stacks_block_snapshot = {
                        let ic = sortdb.index_conn();
                        let parent_stacks_block_snapshot =
                            SortitionDB::get_block_snapshot_for_winning_stacks_block(
                                &ic,
                                &burn_block.parent_snapshot.sortition_id,
                                &parent_stacks_block.block_hash(),
                            )
                            .unwrap()
                            .unwrap();
                        let burned_last =
                            SortitionDB::get_block_burn_amount(&ic, &burn_block.parent_snapshot)
                                .unwrap();
                        parent_stacks_block_snapshot
                    };

                    let parent_chain_tip = StacksChainState::get_anchored_block_header_info(
                        self.chainstate.db(),
                        &parent_stacks_block_snapshot.consensus_hash,
                        &parent_stacks_block.header.block_hash(),
                    )
                    .unwrap()
                    .unwrap();

                    let new_work = StacksWorkScore {
                        burn: parent_stacks_block_snapshot.total_burn,
                        work: parent_stacks_block
                            .header
                            .total_work
                            .work
                            .checked_add(1)
                            .expect("FATAL: stacks block height overflow"),
                    };

                    test_debug!(
                        "Work in {} {}: {},{}",
                        burn_block.block_height,
                        burn_block.parent_snapshot.burn_header_hash,
                        new_work.burn,
                        new_work.work
                    );
                    let builder = StacksBlockBuilder::from_parent(
                        miner.id,
                        &parent_chain_tip,
                        &new_work,
                        &proof,
                        &miner.next_microblock_privkey(),
                    );
                    (builder, Some(parent_stacks_block_snapshot))
                }
            };

            test_debug!(
                "Miner {}: Assemble stacks block from {}",
                miner.id,
                miner.origin_address().unwrap().to_string()
            );

            let (stacks_block, microblocks) = block_assembler(builder, miner, sortdb);
            let block_commit_op = self.make_tenure_commitment(
                sortdb,
                burn_block,
                miner,
                &stacks_block,
                &microblocks,
                burn_amount,
                miner_key,
                parent_block_snapshot_opt.as_ref(),
            );

            (stacks_block, microblocks, block_commit_op)
        }
    }

    /// Return Some(bool) to indicate whether or not the anchored block was accepted into the queue.
    /// Return None if the block was not submitted at all.
    fn preprocess_stacks_block_data(
        node: &mut TestStacksNode,
        burn_node: &mut TestBurnchainNode,
        fork_snapshot: &BlockSnapshot,
        stacks_block: &StacksBlock,
        stacks_microblocks: &Vec<StacksMicroblock>,
        block_commit_op: &LeaderBlockCommitOp,
    ) -> Option<bool> {
        let block_hash = stacks_block.block_hash();

        let ic = burn_node.sortdb.index_conn();
        let ch_opt = SortitionDB::get_block_commit_parent(
            &ic,
            block_commit_op.parent_block_ptr.into(),
            block_commit_op.parent_vtxindex.into(),
            &fork_snapshot.sortition_id,
        )
        .unwrap();
        let parent_block_consensus_hash = match ch_opt {
            Some(parent_commit) => {
                let db_handle = SortitionHandleConn::open_reader(
                    &ic,
                    &SortitionId::stubbed(&block_commit_op.burn_header_hash),
                )
                .unwrap();
                let sn = db_handle
                    .get_block_snapshot(&parent_commit.burn_header_hash)
                    .unwrap()
                    .unwrap();
                sn.consensus_hash
            }
            None => {
                // only allowed if this is the first-ever block in the stacks fork
                assert_eq!(block_commit_op.parent_block_ptr, 0);
                assert_eq!(block_commit_op.parent_vtxindex, 0);
                assert!(stacks_block.header.is_first_mined());

                FIRST_BURNCHAIN_CONSENSUS_HASH.clone()
            }
        };

        let commit_snapshot = match SortitionDB::get_block_snapshot_for_winning_stacks_block(
            &ic,
            &fork_snapshot.sortition_id,
            &block_hash,
        )
        .unwrap()
        {
            Some(sn) => sn,
            None => {
                test_debug!("Block commit did not win sorition: {:?}", block_commit_op);
                return None;
            }
        };

        // "discover" this stacks block
        test_debug!(
            "\n\nPreprocess Stacks block {}/{} ({})",
            &commit_snapshot.consensus_hash,
            &block_hash,
            StacksBlockHeader::make_index_block_hash(&commit_snapshot.consensus_hash, &block_hash)
        );
        let block_res = node
            .chainstate
            .preprocess_anchored_block(
                &ic,
                &commit_snapshot.consensus_hash,
                &stacks_block,
                &parent_block_consensus_hash,
                5,
            )
            .unwrap();

        // "discover" this stacks microblock stream
        for mblock in stacks_microblocks.iter() {
            test_debug!(
                "Preprocess Stacks microblock {}-{} (seq {})",
                &block_hash,
                mblock.block_hash(),
                mblock.header.sequence
            );
            match node.chainstate.preprocess_streamed_microblock(
                &commit_snapshot.consensus_hash,
                &stacks_block.block_hash(),
                mblock,
            ) {
                Ok(_) => {}
                Err(_) => {
                    return Some(false);
                }
            }
        }

        Some(block_res)
    }

    /// Verify that the stacks block's state root matches the state root in the chain state
    fn check_block_state_index_root(
        chainstate: &mut StacksChainState,
        consensus_hash: &ConsensusHash,
        stacks_header: &StacksBlockHeader,
    ) -> bool {
        let index_block_hash =
            StacksBlockHeader::make_index_block_hash(consensus_hash, &stacks_header.block_hash());
        let mut state_root_index =
            StacksChainState::open_index(&chainstate.clarity_state_index_path).unwrap();
        let state_root = state_root_index
            .borrow_storage_backend()
            .read_block_root_hash(&index_block_hash)
            .unwrap();
        state_root == stacks_header.state_index_root
    }

    /// Verify that the miner got the expected block reward
    fn check_mining_reward<'a>(
        clarity_tx: &mut ClarityTx<'a>,
        miner: &mut TestMiner,
        block_height: u64,
        prev_block_rewards: &Vec<Vec<MinerPaymentSchedule>>,
    ) -> bool {
        let mut block_rewards = HashMap::new();
        let mut stream_rewards = HashMap::new();
        let mut heights = HashMap::new();
        let mut confirmed = HashSet::new();
        for (i, reward_list) in prev_block_rewards.iter().enumerate() {
            for reward in reward_list.iter() {
                let ibh = StacksBlockHeader::make_index_block_hash(
                    &reward.consensus_hash,
                    &reward.block_hash,
                );
                if reward.coinbase > 0 {
                    block_rewards.insert(ibh.clone(), reward.clone());
                }
                if reward.tx_fees_streamed > 0 {
                    stream_rewards.insert(ibh.clone(), reward.clone());
                }
                heights.insert(ibh.clone(), i);
                confirmed.insert((
                    StacksBlockHeader::make_index_block_hash(
                        &reward.parent_consensus_hash,
                        &reward.parent_block_hash,
                    ),
                    i,
                ));
            }
        }

        // what was the miner's total spend?
        let miner_nonce = clarity_tx.with_clarity_db_readonly(|db| {
            db.get_account_nonce(
                &StandardPrincipalData::from(miner.origin_address().unwrap()).into(),
            )
        });

        let mut spent_total = 0;
        for (nonce, spent) in miner.spent_at_nonce.iter() {
            if *nonce < miner_nonce {
                spent_total += *spent;
            }
        }

        let mut total: u128 = 10_000_000_000 - spent_total;
        test_debug!(
            "Miner {} has spent {} in total so far",
            &miner.origin_address().unwrap(),
            spent_total
        );

        if block_height >= MINER_REWARD_MATURITY {
            for (i, prev_block_reward) in prev_block_rewards.iter().enumerate() {
                if i as u64 > block_height - MINER_REWARD_MATURITY {
                    break;
                }
                let mut found = false;
                for recipient in prev_block_reward {
                    if recipient.address == miner.origin_address().unwrap() {
                        let reward: u128 = recipient.coinbase
                            + recipient.tx_fees_anchored
                            + (3 * recipient.tx_fees_streamed / 5);

                        test_debug!(
                            "Miner {} received a reward {} = {} + {} + {} at block {}",
                            &recipient.address.to_string(),
                            reward,
                            recipient.coinbase,
                            recipient.tx_fees_anchored,
                            (3 * recipient.tx_fees_streamed / 5),
                            i
                        );
                        total += reward;
                        found = true;
                    }
                }
                if !found {
                    test_debug!(
                        "Miner {} received no reward at block {}",
                        miner.origin_address().unwrap(),
                        i
                    );
                }
            }

            for (parent_block, confirmed_block_height) in confirmed.into_iter() {
                if confirmed_block_height as u64 > block_height - MINER_REWARD_MATURITY {
                    continue;
                }
                if let Some(ref parent_reward) = stream_rewards.get(&parent_block) {
                    if parent_reward.address == miner.origin_address().unwrap() {
                        let parent_streamed = (2 * parent_reward.tx_fees_streamed) / 5;
                        let parent_ibh = StacksBlockHeader::make_index_block_hash(
                            &parent_reward.consensus_hash,
                            &parent_reward.block_hash,
                        );
                        test_debug!(
                            "Miner {} received a produced-stream reward {} from {} confirmed at {}",
                            miner.origin_address().unwrap().to_string(),
                            parent_streamed,
                            heights.get(&parent_ibh).unwrap(),
                            confirmed_block_height
                        );
                        total += parent_streamed;
                    }
                }
            }
        }

        let amount =
            TestStacksNode::get_miner_balance(clarity_tx, &miner.origin_address().unwrap());
        if amount == 0 {
            test_debug!(
                "Miner {} '{}' has no mature funds in this fork",
                miner.id,
                miner.origin_address().unwrap().to_string()
            );
            return total == 0;
        } else {
            if amount != total {
                test_debug!("Amount {} != {}", amount, total);
                return false;
            }
            return true;
        }
    }

    pub fn get_last_microblock_header(
        node: &TestStacksNode,
        miner: &TestMiner,
        parent_block_opt: Option<&StacksBlock>,
    ) -> Option<StacksMicroblockHeader> {
        let last_microblocks_opt = match parent_block_opt {
            Some(ref block) => node.get_microblock_stream(&miner, &block.block_hash()),
            None => None,
        };

        let last_microblock_header_opt = match last_microblocks_opt {
            Some(last_microblocks) => {
                if last_microblocks.len() == 0 {
                    None
                } else {
                    let l = last_microblocks.len() - 1;
                    Some(last_microblocks[l].header.clone())
                }
            }
            None => None,
        };

        last_microblock_header_opt
    }

    fn get_all_mining_rewards(
        chainstate: &mut StacksChainState,
        tip: &StacksHeaderInfo,
        block_height: u64,
    ) -> Vec<Vec<MinerPaymentSchedule>> {
        let mut ret = vec![];
        let mut tx = chainstate.index_tx_begin().unwrap();

        for i in 0..block_height {
            let block_rewards =
                StacksChainState::get_scheduled_block_rewards_in_fork_at_height(&mut tx, tip, i)
                    .unwrap();
            ret.push(block_rewards);
        }

        ret
    }

    /*
    // TODO: can't use this until we stop using get_simmed_block_height
    fn clarity_get_block_hash<'a>(clarity_tx: &mut ClarityTx<'a>, block_height: u64) -> Option<BlockHeaderHash> {
        let block_hash_value = clarity_tx.connection().clarity_eval_raw(&format!("(get-block-info? header-hash u{})", &block_height)).unwrap();

        match block_hash_value {
            Value::Buffer(block_hash_buff) => {
                assert_eq!(block_hash_buff.data.len(), 32);
                let mut buf = [0u8; 32];
                buf.copy_from_slice(&block_hash_buff.data[0..32]);
                Some(BlockHeaderHash(buf))
            },
            _ => {
                None
            }
        }
    }
    */

    /// Simplest end-to-end test: create 1 fork of N Stacks epochs, mined on 1 burn chain fork,
    /// all from the same miner.
    fn mine_stacks_blocks_1_fork_1_miner_1_burnchain<F, G>(
        test_name: &String,
        rounds: usize,
        mut block_builder: F,
        mut check_oracle: G,
    ) -> TestMinerTrace
    where
        F: FnMut(
            &mut ClarityTx,
            &mut StacksBlockBuilder,
            &mut TestMiner,
            usize,
            Option<&StacksMicroblockHeader>,
        ) -> (StacksBlock, Vec<StacksMicroblock>),
        G: FnMut(&StacksBlock, &Vec<StacksMicroblock>) -> bool,
    {
        let full_test_name = format!("{}-1_fork_1_miner_1_burnchain", test_name);
        let mut burn_node = TestBurnchainNode::new();
        let mut miner_factory = TestMinerFactory::new();
        let mut miner =
            miner_factory.next_miner(&burn_node.burnchain, 1, 1, AddressHashMode::SerializeP2PKH);

        let mut node = TestStacksNode::new(
            false,
            0x80000000,
            &full_test_name,
            vec![miner.origin_address().unwrap()],
        );

        let first_snapshot =
            SortitionDB::get_first_block_snapshot(burn_node.sortdb.conn()).unwrap();
        let mut fork = TestBurnchainFork::new(
            first_snapshot.block_height,
            &first_snapshot.burn_header_hash,
            &first_snapshot.index_root,
            0,
        );

        let mut first_burn_block =
            TestStacksNode::next_burn_block(&mut burn_node.sortdb, &mut fork);

        // first, register a VRF key
        node.add_key_register(&mut first_burn_block, &mut miner);

        test_debug!("Mine {} initial transactions", first_burn_block.txs.len());

        fork.append_block(first_burn_block);
        burn_node.mine_fork(&mut fork);

        let mut miner_trace = vec![];

        // next, build up some stacks blocks
        for i in 0..rounds {
            let mut burn_block = {
                let ic = burn_node.sortdb.index_conn();
                fork.next_block(&ic)
            };

            let last_key = node.get_last_key(&miner);
            let parent_block_opt = node.get_last_accepted_anchored_block(&burn_node.sortdb, &miner);
            let last_microblock_header =
                get_last_microblock_header(&node, &miner, parent_block_opt.as_ref());

            // next key
            node.add_key_register(&mut burn_block, &mut miner);

            let (stacks_block, microblocks, block_commit_op) = node.mine_stacks_block(
                &mut burn_node.sortdb,
                &mut miner,
                &mut burn_block,
                &last_key,
                parent_block_opt.as_ref(),
                1000,
                |mut builder, ref mut miner, ref sortdb| {
                    test_debug!("Produce anchored stacks block");

                    let mut miner_chainstate = open_chainstate(false, 0x80000000, &full_test_name);
                    let all_prev_mining_rewards = get_all_mining_rewards(
                        &mut miner_chainstate,
                        &builder.chain_tip,
                        builder.chain_tip.block_height,
                    );

                    let sort_iconn = sortdb.index_conn();
                    let mut epoch = builder
                        .epoch_begin(
                            &mut miner_chainstate,
                            &sort_iconn,
                            ExecutionCost::max_value(),
                        )
                        .unwrap();
                    let (stacks_block, microblocks) = block_builder(
                        &mut epoch,
                        &mut builder,
                        miner,
                        i,
                        last_microblock_header.as_ref(),
                    );

                    assert!(check_mining_reward(
                        &mut epoch,
                        miner,
                        builder.chain_tip.block_height,
                        &all_prev_mining_rewards
                    ));

                    builder.epoch_finish(epoch);
                    (stacks_block, microblocks)
                },
            );

            // process burn chain
            fork.append_block(burn_block);
            let fork_snapshot = burn_node.mine_fork(&mut fork);

            // "discover" the stacks block and its microblocks
            preprocess_stacks_block_data(
                &mut node,
                &mut burn_node,
                &fork_snapshot,
                &stacks_block,
                &microblocks,
                &block_commit_op,
            );

            // process all blocks
            test_debug!(
                "Process Stacks block {} and {} microblocks",
                &stacks_block.block_hash(),
                microblocks.len()
            );
            let tip_info_list = node
                .chainstate
                .process_blocks_at_tip(&mut burn_node.sortdb, 1)
                .unwrap();

            let expect_success = check_oracle(&stacks_block, &microblocks);
            if expect_success {
                // processed _this_ block
                assert_eq!(tip_info_list.len(), 1);
                let (chain_tip_opt, poison_opt) = tip_info_list[0].clone();

                assert!(chain_tip_opt.is_some());
                assert!(poison_opt.is_none());

                let chain_tip = chain_tip_opt.unwrap().header;

                assert_eq!(
                    chain_tip.anchored_header.block_hash(),
                    stacks_block.block_hash()
                );
                assert_eq!(chain_tip.consensus_hash, fork_snapshot.consensus_hash);

                // MARF trie exists for the block header's chain state, so we can make merkle proofs on it
                assert!(check_block_state_index_root(
                    &mut node.chainstate,
                    &fork_snapshot.consensus_hash,
                    &chain_tip.anchored_header
                ));
            }

            let mut next_miner_trace = TestMinerTracePoint::new();
            next_miner_trace.add(
                miner.id,
                full_test_name.clone(),
                fork_snapshot,
                stacks_block,
                microblocks,
                block_commit_op,
            );
            miner_trace.push(next_miner_trace);
        }

        TestMinerTrace::new(burn_node, vec![miner], miner_trace)
    }

    /// one miner begins a chain, and another miner joins it in the same fork at rounds/2.
    fn mine_stacks_blocks_1_fork_2_miners_1_burnchain<F>(
        test_name: &String,
        rounds: usize,
        mut miner_1_block_builder: F,
        mut miner_2_block_builder: F,
    ) -> TestMinerTrace
    where
        F: FnMut(
            &mut ClarityTx,
            &mut StacksBlockBuilder,
            &mut TestMiner,
            usize,
            Option<&StacksMicroblockHeader>,
        ) -> (StacksBlock, Vec<StacksMicroblock>),
    {
        let full_test_name = format!("{}-1_fork_2_miners_1_burnchain", test_name);
        let mut burn_node = TestBurnchainNode::new();
        let mut miner_factory = TestMinerFactory::new();
        let mut miner_1 =
            miner_factory.next_miner(&burn_node.burnchain, 1, 1, AddressHashMode::SerializeP2PKH);
        let mut miner_2 =
            miner_factory.next_miner(&burn_node.burnchain, 1, 1, AddressHashMode::SerializeP2PKH);

        let mut node = TestStacksNode::new(
            false,
            0x80000000,
            &full_test_name,
            vec![
                miner_1.origin_address().unwrap(),
                miner_2.origin_address().unwrap(),
            ],
        );

        let mut sortition_winners = vec![];

        let first_snapshot =
            SortitionDB::get_first_block_snapshot(burn_node.sortdb.conn()).unwrap();
        let mut fork = TestBurnchainFork::new(
            first_snapshot.block_height,
            &first_snapshot.burn_header_hash,
            &first_snapshot.index_root,
            0,
        );

        let mut first_burn_block =
            TestStacksNode::next_burn_block(&mut burn_node.sortdb, &mut fork);

        // first, register a VRF key
        node.add_key_register(&mut first_burn_block, &mut miner_1);

        test_debug!("Mine {} initial transactions", first_burn_block.txs.len());

        fork.append_block(first_burn_block);
        burn_node.mine_fork(&mut fork);

        let mut miner_trace = vec![];

        // next, build up some stacks blocks
        for i in 0..rounds / 2 {
            let mut burn_block = {
                let ic = burn_node.sortdb.index_conn();
                fork.next_block(&ic)
            };

            let last_key = node.get_last_key(&miner_1);
            let parent_block_opt = node.get_last_anchored_block(&miner_1);
            let last_microblock_header_opt =
                get_last_microblock_header(&node, &miner_1, parent_block_opt.as_ref());

            // send next key (key for block i+1)
            node.add_key_register(&mut burn_block, &mut miner_1);
            node.add_key_register(&mut burn_block, &mut miner_2);

            let (stacks_block, microblocks, block_commit_op) = node.mine_stacks_block(
                &mut burn_node.sortdb,
                &mut miner_1,
                &mut burn_block,
                &last_key,
                parent_block_opt.as_ref(),
                1000,
                |mut builder, ref mut miner, ref sortdb| {
                    test_debug!("Produce anchored stacks block");

                    let mut miner_chainstate = open_chainstate(false, 0x80000000, &full_test_name);
                    let all_prev_mining_rewards = get_all_mining_rewards(
                        &mut miner_chainstate,
                        &builder.chain_tip,
                        builder.chain_tip.block_height,
                    );

                    let sort_iconn = sortdb.index_conn();
                    let mut epoch = builder
                        .epoch_begin(
                            &mut miner_chainstate,
                            &sort_iconn,
                            ExecutionCost::max_value(),
                        )
                        .unwrap();
                    let (stacks_block, microblocks) = miner_1_block_builder(
                        &mut epoch,
                        &mut builder,
                        miner,
                        i,
                        last_microblock_header_opt.as_ref(),
                    );

                    assert!(check_mining_reward(
                        &mut epoch,
                        miner,
                        builder.chain_tip.block_height,
                        &all_prev_mining_rewards
                    ));

                    builder.epoch_finish(epoch);
                    (stacks_block, microblocks)
                },
            );

            // process burn chain
            fork.append_block(burn_block);
            let fork_snapshot = burn_node.mine_fork(&mut fork);

            // "discover" the stacks block and its microblocks
            preprocess_stacks_block_data(
                &mut node,
                &mut burn_node,
                &fork_snapshot,
                &stacks_block,
                &microblocks,
                &block_commit_op,
            );

            // process all blocks
            test_debug!(
                "Process Stacks block {} and {} microblocks",
                &stacks_block.block_hash(),
                microblocks.len()
            );
            let tip_info_list = node
                .chainstate
                .process_blocks_at_tip(&mut burn_node.sortdb, 1)
                .unwrap();

            // processed _this_ block
            assert_eq!(tip_info_list.len(), 1);
            let (chain_tip_opt, poison_opt) = tip_info_list[0].clone();

            assert!(chain_tip_opt.is_some());
            assert!(poison_opt.is_none());

            let chain_tip = chain_tip_opt.unwrap().header;

            assert_eq!(
                chain_tip.anchored_header.block_hash(),
                stacks_block.block_hash()
            );
            assert_eq!(chain_tip.consensus_hash, fork_snapshot.consensus_hash);

            // MARF trie exists for the block header's chain state, so we can make merkle proofs on it
            assert!(check_block_state_index_root(
                &mut node.chainstate,
                &fork_snapshot.consensus_hash,
                &chain_tip.anchored_header
            ));

            sortition_winners.push(miner_1.origin_address().unwrap());

            let mut next_miner_trace = TestMinerTracePoint::new();
            next_miner_trace.add(
                miner_1.id,
                full_test_name.clone(),
                fork_snapshot,
                stacks_block,
                microblocks,
                block_commit_op,
            );
            miner_trace.push(next_miner_trace);
        }

        // miner 2 begins mining
        for i in rounds / 2..rounds {
            let mut burn_block = {
                let ic = burn_node.sortdb.index_conn();
                fork.next_block(&ic)
            };

            let last_key_1 = node.get_last_key(&miner_1);
            let last_key_2 = node.get_last_key(&miner_2);

            let last_winning_snapshot = {
                let first_block_height = burn_node.sortdb.first_block_height;
                let ic = burn_node.sortdb.index_conn();
                let chain_tip = fork.get_tip(&ic);
                ic.as_handle(&chain_tip.sortition_id)
                    .get_last_snapshot_with_sortition(first_block_height + (i as u64) + 1)
                    .expect("FATAL: no prior snapshot with sortition")
            };

            let parent_block_opt = Some(
                node.get_anchored_block(&last_winning_snapshot.winning_stacks_block_hash)
                    .expect("FATAL: no prior block from last winning snapshot"),
            );

            let last_microblock_header_opt =
                match get_last_microblock_header(&node, &miner_1, parent_block_opt.as_ref()) {
                    Some(stream) => Some(stream),
                    None => get_last_microblock_header(&node, &miner_2, parent_block_opt.as_ref()),
                };

            // send next key (key for block i+1)
            node.add_key_register(&mut burn_block, &mut miner_1);
            node.add_key_register(&mut burn_block, &mut miner_2);

            let (stacks_block_1, microblocks_1, block_commit_op_1) = node.mine_stacks_block(
                &mut burn_node.sortdb,
                &mut miner_1,
                &mut burn_block,
                &last_key_1,
                parent_block_opt.as_ref(),
                1000,
                |mut builder, ref mut miner, ref sortdb| {
                    test_debug!(
                        "Produce anchored stacks block in stacks fork 1 via {}",
                        miner.origin_address().unwrap().to_string()
                    );

                    let mut miner_chainstate = open_chainstate(false, 0x80000000, &full_test_name);
                    let all_prev_mining_rewards = get_all_mining_rewards(
                        &mut miner_chainstate,
                        &builder.chain_tip,
                        builder.chain_tip.block_height,
                    );

                    let sort_iconn = sortdb.index_conn();
                    let mut epoch = builder
                        .epoch_begin(
                            &mut miner_chainstate,
                            &sort_iconn,
                            ExecutionCost::max_value(),
                        )
                        .unwrap();
                    let (stacks_block, microblocks) = miner_1_block_builder(
                        &mut epoch,
                        &mut builder,
                        miner,
                        i,
                        last_microblock_header_opt.as_ref(),
                    );

                    assert!(check_mining_reward(
                        &mut epoch,
                        miner,
                        builder.chain_tip.block_height,
                        &all_prev_mining_rewards
                    ));

                    builder.epoch_finish(epoch);
                    (stacks_block, microblocks)
                },
            );

            let (stacks_block_2, microblocks_2, block_commit_op_2) = node.mine_stacks_block(
                &mut burn_node.sortdb,
                &mut miner_2,
                &mut burn_block,
                &last_key_2,
                parent_block_opt.as_ref(),
                1000,
                |mut builder, ref mut miner, ref sortdb| {
                    test_debug!(
                        "Produce anchored stacks block in stacks fork 2 via {}",
                        miner.origin_address().unwrap().to_string()
                    );

                    let mut miner_chainstate = open_chainstate(false, 0x80000000, &full_test_name);
                    let all_prev_mining_rewards = get_all_mining_rewards(
                        &mut miner_chainstate,
                        &builder.chain_tip,
                        builder.chain_tip.block_height,
                    );

                    let sort_iconn = sortdb.index_conn();
                    let mut epoch = builder
                        .epoch_begin(
                            &mut miner_chainstate,
                            &sort_iconn,
                            ExecutionCost::max_value(),
                        )
                        .unwrap();
                    let (stacks_block, microblocks) = miner_2_block_builder(
                        &mut epoch,
                        &mut builder,
                        miner,
                        i,
                        last_microblock_header_opt.as_ref(),
                    );

                    assert!(check_mining_reward(
                        &mut epoch,
                        miner,
                        builder.chain_tip.block_height,
                        &all_prev_mining_rewards
                    ));

                    builder.epoch_finish(epoch);
                    (stacks_block, microblocks)
                },
            );

            // process burn chain
            fork.append_block(burn_block);
            let fork_snapshot = burn_node.mine_fork(&mut fork);

            // "discover" the stacks blocks
            let res_1 = preprocess_stacks_block_data(
                &mut node,
                &mut burn_node,
                &fork_snapshot,
                &stacks_block_1,
                &microblocks_1,
                &block_commit_op_1,
            );
            let res_2 = preprocess_stacks_block_data(
                &mut node,
                &mut burn_node,
                &fork_snapshot,
                &stacks_block_2,
                &microblocks_2,
                &block_commit_op_2,
            );

            // exactly one stacks block will have been queued up, since sortition picks only one.
            match (res_1, res_2) {
                (Some(res), None) => {}
                (None, Some(res)) => {}
                (_, _) => assert!(false),
            }

            // process all blocks
            test_debug!(
                "Process Stacks block {}",
                &fork_snapshot.winning_stacks_block_hash
            );
            let tip_info_list = node
                .chainstate
                .process_blocks_at_tip(&mut burn_node.sortdb, 2)
                .unwrap();

            // processed exactly one block, but got back two tip-infos
            assert_eq!(tip_info_list.len(), 1);
            let (chain_tip_opt, poison_opt) = tip_info_list[0].clone();

            assert!(chain_tip_opt.is_some());
            assert!(poison_opt.is_none());

            let chain_tip = chain_tip_opt.unwrap().header;

            // selected block is the sortition-winning block
            assert_eq!(
                chain_tip.anchored_header.block_hash(),
                fork_snapshot.winning_stacks_block_hash
            );
            assert_eq!(chain_tip.consensus_hash, fork_snapshot.consensus_hash);

            let mut next_miner_trace = TestMinerTracePoint::new();
            if fork_snapshot.winning_stacks_block_hash == stacks_block_1.block_hash() {
                test_debug!(
                    "\n\nMiner 1 ({}) won sortition\n",
                    miner_1.origin_address().unwrap().to_string()
                );

                // MARF trie exists for the block header's chain state, so we can make merkle proofs on it
                assert!(check_block_state_index_root(
                    &mut node.chainstate,
                    &fork_snapshot.consensus_hash,
                    &stacks_block_1.header
                ));
                sortition_winners.push(miner_1.origin_address().unwrap());

                next_miner_trace.add(
                    miner_1.id,
                    full_test_name.clone(),
                    fork_snapshot,
                    stacks_block_1,
                    microblocks_1,
                    block_commit_op_1,
                );
            } else {
                test_debug!(
                    "\n\nMiner 2 ({}) won sortition\n",
                    miner_2.origin_address().unwrap().to_string()
                );

                // MARF trie exists for the block header's chain state, so we can make merkle proofs on it
                assert!(check_block_state_index_root(
                    &mut node.chainstate,
                    &fork_snapshot.consensus_hash,
                    &stacks_block_2.header
                ));
                sortition_winners.push(miner_2.origin_address().unwrap());

                next_miner_trace.add(
                    miner_2.id,
                    full_test_name.clone(),
                    fork_snapshot,
                    stacks_block_2,
                    microblocks_2,
                    block_commit_op_2,
                );
            }

            miner_trace.push(next_miner_trace);
        }

        TestMinerTrace::new(burn_node, vec![miner_1, miner_2], miner_trace)
    }

    /// two miners begin working on the same stacks chain, and then the stacks chain forks
    /// (resulting in two chainstates).  The burnchain is unaffected.  One miner continues on one
    /// chainstate, and the other continues on the other chainstate.  Fork happens on rounds/2
    fn mine_stacks_blocks_2_forks_2_miners_1_burnchain<F>(
        test_name: &String,
        rounds: usize,
        miner_1_block_builder: F,
        miner_2_block_builder: F,
    ) -> TestMinerTrace
    where
        F: FnMut(
            &mut ClarityTx,
            &mut StacksBlockBuilder,
            &mut TestMiner,
            usize,
            Option<&StacksMicroblockHeader>,
        ) -> (StacksBlock, Vec<StacksMicroblock>),
    {
        mine_stacks_blocks_2_forks_at_height_2_miners_1_burnchain(
            test_name,
            rounds,
            rounds / 2,
            miner_1_block_builder,
            miner_2_block_builder,
        )
    }

    /// two miners begin working on the same stacks chain, and then the stacks chain forks
    /// (resulting in two chainstates).  The burnchain is unaffected.  One miner continues on one
    /// chainstate, and the other continues on the other chainstate.  Fork happens on fork_height
    fn mine_stacks_blocks_2_forks_at_height_2_miners_1_burnchain<F>(
        test_name: &String,
        rounds: usize,
        fork_height: usize,
        mut miner_1_block_builder: F,
        mut miner_2_block_builder: F,
    ) -> TestMinerTrace
    where
        F: FnMut(
            &mut ClarityTx,
            &mut StacksBlockBuilder,
            &mut TestMiner,
            usize,
            Option<&StacksMicroblockHeader>,
        ) -> (StacksBlock, Vec<StacksMicroblock>),
    {
        let full_test_name = format!("{}-2_forks_2_miners_1_burnchain", test_name);
        let mut burn_node = TestBurnchainNode::new();
        let mut miner_factory = TestMinerFactory::new();
        let mut miner_1 =
            miner_factory.next_miner(&burn_node.burnchain, 1, 1, AddressHashMode::SerializeP2PKH);
        let mut miner_2 =
            miner_factory.next_miner(&burn_node.burnchain, 1, 1, AddressHashMode::SerializeP2PKH);

        let mut node = TestStacksNode::new(
            false,
            0x80000000,
            &full_test_name,
            vec![
                miner_1.origin_address().unwrap(),
                miner_2.origin_address().unwrap(),
            ],
        );

        let mut sortition_winners = vec![];

        let first_snapshot =
            SortitionDB::get_first_block_snapshot(burn_node.sortdb.conn()).unwrap();
        let mut fork = TestBurnchainFork::new(
            first_snapshot.block_height,
            &first_snapshot.burn_header_hash,
            &first_snapshot.index_root,
            0,
        );

        let mut first_burn_block =
            TestStacksNode::next_burn_block(&mut burn_node.sortdb, &mut fork);

        // first, register a VRF key
        node.add_key_register(&mut first_burn_block, &mut miner_1);
        node.add_key_register(&mut first_burn_block, &mut miner_2);

        test_debug!("Mine {} initial transactions", first_burn_block.txs.len());

        fork.append_block(first_burn_block);
        burn_node.mine_fork(&mut fork);

        let mut miner_trace = vec![];

        // miner 1 and 2 cooperate to build a shared fork
        for i in 0..fork_height {
            let mut burn_block = {
                let ic = burn_node.sortdb.index_conn();
                fork.next_block(&ic)
            };

            let last_key_1 = node.get_last_key(&miner_1);
            let last_key_2 = node.get_last_key(&miner_2);

            let last_winning_snapshot = {
                let first_block_height = burn_node.sortdb.first_block_height;
                let ic = burn_node.sortdb.index_conn();
                let chain_tip = fork.get_tip(&ic);
                ic.as_handle(&chain_tip.sortition_id)
                    .get_last_snapshot_with_sortition(first_block_height + (i as u64) + 1)
                    .expect("FATAL: no prior snapshot with sortition")
            };

            let (parent_block_opt, last_microblock_header_opt) = if last_winning_snapshot
                .num_sortitions
                == 0
            {
                // this is the first block
                (None, None)
            } else {
                // this is a subsequent block
                let parent_block_opt = Some(
                    node.get_anchored_block(&last_winning_snapshot.winning_stacks_block_hash)
                        .expect("FATAL: no prior block from last winning snapshot"),
                );
                let last_microblock_header_opt =
                    match get_last_microblock_header(&node, &miner_1, parent_block_opt.as_ref()) {
                        Some(stream) => Some(stream),
                        None => {
                            get_last_microblock_header(&node, &miner_2, parent_block_opt.as_ref())
                        }
                    };
                (parent_block_opt, last_microblock_header_opt)
            };

            // send next key (key for block i+1)
            node.add_key_register(&mut burn_block, &mut miner_1);
            node.add_key_register(&mut burn_block, &mut miner_2);

            let (stacks_block_1, microblocks_1, block_commit_op_1) = node.mine_stacks_block(
                &mut burn_node.sortdb,
                &mut miner_1,
                &mut burn_block,
                &last_key_1,
                parent_block_opt.as_ref(),
                1000,
                |mut builder, ref mut miner, ref sortdb| {
                    test_debug!(
                        "Produce anchored stacks block in stacks fork 1 via {}",
                        miner.origin_address().unwrap().to_string()
                    );

                    let mut miner_chainstate = open_chainstate(false, 0x80000000, &full_test_name);
                    let all_prev_mining_rewards = get_all_mining_rewards(
                        &mut miner_chainstate,
                        &builder.chain_tip,
                        builder.chain_tip.block_height,
                    );

                    let sort_iconn = sortdb.index_conn();
                    let mut epoch = builder
                        .epoch_begin(
                            &mut miner_chainstate,
                            &sort_iconn,
                            ExecutionCost::max_value(),
                        )
                        .unwrap();
                    let (stacks_block, microblocks) = miner_1_block_builder(
                        &mut epoch,
                        &mut builder,
                        miner,
                        i,
                        last_microblock_header_opt.as_ref(),
                    );

                    assert!(check_mining_reward(
                        &mut epoch,
                        miner,
                        builder.chain_tip.block_height,
                        &all_prev_mining_rewards
                    ));

                    builder.epoch_finish(epoch);
                    (stacks_block, microblocks)
                },
            );

            let (stacks_block_2, microblocks_2, block_commit_op_2) = node.mine_stacks_block(
                &mut burn_node.sortdb,
                &mut miner_2,
                &mut burn_block,
                &last_key_2,
                parent_block_opt.as_ref(),
                1000,
                |mut builder, ref mut miner, ref sortdb| {
                    test_debug!(
                        "Produce anchored stacks block in stacks fork 2 via {}",
                        miner.origin_address().unwrap().to_string()
                    );

                    let mut miner_chainstate = open_chainstate(false, 0x80000000, &full_test_name);
                    let all_prev_mining_rewards = get_all_mining_rewards(
                        &mut miner_chainstate,
                        &builder.chain_tip,
                        builder.chain_tip.block_height,
                    );

                    let sort_iconn = sortdb.index_conn();
                    let mut epoch = builder
                        .epoch_begin(
                            &mut miner_chainstate,
                            &sort_iconn,
                            ExecutionCost::max_value(),
                        )
                        .unwrap();
                    let (stacks_block, microblocks) = miner_2_block_builder(
                        &mut epoch,
                        &mut builder,
                        miner,
                        i,
                        last_microblock_header_opt.as_ref(),
                    );

                    assert!(check_mining_reward(
                        &mut epoch,
                        miner,
                        builder.chain_tip.block_height,
                        &all_prev_mining_rewards
                    ));

                    builder.epoch_finish(epoch);
                    (stacks_block, microblocks)
                },
            );

            // process burn chain
            fork.append_block(burn_block);
            let fork_snapshot = burn_node.mine_fork(&mut fork);

            // "discover" the stacks block and its microblocks
            preprocess_stacks_block_data(
                &mut node,
                &mut burn_node,
                &fork_snapshot,
                &stacks_block_1,
                &microblocks_1,
                &block_commit_op_1,
            );
            preprocess_stacks_block_data(
                &mut node,
                &mut burn_node,
                &fork_snapshot,
                &stacks_block_2,
                &microblocks_2,
                &block_commit_op_2,
            );

            // process all blocks
            test_debug!(
                "Process Stacks block {} and {} microblocks",
                &stacks_block_1.block_hash(),
                microblocks_1.len()
            );
            test_debug!(
                "Process Stacks block {} and {} microblocks",
                &stacks_block_2.block_hash(),
                microblocks_2.len()
            );
            let tip_info_list = node
                .chainstate
                .process_blocks_at_tip(&mut burn_node.sortdb, 2)
                .unwrap();

            // processed _one_ block
            assert_eq!(tip_info_list.len(), 1);
            let (chain_tip_opt, poison_opt) = tip_info_list[0].clone();

            assert!(chain_tip_opt.is_some());
            assert!(poison_opt.is_none());

            let chain_tip = chain_tip_opt.unwrap().header;

            let mut next_miner_trace = TestMinerTracePoint::new();
            if fork_snapshot.winning_stacks_block_hash == stacks_block_1.block_hash() {
                test_debug!(
                    "\n\nMiner 1 ({}) won sortition\n",
                    miner_1.origin_address().unwrap().to_string()
                );

                // MARF trie exists for the block header's chain state, so we can make merkle proofs on it
                assert!(check_block_state_index_root(
                    &mut node.chainstate,
                    &fork_snapshot.consensus_hash,
                    &stacks_block_1.header
                ));
                sortition_winners.push(miner_1.origin_address().unwrap());
            } else {
                test_debug!(
                    "\n\nMiner 2 ({}) won sortition\n",
                    miner_2.origin_address().unwrap().to_string()
                );

                // MARF trie exists for the block header's chain state, so we can make merkle proofs on it
                assert!(check_block_state_index_root(
                    &mut node.chainstate,
                    &fork_snapshot.consensus_hash,
                    &stacks_block_2.header
                ));
                sortition_winners.push(miner_2.origin_address().unwrap());
            }

            // add both blocks to the miner trace, because in this test runner, there will be _two_
            // nodes that process _all_ blocks
            next_miner_trace.add(
                miner_1.id,
                full_test_name.clone(),
                fork_snapshot.clone(),
                stacks_block_1.clone(),
                microblocks_1.clone(),
                block_commit_op_1.clone(),
            );
            next_miner_trace.add(
                miner_2.id,
                full_test_name.clone(),
                fork_snapshot.clone(),
                stacks_block_2.clone(),
                microblocks_2.clone(),
                block_commit_op_2.clone(),
            );
            miner_trace.push(next_miner_trace);
        }

        test_debug!("\n\nMiner 1 and Miner 2 now separate\n\n");

        let mut sortition_winners_1 = sortition_winners.clone();
        let mut sortition_winners_2 = sortition_winners.clone();
        let snapshot_at_fork = {
            let ic = burn_node.sortdb.index_conn();
            let tip = fork.get_tip(&ic);
            tip
        };

        assert_eq!(snapshot_at_fork.num_sortitions, fork_height as u64);

        // give miner 2 its own chain state directory
        let full_test_name_2 = format!("{}.2", &full_test_name);
        let mut node_2 = node.fork(&full_test_name_2);

        // miner 1 begins working on its own fork.
        // miner 2 begins working on its own fork.
        for i in fork_height..rounds {
            let mut burn_block = {
                let ic = burn_node.sortdb.index_conn();
                fork.next_block(&ic)
            };

            let last_key_1 = node.get_last_key(&miner_1);
            let last_key_2 = node_2.get_last_key(&miner_2);

            let mut last_winning_snapshot_1 = {
                let ic = burn_node.sortdb.index_conn();
                let tip = fork.get_tip(&ic);
                match TestStacksNode::get_last_winning_snapshot(&ic, &tip, &miner_1) {
                    Some(sn) => sn,
                    None => SortitionDB::get_first_block_snapshot(&ic).unwrap(),
                }
            };

            let mut last_winning_snapshot_2 = {
                let ic = burn_node.sortdb.index_conn();
                let tip = fork.get_tip(&ic);
                match TestStacksNode::get_last_winning_snapshot(&ic, &tip, &miner_2) {
                    Some(sn) => sn,
                    None => SortitionDB::get_first_block_snapshot(&ic).unwrap(),
                }
            };

            // build off of the point where the fork occurred, regardless of who won that sortition
            if last_winning_snapshot_1.num_sortitions < snapshot_at_fork.num_sortitions {
                last_winning_snapshot_1 = snapshot_at_fork.clone();
            }
            if last_winning_snapshot_2.num_sortitions < snapshot_at_fork.num_sortitions {
                last_winning_snapshot_2 = snapshot_at_fork.clone();
            }

            let parent_block_opt_1 =
                node.get_anchored_block(&last_winning_snapshot_1.winning_stacks_block_hash);
            let parent_block_opt_2 =
                node_2.get_anchored_block(&last_winning_snapshot_2.winning_stacks_block_hash);

            let last_microblock_header_opt_1 =
                get_last_microblock_header(&node, &miner_1, parent_block_opt_1.as_ref());
            let last_microblock_header_opt_2 =
                get_last_microblock_header(&node_2, &miner_2, parent_block_opt_2.as_ref());

            // send next key (key for block i+1)
            node.add_key_register(&mut burn_block, &mut miner_1);
            node_2.add_key_register(&mut burn_block, &mut miner_2);

            let (stacks_block_1, microblocks_1, block_commit_op_1) = node.mine_stacks_block(
                &mut burn_node.sortdb,
                &mut miner_1,
                &mut burn_block,
                &last_key_1,
                parent_block_opt_1.as_ref(),
                1000,
                |mut builder, ref mut miner, ref sortdb| {
                    test_debug!(
                        "Miner {}: Produce anchored stacks block in stacks fork 1 via {}",
                        miner.id,
                        miner.origin_address().unwrap().to_string()
                    );

                    let mut miner_chainstate = open_chainstate(false, 0x80000000, &full_test_name);
                    let all_prev_mining_rewards = get_all_mining_rewards(
                        &mut miner_chainstate,
                        &builder.chain_tip,
                        builder.chain_tip.block_height,
                    );

                    let sort_iconn = sortdb.index_conn();
                    let mut epoch = builder
                        .epoch_begin(
                            &mut miner_chainstate,
                            &sort_iconn,
                            ExecutionCost::max_value(),
                        )
                        .unwrap();
                    let (stacks_block, microblocks) = miner_1_block_builder(
                        &mut epoch,
                        &mut builder,
                        miner,
                        i,
                        last_microblock_header_opt_1.as_ref(),
                    );

                    assert!(check_mining_reward(
                        &mut epoch,
                        miner,
                        builder.chain_tip.block_height,
                        &all_prev_mining_rewards
                    ));

                    builder.epoch_finish(epoch);
                    (stacks_block, microblocks)
                },
            );

            let (stacks_block_2, microblocks_2, block_commit_op_2) = node_2.mine_stacks_block(
                &mut burn_node.sortdb,
                &mut miner_2,
                &mut burn_block,
                &last_key_2,
                parent_block_opt_2.as_ref(),
                1000,
                |mut builder, ref mut miner, ref sortdb| {
                    test_debug!(
                        "Miner {}: Produce anchored stacks block in stacks fork 2 via {}",
                        miner.id,
                        miner.origin_address().unwrap().to_string()
                    );

                    let mut miner_chainstate =
                        open_chainstate(false, 0x80000000, &full_test_name_2);
                    let all_prev_mining_rewards = get_all_mining_rewards(
                        &mut miner_chainstate,
                        &builder.chain_tip,
                        builder.chain_tip.block_height,
                    );

                    let sort_iconn = sortdb.index_conn();
                    let mut epoch = builder
                        .epoch_begin(
                            &mut miner_chainstate,
                            &sort_iconn,
                            ExecutionCost::max_value(),
                        )
                        .unwrap();
                    let (stacks_block, microblocks) = miner_2_block_builder(
                        &mut epoch,
                        &mut builder,
                        miner,
                        i,
                        last_microblock_header_opt_2.as_ref(),
                    );

                    assert!(check_mining_reward(
                        &mut epoch,
                        miner,
                        builder.chain_tip.block_height,
                        &all_prev_mining_rewards
                    ));

                    builder.epoch_finish(epoch);
                    (stacks_block, microblocks)
                },
            );

            // process burn chain
            fork.append_block(burn_block);
            let fork_snapshot = burn_node.mine_fork(&mut fork);

            // "discover" the stacks blocks
            let res_1 = preprocess_stacks_block_data(
                &mut node,
                &mut burn_node,
                &fork_snapshot,
                &stacks_block_1,
                &microblocks_1,
                &block_commit_op_1,
            );
            let res_2 = preprocess_stacks_block_data(
                &mut node_2,
                &mut burn_node,
                &fork_snapshot,
                &stacks_block_2,
                &microblocks_2,
                &block_commit_op_2,
            );

            // exactly one stacks block will have been queued up, since sortition picks only one.
            match (res_1, res_2) {
                (Some(res), None) => assert!(res),
                (None, Some(res)) => assert!(res),
                (_, _) => assert!(false),
            }

            // process all blocks
            test_debug!(
                "Process Stacks block {}",
                &fork_snapshot.winning_stacks_block_hash
            );
            let mut tip_info_list = node
                .chainstate
                .process_blocks_at_tip(&mut burn_node.sortdb, 2)
                .unwrap();
            let mut tip_info_list_2 = node_2
                .chainstate
                .process_blocks_at_tip(&mut burn_node.sortdb, 2)
                .unwrap();

            tip_info_list.append(&mut tip_info_list_2);

            // processed exactly one block, but got back two tip-infos
            assert_eq!(tip_info_list.len(), 1);
            let (chain_tip_opt, poison_opt) = tip_info_list[0].clone();

            assert!(chain_tip_opt.is_some());
            assert!(poison_opt.is_none());

            let chain_tip = chain_tip_opt.unwrap().header;

            // selected block is the sortition-winning block
            assert_eq!(
                chain_tip.anchored_header.block_hash(),
                fork_snapshot.winning_stacks_block_hash
            );
            assert_eq!(chain_tip.consensus_hash, fork_snapshot.consensus_hash);

            let mut next_miner_trace = TestMinerTracePoint::new();
            if fork_snapshot.winning_stacks_block_hash == stacks_block_1.block_hash() {
                test_debug!(
                    "\n\nMiner 1 ({}) won sortition\n",
                    miner_1.origin_address().unwrap().to_string()
                );

                // MARF trie exists for the block header's chain state, so we can make merkle proofs on it
                assert!(check_block_state_index_root(
                    &mut node.chainstate,
                    &fork_snapshot.consensus_hash,
                    &stacks_block_1.header
                ));
                sortition_winners_1.push(miner_1.origin_address().unwrap());
            } else {
                test_debug!(
                    "\n\nMiner 2 ({}) won sortition\n",
                    miner_2.origin_address().unwrap().to_string()
                );

                // MARF trie exists for the block header's chain state, so we can make merkle proofs on it
                assert!(check_block_state_index_root(
                    &mut node_2.chainstate,
                    &fork_snapshot.consensus_hash,
                    &stacks_block_2.header
                ));
                sortition_winners_2.push(miner_2.origin_address().unwrap());
            }

            // each miner produced a block; just one of them got accepted
            next_miner_trace.add(
                miner_1.id,
                full_test_name.clone(),
                fork_snapshot.clone(),
                stacks_block_1.clone(),
                microblocks_1.clone(),
                block_commit_op_1.clone(),
            );
            next_miner_trace.add(
                miner_2.id,
                full_test_name_2.clone(),
                fork_snapshot.clone(),
                stacks_block_2.clone(),
                microblocks_2.clone(),
                block_commit_op_2.clone(),
            );
            miner_trace.push(next_miner_trace);

            // keep chainstates in sync with one another -- each node discovers each other nodes'
            // block data.
            preprocess_stacks_block_data(
                &mut node,
                &mut burn_node,
                &fork_snapshot,
                &stacks_block_2,
                &microblocks_2,
                &block_commit_op_2,
            );
            preprocess_stacks_block_data(
                &mut node_2,
                &mut burn_node,
                &fork_snapshot,
                &stacks_block_1,
                &microblocks_1,
                &block_commit_op_1,
            );
            let _ = node
                .chainstate
                .process_blocks_at_tip(&mut burn_node.sortdb, 2)
                .unwrap();
            let _ = node_2
                .chainstate
                .process_blocks_at_tip(&mut burn_node.sortdb, 2)
                .unwrap();
        }

        TestMinerTrace::new(burn_node, vec![miner_1, miner_2], miner_trace)
    }

    /// two miners work on the same fork, and the burnchain splits them.
    /// the split happens at rounds/2
    fn mine_stacks_blocks_1_fork_2_miners_2_burnchains<F>(
        test_name: &String,
        rounds: usize,
        mut miner_1_block_builder: F,
        mut miner_2_block_builder: F,
    ) -> TestMinerTrace
    where
        F: FnMut(
            &mut ClarityTx,
            &mut StacksBlockBuilder,
            &mut TestMiner,
            usize,
            Option<&StacksMicroblockHeader>,
        ) -> (StacksBlock, Vec<StacksMicroblock>),
    {
        let full_test_name = format!("{}-1_fork_2_miners_2_burnchain", test_name);
        let mut burn_node = TestBurnchainNode::new();
        let mut miner_factory = TestMinerFactory::new();
        let mut miner_1 =
            miner_factory.next_miner(&burn_node.burnchain, 1, 1, AddressHashMode::SerializeP2PKH);
        let mut miner_2 =
            miner_factory.next_miner(&burn_node.burnchain, 1, 1, AddressHashMode::SerializeP2PKH);

        let mut node = TestStacksNode::new(
            false,
            0x80000000,
            &full_test_name,
            vec![
                miner_1.origin_address().unwrap(),
                miner_2.origin_address().unwrap(),
            ],
        );

        let first_snapshot =
            SortitionDB::get_first_block_snapshot(burn_node.sortdb.conn()).unwrap();
        let mut fork_1 = TestBurnchainFork::new(
            first_snapshot.block_height,
            &first_snapshot.burn_header_hash,
            &first_snapshot.index_root,
            0,
        );

        let mut first_burn_block =
            TestStacksNode::next_burn_block(&mut burn_node.sortdb, &mut fork_1);

        // first, register a VRF key
        node.add_key_register(&mut first_burn_block, &mut miner_1);
        node.add_key_register(&mut first_burn_block, &mut miner_2);

        test_debug!("Mine {} initial transactions", first_burn_block.txs.len());

        fork_1.append_block(first_burn_block);
        burn_node.mine_fork(&mut fork_1);

        let mut miner_trace = vec![];

        // next, build up some stacks blocks, cooperatively
        for i in 0..rounds / 2 {
            let mut burn_block = {
                let ic = burn_node.sortdb.index_conn();
                fork_1.next_block(&ic)
            };

            let last_key_1 = node.get_last_key(&miner_1);
            let last_key_2 = node.get_last_key(&miner_2);

            let last_winning_snapshot = {
                let first_block_height = burn_node.sortdb.first_block_height;
                let ic = burn_node.sortdb.index_conn();
                let chain_tip = fork_1.get_tip(&ic);
                ic.as_handle(&chain_tip.sortition_id)
                    .get_last_snapshot_with_sortition(first_block_height + (i as u64) + 1)
                    .expect("FATAL: no prior snapshot with sortition")
            };

            let (parent_block_opt, last_microblock_header_opt) = if last_winning_snapshot
                .num_sortitions
                == 0
            {
                // this is the first block
                (None, None)
            } else {
                // this is a subsequent block
                let parent_block_opt = Some(
                    node.get_anchored_block(&last_winning_snapshot.winning_stacks_block_hash)
                        .expect("FATAL: no prior block from last winning snapshot"),
                );
                let last_microblock_header_opt =
                    match get_last_microblock_header(&node, &miner_1, parent_block_opt.as_ref()) {
                        Some(stream) => Some(stream),
                        None => {
                            get_last_microblock_header(&node, &miner_2, parent_block_opt.as_ref())
                        }
                    };
                (parent_block_opt, last_microblock_header_opt)
            };

            // send next key (key for block i+1)
            node.add_key_register(&mut burn_block, &mut miner_1);
            node.add_key_register(&mut burn_block, &mut miner_2);

            let (stacks_block_1, microblocks_1, block_commit_op_1) = node.mine_stacks_block(
                &mut burn_node.sortdb,
                &mut miner_1,
                &mut burn_block,
                &last_key_1,
                parent_block_opt.as_ref(),
                1000,
                |mut builder, ref mut miner, ref sortdb| {
                    test_debug!("Produce anchored stacks block from miner 1");

                    let mut miner_chainstate = open_chainstate(false, 0x80000000, &full_test_name);
                    let all_prev_mining_rewards = get_all_mining_rewards(
                        &mut miner_chainstate,
                        &builder.chain_tip,
                        builder.chain_tip.block_height,
                    );

                    let sort_iconn = sortdb.index_conn();
                    let mut epoch = builder
                        .epoch_begin(
                            &mut miner_chainstate,
                            &sort_iconn,
                            ExecutionCost::max_value(),
                        )
                        .unwrap();
                    let (stacks_block, microblocks) = miner_1_block_builder(
                        &mut epoch,
                        &mut builder,
                        miner,
                        i,
                        last_microblock_header_opt.as_ref(),
                    );

                    assert!(check_mining_reward(
                        &mut epoch,
                        miner,
                        builder.chain_tip.block_height,
                        &all_prev_mining_rewards
                    ));

                    builder.epoch_finish(epoch);
                    (stacks_block, microblocks)
                },
            );

            let (stacks_block_2, microblocks_2, block_commit_op_2) = node.mine_stacks_block(
                &mut burn_node.sortdb,
                &mut miner_2,
                &mut burn_block,
                &last_key_2,
                parent_block_opt.as_ref(),
                1000,
                |mut builder, ref mut miner, ref sortdb| {
                    test_debug!("Produce anchored stacks block from miner 2");

                    let mut miner_chainstate = open_chainstate(false, 0x80000000, &full_test_name);
                    let all_prev_mining_rewards = get_all_mining_rewards(
                        &mut miner_chainstate,
                        &builder.chain_tip,
                        builder.chain_tip.block_height,
                    );

                    let sort_iconn = sortdb.index_conn();
                    let mut epoch = builder
                        .epoch_begin(
                            &mut miner_chainstate,
                            &sort_iconn,
                            ExecutionCost::max_value(),
                        )
                        .unwrap();
                    let (stacks_block, microblocks) = miner_2_block_builder(
                        &mut epoch,
                        &mut builder,
                        miner,
                        i,
                        last_microblock_header_opt.as_ref(),
                    );

                    assert!(check_mining_reward(
                        &mut epoch,
                        miner,
                        builder.chain_tip.block_height,
                        &all_prev_mining_rewards
                    ));

                    builder.epoch_finish(epoch);
                    (stacks_block, microblocks)
                },
            );

            // process burn chain
            fork_1.append_block(burn_block);
            let fork_snapshot = burn_node.mine_fork(&mut fork_1);

            // "discover" the stacks block
            preprocess_stacks_block_data(
                &mut node,
                &mut burn_node,
                &fork_snapshot,
                &stacks_block_1,
                &microblocks_1,
                &block_commit_op_1,
            );
            preprocess_stacks_block_data(
                &mut node,
                &mut burn_node,
                &fork_snapshot,
                &stacks_block_2,
                &microblocks_2,
                &block_commit_op_2,
            );

            // process all blocks
            test_debug!(
                "Process Stacks block {} and {} microblocks",
                &stacks_block_1.block_hash(),
                microblocks_1.len()
            );
            test_debug!(
                "Process Stacks block {} and {} microblocks",
                &stacks_block_2.block_hash(),
                microblocks_2.len()
            );
            let tip_info_list = node
                .chainstate
                .process_blocks_at_tip(&mut burn_node.sortdb, 2)
                .unwrap();

            // processed _one_ block
            assert_eq!(tip_info_list.len(), 1);
            let (chain_tip_opt, poison_opt) = tip_info_list[0].clone();

            assert!(chain_tip_opt.is_some());
            assert!(poison_opt.is_none());

            let chain_tip = chain_tip_opt.unwrap().header;

            // selected block is the sortition-winning block
            assert_eq!(
                chain_tip.anchored_header.block_hash(),
                fork_snapshot.winning_stacks_block_hash
            );
            assert_eq!(chain_tip.consensus_hash, fork_snapshot.consensus_hash);

            let mut next_miner_trace = TestMinerTracePoint::new();
            if fork_snapshot.winning_stacks_block_hash == stacks_block_1.block_hash() {
                test_debug!(
                    "\n\nMiner 1 ({}) won sortition\n",
                    miner_1.origin_address().unwrap().to_string()
                );

                // MARF trie exists for the block header's chain state, so we can make merkle proofs on it
                assert!(check_block_state_index_root(
                    &mut node.chainstate,
                    &fork_snapshot.consensus_hash,
                    &stacks_block_1.header
                ));
                next_miner_trace.add(
                    miner_1.id,
                    full_test_name.clone(),
                    fork_snapshot,
                    stacks_block_1,
                    microblocks_1,
                    block_commit_op_1,
                );
            } else {
                test_debug!(
                    "\n\nMiner 2 ({}) won sortition\n",
                    miner_2.origin_address().unwrap().to_string()
                );

                // MARF trie exists for the block header's chain state, so we can make merkle proofs on it
                assert!(check_block_state_index_root(
                    &mut node.chainstate,
                    &fork_snapshot.consensus_hash,
                    &stacks_block_2.header
                ));
                next_miner_trace.add(
                    miner_2.id,
                    full_test_name.clone(),
                    fork_snapshot,
                    stacks_block_2,
                    microblocks_2,
                    block_commit_op_2,
                );
            }
            miner_trace.push(next_miner_trace);
        }

        let mut fork_2 = fork_1.fork();

        test_debug!("\n\n\nbegin burnchain fork\n\n");

        // next, build up some stacks blocks on two separate burnchain forks.
        // send the same leader key register transactions to both forks.
        for i in rounds / 2..rounds {
            let mut burn_block_1 = {
                let ic = burn_node.sortdb.index_conn();
                fork_1.next_block(&ic)
            };
            let mut burn_block_2 = {
                let ic = burn_node.sortdb.index_conn();
                fork_2.next_block(&ic)
            };

            let last_key_1 = node.get_last_key(&miner_1);
            let last_key_2 = node.get_last_key(&miner_2);

            let block_1_snapshot = {
                let first_block_height = burn_node.sortdb.first_block_height;
                let ic = burn_node.sortdb.index_conn();
                let chain_tip = fork_1.get_tip(&ic);
                ic.as_handle(&chain_tip.sortition_id)
                    .get_last_snapshot_with_sortition(first_block_height + (i as u64) + 1)
                    .expect("FATAL: no prior snapshot with sortition")
            };

            let block_2_snapshot = {
                let first_block_height = burn_node.sortdb.first_block_height;
                let ic = burn_node.sortdb.index_conn();
                let chain_tip = fork_2.get_tip(&ic);
                ic.as_handle(&chain_tip.sortition_id)
                    .get_last_snapshot_with_sortition(first_block_height + (i as u64) + 1)
                    .expect("FATAL: no prior snapshot with sortition")
            };

            let parent_block_opt_1 =
                node.get_anchored_block(&block_1_snapshot.winning_stacks_block_hash);
            let parent_block_opt_2 =
                node.get_anchored_block(&block_2_snapshot.winning_stacks_block_hash);

            // send next key (key for block i+1)
            node.add_key_register(&mut burn_block_1, &mut miner_1);
            node.add_key_register(&mut burn_block_2, &mut miner_2);

            let last_microblock_header_opt_1 =
                get_last_microblock_header(&node, &miner_1, parent_block_opt_1.as_ref());
            let last_microblock_header_opt_2 =
                get_last_microblock_header(&node, &miner_2, parent_block_opt_2.as_ref());

            let (stacks_block_1, microblocks_1, block_commit_op_1) = node.mine_stacks_block(
                &mut burn_node.sortdb,
                &mut miner_1,
                &mut burn_block_1,
                &last_key_1,
                parent_block_opt_1.as_ref(),
                1000,
                |mut builder, ref mut miner, ref sortdb| {
                    test_debug!(
                        "Produce anchored stacks block in stacks fork 1 via {}",
                        miner.origin_address().unwrap().to_string()
                    );

                    let mut miner_chainstate = open_chainstate(false, 0x80000000, &full_test_name);
                    let all_prev_mining_rewards = get_all_mining_rewards(
                        &mut miner_chainstate,
                        &builder.chain_tip,
                        builder.chain_tip.block_height,
                    );

                    let sort_iconn = sortdb.index_conn();
                    let mut epoch = builder
                        .epoch_begin(
                            &mut miner_chainstate,
                            &sort_iconn,
                            ExecutionCost::max_value(),
                        )
                        .unwrap();
                    let (stacks_block, microblocks) = miner_1_block_builder(
                        &mut epoch,
                        &mut builder,
                        miner,
                        i,
                        last_microblock_header_opt_1.as_ref(),
                    );

                    assert!(check_mining_reward(
                        &mut epoch,
                        miner,
                        builder.chain_tip.block_height,
                        &all_prev_mining_rewards
                    ));

                    builder.epoch_finish(epoch);
                    (stacks_block, microblocks)
                },
            );

            let (stacks_block_2, microblocks_2, block_commit_op_2) = node.mine_stacks_block(
                &mut burn_node.sortdb,
                &mut miner_2,
                &mut burn_block_2,
                &last_key_2,
                parent_block_opt_2.as_ref(),
                1000,
                |mut builder, ref mut miner, ref sortdb| {
                    test_debug!(
                        "Produce anchored stacks block in stacks fork 2 via {}",
                        miner.origin_address().unwrap().to_string()
                    );

                    let mut miner_chainstate = open_chainstate(false, 0x80000000, &full_test_name);
                    let all_prev_mining_rewards = get_all_mining_rewards(
                        &mut miner_chainstate,
                        &builder.chain_tip,
                        builder.chain_tip.block_height,
                    );

                    let sort_iconn = sortdb.index_conn();
                    let mut epoch = builder
                        .epoch_begin(
                            &mut miner_chainstate,
                            &sort_iconn,
                            ExecutionCost::max_value(),
                        )
                        .unwrap();
                    let (stacks_block, microblocks) = miner_2_block_builder(
                        &mut epoch,
                        &mut builder,
                        miner,
                        i,
                        last_microblock_header_opt_2.as_ref(),
                    );

                    assert!(check_mining_reward(
                        &mut epoch,
                        miner,
                        builder.chain_tip.block_height,
                        &all_prev_mining_rewards
                    ));

                    builder.epoch_finish(epoch);
                    (stacks_block, microblocks)
                },
            );

            // process burn chain
            fork_1.append_block(burn_block_1);
            fork_2.append_block(burn_block_2);
            let fork_snapshot_1 = burn_node.mine_fork(&mut fork_1);
            let fork_snapshot_2 = burn_node.mine_fork(&mut fork_2);

            assert!(fork_snapshot_1.burn_header_hash != fork_snapshot_2.burn_header_hash);
            assert!(fork_snapshot_1.consensus_hash != fork_snapshot_2.consensus_hash);

            // "discover" the stacks block
            test_debug!("preprocess fork 1 {}", stacks_block_1.block_hash());
            preprocess_stacks_block_data(
                &mut node,
                &mut burn_node,
                &fork_snapshot_1,
                &stacks_block_1,
                &microblocks_1,
                &block_commit_op_1,
            );

            test_debug!("preprocess fork 2 {}", stacks_block_1.block_hash());
            preprocess_stacks_block_data(
                &mut node,
                &mut burn_node,
                &fork_snapshot_2,
                &stacks_block_2,
                &microblocks_2,
                &block_commit_op_2,
            );

            // process all blocks
            test_debug!(
                "Process all Stacks blocks: {}, {}",
                &stacks_block_1.block_hash(),
                &stacks_block_2.block_hash()
            );
            let tip_info_list = node
                .chainstate
                .process_blocks_at_tip(&mut burn_node.sortdb, 2)
                .unwrap();

            // processed all stacks blocks -- one on each burn chain fork
            assert_eq!(tip_info_list.len(), 2);

            for (ref chain_tip_opt, ref poison_opt) in tip_info_list.iter() {
                assert!(chain_tip_opt.is_some());
                assert!(poison_opt.is_none());
            }

            // fork 1?
            let mut found_fork_1 = false;
            for (ref chain_tip_opt, ref poison_opt) in tip_info_list.iter() {
                let chain_tip = chain_tip_opt.clone().unwrap().header;
                if chain_tip.consensus_hash == fork_snapshot_1.consensus_hash {
                    found_fork_1 = true;
                    assert_eq!(
                        chain_tip.anchored_header.block_hash(),
                        stacks_block_1.block_hash()
                    );

                    // MARF trie exists for the block header's chain state, so we can make merkle proofs on it
                    assert!(check_block_state_index_root(
                        &mut node.chainstate,
                        &fork_snapshot_1.consensus_hash,
                        &chain_tip.anchored_header
                    ));
                }
            }

            assert!(found_fork_1);

            let mut found_fork_2 = false;
            for (ref chain_tip_opt, ref poison_opt) in tip_info_list.iter() {
                let chain_tip = chain_tip_opt.clone().unwrap().header;
                if chain_tip.consensus_hash == fork_snapshot_2.consensus_hash {
                    found_fork_2 = true;
                    assert_eq!(
                        chain_tip.anchored_header.block_hash(),
                        stacks_block_2.block_hash()
                    );

                    // MARF trie exists for the block header's chain state, so we can make merkle proofs on it
                    assert!(check_block_state_index_root(
                        &mut node.chainstate,
                        &fork_snapshot_2.consensus_hash,
                        &chain_tip.anchored_header
                    ));
                }
            }

            assert!(found_fork_2);

            let mut next_miner_trace = TestMinerTracePoint::new();
            next_miner_trace.add(
                miner_1.id,
                full_test_name.clone(),
                fork_snapshot_1,
                stacks_block_1,
                microblocks_1,
                block_commit_op_1,
            );
            next_miner_trace.add(
                miner_2.id,
                full_test_name.clone(),
                fork_snapshot_2,
                stacks_block_2,
                microblocks_2,
                block_commit_op_2,
            );
            miner_trace.push(next_miner_trace);
        }

        TestMinerTrace::new(burn_node, vec![miner_1, miner_2], miner_trace)
    }

    /// two miners begin working on separate forks, and the burnchain splits out under them,
    /// putting each one on a different fork.
    /// split happens at rounds/2
    fn mine_stacks_blocks_2_forks_2_miners_2_burnchains<F>(
        test_name: &String,
        rounds: usize,
        mut miner_1_block_builder: F,
        mut miner_2_block_builder: F,
    ) -> TestMinerTrace
    where
        F: FnMut(
            &mut ClarityTx,
            &mut StacksBlockBuilder,
            &mut TestMiner,
            usize,
            Option<&StacksMicroblockHeader>,
        ) -> (StacksBlock, Vec<StacksMicroblock>),
    {
        let full_test_name = format!("{}-2_forks_2_miner_2_burnchains", test_name);
        let mut burn_node = TestBurnchainNode::new();
        let mut miner_factory = TestMinerFactory::new();
        let mut miner_1 =
            miner_factory.next_miner(&burn_node.burnchain, 1, 1, AddressHashMode::SerializeP2PKH);
        let mut miner_2 =
            miner_factory.next_miner(&burn_node.burnchain, 1, 1, AddressHashMode::SerializeP2PKH);

        let mut node = TestStacksNode::new(
            false,
            0x80000000,
            &full_test_name,
            vec![
                miner_1.origin_address().unwrap(),
                miner_2.origin_address().unwrap(),
            ],
        );

        let first_snapshot =
            SortitionDB::get_first_block_snapshot(burn_node.sortdb.conn()).unwrap();
        let mut fork_1 = TestBurnchainFork::new(
            first_snapshot.block_height,
            &first_snapshot.burn_header_hash,
            &first_snapshot.index_root,
            0,
        );

        let mut first_burn_block =
            TestStacksNode::next_burn_block(&mut burn_node.sortdb, &mut fork_1);

        // first, register a VRF key
        node.add_key_register(&mut first_burn_block, &mut miner_1);
        node.add_key_register(&mut first_burn_block, &mut miner_2);

        test_debug!("Mine {} initial transactions", first_burn_block.txs.len());

        fork_1.append_block(first_burn_block);
        burn_node.mine_fork(&mut fork_1);

        let mut miner_trace = vec![];

        // next, build up some stacks blocks. miners cooperate
        for i in 0..rounds / 2 {
            let mut burn_block = {
                let ic = burn_node.sortdb.index_conn();
                fork_1.next_block(&ic)
            };

            let last_key_1 = node.get_last_key(&miner_1);
            let last_key_2 = node.get_last_key(&miner_2);

            let (block_1_snapshot_opt, block_2_snapshot_opt) = {
                let ic = burn_node.sortdb.index_conn();
                let chain_tip = fork_1.get_tip(&ic);
                let block_1_snapshot_opt =
                    TestStacksNode::get_last_winning_snapshot(&ic, &chain_tip, &miner_1);
                let block_2_snapshot_opt =
                    TestStacksNode::get_last_winning_snapshot(&ic, &chain_tip, &miner_2);
                (block_1_snapshot_opt, block_2_snapshot_opt)
            };

            let parent_block_opt_1 = match block_1_snapshot_opt {
                Some(sn) => node.get_anchored_block(&sn.winning_stacks_block_hash),
                None => None,
            };

            let parent_block_opt_2 = match block_2_snapshot_opt {
                Some(sn) => node.get_anchored_block(&sn.winning_stacks_block_hash),
                None => parent_block_opt_1.clone(),
            };

            let last_microblock_header_opt_1 =
                get_last_microblock_header(&node, &miner_1, parent_block_opt_1.as_ref());
            let last_microblock_header_opt_2 =
                get_last_microblock_header(&node, &miner_2, parent_block_opt_2.as_ref());

            // send next key (key for block i+1)
            node.add_key_register(&mut burn_block, &mut miner_1);
            node.add_key_register(&mut burn_block, &mut miner_2);

            let (stacks_block_1, microblocks_1, block_commit_op_1) = node.mine_stacks_block(
                &mut burn_node.sortdb,
                &mut miner_1,
                &mut burn_block,
                &last_key_1,
                parent_block_opt_1.as_ref(),
                1000,
                |mut builder, ref mut miner, ref sortdb| {
                    test_debug!("Produce anchored stacks block");

                    let mut miner_chainstate = open_chainstate(false, 0x80000000, &full_test_name);
                    let all_prev_mining_rewards = get_all_mining_rewards(
                        &mut miner_chainstate,
                        &builder.chain_tip,
                        builder.chain_tip.block_height,
                    );

                    let sort_iconn = sortdb.index_conn();
                    let mut epoch = builder
                        .epoch_begin(
                            &mut miner_chainstate,
                            &sort_iconn,
                            ExecutionCost::max_value(),
                        )
                        .unwrap();
                    let (stacks_block, microblocks) = miner_1_block_builder(
                        &mut epoch,
                        &mut builder,
                        miner,
                        i,
                        last_microblock_header_opt_1.as_ref(),
                    );

                    assert!(check_mining_reward(
                        &mut epoch,
                        miner,
                        builder.chain_tip.block_height,
                        &all_prev_mining_rewards
                    ));

                    builder.epoch_finish(epoch);
                    (stacks_block, microblocks)
                },
            );

            let (stacks_block_2, microblocks_2, block_commit_op_2) = node.mine_stacks_block(
                &mut burn_node.sortdb,
                &mut miner_2,
                &mut burn_block,
                &last_key_2,
                parent_block_opt_2.as_ref(),
                1000,
                |mut builder, ref mut miner, ref sortdb| {
                    test_debug!("Produce anchored stacks block");

                    let mut miner_chainstate = open_chainstate(false, 0x80000000, &full_test_name);
                    let all_prev_mining_rewards = get_all_mining_rewards(
                        &mut miner_chainstate,
                        &builder.chain_tip,
                        builder.chain_tip.block_height,
                    );

                    let sort_iconn = sortdb.index_conn();
                    let mut epoch = builder
                        .epoch_begin(
                            &mut miner_chainstate,
                            &sort_iconn,
                            ExecutionCost::max_value(),
                        )
                        .unwrap();
                    let (stacks_block, microblocks) = miner_2_block_builder(
                        &mut epoch,
                        &mut builder,
                        miner,
                        i,
                        last_microblock_header_opt_2.as_ref(),
                    );

                    assert!(check_mining_reward(
                        &mut epoch,
                        miner,
                        builder.chain_tip.block_height,
                        &all_prev_mining_rewards
                    ));

                    builder.epoch_finish(epoch);
                    (stacks_block, microblocks)
                },
            );

            // process burn chain
            fork_1.append_block(burn_block);
            let fork_snapshot = burn_node.mine_fork(&mut fork_1);

            // "discover" the stacks block
            preprocess_stacks_block_data(
                &mut node,
                &mut burn_node,
                &fork_snapshot,
                &stacks_block_1,
                &microblocks_1,
                &block_commit_op_1,
            );
            preprocess_stacks_block_data(
                &mut node,
                &mut burn_node,
                &fork_snapshot,
                &stacks_block_2,
                &microblocks_2,
                &block_commit_op_2,
            );

            // process all blocks
            test_debug!(
                "Process Stacks block {} and {} microblocks",
                &stacks_block_1.block_hash(),
                microblocks_1.len()
            );
            test_debug!(
                "Process Stacks block {} and {} microblocks",
                &stacks_block_2.block_hash(),
                microblocks_2.len()
            );
            let tip_info_list = node
                .chainstate
                .process_blocks_at_tip(&mut burn_node.sortdb, 2)
                .unwrap();

            // processed _one_ block
            assert_eq!(tip_info_list.len(), 1);
            let (chain_tip_opt, poison_opt) = tip_info_list[0].clone();

            assert!(chain_tip_opt.is_some());
            assert!(poison_opt.is_none());

            let chain_tip = chain_tip_opt.unwrap().header;

            // selected block is the sortition-winning block
            assert_eq!(
                chain_tip.anchored_header.block_hash(),
                fork_snapshot.winning_stacks_block_hash
            );
            assert_eq!(chain_tip.consensus_hash, fork_snapshot.consensus_hash);

            let mut next_miner_trace = TestMinerTracePoint::new();
            if fork_snapshot.winning_stacks_block_hash == stacks_block_1.block_hash() {
                test_debug!(
                    "\n\nMiner 1 ({}) won sortition\n",
                    miner_1.origin_address().unwrap().to_string()
                );

                // MARF trie exists for the block header's chain state, so we can make merkle proofs on it
                assert!(check_block_state_index_root(
                    &mut node.chainstate,
                    &fork_snapshot.consensus_hash,
                    &stacks_block_1.header
                ));
                next_miner_trace.add(
                    miner_1.id,
                    full_test_name.clone(),
                    fork_snapshot.clone(),
                    stacks_block_1,
                    microblocks_1,
                    block_commit_op_1,
                );
            } else {
                test_debug!(
                    "\n\nMiner 2 ({}) won sortition\n",
                    miner_2.origin_address().unwrap().to_string()
                );

                // MARF trie exists for the block header's chain state, so we can make merkle proofs on it
                assert!(check_block_state_index_root(
                    &mut node.chainstate,
                    &fork_snapshot.consensus_hash,
                    &stacks_block_2.header
                ));
                next_miner_trace.add(
                    miner_2.id,
                    full_test_name.clone(),
                    fork_snapshot,
                    stacks_block_2,
                    microblocks_2,
                    block_commit_op_2,
                );
            }

            miner_trace.push(next_miner_trace);
        }

        let mut fork_2 = fork_1.fork();

        test_debug!("\n\n\nbegin burnchain fork\n\n");

        // next, build up some stacks blocks on two separate burnchain forks.
        // send the same leader key register transactions to both forks.
        // miner 1 works on fork 1
        // miner 2 works on fork 2
        for i in rounds / 2..rounds {
            let mut burn_block_1 = {
                let ic = burn_node.sortdb.index_conn();
                fork_1.next_block(&ic)
            };
            let mut burn_block_2 = {
                let ic = burn_node.sortdb.index_conn();
                fork_2.next_block(&ic)
            };

            let last_key_1 = node.get_last_key(&miner_1);
            let last_key_2 = node.get_last_key(&miner_2);
            let block_1_snapshot_opt = {
                let ic = burn_node.sortdb.index_conn();
                let chain_tip = fork_1.get_tip(&ic);
                TestStacksNode::get_last_winning_snapshot(&ic, &chain_tip, &miner_1)
            };
            let block_2_snapshot_opt = {
                let ic = burn_node.sortdb.index_conn();
                let chain_tip = fork_2.get_tip(&ic);
                TestStacksNode::get_last_winning_snapshot(&ic, &chain_tip, &miner_2)
            };

            let parent_block_opt_1 = match block_1_snapshot_opt {
                Some(sn) => node.get_anchored_block(&sn.winning_stacks_block_hash),
                None => None,
            };

            let parent_block_opt_2 = match block_2_snapshot_opt {
                Some(sn) => node.get_anchored_block(&sn.winning_stacks_block_hash),
                None => parent_block_opt_1.clone(),
            };

            // send next key (key for block i+1)
            node.add_key_register(&mut burn_block_1, &mut miner_1);
            node.add_key_register(&mut burn_block_2, &mut miner_2);

            let last_microblock_header_opt_1 =
                get_last_microblock_header(&node, &miner_1, parent_block_opt_1.as_ref());
            let last_microblock_header_opt_2 =
                get_last_microblock_header(&node, &miner_2, parent_block_opt_2.as_ref());

            let (stacks_block_1, microblocks_1, block_commit_op_1) = node.mine_stacks_block(
                &mut burn_node.sortdb,
                &mut miner_1,
                &mut burn_block_1,
                &last_key_1,
                parent_block_opt_1.as_ref(),
                1000,
                |mut builder, ref mut miner, ref sortdb| {
                    test_debug!(
                        "Produce anchored stacks block in stacks fork 1 via {}",
                        miner.origin_address().unwrap().to_string()
                    );

                    let mut miner_chainstate = open_chainstate(false, 0x80000000, &full_test_name);
                    let all_prev_mining_rewards = get_all_mining_rewards(
                        &mut miner_chainstate,
                        &builder.chain_tip,
                        builder.chain_tip.block_height,
                    );

                    let sort_iconn = sortdb.index_conn();
                    let mut epoch = builder
                        .epoch_begin(
                            &mut miner_chainstate,
                            &sort_iconn,
                            ExecutionCost::max_value(),
                        )
                        .unwrap();
                    let (stacks_block, microblocks) = miner_1_block_builder(
                        &mut epoch,
                        &mut builder,
                        miner,
                        i,
                        last_microblock_header_opt_1.as_ref(),
                    );

                    assert!(check_mining_reward(
                        &mut epoch,
                        miner,
                        builder.chain_tip.block_height,
                        &all_prev_mining_rewards
                    ));

                    builder.epoch_finish(epoch);
                    (stacks_block, microblocks)
                },
            );

            let (stacks_block_2, microblocks_2, block_commit_op_2) = node.mine_stacks_block(
                &mut burn_node.sortdb,
                &mut miner_2,
                &mut burn_block_2,
                &last_key_2,
                parent_block_opt_2.as_ref(),
                1000,
                |mut builder, ref mut miner, ref sortdb| {
                    test_debug!(
                        "Produce anchored stacks block in stacks fork 2 via {}",
                        miner.origin_address().unwrap().to_string()
                    );

                    let mut miner_chainstate = open_chainstate(false, 0x80000000, &full_test_name);
                    let all_prev_mining_rewards = get_all_mining_rewards(
                        &mut miner_chainstate,
                        &builder.chain_tip,
                        builder.chain_tip.block_height,
                    );

                    let sort_iconn = sortdb.index_conn();
                    let mut epoch = builder
                        .epoch_begin(
                            &mut miner_chainstate,
                            &sort_iconn,
                            ExecutionCost::max_value(),
                        )
                        .unwrap();
                    let (stacks_block, microblocks) = miner_2_block_builder(
                        &mut epoch,
                        &mut builder,
                        miner,
                        i,
                        last_microblock_header_opt_2.as_ref(),
                    );

                    assert!(check_mining_reward(
                        &mut epoch,
                        miner,
                        builder.chain_tip.block_height,
                        &all_prev_mining_rewards
                    ));

                    builder.epoch_finish(epoch);
                    (stacks_block, microblocks)
                },
            );

            // process burn chain
            fork_1.append_block(burn_block_1);
            fork_2.append_block(burn_block_2);
            let fork_snapshot_1 = burn_node.mine_fork(&mut fork_1);
            let fork_snapshot_2 = burn_node.mine_fork(&mut fork_2);

            assert!(fork_snapshot_1.burn_header_hash != fork_snapshot_2.burn_header_hash);
            assert!(fork_snapshot_1.consensus_hash != fork_snapshot_2.consensus_hash);

            // "discover" the stacks block
            test_debug!("preprocess fork 1 {}", stacks_block_1.block_hash());
            preprocess_stacks_block_data(
                &mut node,
                &mut burn_node,
                &fork_snapshot_1,
                &stacks_block_1,
                &microblocks_1,
                &block_commit_op_1,
            );

            test_debug!("preprocess fork 2 {}", stacks_block_1.block_hash());
            preprocess_stacks_block_data(
                &mut node,
                &mut burn_node,
                &fork_snapshot_2,
                &stacks_block_2,
                &microblocks_2,
                &block_commit_op_2,
            );

            // process all blocks
            test_debug!(
                "Process all Stacks blocks: {}, {}",
                &stacks_block_1.block_hash(),
                &stacks_block_2.block_hash()
            );
            let tip_info_list = node
                .chainstate
                .process_blocks_at_tip(&mut burn_node.sortdb, 2)
                .unwrap();

            // processed all stacks blocks -- one on each burn chain fork
            assert_eq!(tip_info_list.len(), 2);

            for (ref chain_tip_opt, ref poison_opt) in tip_info_list.iter() {
                assert!(chain_tip_opt.is_some());
                assert!(poison_opt.is_none());
            }

            // fork 1?
            let mut found_fork_1 = false;
            for (ref chain_tip_opt, ref poison_opt) in tip_info_list.iter() {
                let chain_tip = chain_tip_opt.clone().unwrap().header;
                if chain_tip.consensus_hash == fork_snapshot_1.consensus_hash {
                    found_fork_1 = true;
                    assert_eq!(
                        chain_tip.anchored_header.block_hash(),
                        stacks_block_1.block_hash()
                    );

                    // MARF trie exists for the block header's chain state, so we can make merkle proofs on it
                    assert!(check_block_state_index_root(
                        &mut node.chainstate,
                        &fork_snapshot_1.consensus_hash,
                        &chain_tip.anchored_header
                    ));
                }
            }

            assert!(found_fork_1);

            let mut found_fork_2 = false;
            for (ref chain_tip_opt, ref poison_opt) in tip_info_list.iter() {
                let chain_tip = chain_tip_opt.clone().unwrap().header;
                if chain_tip.consensus_hash == fork_snapshot_2.consensus_hash {
                    found_fork_2 = true;
                    assert_eq!(
                        chain_tip.anchored_header.block_hash(),
                        stacks_block_2.block_hash()
                    );

                    // MARF trie exists for the block header's chain state, so we can make merkle proofs on it
                    assert!(check_block_state_index_root(
                        &mut node.chainstate,
                        &fork_snapshot_2.consensus_hash,
                        &chain_tip.anchored_header
                    ));
                }
            }

            assert!(found_fork_2);

            let mut next_miner_trace = TestMinerTracePoint::new();
            next_miner_trace.add(
                miner_1.id,
                full_test_name.clone(),
                fork_snapshot_1,
                stacks_block_1,
                microblocks_1,
                block_commit_op_1,
            );
            next_miner_trace.add(
                miner_2.id,
                full_test_name.clone(),
                fork_snapshot_2,
                stacks_block_2,
                microblocks_2,
                block_commit_op_2,
            );
            miner_trace.push(next_miner_trace);
        }

        TestMinerTrace::new(burn_node, vec![miner_1, miner_2], miner_trace)
    }

    /// compare two chainstates to see if they have exactly the same blocks and microblocks.
    fn assert_chainstate_blocks_eq(test_name_1: &str, test_name_2: &str) {
        let ch1 = open_chainstate(false, 0x80000000, test_name_1);
        let ch2 = open_chainstate(false, 0x80000000, test_name_2);

        // check presence of anchored blocks
        let mut all_blocks_1 = StacksChainState::list_blocks(&ch1.db()).unwrap();
        let mut all_blocks_2 = StacksChainState::list_blocks(&ch2.db()).unwrap();

        all_blocks_1.sort();
        all_blocks_2.sort();

        assert_eq!(all_blocks_1.len(), all_blocks_2.len());
        for i in 0..all_blocks_1.len() {
            assert_eq!(all_blocks_1[i], all_blocks_2[i]);
        }

        // check presence and ordering of microblocks
        let mut all_microblocks_1 =
            StacksChainState::list_microblocks(&ch1.db(), &ch1.blocks_path).unwrap();
        let mut all_microblocks_2 =
            StacksChainState::list_microblocks(&ch2.db(), &ch2.blocks_path).unwrap();

        all_microblocks_1.sort();
        all_microblocks_2.sort();

        assert_eq!(all_microblocks_1.len(), all_microblocks_2.len());
        for i in 0..all_microblocks_1.len() {
            assert_eq!(all_microblocks_1[i].0, all_microblocks_2[i].0);
            assert_eq!(all_microblocks_1[i].1, all_microblocks_2[i].1);

            assert_eq!(all_microblocks_1[i].2.len(), all_microblocks_2[i].2.len());
            for j in 0..all_microblocks_1[i].2.len() {
                assert_eq!(all_microblocks_1[i].2[j], all_microblocks_2[i].2[j]);
            }
        }

        // compare block status (staging vs confirmed) and contents
        for i in 0..all_blocks_1.len() {
            let staging_1_opt = StacksChainState::load_staging_block(
                &ch1.db(),
                &ch2.blocks_path,
                &all_blocks_1[i].0,
                &all_blocks_1[i].1,
            )
            .unwrap();
            let staging_2_opt = StacksChainState::load_staging_block(
                &ch2.db(),
                &ch2.blocks_path,
                &all_blocks_2[i].0,
                &all_blocks_2[i].1,
            )
            .unwrap();

            let chunk_1_opt = StacksChainState::load_block(
                &ch1.blocks_path,
                &all_blocks_1[i].0,
                &all_blocks_1[i].1,
            )
            .unwrap();
            let chunk_2_opt = StacksChainState::load_block(
                &ch2.blocks_path,
                &all_blocks_2[i].0,
                &all_blocks_2[i].1,
            )
            .unwrap();

            match (staging_1_opt, staging_2_opt) {
                (Some(staging_1), Some(staging_2)) => {
                    assert_eq!(staging_1.block_data, staging_2.block_data);
                }
                (None, None) => {}
                (_, _) => {
                    assert!(false);
                }
            }

            match (chunk_1_opt, chunk_2_opt) {
                (Some(block_1), Some(block_2)) => {
                    assert_eq!(block_1, block_2);
                }
                (None, None) => {}
                (_, _) => {
                    assert!(false);
                }
            }
        }

        for i in 0..all_microblocks_1.len() {
            if all_microblocks_1[i].2.len() == 0 {
                continue;
            }

            let chunk_1_opt = StacksChainState::load_descendant_staging_microblock_stream(
                &ch1.db(),
                &StacksBlockHeader::make_index_block_hash(
                    &all_microblocks_1[i].0,
                    &all_microblocks_1[i].1,
                ),
                0,
                u16::MAX,
            )
            .unwrap();
            let chunk_2_opt = StacksChainState::load_descendant_staging_microblock_stream(
                &ch1.db(),
                &StacksBlockHeader::make_index_block_hash(
                    &all_microblocks_2[i].0,
                    &all_microblocks_2[i].1,
                ),
                0,
                u16::MAX,
            )
            .unwrap();

            match (chunk_1_opt, chunk_2_opt) {
                (Some(chunk_1), Some(chunk_2)) => {
                    assert_eq!(chunk_1, chunk_2);
                }
                (None, None) => {}
                (_, _) => {
                    assert!(false);
                }
            }
            for j in 0..all_microblocks_1[i].2.len() {
                // staging status is the same
                let staging_1_opt = StacksChainState::load_staging_microblock(
                    &ch1.db(),
                    &all_microblocks_1[i].0,
                    &all_microblocks_1[i].1,
                    &all_microblocks_1[i].2[j],
                )
                .unwrap();
                let staging_2_opt = StacksChainState::load_staging_microblock(
                    &ch2.db(),
                    &all_microblocks_2[i].0,
                    &all_microblocks_2[i].1,
                    &all_microblocks_2[i].2[j],
                )
                .unwrap();

                match (staging_1_opt, staging_2_opt) {
                    (Some(staging_1), Some(staging_2)) => {
                        assert_eq!(staging_1.block_data, staging_2.block_data);
                    }
                    (None, None) => {}
                    (_, _) => {
                        assert!(false);
                    }
                }
            }
        }
    }

    /// produce all stacks blocks, but don't process them in order.  Instead, queue them all up and
    /// process them in randomized order.
    /// This works by running mine_stacks_blocks_1_fork_1_miner_1_burnchain, extracting the blocks,
    /// and then re-processing them in a different chainstate directory.
    fn miner_trace_replay_randomized(miner_trace: &mut TestMinerTrace) {
        test_debug!("\n\n");
        test_debug!("------------------------------------------------------------------------");
        test_debug!("                   Randomize and re-apply blocks");
        test_debug!("------------------------------------------------------------------------");
        test_debug!("\n\n");

        let rounds = miner_trace.rounds();
        let test_names = miner_trace.get_test_names();
        let mut nodes = HashMap::new();
        for (i, test_name) in test_names.iter().enumerate() {
            let rnd_test_name = format!("{}-replay_randomized", test_name);
            let next_node = TestStacksNode::new(
                false,
                0x80000000,
                &rnd_test_name,
                miner_trace
                    .miners
                    .iter()
                    .map(|ref miner| miner.origin_address().unwrap())
                    .collect(),
            );
            nodes.insert(test_name, next_node);
        }

        let expected_num_sortitions = miner_trace.get_num_sortitions();
        let expected_num_blocks = miner_trace.get_num_blocks();
        let mut num_processed = 0;

        let mut rng = thread_rng();
        miner_trace.points.as_mut_slice().shuffle(&mut rng);

        // "discover" blocks in random order
        for point in miner_trace.points.drain(..) {
            let mut miner_ids = point.get_miner_ids();
            miner_ids.as_mut_slice().shuffle(&mut rng);

            for miner_id in miner_ids {
                let fork_snapshot_opt = point.get_block_snapshot(miner_id);
                let stacks_block_opt = point.get_stacks_block(miner_id);
                let microblocks_opt = point.get_microblocks(miner_id);
                let block_commit_op_opt = point.get_block_commit(miner_id);

                if fork_snapshot_opt.is_none() || block_commit_op_opt.is_none() {
                    // no sortition by this miner at this point in time
                    continue;
                }

                let fork_snapshot = fork_snapshot_opt.unwrap();
                let block_commit_op = block_commit_op_opt.unwrap();

                match stacks_block_opt {
                    Some(stacks_block) => {
                        let mut microblocks = microblocks_opt.unwrap_or(vec![]);

                        // "discover" the stacks block and its microblocks in all nodes
                        // TODO: randomize microblock discovery order too
                        for (node_name, mut node) in nodes.iter_mut() {
                            microblocks.as_mut_slice().shuffle(&mut rng);

                            preprocess_stacks_block_data(
                                &mut node,
                                &mut miner_trace.burn_node,
                                &fork_snapshot,
                                &stacks_block,
                                &vec![],
                                &block_commit_op,
                            );

                            if microblocks.len() > 0 {
                                for mblock in microblocks.iter() {
                                    preprocess_stacks_block_data(
                                        &mut node,
                                        &mut miner_trace.burn_node,
                                        &fork_snapshot,
                                        &stacks_block,
                                        &vec![mblock.clone()],
                                        &block_commit_op,
                                    );

                                    // process all the blocks we can
                                    test_debug!(
                                        "Process Stacks block {} and microblock {} {}",
                                        &stacks_block.block_hash(),
                                        mblock.block_hash(),
                                        mblock.header.sequence
                                    );
                                    let tip_info_list = node
                                        .chainstate
                                        .process_blocks_at_tip(
                                            &mut miner_trace.burn_node.sortdb,
                                            expected_num_blocks,
                                        )
                                        .unwrap();

                                    num_processed += tip_info_list.len();
                                }
                            } else {
                                // process all the blocks we can
                                test_debug!(
                                    "Process Stacks block {} and {} microblocks in {}",
                                    &stacks_block.block_hash(),
                                    microblocks.len(),
                                    &node_name
                                );
                                let tip_info_list = node
                                    .chainstate
                                    .process_blocks_at_tip(
                                        &mut miner_trace.burn_node.sortdb,
                                        expected_num_blocks,
                                    )
                                    .unwrap();

                                num_processed += tip_info_list.len();
                            }
                        }
                    }
                    None => {
                        // no block announced at this point in time
                        test_debug!(
                            "Miner {} did not produce a Stacks block for {:?} (commit {:?})",
                            miner_id,
                            &fork_snapshot,
                            &block_commit_op
                        );
                        continue;
                    }
                }
            }
        }

        // must have processed the same number of blocks in all nodes
        assert_eq!(num_processed, expected_num_blocks);

        // must have processed all blocks the same way
        for test_name in test_names.iter() {
            let rnd_test_name = format!("{}-replay_randomized", test_name);
            assert_chainstate_blocks_eq(test_name, &rnd_test_name);
        }
    }

    pub fn make_coinbase(miner: &mut TestMiner, burnchain_height: usize) -> StacksTransaction {
        make_coinbase_with_nonce(miner, burnchain_height, miner.get_nonce())
    }

    pub fn make_coinbase_with_nonce(
        miner: &mut TestMiner,
        burnchain_height: usize,
        nonce: u64,
    ) -> StacksTransaction {
        // make a coinbase for this miner
        let mut tx_coinbase = StacksTransaction::new(
            TransactionVersion::Testnet,
            miner.as_transaction_auth().unwrap(),
            TransactionPayload::Coinbase(CoinbasePayload([(burnchain_height % 256) as u8; 32])),
        );
        tx_coinbase.chain_id = 0x80000000;
        tx_coinbase.anchor_mode = TransactionAnchorMode::OnChainOnly;
        tx_coinbase.auth.set_origin_nonce(nonce);

        let mut tx_signer = StacksTransactionSigner::new(&tx_coinbase);
        miner.sign_as_origin(&mut tx_signer);
        let tx_coinbase_signed = tx_signer.get_tx().unwrap();
        tx_coinbase_signed
    }

    pub fn mine_empty_anchored_block<'a>(
        clarity_tx: &mut ClarityTx<'a>,
        builder: &mut StacksBlockBuilder,
        miner: &mut TestMiner,
        burnchain_height: usize,
        parent_microblock_header: Option<&StacksMicroblockHeader>,
    ) -> (StacksBlock, Vec<StacksMicroblock>) {
        let miner_account = StacksChainState::get_account(
            clarity_tx,
            &miner.origin_address().unwrap().to_account_principal(),
        );
        miner.set_nonce(miner_account.nonce);

        // make a coinbase for this miner
        let tx_coinbase_signed = make_coinbase(miner, burnchain_height);

        builder
            .try_mine_tx(clarity_tx, &tx_coinbase_signed)
            .unwrap();

        let stacks_block = builder.mine_anchored_block(clarity_tx);

        test_debug!(
            "Produce anchored stacks block at burnchain height {} stacks height {}",
            burnchain_height,
            stacks_block.header.total_work.work
        );
        (stacks_block, vec![])
    }

    pub fn mine_empty_anchored_block_with_burn_height_pubkh<'a>(
        clarity_tx: &mut ClarityTx<'a>,
        builder: &mut StacksBlockBuilder,
        miner: &mut TestMiner,
        burnchain_height: usize,
        parent_microblock_header: Option<&StacksMicroblockHeader>,
    ) -> (StacksBlock, Vec<StacksMicroblock>) {
        let mut pubkh_bytes = [0u8; 20];
        pubkh_bytes[0..8].copy_from_slice(&burnchain_height.to_be_bytes());
        assert!(builder.set_microblock_pubkey_hash(Hash160(pubkh_bytes)));

        let miner_account = StacksChainState::get_account(
            clarity_tx,
            &miner.origin_address().unwrap().to_account_principal(),
        );

        miner.set_nonce(miner_account.nonce);

        // make a coinbase for this miner
        let tx_coinbase_signed = make_coinbase(miner, burnchain_height);

        builder
            .try_mine_tx(clarity_tx, &tx_coinbase_signed)
            .unwrap();

        let stacks_block = builder.mine_anchored_block(clarity_tx);

        test_debug!(
            "Produce anchored stacks block at burnchain height {} stacks height {} pubkeyhash {}",
            burnchain_height,
            stacks_block.header.total_work.work,
            &stacks_block.header.microblock_pubkey_hash
        );
        (stacks_block, vec![])
    }

    pub fn mine_empty_anchored_block_with_stacks_height_pubkh<'a>(
        clarity_tx: &mut ClarityTx<'a>,
        builder: &mut StacksBlockBuilder,
        miner: &mut TestMiner,
        burnchain_height: usize,
        parent_microblock_header: Option<&StacksMicroblockHeader>,
    ) -> (StacksBlock, Vec<StacksMicroblock>) {
        let mut pubkh_bytes = [0u8; 20];
        pubkh_bytes[0..8].copy_from_slice(&burnchain_height.to_be_bytes());
        assert!(builder.set_microblock_pubkey_hash(Hash160(pubkh_bytes)));

        let miner_account = StacksChainState::get_account(
            clarity_tx,
            &miner.origin_address().unwrap().to_account_principal(),
        );
        miner.set_nonce(miner_account.nonce);

        // make a coinbase for this miner
        let tx_coinbase_signed = make_coinbase(miner, burnchain_height);

        builder
            .try_mine_tx(clarity_tx, &tx_coinbase_signed)
            .unwrap();

        let stacks_block = builder.mine_anchored_block(clarity_tx);

        test_debug!(
            "Produce anchored stacks block at burnchain height {} stacks height {} pubkeyhash {}",
            burnchain_height,
            stacks_block.header.total_work.work,
            &stacks_block.header.microblock_pubkey_hash
        );
        (stacks_block, vec![])
    }

    pub fn make_smart_contract(
        miner: &mut TestMiner,
        burnchain_height: usize,
        stacks_block_height: usize,
    ) -> StacksTransaction {
        // make a smart contract
        let contract = "
        (define-data-var bar int 0)
        (define-public (get-bar) (ok (var-get bar)))
        (define-public (set-bar (x int) (y int))
          (begin (var-set bar (/ x y)) (ok (var-get bar))))";

        test_debug!(
            "Make smart contract block at hello-world-{}-{}",
            burnchain_height,
            stacks_block_height
        );

        let mut tx_contract = StacksTransaction::new(
            TransactionVersion::Testnet,
            miner.as_transaction_auth().unwrap(),
            TransactionPayload::new_smart_contract(
                &format!("hello-world-{}-{}", burnchain_height, stacks_block_height),
                &contract.to_string(),
            )
            .unwrap(),
        );

        tx_contract.chain_id = 0x80000000;
        tx_contract.auth.set_origin_nonce(miner.get_nonce());

        if miner.test_with_tx_fees {
            tx_contract.set_tx_fee(123);
            miner.spent_at_nonce.insert(miner.get_nonce(), 123);
        } else {
            tx_contract.set_tx_fee(0);
        }

        let mut tx_signer = StacksTransactionSigner::new(&tx_contract);
        miner.sign_as_origin(&mut tx_signer);
        let tx_contract_signed = tx_signer.get_tx().unwrap();

        tx_contract_signed
    }

    /// paired with make_smart_contract
    pub fn make_contract_call(
        miner: &mut TestMiner,
        burnchain_height: usize,
        stacks_block_height: usize,
        arg1: i128,
        arg2: i128,
    ) -> StacksTransaction {
        let addr = miner.origin_address().unwrap();
        let mut tx_contract_call = StacksTransaction::new(
            TransactionVersion::Testnet,
            miner.as_transaction_auth().unwrap(),
            TransactionPayload::new_contract_call(
                addr.clone(),
                &format!("hello-world-{}-{}", burnchain_height, stacks_block_height),
                "set-bar",
                vec![Value::Int(arg1), Value::Int(arg2)],
            )
            .unwrap(),
        );

        tx_contract_call.chain_id = 0x80000000;
        tx_contract_call.auth.set_origin_nonce(miner.get_nonce());

        if miner.test_with_tx_fees {
            tx_contract_call.set_tx_fee(456);
            miner.spent_at_nonce.insert(miner.get_nonce(), 456);
        } else {
            tx_contract_call.set_tx_fee(0);
        }

        let mut tx_signer = StacksTransactionSigner::new(&tx_contract_call);
        miner.sign_as_origin(&mut tx_signer);
        let tx_contract_call_signed = tx_signer.get_tx().unwrap();
        tx_contract_call_signed
    }

    /// make a token transfer
    pub fn make_token_transfer(
        miner: &mut TestMiner,
        burnchain_height: usize,
        nonce: Option<u64>,
        recipient: &StacksAddress,
        amount: u64,
        memo: &TokenTransferMemo,
    ) -> StacksTransaction {
        let addr = miner.origin_address().unwrap();
        let mut tx_stx_transfer = StacksTransaction::new(
            TransactionVersion::Testnet,
            miner.as_transaction_auth().unwrap(),
            TransactionPayload::TokenTransfer((*recipient).clone().into(), amount, (*memo).clone()),
        );

        tx_stx_transfer.chain_id = 0x80000000;
        tx_stx_transfer
            .auth
            .set_origin_nonce(nonce.unwrap_or(miner.get_nonce()));
        tx_stx_transfer.set_tx_fee(0);

        let mut tx_signer = StacksTransactionSigner::new(&tx_stx_transfer);
        miner.sign_as_origin(&mut tx_signer);
        let tx_stx_transfer_signed = tx_signer.get_tx().unwrap();
        tx_stx_transfer_signed
    }

    /// Mine invalid token transfers
    pub fn mine_invalid_token_transfers_block<'a>(
        clarity_tx: &mut ClarityTx<'a>,
        builder: &mut StacksBlockBuilder,
        miner: &mut TestMiner,
        burnchain_height: usize,
        parent_microblock_header: Option<&StacksMicroblockHeader>,
    ) -> (StacksBlock, Vec<StacksMicroblock>) {
        let miner_account = StacksChainState::get_account(
            clarity_tx,
            &miner.origin_address().unwrap().to_account_principal(),
        );
        miner.set_nonce(miner_account.nonce);

        // make a coinbase for this miner
        let tx_coinbase_signed = make_coinbase(miner, burnchain_height);
        builder
            .try_mine_tx(clarity_tx, &tx_coinbase_signed)
            .unwrap();

        let recipient =
            StacksAddress::new(C32_ADDRESS_VERSION_TESTNET_SINGLESIG, Hash160([0xff; 20]));
        let tx1 = make_token_transfer(
            miner,
            burnchain_height,
            Some(1),
            &recipient,
            11111,
            &TokenTransferMemo([1u8; 34]),
        );
        builder.force_mine_tx(clarity_tx, &tx1).unwrap();

        if miner.spent_at_nonce.get(&1).is_none() {
            miner.spent_at_nonce.insert(1, 11111);
        }

        let tx2 = make_token_transfer(
            miner,
            burnchain_height,
            Some(2),
            &recipient,
            22222,
            &TokenTransferMemo([2u8; 34]),
        );
        builder.force_mine_tx(clarity_tx, &tx2).unwrap();

        if miner.spent_at_nonce.get(&2).is_none() {
            miner.spent_at_nonce.insert(2, 22222);
        }

        let tx3 = make_token_transfer(
            miner,
            burnchain_height,
            Some(1),
            &recipient,
            33333,
            &TokenTransferMemo([3u8; 34]),
        );
        builder.force_mine_tx(clarity_tx, &tx3).unwrap();

        let tx4 = make_token_transfer(
            miner,
            burnchain_height,
            Some(2),
            &recipient,
            44444,
            &TokenTransferMemo([4u8; 34]),
        );
        builder.force_mine_tx(clarity_tx, &tx4).unwrap();

        let stacks_block = builder.mine_anchored_block(clarity_tx);

        test_debug!("Produce anchored stacks block {} with invalid token transfers at burnchain height {} stacks height {}", stacks_block.block_hash(), burnchain_height, stacks_block.header.total_work.work);

        (stacks_block, vec![])
    }

    /// mine a smart contract in an anchored block, and mine a contract-call in the same anchored
    /// block
    pub fn mine_smart_contract_contract_call_block<'a>(
        clarity_tx: &mut ClarityTx<'a>,
        builder: &mut StacksBlockBuilder,
        miner: &mut TestMiner,
        burnchain_height: usize,
        parent_microblock_header: Option<&StacksMicroblockHeader>,
    ) -> (StacksBlock, Vec<StacksMicroblock>) {
        let miner_account = StacksChainState::get_account(
            clarity_tx,
            &miner.origin_address().unwrap().to_account_principal(),
        );
        miner.set_nonce(miner_account.nonce);

        // make a coinbase for this miner
        let tx_coinbase_signed = make_coinbase(miner, burnchain_height);
        builder
            .try_mine_tx(clarity_tx, &tx_coinbase_signed)
            .unwrap();

        // make a smart contract
        let tx_contract_signed = make_smart_contract(
            miner,
            burnchain_height,
            builder.header.total_work.work as usize,
        );
        builder
            .try_mine_tx(clarity_tx, &tx_contract_signed)
            .unwrap();

        // make a contract call
        let tx_contract_call_signed = make_contract_call(
            miner,
            burnchain_height,
            builder.header.total_work.work as usize,
            6,
            2,
        );
        builder
            .try_mine_tx(clarity_tx, &tx_contract_call_signed)
            .unwrap();

        let stacks_block = builder.mine_anchored_block(clarity_tx);

        // TODO: test value of 'bar' in last contract(s)

        test_debug!("Produce anchored stacks block {} with smart contract and contract call at burnchain height {} stacks height {}", stacks_block.block_hash(), burnchain_height, stacks_block.header.total_work.work);
        (stacks_block, vec![])
    }

    /// mine a smart contract in an anchored block, and mine some contract-calls to it in a microblock tail
    pub fn mine_smart_contract_block_contract_call_microblock<'a>(
        clarity_tx: &mut ClarityTx<'a>,
        builder: &mut StacksBlockBuilder,
        miner: &mut TestMiner,
        burnchain_height: usize,
        parent_microblock_header: Option<&StacksMicroblockHeader>,
    ) -> (StacksBlock, Vec<StacksMicroblock>) {
        if burnchain_height > 0 && builder.chain_tip.anchored_header.total_work.work > 0 {
            // find previous contract in this fork
            for i in (0..burnchain_height).rev() {
                let prev_contract_id = QualifiedContractIdentifier::new(
                    StandardPrincipalData::from(miner.origin_address().unwrap()),
                    ContractName::try_from(
                        format!(
                            "hello-world-{}-{}",
                            i, builder.chain_tip.anchored_header.total_work.work
                        )
                        .as_str(),
                    )
                    .unwrap(),
                );
                let contract =
                    StacksChainState::get_contract(clarity_tx, &prev_contract_id).unwrap();
                if contract.is_none() {
                    continue;
                }

                let prev_bar_value =
                    StacksChainState::get_data_var(clarity_tx, &prev_contract_id, "bar").unwrap();
                assert_eq!(prev_bar_value, Some(Value::Int(3)));
                break;
            }
        }

        let miner_account = StacksChainState::get_account(
            clarity_tx,
            &miner.origin_address().unwrap().to_account_principal(),
        );
        miner.set_nonce(miner_account.nonce);

        // make a coinbase for this miner
        let tx_coinbase_signed = make_coinbase(miner, burnchain_height);
        builder
            .try_mine_tx(clarity_tx, &tx_coinbase_signed)
            .unwrap();

        // make a smart contract
        let tx_contract_signed = make_smart_contract(
            miner,
            burnchain_height,
            builder.header.total_work.work as usize,
        );
        builder
            .try_mine_tx(clarity_tx, &tx_contract_signed)
            .unwrap();

        let stacks_block = builder.mine_anchored_block(clarity_tx);

        let mut microblocks = vec![];
        for i in 0..3 {
            // make a contract call
            let tx_contract_call_signed = make_contract_call(
                miner,
                burnchain_height,
                builder.header.total_work.work as usize,
                6,
                2,
            );
            builder
                .try_mine_tx(clarity_tx, &tx_contract_call_signed)
                .unwrap();

            // put the contract-call into a microblock
            let microblock = builder.mine_next_microblock().unwrap();
            microblocks.push(microblock);
        }

        test_debug!("Produce anchored stacks block {} with smart contract and {} microblocks with contract call at burnchain height {} stacks height {}",
                    stacks_block.block_hash(), microblocks.len(), burnchain_height, stacks_block.header.total_work.work);

        (stacks_block, microblocks)
    }

    /// mine a smart contract in an anchored block, and mine a contract-call to it in a microblock.
    /// Make it so all microblocks throw a runtime exception, but confirm that they are still mined
    /// anyway.
    pub fn mine_smart_contract_block_contract_call_microblock_exception<'a>(
        clarity_tx: &mut ClarityTx<'a>,
        builder: &mut StacksBlockBuilder,
        miner: &mut TestMiner,
        burnchain_height: usize,
        parent_microblock_header: Option<&StacksMicroblockHeader>,
    ) -> (StacksBlock, Vec<StacksMicroblock>) {
        if burnchain_height > 0 && builder.chain_tip.anchored_header.total_work.work > 0 {
            // find previous contract in this fork
            for i in (0..burnchain_height).rev() {
                let prev_contract_id = QualifiedContractIdentifier::new(
                    StandardPrincipalData::from(miner.origin_address().unwrap()),
                    ContractName::try_from(
                        format!(
                            "hello-world-{}-{}",
                            i, builder.chain_tip.anchored_header.total_work.work
                        )
                        .as_str(),
                    )
                    .unwrap(),
                );
                let contract =
                    StacksChainState::get_contract(clarity_tx, &prev_contract_id).unwrap();
                if contract.is_none() {
                    continue;
                }

                test_debug!("Found contract {:?}", &prev_contract_id);
                let prev_bar_value =
                    StacksChainState::get_data_var(clarity_tx, &prev_contract_id, "bar").unwrap();
                assert_eq!(prev_bar_value, Some(Value::Int(0)));
                break;
            }
        }

        let miner_account = StacksChainState::get_account(
            clarity_tx,
            &miner.origin_address().unwrap().to_account_principal(),
        );
        miner.set_nonce(miner_account.nonce);

        // make a coinbase for this miner
        let tx_coinbase_signed = make_coinbase(miner, burnchain_height);
        builder
            .try_mine_tx(clarity_tx, &tx_coinbase_signed)
            .unwrap();

        // make a smart contract
        let tx_contract_signed = make_smart_contract(
            miner,
            burnchain_height,
            builder.header.total_work.work as usize,
        );
        builder
            .try_mine_tx(clarity_tx, &tx_contract_signed)
            .unwrap();

        let stacks_block = builder.mine_anchored_block(clarity_tx);

        let mut microblocks = vec![];
        for i in 0..3 {
            // make a contract call (note: triggers a divide-by-zero runtime error)
            let tx_contract_call_signed = make_contract_call(
                miner,
                burnchain_height,
                builder.header.total_work.work as usize,
                6,
                0,
            );
            builder
                .try_mine_tx(clarity_tx, &tx_contract_call_signed)
                .unwrap();

            // put the contract-call into a microblock
            let microblock = builder.mine_next_microblock().unwrap();
            microblocks.push(microblock);
        }

        test_debug!("Produce anchored stacks block {} with smart contract and {} microblocks with contract call at burnchain height {} stacks height {}", 
                    stacks_block.block_hash(), microblocks.len(), burnchain_height, stacks_block.header.total_work.work);

        (stacks_block, microblocks)
    }

    /*
    // TODO: blocked on get-block-info's reliance on get_simmed_block_height

    /// In the first epoch, mine an anchored block followed by 100 microblocks.
    /// In all following epochs, build off of one of the microblocks.
    fn mine_smart_contract_block_contract_call_microblocks_same_stream<'a>(clarity_tx: &mut ClarityTx<'a>,
                                                                           builder: &mut StacksBlockBuilder,
                                                                           miner: &mut TestMiner,
                                                                           burnchain_height: usize,
                                                                           parent_microblock_header: Option<&StacksMicroblockHeader>) -> (StacksBlock, Vec<StacksMicroblock>) {

        let miner_account = StacksChainState::get_account(clarity_tx, &miner.origin_address().unwrap().to_account_principal());
        miner.set_nonce(miner_account.nonce);

        // make a coinbase for this miner
        let tx_coinbase_signed = make_coinbase(miner, burnchain_height);
        builder.try_mine_tx(clarity_tx, &tx_coinbase_signed).unwrap();

        if burnchain_height == 0 {
            // make a smart contract
            let tx_contract_signed = make_smart_contract(miner, burnchain_height, builder.header.total_work.work as usize);
            builder.try_mine_tx(clarity_tx, &tx_contract_signed).unwrap();

            let stacks_block = builder.mine_anchored_block(clarity_tx);

            // create the initial 20 contract calls in microblocks
            let mut stacks_microblocks = vec![];
            for i in 0..20 {
                let tx_contract_call_signed = make_contract_call(miner, burnchain_height, builder.header.total_work.work, 6, 2);
                builder.try_mine_tx(clarity_tx, &tx_contract_call_signed).unwrap();

                let microblock = builder.mine_next_microblock().unwrap();
                stacks_microblocks.push(microblock);
            }

            (stacks_block, stacks_microblocks)
        }
        else {
            // set parent at block 1
            let first_block_hash = clarity_get_block_hash(clarity_tx, 1).unwrap();
            builder.set_parent_block(&first_block_hash);

            let mut stacks_block = builder.mine_anchored_block(clarity_tx);

            // re-create the initial 100 contract calls in microblocks
            let mut stacks_microblocks = vec![];
            for i in 0..20 {
                let tx_contract_call_signed = make_contract_call(miner, burnchain_height, builder.header.total_work.work, 6, 2);
                builder.try_mine_tx(clarity_tx, &tx_contract_call_signed).unwrap();

                let microblock = builder.mine_next_microblock().unwrap();
                stacks_microblocks.push(microblock);
            }

            // builder.set_parent_microblock(&stacks_microblocks[burnchain_height].block_hash(), stacks_microblocks[burnchain_height].header.sequence);
            stacks_block.header.parent_microblock = stacks_microblocks[burnchain_height].block_hash();
            stacks_block.header.parent_microblock_sequence = stacks_microblocks[burnchain_height].header.sequence;

            (stacks_block, vec![])
        }
    }
    */

    #[test]
    fn mine_anchored_empty_blocks_single() {
        mine_stacks_blocks_1_fork_1_miner_1_burnchain(
            &"empty-anchored-blocks".to_string(),
            10,
            mine_empty_anchored_block,
            |_, _| true,
        );
    }

    #[test]
    fn mine_anchored_empty_blocks_random() {
        let mut miner_trace = mine_stacks_blocks_1_fork_1_miner_1_burnchain(
            &"empty-anchored-blocks-random".to_string(),
            10,
            mine_empty_anchored_block,
            |_, _| true,
        );
        miner_trace_replay_randomized(&mut miner_trace);
    }

    #[test]
    fn mine_anchored_empty_blocks_multiple_miners() {
        mine_stacks_blocks_1_fork_2_miners_1_burnchain(
            &"empty-anchored-blocks-multiple-miners".to_string(),
            10,
            mine_empty_anchored_block,
            mine_empty_anchored_block,
        );
    }

    #[test]
    fn mine_anchored_empty_blocks_multiple_miners_random() {
        let mut miner_trace = mine_stacks_blocks_1_fork_2_miners_1_burnchain(
            &"empty-anchored-blocks-multiple-miners-random".to_string(),
            10,
            mine_empty_anchored_block,
            mine_empty_anchored_block,
        );
        miner_trace_replay_randomized(&mut miner_trace);
    }

    #[test]
    fn mine_anchored_empty_blocks_stacks_fork() {
        mine_stacks_blocks_2_forks_2_miners_1_burnchain(
            &"empty-anchored-blocks-stacks-fork".to_string(),
            10,
            mine_empty_anchored_block,
            mine_empty_anchored_block,
        );
    }

    #[test]
    fn mine_anchored_empty_blocks_stacks_fork_random() {
        let mut miner_trace = mine_stacks_blocks_2_forks_2_miners_1_burnchain(
            &"empty-anchored-blocks-stacks-fork-random".to_string(),
            10,
            mine_empty_anchored_block,
            mine_empty_anchored_block,
        );
        miner_trace_replay_randomized(&mut miner_trace);
    }

    #[test]
    fn mine_anchored_empty_blocks_burnchain_fork() {
        mine_stacks_blocks_1_fork_2_miners_2_burnchains(
            &"empty-anchored-blocks-burnchain-fork".to_string(),
            10,
            mine_empty_anchored_block,
            mine_empty_anchored_block,
        );
    }

    #[test]
    fn mine_anchored_empty_blocks_burnchain_fork_random() {
        let mut miner_trace = mine_stacks_blocks_1_fork_2_miners_2_burnchains(
            &"empty-anchored-blocks-burnchain-fork-random".to_string(),
            10,
            mine_empty_anchored_block,
            mine_empty_anchored_block,
        );
        miner_trace_replay_randomized(&mut miner_trace);
    }

    #[test]
    fn mine_anchored_empty_blocks_burnchain_fork_stacks_fork() {
        mine_stacks_blocks_2_forks_2_miners_2_burnchains(
            &"empty-anchored-blocks-burnchain-stacks-fork".to_string(),
            10,
            mine_empty_anchored_block,
            mine_empty_anchored_block,
        );
    }

    #[test]
    fn mine_anchored_empty_blocks_burnchain_fork_stacks_fork_random() {
        let mut miner_trace = mine_stacks_blocks_2_forks_2_miners_2_burnchains(
            &"empty-anchored-blocks-burnchain-stacks-fork-random".to_string(),
            10,
            mine_empty_anchored_block,
            mine_empty_anchored_block,
        );
        miner_trace_replay_randomized(&mut miner_trace);
    }

    #[test]
    fn mine_anchored_smart_contract_contract_call_blocks_single() {
        mine_stacks_blocks_1_fork_1_miner_1_burnchain(
            &"smart-contract-contract-call-anchored-blocks".to_string(),
            10,
            mine_smart_contract_contract_call_block,
            |_, _| true,
        );
    }

    #[test]
    fn mine_anchored_smart_contract_contract_call_blocks_single_random() {
        let mut miner_trace = mine_stacks_blocks_1_fork_1_miner_1_burnchain(
            &"smart-contract-contract-call-anchored-blocks-random".to_string(),
            10,
            mine_smart_contract_contract_call_block,
            |_, _| true,
        );
        miner_trace_replay_randomized(&mut miner_trace);
    }

    #[test]
    fn mine_anchored_smart_contract_contract_call_blocks_multiple_miners() {
        mine_stacks_blocks_1_fork_2_miners_1_burnchain(
            &"smart-contract-contract-call-anchored-blocks-multiple-miners".to_string(),
            10,
            mine_smart_contract_contract_call_block,
            mine_smart_contract_contract_call_block,
        );
    }

    #[test]
    fn mine_anchored_smart_contract_contract_call_blocks_multiple_miners_random() {
        let mut miner_trace = mine_stacks_blocks_1_fork_2_miners_1_burnchain(
            &"smart-contract-contract-call-anchored-blocks-multiple-miners-random".to_string(),
            10,
            mine_smart_contract_contract_call_block,
            mine_smart_contract_contract_call_block,
        );
        miner_trace_replay_randomized(&mut miner_trace);
    }

    #[test]
    fn mine_anchored_smart_contract_contract_call_blocks_stacks_fork() {
        mine_stacks_blocks_2_forks_2_miners_1_burnchain(
            &"smart-contract-contract-call-anchored-blocks-stacks-fork".to_string(),
            10,
            mine_smart_contract_contract_call_block,
            mine_smart_contract_contract_call_block,
        );
    }

    #[test]
    fn mine_anchored_smart_contract_contract_call_blocks_stacks_fork_random() {
        let mut miner_trace = mine_stacks_blocks_2_forks_2_miners_1_burnchain(
            &"smart-contract-contract-call-anchored-blocks-stacks-fork-random".to_string(),
            10,
            mine_smart_contract_contract_call_block,
            mine_smart_contract_contract_call_block,
        );
        miner_trace_replay_randomized(&mut miner_trace);
    }

    #[test]
    fn mine_anchored_smart_contract_contract_call_blocks_burnchain_fork() {
        mine_stacks_blocks_1_fork_2_miners_2_burnchains(
            &"smart-contract-contract-call-anchored-blocks-burnchain-fork".to_string(),
            10,
            mine_smart_contract_contract_call_block,
            mine_smart_contract_contract_call_block,
        );
    }

    #[test]
    fn mine_anchored_smart_contract_contract_call_blocks_burnchain_fork_random() {
        let mut miner_trace = mine_stacks_blocks_1_fork_2_miners_2_burnchains(
            &"smart-contract-contract-call-anchored-blocks-burnchain-fork-random".to_string(),
            10,
            mine_smart_contract_contract_call_block,
            mine_smart_contract_contract_call_block,
        );
        miner_trace_replay_randomized(&mut miner_trace);
    }

    #[test]
    fn mine_anchored_smart_contract_contract_call_blocks_burnchain_fork_stacks_fork() {
        mine_stacks_blocks_2_forks_2_miners_2_burnchains(
            &"smart-contract-contract-call-anchored-blocks-burnchain-stacks-fork".to_string(),
            10,
            mine_smart_contract_contract_call_block,
            mine_smart_contract_contract_call_block,
        );
    }

    #[test]
    fn mine_anchored_smart_contract_contract_call_blocks_burnchain_fork_stacks_fork_random() {
        let mut miner_trace = mine_stacks_blocks_2_forks_2_miners_2_burnchains(
            &"smart-contract-contract-call-anchored-blocks-burnchain-stacks-fork-random"
                .to_string(),
            10,
            mine_smart_contract_contract_call_block,
            mine_smart_contract_contract_call_block,
        );
        miner_trace_replay_randomized(&mut miner_trace);
    }

    #[test]
    fn mine_anchored_smart_contract_block_contract_call_microblock_single() {
        mine_stacks_blocks_1_fork_1_miner_1_burnchain(
            &"smart-contract-block-contract-call-microblock".to_string(),
            10,
            mine_smart_contract_block_contract_call_microblock,
            |_, _| true,
        );
    }

    #[test]
    fn mine_anchored_smart_contract_block_contract_call_microblock_single_random() {
        let mut miner_trace = mine_stacks_blocks_1_fork_1_miner_1_burnchain(
            &"smart-contract-block-contract-call-microblock-random".to_string(),
            10,
            mine_smart_contract_block_contract_call_microblock,
            |_, _| true,
        );
        miner_trace_replay_randomized(&mut miner_trace);
    }

    #[test]
    fn mine_anchored_smart_contract_block_contract_call_microblock_multiple_miners() {
        mine_stacks_blocks_1_fork_2_miners_1_burnchain(
            &"smart-contract-block-contract-call-microblock-multiple-miners".to_string(),
            10,
            mine_smart_contract_block_contract_call_microblock,
            mine_smart_contract_block_contract_call_microblock,
        );
    }

    #[test]
    fn mine_anchored_smart_contract_block_contract_call_microblock_multiple_miners_random() {
        let mut miner_trace = mine_stacks_blocks_1_fork_2_miners_1_burnchain(
            &"smart-contract-block-contract-call-microblock-multiple-miners-random".to_string(),
            10,
            mine_smart_contract_block_contract_call_microblock,
            mine_smart_contract_block_contract_call_microblock,
        );
        miner_trace_replay_randomized(&mut miner_trace);
    }

    #[test]
    fn mine_anchored_smart_contract_block_contract_call_microblock_stacks_fork() {
        mine_stacks_blocks_2_forks_2_miners_1_burnchain(
            &"smart-contract-block-contract-call-microblock-stacks-fork".to_string(),
            10,
            mine_smart_contract_block_contract_call_microblock,
            mine_smart_contract_block_contract_call_microblock,
        );
    }

    #[test]
    #[ignore]
    fn mine_anchored_smart_contract_block_contract_call_microblock_stacks_fork_random() {
        let mut miner_trace = mine_stacks_blocks_2_forks_2_miners_1_burnchain(
            &"smart-contract-block-contract-call-microblock-stacks-fork-random".to_string(),
            10,
            mine_smart_contract_block_contract_call_microblock,
            mine_smart_contract_block_contract_call_microblock,
        );
        miner_trace_replay_randomized(&mut miner_trace);
    }

    #[test]
    fn mine_anchored_smart_contract_block_contract_call_microblock_burnchain_fork() {
        mine_stacks_blocks_1_fork_2_miners_2_burnchains(
            &"smart-contract-block-contract-call-microblock-burnchain-fork".to_string(),
            10,
            mine_smart_contract_block_contract_call_microblock,
            mine_smart_contract_block_contract_call_microblock,
        );
    }

    #[test]
    fn mine_anchored_smart_contract_block_contract_call_microblock_burnchain_fork_random() {
        let mut miner_trace = mine_stacks_blocks_1_fork_2_miners_2_burnchains(
            &"smart-contract-block-contract-call-microblock-burnchain-fork-random".to_string(),
            10,
            mine_smart_contract_block_contract_call_microblock,
            mine_smart_contract_block_contract_call_microblock,
        );
        miner_trace_replay_randomized(&mut miner_trace);
    }

    #[test]
    fn mine_anchored_smart_contract_block_contract_call_microblock_burnchain_fork_stacks_fork() {
        mine_stacks_blocks_2_forks_2_miners_2_burnchains(
            &"smart-contract-block-contract-call-microblock-burnchain-stacks-fork".to_string(),
            10,
            mine_smart_contract_block_contract_call_microblock,
            mine_smart_contract_block_contract_call_microblock,
        );
    }

    #[test]
    fn mine_anchored_smart_contract_block_contract_call_microblock_burnchain_fork_stacks_fork_random(
    ) {
        let mut miner_trace = mine_stacks_blocks_2_forks_2_miners_2_burnchains(
            &"smart-contract-block-contract-call-microblock-burnchain-stacks-fork-random"
                .to_string(),
            10,
            mine_smart_contract_block_contract_call_microblock,
            mine_smart_contract_block_contract_call_microblock,
        );
        miner_trace_replay_randomized(&mut miner_trace);
    }

    #[test]
    fn mine_anchored_smart_contract_block_contract_call_microblock_exception_single() {
        mine_stacks_blocks_1_fork_1_miner_1_burnchain(
            &"smart-contract-block-contract-call-microblock-exception".to_string(),
            10,
            mine_smart_contract_block_contract_call_microblock_exception,
            |_, _| true,
        );
    }

    #[test]
    fn mine_anchored_smart_contract_block_contract_call_microblock_exception_single_random() {
        let mut miner_trace = mine_stacks_blocks_1_fork_1_miner_1_burnchain(
            &"smart-contract-block-contract-call-microblock-exception-random".to_string(),
            10,
            mine_smart_contract_block_contract_call_microblock_exception,
            |_, _| true,
        );
        miner_trace_replay_randomized(&mut miner_trace);
    }

    #[test]
    fn mine_anchored_smart_contract_block_contract_call_microblock_exception_multiple_miners() {
        mine_stacks_blocks_1_fork_2_miners_1_burnchain(
            &"smart-contract-block-contract-call-microblock-exception-multiple-miners".to_string(),
            10,
            mine_smart_contract_block_contract_call_microblock_exception,
            mine_smart_contract_block_contract_call_microblock_exception,
        );
    }

    #[test]
    fn mine_anchored_smart_contract_block_contract_call_microblock_exception_multiple_miners_random(
    ) {
        let mut miner_trace = mine_stacks_blocks_1_fork_2_miners_1_burnchain(
            &"smart-contract-block-contract-call-microblock-exception-multiple-miners-random"
                .to_string(),
            10,
            mine_smart_contract_block_contract_call_microblock_exception,
            mine_smart_contract_block_contract_call_microblock_exception,
        );
        miner_trace_replay_randomized(&mut miner_trace);
    }

    #[test]
    fn mine_anchored_smart_contract_block_contract_call_microblock_exception_stacks_fork() {
        mine_stacks_blocks_2_forks_2_miners_1_burnchain(
            &"smart-contract-block-contract-call-microblock-exception-stacks-fork".to_string(),
            10,
            mine_smart_contract_block_contract_call_microblock_exception,
            mine_smart_contract_block_contract_call_microblock_exception,
        );
    }

    #[test]
    #[ignore]
    fn mine_anchored_smart_contract_block_contract_call_microblock_exception_stacks_fork_random() {
        let mut miner_trace = mine_stacks_blocks_2_forks_2_miners_1_burnchain(
            &"smart-contract-block-contract-call-microblock-exception-stacks-fork-random"
                .to_string(),
            10,
            mine_smart_contract_block_contract_call_microblock_exception,
            mine_smart_contract_block_contract_call_microblock_exception,
        );
        miner_trace_replay_randomized(&mut miner_trace);
    }

    #[test]
    fn mine_anchored_smart_contract_block_contract_call_microblock_exception_burnchain_fork() {
        mine_stacks_blocks_1_fork_2_miners_2_burnchains(
            &"smart-contract-block-contract-call-microblock-exception-burnchain-fork".to_string(),
            10,
            mine_smart_contract_block_contract_call_microblock_exception,
            mine_smart_contract_block_contract_call_microblock_exception,
        );
    }

    #[test]
    fn mine_anchored_smart_contract_block_contract_call_microblock_exception_burnchain_fork_random()
    {
        let mut miner_trace = mine_stacks_blocks_1_fork_2_miners_2_burnchains(
            &"smart-contract-block-contract-call-microblock-exception-burnchain-fork-random"
                .to_string(),
            10,
            mine_smart_contract_block_contract_call_microblock_exception,
            mine_smart_contract_block_contract_call_microblock_exception,
        );
        miner_trace_replay_randomized(&mut miner_trace);
    }

    #[test]
    fn mine_anchored_smart_contract_block_contract_call_microblock_exception_burnchain_fork_stacks_fork(
    ) {
        mine_stacks_blocks_2_forks_2_miners_2_burnchains(
            &"smart-contract-block-contract-call-microblock-exception-burnchain-stacks-fork"
                .to_string(),
            10,
            mine_smart_contract_block_contract_call_microblock_exception,
            mine_smart_contract_block_contract_call_microblock_exception,
        );
    }

    #[test]
    fn mine_anchored_smart_contract_block_contract_call_microblock_exception_burnchain_fork_stacks_fork_random(
    ) {
        let mut miner_trace = mine_stacks_blocks_2_forks_2_miners_2_burnchains(
            &"smart-contract-block-contract-call-microblock-exception-burnchain-stacks-fork-random"
                .to_string(),
            10,
            mine_smart_contract_block_contract_call_microblock_exception,
            mine_smart_contract_block_contract_call_microblock_exception,
        );
        miner_trace_replay_randomized(&mut miner_trace);
    }

    #[test]
    fn mine_empty_anchored_block_deterministic_pubkeyhash_burnchain_fork() {
        mine_stacks_blocks_1_fork_2_miners_2_burnchains(
            &"mine_empty_anchored_block_deterministic_pubkeyhash_burnchain_fork".to_string(),
            10,
            mine_empty_anchored_block_with_burn_height_pubkh,
            mine_empty_anchored_block_with_burn_height_pubkh,
        );
    }

    #[test]
    fn mine_empty_anchored_block_deterministic_pubkeyhash_stacks_fork() {
        mine_stacks_blocks_2_forks_2_miners_1_burnchain(
            &"mine_empty_anchored_block_deterministic_pubkeyhash_stacks_fork".to_string(),
            10,
            mine_empty_anchored_block_with_stacks_height_pubkh,
            mine_empty_anchored_block_with_stacks_height_pubkh,
        );
    }

    #[test]
    fn mine_empty_anchored_block_deterministic_pubkeyhash_stacks_fork_at_genesis() {
        mine_stacks_blocks_2_forks_at_height_2_miners_1_burnchain(
            &"mine_empty_anchored_block_deterministic_pubkeyhash_stacks_fork_at_genesis"
                .to_string(),
            10,
            0,
            mine_empty_anchored_block_with_stacks_height_pubkh,
            mine_empty_anchored_block_with_stacks_height_pubkh,
        );
    }

    #[test]
    fn mine_anchored_invalid_token_transfer_blocks_single() {
        let miner_trace = mine_stacks_blocks_1_fork_1_miner_1_burnchain(
            &"invalid-token-transfers".to_string(),
            10,
            mine_invalid_token_transfers_block,
            |_, _| false,
        );

        let full_test_name = "invalid-token-transfers-1_fork_1_miner_1_burnchain";
        let chainstate = open_chainstate(false, 0x80000000, full_test_name);

        // each block must be orphaned
        for point in miner_trace.points.iter() {
            for (height, bc) in point.block_commits.iter() {
                // NOTE: this only works because there are no PoX forks in this test
                let sn = SortitionDB::get_block_snapshot(
                    miner_trace.burn_node.sortdb.conn(),
                    &SortitionId::stubbed(&bc.burn_header_hash),
                )
                .unwrap()
                .unwrap();
                assert!(StacksChainState::is_block_orphaned(
                    &chainstate.db(),
                    &sn.consensus_hash,
                    &bc.block_header_hash
                )
                .unwrap());
            }
        }
    }

    // TODO: merge with vm/tests/integrations.rs.
    // Distinct here because we use a different testnet ID
    pub fn make_user_contract_publish(
        sender: &StacksPrivateKey,
        nonce: u64,
        tx_fee: u64,
        contract_name: &str,
        contract_content: &str,
    ) -> StacksTransaction {
        let name = ContractName::from(contract_name);
        let code_body = StacksString::from_string(&contract_content.to_string()).unwrap();

        let payload = TransactionSmartContract { name, code_body };

        sign_standard_singlesig_tx(payload.into(), sender, nonce, tx_fee)
    }

    pub fn make_user_stacks_transfer(
        sender: &StacksPrivateKey,
        nonce: u64,
        tx_fee: u64,
        recipient: &PrincipalData,
        amount: u64,
    ) -> StacksTransaction {
        let payload = TransactionPayload::TokenTransfer(
            recipient.clone(),
            amount,
            TokenTransferMemo([0; 34]),
        );
        sign_standard_singlesig_tx(payload.into(), sender, nonce, tx_fee)
    }

    pub fn make_user_coinbase(
        sender: &StacksPrivateKey,
        nonce: u64,
        tx_fee: u64,
    ) -> StacksTransaction {
        let payload = TransactionPayload::Coinbase(CoinbasePayload([0; 32]));
        sign_standard_singlesig_tx(payload.into(), sender, nonce, tx_fee)
    }

    pub fn make_user_poison_microblock(
        sender: &StacksPrivateKey,
        nonce: u64,
        tx_fee: u64,
        payload: TransactionPayload,
    ) -> StacksTransaction {
        sign_standard_singlesig_tx(payload.into(), sender, nonce, tx_fee)
    }

    pub fn sign_standard_singlesig_tx(
        payload: TransactionPayload,
        sender: &StacksPrivateKey,
        nonce: u64,
        tx_fee: u64,
    ) -> StacksTransaction {
        let mut spending_condition = TransactionSpendingCondition::new_singlesig_p2pkh(
            StacksPublicKey::from_private(sender),
        )
        .expect("Failed to create p2pkh spending condition from public key.");
        spending_condition.set_nonce(nonce);
        spending_condition.set_tx_fee(tx_fee);
        let auth = TransactionAuth::Standard(spending_condition);
        let mut unsigned_tx = StacksTransaction::new(TransactionVersion::Testnet, auth, payload);

        unsigned_tx.chain_id = 0x80000000;
        unsigned_tx.post_condition_mode = TransactionPostConditionMode::Allow;

        let mut tx_signer = StacksTransactionSigner::new(&unsigned_tx);
        tx_signer.sign_origin(sender).unwrap();

        tx_signer.get_tx().unwrap()
    }

    #[test]
    fn test_build_anchored_blocks_empty() {
        let peer_config = TestPeerConfig::new("test_build_anchored_blocks_empty", 2000, 2001);
        let mut peer = TestPeer::new(peer_config);

        let chainstate_path = peer.chainstate_path.clone();

        let num_blocks = 10;
        let first_stacks_block_height = {
            let sn =
                SortitionDB::get_canonical_burn_chain_tip(&peer.sortdb.as_ref().unwrap().conn())
                    .unwrap();
            sn.block_height
        };

        let mut last_block: Option<StacksBlock> = None;
        for tenure_id in 0..num_blocks {
            // send transactions to the mempool
            let tip =
                SortitionDB::get_canonical_burn_chain_tip(&peer.sortdb.as_ref().unwrap().conn())
                    .unwrap();

            assert_eq!(
                tip.block_height,
                first_stacks_block_height + (tenure_id as u64)
            );
            if let Some(block) = last_block {
                assert_eq!(tip.winning_stacks_block_hash, block.block_hash());
            }

            let (burn_ops, stacks_block, microblocks) = peer.make_tenure(
                |ref mut miner,
                 ref mut sortdb,
                 ref mut chainstate,
                 vrf_proof,
                 ref parent_opt,
                 ref parent_microblock_header_opt| {
                    let parent_tip = match parent_opt {
                        None => StacksChainState::get_genesis_header_info(chainstate.db()).unwrap(),
                        Some(block) => {
                            let ic = sortdb.index_conn();
                            let snapshot =
                                SortitionDB::get_block_snapshot_for_winning_stacks_block(
                                    &ic,
                                    &tip.sortition_id,
                                    &block.block_hash(),
                                )
                                .unwrap()
                                .unwrap(); // succeeds because we don't fork
                            StacksChainState::get_anchored_block_header_info(
                                chainstate.db(),
                                &snapshot.consensus_hash,
                                &snapshot.winning_stacks_block_hash,
                            )
                            .unwrap()
                            .unwrap()
                        }
                    };

                    let mut mempool =
                        MemPoolDB::open_test(false, 0x80000000, &chainstate_path).unwrap();

                    let coinbase_tx = make_coinbase(miner, tenure_id);

                    let anchored_block = StacksBlockBuilder::build_anchored_block(
                        chainstate,
                        &sortdb.index_conn(),
                        &mut mempool,
                        &parent_tip,
                        tip.total_burn,
                        vrf_proof,
                        Hash160([tenure_id as u8; 20]),
                        &coinbase_tx,
                        BlockBuilderSettings::max_value(),
                        None,
                        0,
                    )
                    .unwrap();
                    (anchored_block.0, vec![])
                },
            );

            last_block = Some(stacks_block.clone());

            peer.next_burnchain_block(burn_ops.clone());
            peer.process_stacks_epoch_at_tip(&stacks_block, &microblocks);
        }
    }

    #[test]
    fn test_build_anchored_blocks_stx_transfers_single() {
        let privk = StacksPrivateKey::from_hex(
            "42faca653724860da7a41bfcef7e6ba78db55146f6900de8cb2a9f760ffac70c01",
        )
        .unwrap();
        let addr = StacksAddress::from_public_keys(
            C32_ADDRESS_VERSION_TESTNET_SINGLESIG,
            &AddressHashMode::SerializeP2PKH,
            1,
            &vec![StacksPublicKey::from_private(&privk)],
        )
        .unwrap();

        let mut peer_config = TestPeerConfig::new(
            "test_build_anchored_blocks_stx_transfers_single",
            2002,
            2003,
        );
        peer_config.initial_balances = vec![(addr.to_account_principal(), 1000000000)];

        let mut peer = TestPeer::new(peer_config);

        let chainstate_path = peer.chainstate_path.clone();

        let num_blocks = 10;
        let first_stacks_block_height = {
            let sn =
                SortitionDB::get_canonical_burn_chain_tip(&peer.sortdb.as_ref().unwrap().conn())
                    .unwrap();
            sn.block_height
        };

        let recipient_addr_str = "ST1RFD5Q2QPK3E0F08HG9XDX7SSC7CNRS0QR0SGEV";
        let recipient = StacksAddress::from_string(recipient_addr_str).unwrap();
        let mut sender_nonce = 0;

        let mut last_block = None;
        for tenure_id in 0..num_blocks {
            // send transactions to the mempool
            let tip =
                SortitionDB::get_canonical_burn_chain_tip(&peer.sortdb.as_ref().unwrap().conn())
                    .unwrap();

            let (burn_ops, stacks_block, microblocks) = peer.make_tenure(
                |ref mut miner,
                 ref mut sortdb,
                 ref mut chainstate,
                 vrf_proof,
                 ref parent_opt,
                 ref parent_microblock_header_opt| {
                    let parent_tip = match parent_opt {
                        None => StacksChainState::get_genesis_header_info(chainstate.db()).unwrap(),
                        Some(block) => {
                            let ic = sortdb.index_conn();
                            let snapshot =
                                SortitionDB::get_block_snapshot_for_winning_stacks_block(
                                    &ic,
                                    &tip.sortition_id,
                                    &block.block_hash(),
                                )
                                .unwrap()
                                .unwrap(); // succeeds because we don't fork
                            StacksChainState::get_anchored_block_header_info(
                                chainstate.db(),
                                &snapshot.consensus_hash,
                                &snapshot.winning_stacks_block_hash,
                            )
                            .unwrap()
                            .unwrap()
                        }
                    };

                    let parent_header_hash = parent_tip.anchored_header.block_hash();
                    let parent_consensus_hash = parent_tip.consensus_hash.clone();

                    let mut mempool =
                        MemPoolDB::open_test(false, 0x80000000, &chainstate_path).unwrap();

                    let coinbase_tx = make_coinbase(miner, tenure_id);

                    if tenure_id > 0 {
                        let stx_transfer = make_user_stacks_transfer(
                            &privk,
                            sender_nonce,
                            200,
                            &recipient.to_account_principal(),
                            1,
                        );
                        sender_nonce += 1;

                        mempool
                            .submit(
                                chainstate,
                                &parent_consensus_hash,
                                &parent_header_hash,
                                &stx_transfer,
                                None,
                            )
                            .unwrap();
                    }

                    let anchored_block = StacksBlockBuilder::build_anchored_block(
                        chainstate,
                        &sortdb.index_conn(),
                        &mut mempool,
                        &parent_tip,
                        tip.total_burn,
                        vrf_proof,
                        Hash160([tenure_id as u8; 20]),
                        &coinbase_tx,
                        BlockBuilderSettings::max_value(),
                        None,
                        0,
                    )
                    .unwrap();
                    (anchored_block.0, vec![])
                },
            );

            last_block = Some(stacks_block.clone());

            peer.next_burnchain_block(burn_ops.clone());
            peer.process_stacks_epoch_at_tip(&stacks_block, &microblocks);

            if tenure_id > 0 {
                // transaction was mined
                assert_eq!(stacks_block.txs.len(), 2);
                if let TransactionPayload::TokenTransfer(ref addr, ref amount, ref memo) =
                    stacks_block.txs[1].payload
                {
                    assert_eq!(*addr, recipient.to_account_principal());
                    assert_eq!(*amount, 1);
                } else {
                    assert!(false);
                }
            }
        }
    }

    #[test]
    fn test_build_anchored_blocks_empty_with_builder_timeout() {
        let privk = StacksPrivateKey::from_hex(
            "42faca653724860da7a41bfcef7e6ba78db55146f6900de8cb2a9f760ffac70c01",
        )
        .unwrap();
        let addr = StacksAddress::from_public_keys(
            C32_ADDRESS_VERSION_TESTNET_SINGLESIG,
            &AddressHashMode::SerializeP2PKH,
            1,
            &vec![StacksPublicKey::from_private(&privk)],
        )
        .unwrap();

        let mut peer_config = TestPeerConfig::new(
            "test_build_anchored_blocks_empty_with_builder_timeout",
            2022,
            2023,
        );
        peer_config.initial_balances = vec![(addr.to_account_principal(), 1000000000)];

        let mut peer = TestPeer::new(peer_config);

        let chainstate_path = peer.chainstate_path.clone();

        let num_blocks = 10;
        let first_stacks_block_height = {
            let sn =
                SortitionDB::get_canonical_burn_chain_tip(&peer.sortdb.as_ref().unwrap().conn())
                    .unwrap();
            sn.block_height
        };

        let recipient_addr_str = "ST1RFD5Q2QPK3E0F08HG9XDX7SSC7CNRS0QR0SGEV";
        let recipient = StacksAddress::from_string(recipient_addr_str).unwrap();
        let mut sender_nonce = 0;

        let mut last_block = None;
        for tenure_id in 0..num_blocks {
            // send transactions to the mempool
            let tip =
                SortitionDB::get_canonical_burn_chain_tip(&peer.sortdb.as_ref().unwrap().conn())
                    .unwrap();

            let (burn_ops, stacks_block, microblocks) = peer.make_tenure(
                |ref mut miner,
                 ref mut sortdb,
                 ref mut chainstate,
                 vrf_proof,
                 ref parent_opt,
                 ref parent_microblock_header_opt| {
                    let parent_tip = match parent_opt {
                        None => StacksChainState::get_genesis_header_info(chainstate.db()).unwrap(),
                        Some(block) => {
                            let ic = sortdb.index_conn();
                            let snapshot =
                                SortitionDB::get_block_snapshot_for_winning_stacks_block(
                                    &ic,
                                    &tip.sortition_id,
                                    &block.block_hash(),
                                )
                                .unwrap()
                                .unwrap(); // succeeds because we don't fork
                            StacksChainState::get_anchored_block_header_info(
                                chainstate.db(),
                                &snapshot.consensus_hash,
                                &snapshot.winning_stacks_block_hash,
                            )
                            .unwrap()
                            .unwrap()
                        }
                    };

                    let parent_header_hash = parent_tip.anchored_header.block_hash();
                    let parent_consensus_hash = parent_tip.consensus_hash.clone();

                    let mut mempool =
                        MemPoolDB::open_test(false, 0x80000000, &chainstate_path).unwrap();

                    let coinbase_tx = make_coinbase(miner, tenure_id);

                    if tenure_id > 0 {
                        let stx_transfer = make_user_stacks_transfer(
                            &privk,
                            sender_nonce,
                            200,
                            &recipient.to_account_principal(),
                            1,
                        );
                        sender_nonce += 1;

                        mempool
                            .submit(
                                chainstate,
                                &parent_consensus_hash,
                                &parent_header_hash,
                                &stx_transfer,
                                None,
                            )
                            .unwrap();
                    }

                    let anchored_block = StacksBlockBuilder::build_anchored_block(
                        chainstate,
                        &sortdb.index_conn(),
                        &mut mempool,
                        &parent_tip,
                        tip.total_burn,
                        vrf_proof,
                        Hash160([tenure_id as u8; 20]),
                        &coinbase_tx,
                        // no time to mine anything, so all blocks should be empty
                        BlockBuilderSettings {
                            execution_cost_schedule: ExecutionCostSchedule::max_value(),
                            max_miner_time_ms: 0,
                            ..BlockBuilderSettings::max_value()
                        },
                        None,
                        0,
                    )
                    .unwrap();
                    (anchored_block.0, vec![])
                },
            );

            last_block = Some(stacks_block.clone());

            peer.next_burnchain_block(burn_ops.clone());
            peer.process_stacks_epoch_at_tip(&stacks_block, &microblocks);

            if tenure_id > 0 {
                // transaction was NOT mined due to timeout
                assert_eq!(stacks_block.txs.len(), 1);
            }
        }
    }

    #[test]
    fn test_build_anchored_blocks_stx_transfers_multi() {
        let mut privks = vec![];
        let mut balances = vec![];
        let num_blocks = 10;

        for _ in 0..num_blocks {
            let privk = StacksPrivateKey::new();
            let addr = StacksAddress::from_public_keys(
                C32_ADDRESS_VERSION_TESTNET_SINGLESIG,
                &AddressHashMode::SerializeP2PKH,
                1,
                &vec![StacksPublicKey::from_private(&privk)],
            )
            .unwrap();

            privks.push(privk);
            balances.push((addr.to_account_principal(), 100000000));
        }

        let mut peer_config =
            TestPeerConfig::new("test_build_anchored_blocks_stx_transfers_multi", 2004, 2005);
        peer_config.initial_balances = balances;

        let mut peer = TestPeer::new(peer_config);

        let chainstate_path = peer.chainstate_path.clone();

        let first_stacks_block_height = {
            let sn =
                SortitionDB::get_canonical_burn_chain_tip(&peer.sortdb.as_ref().unwrap().conn())
                    .unwrap();
            sn.block_height
        };

        let recipient_addr_str = "ST1RFD5Q2QPK3E0F08HG9XDX7SSC7CNRS0QR0SGEV";
        let recipient = StacksAddress::from_string(recipient_addr_str).unwrap();
        let mut sender_nonce = 0;

        let mut last_block = None;
        for tenure_id in 0..num_blocks {
            // send transactions to the mempool
            let tip =
                SortitionDB::get_canonical_burn_chain_tip(&peer.sortdb.as_ref().unwrap().conn())
                    .unwrap();

            let (burn_ops, stacks_block, microblocks) = peer.make_tenure(
                |ref mut miner,
                 ref mut sortdb,
                 ref mut chainstate,
                 vrf_proof,
                 ref parent_opt,
                 ref parent_microblock_header_opt| {
                    let parent_tip = match parent_opt {
                        None => StacksChainState::get_genesis_header_info(chainstate.db()).unwrap(),
                        Some(block) => {
                            let ic = sortdb.index_conn();
                            let snapshot =
                                SortitionDB::get_block_snapshot_for_winning_stacks_block(
                                    &ic,
                                    &tip.sortition_id,
                                    &block.block_hash(),
                                )
                                .unwrap()
                                .unwrap(); // succeeds because we don't fork
                            StacksChainState::get_anchored_block_header_info(
                                chainstate.db(),
                                &snapshot.consensus_hash,
                                &snapshot.winning_stacks_block_hash,
                            )
                            .unwrap()
                            .unwrap()
                        }
                    };

                    let parent_header_hash = parent_tip.anchored_header.block_hash();
                    let parent_consensus_hash = parent_tip.consensus_hash.clone();

                    let mut mempool =
                        MemPoolDB::open_test(false, 0x80000000, &chainstate_path).unwrap();

                    let coinbase_tx = make_coinbase(miner, tenure_id);

                    if tenure_id > 0 {
                        for i in 0..5 {
                            let stx_transfer = make_user_stacks_transfer(
                                &privks[i],
                                sender_nonce,
                                200,
                                &recipient.to_account_principal(),
                                1,
                            );
                            mempool
                                .submit(
                                    chainstate,
                                    &parent_consensus_hash,
                                    &parent_header_hash,
                                    &stx_transfer,
                                    None,
                                )
                                .unwrap();
                        }

                        // test pagination by timestamp
                        test_debug!("Delay for 1.5s");
                        sleep_ms(1500);

                        for i in 5..10 {
                            let stx_transfer = make_user_stacks_transfer(
                                &privks[i],
                                sender_nonce,
                                200,
                                &recipient.to_account_principal(),
                                1,
                            );
                            mempool
                                .submit(
                                    chainstate,
                                    &parent_consensus_hash,
                                    &parent_header_hash,
                                    &stx_transfer,
                                    None,
                                )
                                .unwrap();
                        }

                        sender_nonce += 1;
                    }

                    let anchored_block = StacksBlockBuilder::build_anchored_block(
                        chainstate,
                        &sortdb.index_conn(),
                        &mut mempool,
                        &parent_tip,
                        tip.total_burn,
                        vrf_proof,
                        Hash160([tenure_id as u8; 20]),
                        &coinbase_tx,
                        BlockBuilderSettings::max_value(),
                        None,
                        0,
                    )
                    .unwrap();
                    (anchored_block.0, vec![])
                },
            );

            last_block = Some(stacks_block.clone());

            peer.next_burnchain_block(burn_ops.clone());
            peer.process_stacks_epoch_at_tip(&stacks_block, &microblocks);

            if tenure_id > 0 {
                // transaction was mined, even though they were staggerred by time
                assert_eq!(stacks_block.txs.len(), 11);
                for i in 1..11 {
                    if let TransactionPayload::TokenTransfer(ref addr, ref amount, ref memo) =
                        stacks_block.txs[i].payload
                    {
                        assert_eq!(*addr, recipient.to_account_principal());
                        assert_eq!(*amount, 1);
                    } else {
                        assert!(false);
                    }
                }
            }
        }
    }

    #[test]
    /// This test covers two different behaviors added to the block assembly logic:
    /// (1) Ordering by estimated fee rate: the test peer uses the "unit" estimator
    /// for costs, but this estimator still uses the fee of the transaction to order
    /// the mempool. This leads to the behavior in this test where txs are included
    /// like 0 -> 1 -> 2 ... -> 25 -> next origin 0 -> 1 ...
    /// because the fee goes up with the nonce.
    /// (2) Discovery of nonce in the mempool iteration: this behavior allows the miner
    /// to consider an origin's "next" transaction immediately. Prior behavior would
    /// only do so after processing any other origin's transactions.
    fn test_build_anchored_blocks_incrementing_nonces() {
        let private_keys: Vec<_> = (0..10).map(|_| StacksPrivateKey::new()).collect();
        let addresses: Vec<_> = private_keys
            .iter()
            .map(|sk| {
                StacksAddress::from_public_keys(
                    C32_ADDRESS_VERSION_TESTNET_SINGLESIG,
                    &AddressHashMode::SerializeP2PKH,
                    1,
                    &vec![StacksPublicKey::from_private(sk)],
                )
                .unwrap()
            })
            .collect();

        let initial_balances: Vec<_> = addresses
            .iter()
            .map(|addr| (addr.to_account_principal(), 100000000000))
            .collect();

        let mut peer_config = TestPeerConfig::new("build_anchored_incrementing_nonces", 2030, 2031);
        peer_config.initial_balances = initial_balances;

        let mut peer = TestPeer::new(peer_config);

        let chainstate_path = peer.chainstate_path.clone();

        let mut mempool = MemPoolDB::open_test(false, 0x80000000, &chainstate_path).unwrap();

        // during the tenure, let's push transactions to the mempool
        let tip = SortitionDB::get_canonical_burn_chain_tip(&peer.sortdb.as_ref().unwrap().conn())
            .unwrap();

        let (burn_ops, stacks_block, microblocks) = peer.make_tenure(
            |ref mut miner,
             ref mut sortdb,
             ref mut chainstate,
             vrf_proof,
             ref parent_opt,
             ref parent_microblock_header_opt| {
                let parent_tip = match parent_opt {
                    None => StacksChainState::get_genesis_header_info(chainstate.db()).unwrap(),
                    Some(block) => {
                        let ic = sortdb.index_conn();
                        let snapshot = SortitionDB::get_block_snapshot_for_winning_stacks_block(
                            &ic,
                            &tip.sortition_id,
                            &block.block_hash(),
                        )
                        .unwrap()
                        .unwrap(); // succeeds because we don't fork
                        StacksChainState::get_anchored_block_header_info(
                            chainstate.db(),
                            &snapshot.consensus_hash,
                            &snapshot.winning_stacks_block_hash,
                        )
                        .unwrap()
                        .unwrap()
                    }
                };

                let parent_header_hash = parent_tip.anchored_header.block_hash();
                let parent_consensus_hash = parent_tip.consensus_hash.clone();
                let coinbase_tx = make_coinbase(miner, 0);

                let txs: Vec<_> = private_keys
                    .iter()
                    .flat_map(|privk| {
                        let privk = privk.clone();
                        (0..25).map(move |tx_nonce| {
                            let contract = "(define-data-var bar int 0)";
                            make_user_contract_publish(
                                &privk,
                                tx_nonce,
                                200 * (tx_nonce + 1),
                                &format!("contract-{}", tx_nonce),
                                contract,
                            )
                        })
                    })
                    .collect();

                for tx in txs {
                    mempool
                        .submit(
                            chainstate,
                            &parent_consensus_hash,
                            &parent_header_hash,
                            &tx,
                            None,
                        )
                        .unwrap();
                }

                let execution_cost = BLOCK_LIMIT_MAINNET;

                let anchored_block = StacksBlockBuilder::build_anchored_block(
                    chainstate,
                    &sortdb.index_conn(),
                    &mut mempool,
                    &parent_tip,
                    tip.total_burn,
                    vrf_proof,
                    Hash160([0 as u8; 20]),
                    &coinbase_tx,
                    BlockBuilderSettings::limited(execution_cost),
                    None,
                )
                .unwrap();
                (anchored_block.0, vec![])
            },
        );

        peer.next_burnchain_block(burn_ops.clone());
        peer.process_stacks_epoch_at_tip(&stacks_block, &microblocks);

        // expensive transaction was not mined, but the two stx-transfers were
        assert_eq!(stacks_block.txs.len(), 251);

        // block should be ordered like coinbase, nonce 0, nonce 1, .. nonce 25, nonce 0, ..
        //  because the tx fee for each transaction increases with the nonce
        for (i, tx) in stacks_block.txs.iter().enumerate() {
            if i == 0 {
                let okay = if let TransactionPayload::Coinbase(..) = tx.payload {
                    true
                } else {
                    false
                };
                assert!(okay, "Coinbase should be first tx");
            } else {
                let expected_nonce = (i - 1) % 25;
                assert_eq!(
                    tx.get_origin_nonce(),
                    expected_nonce as u64,
                    "{}th transaction should have nonce = {}",
                    i,
                    expected_nonce
                );
            }
        }
    }

    #[test]
    fn test_build_anchored_blocks_skip_too_expensive() {
        let privk = StacksPrivateKey::from_hex(
            "42faca653724860da7a41bfcef7e6ba78db55146f6900de8cb2a9f760ffac70c01",
        )
        .unwrap();
        let privk_extra = StacksPrivateKey::from_hex(
            "f67c7437f948ca1834602b28595c12ac744f287a4efaf70d437042a6afed81bc01",
        )
        .unwrap();
        let mut privks_expensive = vec![];
        let mut initial_balances = vec![];
        let num_blocks = 10;
        for i in 0..num_blocks {
            let pk = StacksPrivateKey::new();
            let addr = StacksAddress::from_public_keys(
                C32_ADDRESS_VERSION_TESTNET_SINGLESIG,
                &AddressHashMode::SerializeP2PKH,
                1,
                &vec![StacksPublicKey::from_private(&pk)],
            )
            .unwrap()
            .to_account_principal();

            privks_expensive.push(pk);
            initial_balances.push((addr, 10000000000));
        }

        let addr = StacksAddress::from_public_keys(
            C32_ADDRESS_VERSION_TESTNET_SINGLESIG,
            &AddressHashMode::SerializeP2PKH,
            1,
            &vec![StacksPublicKey::from_private(&privk)],
        )
        .unwrap();
        let addr_extra = StacksAddress::from_public_keys(
            C32_ADDRESS_VERSION_TESTNET_SINGLESIG,
            &AddressHashMode::SerializeP2PKH,
            1,
            &vec![StacksPublicKey::from_private(&privk_extra)],
        )
        .unwrap();

        initial_balances.push((addr.to_account_principal(), 100000000000));
        initial_balances.push((addr_extra.to_account_principal(), 200000000000));

        let mut peer_config =
            TestPeerConfig::new("test_build_anchored_blocks_skip_too_expensive", 2006, 2007);
        peer_config.initial_balances = initial_balances;

        let mut peer = TestPeer::new(peer_config);

        let chainstate_path = peer.chainstate_path.clone();

        let first_stacks_block_height = {
            let sn =
                SortitionDB::get_canonical_burn_chain_tip(&peer.sortdb.as_ref().unwrap().conn())
                    .unwrap();
            sn.block_height
        };

        let recipient_addr_str = "ST1RFD5Q2QPK3E0F08HG9XDX7SSC7CNRS0QR0SGEV";
        let recipient = StacksAddress::from_string(recipient_addr_str).unwrap();
        let mut sender_nonce = 0;

        let mut last_block = None;
        for tenure_id in 0..num_blocks {
            // send transactions to the mempool
            let tip =
                SortitionDB::get_canonical_burn_chain_tip(&peer.sortdb.as_ref().unwrap().conn())
                    .unwrap();

            let (burn_ops, stacks_block, microblocks) = peer.make_tenure(
                |ref mut miner,
                 ref mut sortdb,
                 ref mut chainstate,
                 vrf_proof,
                 ref parent_opt,
                 ref parent_microblock_header_opt| {
                    let parent_tip = match parent_opt {
                        None => StacksChainState::get_genesis_header_info(chainstate.db()).unwrap(),
                        Some(block) => {
                            let ic = sortdb.index_conn();
                            let snapshot =
                                SortitionDB::get_block_snapshot_for_winning_stacks_block(
                                    &ic,
                                    &tip.sortition_id,
                                    &block.block_hash(),
                                )
                                .unwrap()
                                .unwrap(); // succeeds because we don't fork
                            StacksChainState::get_anchored_block_header_info(
                                chainstate.db(),
                                &snapshot.consensus_hash,
                                &snapshot.winning_stacks_block_hash,
                            )
                            .unwrap()
                            .unwrap()
                        }
                    };

                    let parent_header_hash = parent_tip.anchored_header.block_hash();
                    let parent_consensus_hash = parent_tip.consensus_hash.clone();
                    let coinbase_tx = make_coinbase(miner, tenure_id);

                    let mut mempool =
                        MemPoolDB::open_test(false, 0x80000000, &chainstate_path).unwrap();

                    if tenure_id > 0 {
                        let mut expensive_part = vec![];
                        for i in 0..100 {
                            expensive_part.push(format!("(define-data-var var-{} int 0)", i));
                        }
                        let contract = format!(
                            "{}
                    (define-data-var bar int 0)
                    (define-public (get-bar) (ok (var-get bar)))
                    (define-public (set-bar (x int) (y int))
                      (begin (var-set bar (/ x y)) (ok (var-get bar))))",
                            expensive_part.join("\n")
                        );

                        // fee high enough to get mined first
                        let stx_transfer = make_user_stacks_transfer(
                            &privk,
                            sender_nonce,
                            (4 * contract.len()) as u64,
                            &recipient.to_account_principal(),
                            1,
                        );
                        mempool
                            .submit(
                                chainstate,
                                &parent_consensus_hash,
                                &parent_header_hash,
                                &stx_transfer,
                                None,
                            )
                            .unwrap();

                        // will never get mined
                        let contract_tx = make_user_contract_publish(
                            &privks_expensive[tenure_id],
                            0,
                            (2 * contract.len()) as u64,
                            &format!("hello-world-{}", tenure_id),
                            &contract,
                        );

                        mempool
                            .submit(
                                chainstate,
                                &parent_consensus_hash,
                                &parent_header_hash,
                                &contract_tx,
                                None,
                            )
                            .unwrap();

                        // will get mined last
                        let stx_transfer = make_user_stacks_transfer(
                            &privk_extra,
                            sender_nonce,
                            300,
                            &recipient.to_account_principal(),
                            1,
                        );
                        mempool
                            .submit(
                                chainstate,
                                &parent_consensus_hash,
                                &parent_header_hash,
                                &stx_transfer,
                                None,
                            )
                            .unwrap();

                        sender_nonce += 1;
                    }

                    // enough for the first stx-transfer, but not for the analysis of the smart
                    // contract.
                    let execution_cost = ExecutionCost {
                        write_length: 100,
                        write_count: 100,
                        read_length: 100,
                        read_count: 100,
                        runtime: 3350,
                    };

                    let anchored_block = StacksBlockBuilder::build_anchored_block(
                        chainstate,
                        &sortdb.index_conn(),
                        &mut mempool,
                        &parent_tip,
                        tip.total_burn,
                        vrf_proof,
                        Hash160([tenure_id as u8; 20]),
                        &coinbase_tx,
                        BlockBuilderSettings::limited(ExecutionCostSchedule::from_cost(
                            execution_cost,
                        )),
                        None,
                        0,
                    )
                    .unwrap();
                    (anchored_block.0, vec![])
                },
            );

            last_block = Some(stacks_block.clone());

            peer.next_burnchain_block(burn_ops.clone());
            peer.process_stacks_epoch_at_tip(&stacks_block, &microblocks);

            if tenure_id > 0 {
                // expensive transaction was not mined, but the two stx-transfers were
                assert_eq!(stacks_block.txs.len(), 3);
                for tx in stacks_block.txs.iter() {
                    match tx.payload {
                        TransactionPayload::Coinbase(..) => {}
                        TransactionPayload::TokenTransfer(ref recipient, ref amount, ref memo) => {}
                        _ => {
                            assert!(false);
                        }
                    }
                }
            }
        }
    }

    #[test]
    fn test_build_anchored_blocks_multiple_chaintips() {
        let mut privks = vec![];
        let mut balances = vec![];
        let num_blocks = 10;

        for _ in 0..num_blocks {
            let privk = StacksPrivateKey::new();
            let addr = StacksAddress::from_public_keys(
                C32_ADDRESS_VERSION_TESTNET_SINGLESIG,
                &AddressHashMode::SerializeP2PKH,
                1,
                &vec![StacksPublicKey::from_private(&privk)],
            )
            .unwrap();

            privks.push(privk);
            balances.push((addr.to_account_principal(), 100000000));
        }

        let mut peer_config =
            TestPeerConfig::new("test_build_anchored_blocks_multiple_chaintips", 2008, 2009);
        peer_config.initial_balances = balances;

        let mut peer = TestPeer::new(peer_config);

        let chainstate_path = peer.chainstate_path.clone();

        // make a blank chainstate and mempool so we can mine empty blocks
        //  without punishing the correspondingly "too expensive" transactions
        let blank_chainstate = instantiate_chainstate(
            false,
            1,
            "test_build_anchored_blocks_multiple_chaintips_blank",
        );
        let mut blank_mempool =
            MemPoolDB::open_test(false, 1, &blank_chainstate.root_path).unwrap();

        let first_stacks_block_height = {
            let sn =
                SortitionDB::get_canonical_burn_chain_tip(&peer.sortdb.as_ref().unwrap().conn())
                    .unwrap();
            sn.block_height
        };

        let mut last_block = None;
        for tenure_id in 0..num_blocks {
            // send transactions to the mempool
            let tip =
                SortitionDB::get_canonical_burn_chain_tip(&peer.sortdb.as_ref().unwrap().conn())
                    .unwrap();

            let (burn_ops, stacks_block, microblocks) = peer.make_tenure(
                |ref mut miner,
                 ref mut sortdb,
                 ref mut chainstate,
                 vrf_proof,
                 ref parent_opt,
                 ref parent_microblock_header_opt| {
                    let parent_tip = match parent_opt {
                        None => StacksChainState::get_genesis_header_info(chainstate.db()).unwrap(),
                        Some(block) => {
                            let ic = sortdb.index_conn();
                            let snapshot =
                                SortitionDB::get_block_snapshot_for_winning_stacks_block(
                                    &ic,
                                    &tip.sortition_id,
                                    &block.block_hash(),
                                )
                                .unwrap()
                                .unwrap(); // succeeds because we don't fork
                            StacksChainState::get_anchored_block_header_info(
                                chainstate.db(),
                                &snapshot.consensus_hash,
                                &snapshot.winning_stacks_block_hash,
                            )
                            .unwrap()
                            .unwrap()
                        }
                    };

                    let parent_header_hash = parent_tip.anchored_header.block_hash();
                    let parent_consensus_hash = parent_tip.consensus_hash.clone();
                    let coinbase_tx = make_coinbase(miner, tenure_id);

                    let mut mempool =
                        MemPoolDB::open_test(false, 0x80000000, &chainstate_path).unwrap();

                    if tenure_id > 0 {
                        let contract = "
                    (define-data-var bar int 0)
                    (define-public (get-bar) (ok (var-get bar)))
                    (define-public (set-bar (x int) (y int))
                      (begin (var-set bar (/ x y)) (ok (var-get bar))))";

                        let contract_tx = make_user_contract_publish(
                            &privks[tenure_id],
                            0,
                            (2 * contract.len()) as u64,
                            &format!("hello-world-{}", tenure_id),
                            &contract,
                        );
                        mempool
                            .submit(
                                chainstate,
                                &parent_consensus_hash,
                                &parent_header_hash,
                                &contract_tx,
                                None,
                            )
                            .unwrap();
                    }

                    let execution_cost = ExecutionCost::max_value();

                    let anchored_block = {
                        let mempool_to_use = if tenure_id < num_blocks - 1 {
                            &mut blank_mempool
                        } else {
                            &mut mempool
                        };

                        StacksBlockBuilder::build_anchored_block(
                            chainstate,
                            &sortdb.index_conn(),
                            mempool_to_use,
                            &parent_tip,
                            tip.total_burn,
                            vrf_proof,
                            Hash160([tenure_id as u8; 20]),
                            &coinbase_tx,
                            BlockBuilderSettings::limited(ExecutionCostSchedule::from_cost(
                                execution_cost,
                            )),
                            None,
                            0,
                        )
                        .unwrap()
                    };
                    (anchored_block.0, vec![])
                },
            );

            last_block = Some(stacks_block.clone());

            peer.next_burnchain_block(burn_ops.clone());
            peer.process_stacks_epoch_at_tip(&stacks_block, &microblocks);

            if tenure_id < num_blocks - 1 {
                assert_eq!(stacks_block.txs.len(), 1);
            } else {
                assert_eq!(stacks_block.txs.len(), num_blocks);
            }
        }
    }

    #[test]
    fn test_build_anchored_blocks_empty_chaintips() {
        let mut privks = vec![];
        let mut balances = vec![];
        let num_blocks = 10;

        for _ in 0..num_blocks {
            let privk = StacksPrivateKey::new();
            let addr = StacksAddress::from_public_keys(
                C32_ADDRESS_VERSION_TESTNET_SINGLESIG,
                &AddressHashMode::SerializeP2PKH,
                1,
                &vec![StacksPublicKey::from_private(&privk)],
            )
            .unwrap();

            privks.push(privk);
            balances.push((addr.to_account_principal(), 100000000));
        }

        let mut peer_config =
            TestPeerConfig::new("test_build_anchored_blocks_empty_chaintips", 2010, 2011);
        peer_config.initial_balances = balances;

        let mut peer = TestPeer::new(peer_config);

        let chainstate_path = peer.chainstate_path.clone();

        let first_stacks_block_height = {
            let sn =
                SortitionDB::get_canonical_burn_chain_tip(&peer.sortdb.as_ref().unwrap().conn())
                    .unwrap();
            sn.block_height
        };

        let mut last_block = None;
        for tenure_id in 0..num_blocks {
            // send transactions to the mempool
            let tip =
                SortitionDB::get_canonical_burn_chain_tip(&peer.sortdb.as_ref().unwrap().conn())
                    .unwrap();

            let (burn_ops, stacks_block, microblocks) = peer.make_tenure(
                |ref mut miner,
                 ref mut sortdb,
                 ref mut chainstate,
                 vrf_proof,
                 ref parent_opt,
                 ref parent_microblock_header_opt| {
                    let parent_tip = match parent_opt {
                        None => StacksChainState::get_genesis_header_info(chainstate.db()).unwrap(),
                        Some(block) => {
                            let ic = sortdb.index_conn();
                            let snapshot =
                                SortitionDB::get_block_snapshot_for_winning_stacks_block(
                                    &ic,
                                    &tip.sortition_id,
                                    &block.block_hash(),
                                )
                                .unwrap()
                                .unwrap(); // succeeds because we don't fork
                            StacksChainState::get_anchored_block_header_info(
                                chainstate.db(),
                                &snapshot.consensus_hash,
                                &snapshot.winning_stacks_block_hash,
                            )
                            .unwrap()
                            .unwrap()
                        }
                    };

                    let parent_header_hash = parent_tip.anchored_header.block_hash();
                    let parent_consensus_hash = parent_tip.consensus_hash.clone();
                    let coinbase_tx = make_coinbase(miner, tenure_id);

                    let mut mempool =
                        MemPoolDB::open_test(false, 0x80000000, &chainstate_path).unwrap();

                    let anchored_block = StacksBlockBuilder::build_anchored_block(
                        chainstate,
                        &sortdb.index_conn(),
                        &mut mempool,
                        &parent_tip,
                        tip.total_burn,
                        vrf_proof,
                        Hash160([tenure_id as u8; 20]),
                        &coinbase_tx,
                        BlockBuilderSettings::max_value(),
                        None,
                        0,
                    )
                    .unwrap();

                    // submit a transaction for the _next_ block to pick up
                    if tenure_id > 0 {
                        let contract = "
                    (define-data-var bar int 0)
                    (define-public (get-bar) (ok (var-get bar)))
                    (define-public (set-bar (x int) (y int))
                      (begin (var-set bar (/ x y)) (ok (var-get bar))))";

                        let contract_tx = make_user_contract_publish(
                            &privks[tenure_id],
                            0,
                            2000,
                            &format!("hello-world-{}", tenure_id),
                            &contract,
                        );
                        mempool
                            .submit(
                                chainstate,
                                &parent_consensus_hash,
                                &parent_header_hash,
                                &contract_tx,
                                None,
                            )
                            .unwrap();
                    }

                    (anchored_block.0, vec![])
                },
            );

            last_block = Some(stacks_block.clone());

            peer.next_burnchain_block(burn_ops.clone());
            peer.process_stacks_epoch_at_tip(&stacks_block, &microblocks);

            test_debug!(
                "\n\ncheck tenure {}: {} transactions\n",
                tenure_id,
                stacks_block.txs.len()
            );

            if tenure_id > 1 {
                // two transactions after the first two tenures
                assert_eq!(stacks_block.txs.len(), 2);
            } else {
                assert_eq!(stacks_block.txs.len(), 1);
            }
        }
    }

    #[test]
    fn test_build_anchored_blocks_too_expensive_transactions() {
        let mut privks = vec![];
        let mut balances = vec![];
        let num_blocks = 3;

        for _ in 0..num_blocks {
            let privk = StacksPrivateKey::new();
            let addr = StacksAddress::from_public_keys(
                C32_ADDRESS_VERSION_TESTNET_SINGLESIG,
                &AddressHashMode::SerializeP2PKH,
                1,
                &vec![StacksPublicKey::from_private(&privk)],
            )
            .unwrap();

            privks.push(privk);
            balances.push((addr.to_account_principal(), 100000000));
        }

        let mut peer_config = TestPeerConfig::new(
            "test_build_anchored_blocks_too_expensive_transactions",
            2013,
            2014,
        );
        peer_config.initial_balances = balances;

        let mut peer = TestPeer::new(peer_config);

        let chainstate_path = peer.chainstate_path.clone();

        let first_stacks_block_height = {
            let sn =
                SortitionDB::get_canonical_burn_chain_tip(&peer.sortdb.as_ref().unwrap().conn())
                    .unwrap();
            sn.block_height
        };

        let mut last_block = None;
        for tenure_id in 0..num_blocks {
            // send transactions to the mempool
            let tip =
                SortitionDB::get_canonical_burn_chain_tip(&peer.sortdb.as_ref().unwrap().conn())
                    .unwrap();

            let (burn_ops, stacks_block, microblocks) = peer.make_tenure(
                |ref mut miner,
                 ref mut sortdb,
                 ref mut chainstate,
                 vrf_proof,
                 ref parent_opt,
                 ref parent_microblock_header_opt| {
                    let parent_tip = match parent_opt {
                        None => StacksChainState::get_genesis_header_info(chainstate.db()).unwrap(),
                        Some(block) => {
                            let ic = sortdb.index_conn();
                            let snapshot =
                                SortitionDB::get_block_snapshot_for_winning_stacks_block(
                                    &ic,
                                    &tip.sortition_id,
                                    &block.block_hash(),
                                )
                                .unwrap()
                                .unwrap(); // succeeds because we don't fork
                            StacksChainState::get_anchored_block_header_info(
                                chainstate.db(),
                                &snapshot.consensus_hash,
                                &snapshot.winning_stacks_block_hash,
                            )
                            .unwrap()
                            .unwrap()
                        }
                    };

                    let parent_header_hash = parent_tip.anchored_header.block_hash();
                    let parent_consensus_hash = parent_tip.consensus_hash.clone();
                    let coinbase_tx = make_coinbase(miner, tenure_id);

                    let mut mempool =
                        MemPoolDB::open_test(false, 0x80000000, &chainstate_path).unwrap();

                    if tenure_id == 2 {
                        let contract = "
                    (define-data-var bar int 0)
                    (define-public (get-bar) (ok (var-get bar)))
                    (define-public (set-bar (x int) (y int))
                      (begin (var-set bar (/ x y)) (ok (var-get bar))))";

                        // should be mined once
                        let contract_tx = make_user_contract_publish(
                            &privks[tenure_id],
                            0,
                            100000000 / 2 + 1,
                            &format!("hello-world-{}", tenure_id),
                            &contract,
                        );
                        let mut contract_tx_bytes = vec![];
                        contract_tx
                            .consensus_serialize(&mut contract_tx_bytes)
                            .unwrap();
                        mempool
                            .submit_raw(
                                chainstate,
                                &parent_consensus_hash,
                                &parent_header_hash,
                                contract_tx_bytes,
                            )
                            .unwrap();

                        eprintln!("\n\ntransaction:\n{:#?}\n\n", &contract_tx);

                        sleep_ms(2000);

                        // should never be mined
                        let contract_tx = make_user_contract_publish(
                            &privks[tenure_id],
                            1,
                            100000000 / 2,
                            &format!("hello-world-{}-2", tenure_id),
                            &contract,
                        );
                        let mut contract_tx_bytes = vec![];
                        contract_tx
                            .consensus_serialize(&mut contract_tx_bytes)
                            .unwrap();
                        mempool
                            .submit_raw(
                                chainstate,
                                &parent_consensus_hash,
                                &parent_header_hash,
                                contract_tx_bytes,
                            )
                            .unwrap();

                        eprintln!("\n\ntransaction:\n{:#?}\n\n", &contract_tx);

                        sleep_ms(2000);
                    }

                    let anchored_block = StacksBlockBuilder::build_anchored_block(
                        chainstate,
                        &sortdb.index_conn(),
                        &mut mempool,
                        &parent_tip,
                        tip.total_burn,
                        vrf_proof,
                        Hash160([tenure_id as u8; 20]),
                        &coinbase_tx,
                        BlockBuilderSettings::max_value(),
                        None,
                        0,
                    )
                    .unwrap();

                    (anchored_block.0, vec![])
                },
            );

            last_block = Some(stacks_block.clone());

            peer.next_burnchain_block(burn_ops.clone());
            peer.process_stacks_epoch_at_tip(&stacks_block, &microblocks);

            test_debug!(
                "\n\ncheck tenure {}: {} transactions\n",
                tenure_id,
                stacks_block.txs.len()
            );

            // assert_eq!(stacks_block.txs.len(), 1);
        }
    }

    #[test]
    fn test_build_anchored_blocks_invalid() {
        let peer_config = TestPeerConfig::new("test_build_anchored_blocks_invalid", 2014, 2015);
        let mut peer = TestPeer::new(peer_config);

        let chainstate_path = peer.chainstate_path.clone();

        let num_blocks = 10;
        let first_stacks_block_height = {
            let sn =
                SortitionDB::get_canonical_burn_chain_tip(&peer.sortdb.as_ref().unwrap().conn())
                    .unwrap();
            sn.block_height
        };

        let mut last_block: Option<StacksBlock> = None;
        let mut last_valid_block: Option<StacksBlock> = None;
        let mut last_tip: Option<BlockSnapshot> = None;
        let mut last_parent: Option<StacksBlock> = None;
        let mut last_parent_tip: Option<StacksHeaderInfo> = None;

        let bad_block_tenure = 6;
        let bad_block_ancestor_tenure = 3;
        let resume_parent_tenure = 5;

        let mut bad_block_tip: Option<BlockSnapshot> = None;
        let mut bad_block_parent: Option<StacksBlock> = None;
        let mut bad_block_parent_tip: Option<StacksHeaderInfo> = None;
        let mut bad_block_parent_commit: Option<LeaderBlockCommitOp> = None;

        let mut resume_tenure_parent_commit: Option<LeaderBlockCommitOp> = None;
        let mut resume_tip: Option<BlockSnapshot> = None;

        for tenure_id in 0..num_blocks {
            // send transactions to the mempool
            let mut tip =
                SortitionDB::get_canonical_burn_chain_tip(&peer.sortdb.as_ref().unwrap().conn())
                    .unwrap();

            if tenure_id == bad_block_ancestor_tenure {
                bad_block_tip = Some(tip.clone());
            } else if tenure_id == bad_block_tenure {
                tip = bad_block_tip.clone().unwrap();
            } else if tenure_id == resume_parent_tenure {
                resume_tip = Some(tip.clone());
            } else if tenure_id == bad_block_tenure + 1 {
                tip = resume_tip.clone().unwrap();
            }

            last_tip = Some(tip.clone());

            let (mut burn_ops, stacks_block, microblocks) = peer.make_tenure(|ref mut miner, ref mut sortdb, ref mut chainstate, vrf_proof, ref parent_opt, ref parent_microblock_header_opt| {
                let parent_opt =
                    if tenure_id != bad_block_tenure {
                        if let Some(p) = &last_parent {
                            assert!(tenure_id == bad_block_tenure + 1);
                            Some(p.clone())
                        }
                        else {
                            assert!(tenure_id != bad_block_tenure + 1);
                            match parent_opt {
                                Some(p) => Some((*p).clone()),
                                None => None
                            }
                        }
                    }
                    else {
                        bad_block_parent.clone()
                    };

                let parent_tip =
                    if tenure_id != bad_block_tenure {
                        if let Some(tip) = &last_parent_tip {
                            assert!(tenure_id == bad_block_tenure + 1);
                            tip.clone()
                        }
                        else {
                            assert!(tenure_id != bad_block_tenure + 1);
                            match parent_opt {
                                None => {
                                    StacksChainState::get_genesis_header_info(chainstate.db()).unwrap()
                                }
                                Some(ref block) => {
                                    let ic = sortdb.index_conn();
                                    let parent_block_hash =
                                        if let Some(ref block) = last_valid_block.as_ref() {
                                            block.block_hash()
                                        }
                                        else {
                                            block.block_hash()
                                        };

                                    let snapshot = SortitionDB::get_block_snapshot_for_winning_stacks_block(&ic, &tip.sortition_id, &parent_block_hash).unwrap().unwrap();      // succeeds because we don't fork
                                    StacksChainState::get_anchored_block_header_info(chainstate.db(), &snapshot.consensus_hash, &snapshot.winning_stacks_block_hash).unwrap().unwrap()
                                }
                            }
                        }
                    }
                    else {
                        bad_block_parent_tip.clone().unwrap()
                    };

                if tenure_id == resume_parent_tenure {
                    // resume here
                    last_parent = parent_opt.clone();
                    last_parent_tip = Some(parent_tip.clone());

                    eprintln!("\n\nat resume parent tenure:\nlast_parent: {:?}\nlast_parent_tip: {:?}\n\n", &last_parent, &last_parent_tip);
                }
                else if tenure_id >= bad_block_tenure + 1 {
                    last_parent = None;
                    last_parent_tip = None;
                }

                if tenure_id == bad_block_ancestor_tenure {
                    bad_block_parent_tip = Some(parent_tip.clone());
                    bad_block_parent = parent_opt.clone();

                    eprintln!("\n\nancestor of corrupt block: {:?}\n", &parent_tip);
                }

                if tenure_id == bad_block_tenure + 1 {
                    // prior block was invalid; reset nonce
                    miner.set_nonce(resume_parent_tenure as u64);
                }
                else if tenure_id == bad_block_tenure {
                    // building off of a long-gone snapshot
                    miner.set_nonce(miner.get_nonce() - ((bad_block_tenure - bad_block_ancestor_tenure) as u64));
                }

                let mut mempool = MemPoolDB::open_test(false, 0x80000000, &chainstate_path).unwrap();

                let coinbase_tx = make_coinbase(miner, tenure_id as usize);

<<<<<<< HEAD
                let mut anchored_block = StacksBlockBuilder::build_anchored_block(chainstate, &sortdb.index_conn(), &mut mempool, &parent_tip, tip.total_burn, vrf_proof, Hash160([tenure_id as u8; 20]), &coinbase_tx, BlockBuilderSettings::max_value(), None, 0
=======
                let mut anchored_block = StacksBlockBuilder::build_anchored_block(
                    chainstate, &sortdb.index_conn(), &mut mempool, &parent_tip, tip.total_burn, vrf_proof, Hash160([tenure_id as u8; 20]), &coinbase_tx, BlockBuilderSettings::max_value(), None,
>>>>>>> 81fcf5ba
                ).unwrap();

                if tenure_id == bad_block_tenure {
                    // corrupt the block
                    eprintln!("\n\ncorrupt block {:?}\nparent: {:?}\n", &anchored_block.0.header, &parent_tip.anchored_header);
                    anchored_block.0.header.state_index_root = TrieHash([0xff; 32]);
                }

                (anchored_block.0, vec![])
            });

            if tenure_id == bad_block_tenure + 1 {
                // adjust
                for i in 0..burn_ops.len() {
                    if let BlockstackOperationType::LeaderBlockCommit(ref mut opdata) = burn_ops[i]
                    {
                        opdata.parent_block_ptr =
                            (resume_tenure_parent_commit.as_ref().unwrap().block_height as u32) - 1;
                    }
                }
            } else if tenure_id == bad_block_tenure {
                // adjust
                for i in 0..burn_ops.len() {
                    if let BlockstackOperationType::LeaderBlockCommit(ref mut opdata) = burn_ops[i]
                    {
                        opdata.parent_block_ptr =
                            (bad_block_parent_commit.as_ref().unwrap().block_height as u32) - 1;
                        eprintln!("\n\ncorrupt block commit is now {:?}\n", opdata);
                    }
                }
            } else if tenure_id == bad_block_ancestor_tenure {
                // find
                for i in 0..burn_ops.len() {
                    if let BlockstackOperationType::LeaderBlockCommit(ref mut opdata) = burn_ops[i]
                    {
                        bad_block_parent_commit = Some(opdata.clone());
                    }
                }
            } else if tenure_id == resume_parent_tenure {
                // find
                for i in 0..burn_ops.len() {
                    if let BlockstackOperationType::LeaderBlockCommit(ref mut opdata) = burn_ops[i]
                    {
                        resume_tenure_parent_commit = Some(opdata.clone());
                    }
                }
            }

            if tenure_id != bad_block_tenure {
                last_block = Some(stacks_block.clone());
                last_valid_block = last_block.clone();
            } else {
                last_block = last_valid_block.clone();
            }

            let (_, _, consensus_hash) = peer.next_burnchain_block(burn_ops.clone());
            peer.process_stacks_epoch(&stacks_block, &consensus_hash, &microblocks);
        }
    }

    #[test]
    fn test_build_anchored_blocks_bad_nonces() {
        let mut privks = vec![];
        let mut balances = vec![];
        let num_blocks = 10;

        for _ in 0..num_blocks {
            let privk = StacksPrivateKey::new();
            let addr = StacksAddress::from_public_keys(
                C32_ADDRESS_VERSION_TESTNET_SINGLESIG,
                &AddressHashMode::SerializeP2PKH,
                1,
                &vec![StacksPublicKey::from_private(&privk)],
            )
            .unwrap();

            privks.push(privk);
            balances.push((addr.to_account_principal(), 100000000));
        }

        let mut peer_config = TestPeerConfig::new(
            "test_build_anchored_blocks_too_expensive_transactions",
            2012,
            2013,
        );
        peer_config.initial_balances = balances;

        let mut peer = TestPeer::new(peer_config);

        let chainstate_path = peer.chainstate_path.clone();

        let first_stacks_block_height = {
            let sn =
                SortitionDB::get_canonical_burn_chain_tip(&peer.sortdb.as_ref().unwrap().conn())
                    .unwrap();
            sn.block_height
        };

        let mut last_block = None;
        for tenure_id in 0..num_blocks {
            eprintln!("Start tenure {:?}", tenure_id);
            // send transactions to the mempool
            let tip =
                SortitionDB::get_canonical_burn_chain_tip(&peer.sortdb.as_ref().unwrap().conn())
                    .unwrap();

            let (burn_ops, stacks_block, microblocks) = peer.make_tenure(
                |ref mut miner,
                 ref mut sortdb,
                 ref mut chainstate,
                 vrf_proof,
                 ref parent_opt,
                 ref parent_microblock_header_opt| {
                    let parent_tip = match parent_opt {
                        None => StacksChainState::get_genesis_header_info(chainstate.db()).unwrap(),
                        Some(block) => {
                            let ic = sortdb.index_conn();
                            let snapshot =
                                SortitionDB::get_block_snapshot_for_winning_stacks_block(
                                    &ic,
                                    &tip.sortition_id,
                                    &block.block_hash(),
                                )
                                .unwrap()
                                .unwrap(); // succeeds because we don't fork
                            StacksChainState::get_anchored_block_header_info(
                                chainstate.db(),
                                &snapshot.consensus_hash,
                                &snapshot.winning_stacks_block_hash,
                            )
                            .unwrap()
                            .unwrap()
                        }
                    };

                    let parent_header_hash = parent_tip.anchored_header.block_hash();
                    let parent_tip_ch = parent_tip.consensus_hash.clone();
                    let coinbase_tx = make_coinbase(miner, tenure_id);

                    let mut mempool =
                        MemPoolDB::open_test(false, 0x80000000, &chainstate_path).unwrap();

                    if tenure_id == 2 {
                        let contract = "
                    (define-data-var bar int 0)
                    (define-public (get-bar) (ok (var-get bar)))
                    (define-public (set-bar (x int) (y int))
                      (begin (var-set bar (/ x y)) (ok (var-get bar))))";

                        // should be mined once
                        let contract_tx = make_user_contract_publish(
                            &privks[tenure_id],
                            0,
                            10000,
                            &format!("hello-world-{}", tenure_id),
                            &contract,
                        );
                        let mut contract_tx_bytes = vec![];
                        contract_tx
                            .consensus_serialize(&mut contract_tx_bytes)
                            .unwrap();
                        mempool
                            .submit_raw(
                                chainstate,
                                &parent_tip_ch,
                                &parent_header_hash,
                                contract_tx_bytes,
                            )
                            .unwrap();

                        eprintln!("first tx submitted");
                        // eprintln!("\n\ntransaction:\n{:#?}\n\n", &contract_tx);

                        sleep_ms(2000);

                        // should never be mined
                        let contract_tx = make_user_contract_publish(
                            &privks[tenure_id],
                            1,
                            10000,
                            &format!("hello-world-{}-2", tenure_id),
                            &contract,
                        );
                        let mut contract_tx_bytes = vec![];
                        contract_tx
                            .consensus_serialize(&mut contract_tx_bytes)
                            .unwrap();
                        mempool
                            .submit_raw(
                                chainstate,
                                &parent_tip_ch,
                                &parent_header_hash,
                                contract_tx_bytes,
                            )
                            .unwrap();

                        eprintln!("second tx submitted");
                        // eprintln!("\n\ntransaction:\n{:#?}\n\n", &contract_tx);

                        sleep_ms(2000);
                    }

                    if tenure_id == 3 {
                        let contract = "
                    (define-data-var bar int 0)
                    (define-public (get-bar) (ok (var-get bar)))
                    (define-public (set-bar (x int) (y int))
                      (begin (var-set bar (/ x y)) (ok (var-get bar))))";

                        // should be mined once
                        let contract_tx = make_user_contract_publish(
                            &privks[tenure_id],
                            0,
                            10000,
                            &format!("hello-world-{}", tenure_id),
                            &contract,
                        );
                        let mut contract_tx_bytes = vec![];
                        contract_tx
                            .consensus_serialize(&mut contract_tx_bytes)
                            .unwrap();
                        mempool
                            .submit_raw(
                                chainstate,
                                &parent_tip_ch,
                                &parent_header_hash,
                                contract_tx_bytes,
                            )
                            .unwrap();

                        eprintln!("third tx submitted");
                        // eprintln!("\n\ntransaction:\n{:#?}\n\n", &contract_tx);

                        sleep_ms(2000);

                        // should never be mined
                        let contract_tx = make_user_contract_publish(
                            &privks[tenure_id],
                            1,
                            10000,
                            &format!("hello-world-{}-2", tenure_id),
                            &contract,
                        );
                        let mut contract_tx_bytes = vec![];
                        contract_tx
                            .consensus_serialize(&mut contract_tx_bytes)
                            .unwrap();
                        mempool
                            .submit_raw(
                                chainstate,
                                &parent_tip_ch,
                                &parent_header_hash,
                                contract_tx_bytes,
                            )
                            .unwrap();

                        eprintln!("fourth tx submitted");
                        // eprintln!("\n\ntransaction:\n{:#?}\n\n", &contract_tx);

                        sleep_ms(2000);
                    }

                    let estimator = UnitEstimator;
                    let metric = UnitMetric;

                    let anchored_block = StacksBlockBuilder::build_anchored_block(
                        chainstate,
                        &sortdb.index_conn(),
                        &mut mempool,
                        &parent_tip,
                        tip.total_burn,
                        vrf_proof,
                        Hash160([tenure_id as u8; 20]),
                        &coinbase_tx,
                        BlockBuilderSettings::max_value(),
                        None,
                        0,
                    )
                    .unwrap();

                    (anchored_block.0, vec![])
                },
            );

            last_block = Some(stacks_block.clone());

            peer.next_burnchain_block(burn_ops.clone());
            peer.process_stacks_epoch_at_tip(&stacks_block, &microblocks);

            test_debug!(
                "\n\ncheck tenure {}: {} transactions\n",
                tenure_id,
                stacks_block.txs.len()
            );

            // assert_eq!(stacks_block.txs.len(), 1);
        }
    }

    fn get_stacks_account(peer: &mut TestPeer, addr: &PrincipalData) -> StacksAccount {
        let account = peer
            .with_db_state(|ref mut sortdb, ref mut chainstate, _, _| {
                let (consensus_hash, block_bhh) =
                    SortitionDB::get_canonical_stacks_chain_tip_hash(sortdb.conn()).unwrap();
                let stacks_block_id =
                    StacksBlockHeader::make_index_block_hash(&consensus_hash, &block_bhh);
                let acct = chainstate
                    .with_read_only_clarity_tx(
                        &sortdb.index_conn(),
                        &stacks_block_id,
                        |clarity_tx| StacksChainState::get_account(clarity_tx, addr),
                    )
                    .unwrap();
                Ok(acct)
            })
            .unwrap();
        account
    }

    #[test]
    fn test_build_microblock_stream_forks() {
        let mut privks = vec![];
        let mut addrs = vec![];
        let mut mblock_privks = vec![];
        let mut balances = vec![];
        let num_blocks = 10;
        let initial_balance = 100000000;

        for _ in 0..num_blocks {
            let privk = StacksPrivateKey::new();
            let mblock_privk = StacksPrivateKey::new();

            let addr = StacksAddress::from_public_keys(
                C32_ADDRESS_VERSION_TESTNET_SINGLESIG,
                &AddressHashMode::SerializeP2PKH,
                1,
                &vec![StacksPublicKey::from_private(&privk)],
            )
            .unwrap();

            addrs.push(addr.clone());
            privks.push(privk);
            mblock_privks.push(mblock_privk);
            balances.push((addr.to_account_principal(), initial_balance));
        }

        let mut peer_config = TestPeerConfig::new("test_build_microblock_stream_forks", 2014, 2015);
        peer_config.initial_balances = balances;

        let mut peer = TestPeer::new(peer_config);

        let chainstate_path = peer.chainstate_path.clone();

        let first_stacks_block_height = {
            let sn =
                SortitionDB::get_canonical_burn_chain_tip(&peer.sortdb.as_ref().unwrap().conn())
                    .unwrap();
            sn.block_height
        };

        let recipient_addr_str = "ST1RFD5Q2QPK3E0F08HG9XDX7SSC7CNRS0QR0SGEV";
        let recipient = StacksAddress::from_string(recipient_addr_str).unwrap();

        let mut last_block = None;
        for tenure_id in 0..num_blocks {
            // send transactions to the mempool
            let tip =
                SortitionDB::get_canonical_burn_chain_tip(&peer.sortdb.as_ref().unwrap().conn())
                    .unwrap();

            let (burn_ops, stacks_block, microblocks) = peer.make_tenure(
                |ref mut miner,
                 ref mut sortdb,
                 ref mut chainstate,
                 vrf_proof,
                 ref parent_opt,
                 ref parent_microblock_header_opt| {
                    let parent_tip = match parent_opt {
                        None => StacksChainState::get_genesis_header_info(chainstate.db())
                            .unwrap(),
                        Some(block) => {
                            let ic = sortdb.index_conn();
                            let snapshot =
                                SortitionDB::get_block_snapshot_for_winning_stacks_block(
                                    &ic,
                                    &tip.sortition_id,
                                    &block.block_hash(),
                                )
                                .unwrap()
                                .unwrap(); // succeeds because we don't fork
                            StacksChainState::get_anchored_block_header_info(
                                chainstate.db(),
                                &snapshot.consensus_hash,
                                &snapshot.winning_stacks_block_hash,
                            )
                            .unwrap()
                            .unwrap()
                        }
                    };

                    let parent_header_hash = parent_tip.anchored_header.block_hash();
                    let parent_consensus_hash = parent_tip.consensus_hash.clone();
                    let parent_index_hash = StacksBlockHeader::make_index_block_hash(&parent_consensus_hash, &parent_header_hash);
                    let parent_size = parent_tip.anchored_block_size;

                    let mut mempool = MemPoolDB::open_test(false, 0x80000000, &chainstate_path).unwrap();

                    let expected_parent_microblock_opt =
                        if tenure_id > 0 {
                            let parent_microblock_privkey = mblock_privks[tenure_id - 1].clone();

                            let parent_mblock_stream = {
                                let parent_cost = StacksChainState::get_stacks_block_anchored_cost(chainstate.db(), &StacksBlockHeader::make_index_block_hash(&parent_consensus_hash, &parent_header_hash)).unwrap().unwrap();

                                // produce the microblock stream for the parent, which this tenure's anchor
                                // block will confirm.
                                let sort_ic = sortdb.index_conn();

                                chainstate
                                    .reload_unconfirmed_state(&sort_ic, parent_index_hash.clone())
                                    .unwrap();

                                let mut microblock_builder = StacksMicroblockBuilder::new(parent_header_hash.clone(), parent_consensus_hash.clone(), chainstate, &sort_ic, BlockBuilderSettings::max_value()).unwrap();

                                let mut microblocks = vec![];
                                for i in 0..5 {
                                    let mblock_tx = make_user_contract_publish(
                                        &privks[tenure_id - 1],
                                        i,
                                        0,
                                        &format!("hello-world-{}-{}", i, thread_rng().gen::<u64>()),
                                        &format!("(begin (print \"{}\"))", thread_rng().gen::<u64>())
                                    );
                                    let mblock_tx_len = {
                                        let mut bytes = vec![];
                                        mblock_tx.consensus_serialize(&mut bytes).unwrap();
                                        bytes.len() as u64
                                    };

                                    let mblock = microblock_builder.mine_next_microblock_from_txs(vec![(mblock_tx, mblock_tx_len)], &parent_microblock_privkey).unwrap();
                                    microblocks.push(mblock);
                                }
                                microblocks
                            };

                            // make a fork at seq 2
                            let mut forked_parent_microblock_stream = parent_mblock_stream.clone();
                            for i in 2..forked_parent_microblock_stream.len() {
                                let forked_mblock_tx = make_user_contract_publish(
                                    &privks[tenure_id - 1],
                                    i as u64,
                                    0,
                                    &format!("hello-world-fork-{}-{}", i, thread_rng().gen::<u64>()),
                                    &format!("(begin (print \"fork-{}\"))", thread_rng().gen::<u64>())
                                );

                                forked_parent_microblock_stream[i].txs[0] = forked_mblock_tx;

                                // re-calculate merkle root
                                let txid_vecs = forked_parent_microblock_stream[i].txs
                                    .iter()
                                    .map(|tx| tx.txid().as_bytes().to_vec())
                                    .collect();

                                let merkle_tree = MerkleTree::<Sha512Trunc256Sum>::new(&txid_vecs);
                                let tx_merkle_root = merkle_tree.root();

                                forked_parent_microblock_stream[i].header.tx_merkle_root = tx_merkle_root;
                                forked_parent_microblock_stream[i].header.prev_block = forked_parent_microblock_stream[i-1].block_hash();
                                forked_parent_microblock_stream[i].header.sign(&parent_microblock_privkey).unwrap();

                                test_debug!("parent of microblock {} is {}", &forked_parent_microblock_stream[i].block_hash(), &forked_parent_microblock_stream[i-1].block_hash());
                            }

                            let mut tail = None;

                            // store two forks, which diverge at seq 2
                            for mblock in parent_mblock_stream.into_iter() {
                                if mblock.header.sequence < 2 {
                                    tail = Some((mblock.block_hash(), mblock.header.sequence));
                                }
                                let stored = chainstate.preprocess_streamed_microblock(&parent_consensus_hash, &parent_header_hash, &mblock).unwrap();
                                assert!(stored);
                            }
                            for mblock in forked_parent_microblock_stream[2..].iter() {
                                let stored = chainstate.preprocess_streamed_microblock(&parent_consensus_hash, &parent_header_hash, mblock).unwrap();
                                assert!(stored);
                            }

                            // find the poison-microblock at seq 2
                            let (_, poison_opt) = match StacksChainState::load_descendant_staging_microblock_stream_with_poison(
                                &chainstate.db(),
                                &parent_index_hash,
                                0,
                                u16::MAX
                            ).unwrap() {
                                Some(x) => x,
                                None => (vec![], None)
                            };

                            if let Some(poison_payload) = poison_opt {
                                let mut tx_bytes = vec![];
                                let poison_microblock_tx = make_user_poison_microblock(
                                    &privks[tenure_id - 1],
                                    2,
                                    0,
                                    poison_payload
                                );

                                poison_microblock_tx
                                    .consensus_serialize(&mut tx_bytes)
                                    .unwrap();

                                mempool
                                    .submit_raw(
                                        chainstate,
                                        &parent_consensus_hash,
                                        &parent_header_hash,
                                        tx_bytes,
                                    )
                                    .unwrap();
                            }
                            // the miner will load a microblock stream up to the first detected
                            // fork (which is at sequence 2)
                            tail
                        }
                        else {
                            None
                        };

                    let coinbase_tx = make_coinbase(miner, tenure_id);

                    let mblock_pubkey_hash = Hash160::from_node_public_key(&StacksPublicKey::from_private(&mblock_privks[tenure_id]));

                    let (anchored_block, block_size, block_execution_cost) = StacksBlockBuilder::build_anchored_block(
                        chainstate,
                        &sortdb.index_conn(),
                        &mut mempool,
                        &parent_tip,
                        tip.total_burn,
                        vrf_proof,
                        mblock_pubkey_hash,
                        &coinbase_tx,
                        BlockBuilderSettings::max_value(),
                        None,
                        0,
                    )
                    .unwrap();

                    // miner should have picked up the preprocessed microblocks, but only up to the
                    // fork.
                    if let Some((mblock_tail_hash, mblock_tail_seq)) = expected_parent_microblock_opt {
                        assert_eq!(anchored_block.header.parent_microblock, mblock_tail_hash);
                        assert_eq!(anchored_block.header.parent_microblock_sequence, mblock_tail_seq);
                        assert_eq!(mblock_tail_seq, 1);
                    }

                    // block should contain at least one poison-microblock tx
                    if tenure_id > 0 {
                        let mut have_poison_microblock = false;
                        for tx in anchored_block.txs.iter() {
                            if let TransactionPayload::PoisonMicroblock(_, _) = &tx.payload {
                                have_poison_microblock = true;
                            }
                        }
                        assert!(have_poison_microblock, "Anchored block has no poison microblock: {:#?}", &anchored_block);
                    }

                    (anchored_block, vec![])
                },
            );

            last_block = Some(stacks_block.clone());

            peer.next_burnchain_block(burn_ops.clone());
            peer.process_stacks_epoch_at_tip(&stacks_block, &microblocks);
        }

        for (i, addr) in addrs.iter().enumerate() {
            let account = get_stacks_account(&mut peer, &addr.to_account_principal());
            let expected_coinbase = 3_600_000_000;
            test_debug!(
                "Test {}: {}",
                &account.principal.to_string(),
                account.stx_balance.get_total_balance()
            );
            if (i as u64) < (num_blocks as u64) - MINER_REWARD_MATURITY - 1 {
                assert_eq!(
                    account.stx_balance.get_total_balance(),
                    (initial_balance as u128)
                        + (expected_coinbase * POISON_MICROBLOCK_COMMISSION_FRACTION) / 100
                );
            } else {
                assert_eq!(
                    account.stx_balance.get_total_balance(),
                    initial_balance as u128
                );
            }
        }
    }

    #[test]
    fn test_build_microblock_stream_forks_with_descendants() {
        // creates a chainstate that looks like this:
        //
        //                                                   [mblock] <- [mblock] <- [tenure-2] (Poison-at-2)
        //                                                 /
        //                                          (2)   /
        // [tenure-0] <- [mblock] <- [mblock] <- [mblock] <- [tenure-1] (Poison-at-2)
        //                                                \
        //                                                 \               (4)
        //                                                   [mblock] <- [mblock] <- [tenure-3] (Poison-at-4)
        //
        //  Tenures 1 and 2 can report PoisonMicroblocks for the same point in the mblock stream
        //  fork as long as they themselves are on different branches.
        //
        //  Tenure 3 can report a PoisonMicroblock for a lower point in the fork and have it mined
        //  (seq(4)), as long as the PoisonMicroblock at seq(2) doesn't find its way into its fork
        //  of the chain history.
        let mut privks = vec![];
        let mut addrs = vec![];
        let mut mblock_privks = vec![];
        let mut balances = vec![];
        let num_blocks = 4;
        let initial_balance = 100000000;

        for _ in 0..num_blocks {
            let privk = StacksPrivateKey::new();
            let mblock_privk = StacksPrivateKey::new();

            let addr = StacksAddress::from_public_keys(
                C32_ADDRESS_VERSION_TESTNET_SINGLESIG,
                &AddressHashMode::SerializeP2PKH,
                1,
                &vec![StacksPublicKey::from_private(&privk)],
            )
            .unwrap();

            test_debug!("addr: {:?}", &addr);
            addrs.push(addr.clone());
            privks.push(privk);
            mblock_privks.push(mblock_privk);
            balances.push((addr.to_account_principal(), initial_balance));
        }

        let mut peer_config = TestPeerConfig::new(
            "test_build_microblock_stream_forks_with_descendants",
            2014,
            2015,
        );
        peer_config.initial_balances = balances;

        let mut peer = TestPeer::new(peer_config);

        let chainstate_path = peer.chainstate_path.clone();

        let first_stacks_block_height = {
            let sn =
                SortitionDB::get_canonical_burn_chain_tip(&peer.sortdb.as_ref().unwrap().conn())
                    .unwrap();
            sn.block_height
        };

        let recipient_addr_str = "ST1RFD5Q2QPK3E0F08HG9XDX7SSC7CNRS0QR0SGEV";
        let recipient = StacksAddress::from_string(recipient_addr_str).unwrap();

        let mut microblock_tail_1: Option<StacksMicroblockHeader> = None;
        let mut microblock_tail_2: Option<StacksMicroblockHeader> = None;

        let mut parent_tip_1 = None;

        let parent_block_ptrs = RefCell::new(HashMap::new());
        let discovered_poison_payload = RefCell::new(None);

        let mut reporters = vec![];

        for tenure_id in 0..num_blocks {
            // send transactions to the mempool
            let tip =
                SortitionDB::get_canonical_burn_chain_tip(&peer.sortdb.as_ref().unwrap().conn())
                    .unwrap();

            let (mut burn_ops, stacks_block, microblocks) = peer.make_tenure(
                |ref mut miner,
                 ref mut sortdb,
                 ref mut chainstate,
                 vrf_proof,
                 ref parent_opt,
                 ref parent_microblock_header_opt| {
                    let mut parent_tip =
                        if tenure_id == 0 || tenure_id == 1 {
                            let tip = match parent_opt {
                                None => StacksChainState::get_genesis_header_info(chainstate.db())
                                    .unwrap(),
                                Some(block) => {
                                    let ic = sortdb.index_conn();
                                    let snapshot =
                                        SortitionDB::get_block_snapshot_for_winning_stacks_block(
                                            &ic,
                                            &tip.sortition_id,
                                            &block.block_hash(),
                                        )
                                        .unwrap()
                                        .unwrap(); // succeeds because we don't fork
                                    StacksChainState::get_anchored_block_header_info(
                                        chainstate.db(),
                                        &snapshot.consensus_hash,
                                        &snapshot.winning_stacks_block_hash,
                                    )
                                    .unwrap()
                                    .unwrap()
                                }
                            };
                            if tenure_id == 1 {
                                // save this for later
                                parent_tip_1 = Some(tip.clone());
                            }
                            tip
                        }
                        else if tenure_id == 2 || tenure_id == 3 {
                            // tenures 2 and 3 build off of microblock forks, but they share the
                            // same parent anchored block.
                            parent_tip_1.clone().unwrap()
                        }
                        else {
                            unreachable!()
                        };

                    let parent_header_hash = parent_tip.anchored_header.block_hash();
                    let parent_consensus_hash = parent_tip.consensus_hash.clone();
                    let parent_index_hash = StacksBlockHeader::make_index_block_hash(&parent_consensus_hash, &parent_header_hash);
                    let parent_size = parent_tip.anchored_block_size;

                    let mut mempool = MemPoolDB::open_test(false, 0x80000000, &chainstate_path).unwrap();

                    let (expected_parent_microblock_opt, fork_1, fork_2) =
                        if tenure_id == 1 {
                            // make a microblock fork
                            let parent_microblock_privkey = mblock_privks[tenure_id - 1].clone();

                            let parent_mblock_stream = {
                                let parent_cost = StacksChainState::get_stacks_block_anchored_cost(chainstate.db(), &StacksBlockHeader::make_index_block_hash(&parent_consensus_hash, &parent_header_hash)).unwrap().unwrap();

                                // produce the microblock stream for the parent, which this tenure's anchor
                                // block will confirm.
                                let sort_ic = sortdb.index_conn();

                                chainstate
                                    .reload_unconfirmed_state(&sort_ic, parent_index_hash.clone())
                                    .unwrap();

                                let mut microblock_builder = StacksMicroblockBuilder::new(parent_header_hash.clone(), parent_consensus_hash.clone(), chainstate, &sort_ic, BlockBuilderSettings::max_value()).unwrap();

                                let mut microblocks = vec![];
                                for i in 0..5 {
                                    let mblock_tx = make_user_contract_publish(
                                        &privks[tenure_id - 1],
                                        i,
                                        0,
                                        &format!("hello-world-{}-{}", i, thread_rng().gen::<u64>()),
                                        &format!("(begin (print \"{}\"))", thread_rng().gen::<u64>())
                                    );
                                    let mblock_tx_len = {
                                        let mut bytes = vec![];
                                        mblock_tx.consensus_serialize(&mut bytes).unwrap();
                                        bytes.len() as u64
                                    };

                                    let mblock = microblock_builder.mine_next_microblock_from_txs(vec![(mblock_tx, mblock_tx_len)], &parent_microblock_privkey).unwrap();
                                    microblocks.push(mblock);
                                }
                                microblocks
                            };

                            // make a fork at seq 2
                            let mut forked_parent_microblock_stream = parent_mblock_stream.clone();
                            for i in 2..parent_mblock_stream.len() {
                                let forked_mblock_tx = make_user_contract_publish(
                                    &privks[tenure_id - 1],
                                    i as u64,
                                    0,
                                    &format!("hello-world-fork-{}-{}", i, thread_rng().gen::<u64>()),
                                    &format!("(begin (print \"fork-{}\"))", thread_rng().gen::<u64>())
                                );

                                forked_parent_microblock_stream[i].txs[0] = forked_mblock_tx;

                                // re-calculate merkle root
                                let txid_vecs = forked_parent_microblock_stream[i].txs
                                    .iter()
                                    .map(|tx| tx.txid().as_bytes().to_vec())
                                    .collect();

                                let merkle_tree = MerkleTree::<Sha512Trunc256Sum>::new(&txid_vecs);
                                let tx_merkle_root = merkle_tree.root();

                                forked_parent_microblock_stream[i].header.tx_merkle_root = tx_merkle_root;
                                forked_parent_microblock_stream[i].header.prev_block = forked_parent_microblock_stream[i - 1].block_hash();
                                forked_parent_microblock_stream[i].header.sign(&parent_microblock_privkey).unwrap();

                                test_debug!("parent of microblock {} is {}", &forked_parent_microblock_stream[i].block_hash(), &forked_parent_microblock_stream[i-1].block_hash());
                            }

                            let mut tail = None;

                            // store two forks, which diverge at seq 2
                            for mblock in parent_mblock_stream.iter() {
                                if mblock.header.sequence < 2 {
                                    tail = Some((mblock.block_hash(), mblock.header.sequence));
                                }
                                let stored = chainstate.preprocess_streamed_microblock(&parent_consensus_hash, &parent_header_hash, &mblock).unwrap();
                                assert!(stored);
                            }
                            for mblock in forked_parent_microblock_stream[2..].iter() {
                                let stored = chainstate.preprocess_streamed_microblock(&parent_consensus_hash, &parent_header_hash, mblock).unwrap();
                                assert!(stored);
                            }

                            // find the poison-microblock at seq 2
                            let (_, poison_opt) = match StacksChainState::load_descendant_staging_microblock_stream_with_poison(
                                &chainstate.db(),
                                &parent_index_hash,
                                0,
                                u16::MAX
                            ).unwrap() {
                                Some(x) => x,
                                None => (vec![], None)
                            };

                            if let Some(poison_payload) = poison_opt {
                                *discovered_poison_payload.borrow_mut() = Some(poison_payload.clone());

                                let mut tx_bytes = vec![];
                                let poison_microblock_tx = make_user_poison_microblock(
                                    &privks[tenure_id - 1],
                                    2,
                                    0,
                                    poison_payload
                                );

                                poison_microblock_tx
                                    .consensus_serialize(&mut tx_bytes)
                                    .unwrap();

                                mempool
                                    .submit_raw(
                                        chainstate,
                                        &parent_consensus_hash,
                                        &parent_header_hash,
                                        tx_bytes,
                                    )
                                    .unwrap();
                            }

                            // the miner will load a microblock stream up to the first detected
                            // fork (which is at sequence 2 -- the highest common ancestor between
                            // microblock fork #1 and microblock fork #2)
                            (tail, Some(parent_mblock_stream), Some(forked_parent_microblock_stream))
                        }
                        else if tenure_id == 2 {
                            // build off of the end of microblock fork #1
                            (Some((microblock_tail_1.as_ref().unwrap().block_hash(), microblock_tail_1.as_ref().unwrap().sequence)), None, None)
                        }
                        else if tenure_id == 3 {
                            // builds off of the end of microblock fork #2
                            (Some((microblock_tail_2.as_ref().unwrap().block_hash(), microblock_tail_2.as_ref().unwrap().sequence)), None, None)
                        }
                        else {
                            (None, None, None)
                        };

                    if tenure_id == 1 {
                        // prep for tenure 2 and 3
                        microblock_tail_1 = Some(fork_1.as_ref().unwrap().last().clone().unwrap().header.clone());
                        microblock_tail_2 = Some(fork_2.as_ref().unwrap().last().clone().unwrap().header.clone());
                    }

                    let nonce =
                        if tenure_id == 0 || tenure_id == 1 {
                            tenure_id
                        }
                        else if tenure_id == 2 {
                            1
                        }
                        else if tenure_id == 3 {
                            1
                        }
                        else {
                            unreachable!()
                        };

                    let coinbase_tx = make_coinbase_with_nonce(miner, tenure_id, nonce as u64);

                    let mblock_pubkey_hash = Hash160::from_node_public_key(&StacksPublicKey::from_private(&mblock_privks[tenure_id]));

                    test_debug!("Produce tenure {} block off of {}/{}", tenure_id, &parent_consensus_hash, &parent_header_hash);

                    // force tenures 2 and 3 to mine off of forked siblings deeper than the
                    // detected fork
                    if tenure_id == 2 {
                        parent_tip.microblock_tail = microblock_tail_1.clone();

                        // submit the _same_ poison microblock transaction, but to a different
                        // fork.
                        let poison_payload = discovered_poison_payload.borrow().as_ref().unwrap().clone();
                        let poison_microblock_tx = make_user_poison_microblock(
                            &privks[tenure_id],
                            0,
                            0,
                            poison_payload
                        );

                        let mut tx_bytes = vec![];
                        poison_microblock_tx
                            .consensus_serialize(&mut tx_bytes)
                            .unwrap();

                        mempool
                            .submit_raw(
                                chainstate,
                                &parent_consensus_hash,
                                &parent_header_hash,
                                tx_bytes,
                            )
                            .unwrap();
                    }
                    else if tenure_id == 3 {
                        parent_tip.microblock_tail = microblock_tail_2.clone();

                        // submit a different poison microblock transaction
                        let poison_payload = TransactionPayload::PoisonMicroblock(microblock_tail_1.as_ref().unwrap().clone(), microblock_tail_2.as_ref().unwrap().clone());
                        let poison_microblock_tx = make_user_poison_microblock(
                            &privks[tenure_id],
                            0,
                            0,
                            poison_payload
                        );

                        // erase any pending transactions -- this is a "worse" poison-microblock,
                        // and we want to avoid mining the "better" one
                        mempool.clear_before_height(10).unwrap();

                        let mut tx_bytes = vec![];
                        poison_microblock_tx
                            .consensus_serialize(&mut tx_bytes)
                            .unwrap();

                        mempool
                            .submit_raw(
                                chainstate,
                                &parent_consensus_hash,
                                &parent_header_hash,
                                tx_bytes,
                            )
                            .unwrap();
                    }

                    let (anchored_block, block_size, block_execution_cost) = StacksBlockBuilder::build_anchored_block(
                        chainstate,
                        &sortdb.index_conn(),
                        &mut mempool,
                        &parent_tip,
                        parent_tip.anchored_header.total_work.burn + 1000,
                        vrf_proof,
                        mblock_pubkey_hash,
                        &coinbase_tx,
                        BlockBuilderSettings::max_value(),
                        None,
                        0,
                    )
                    .unwrap();

                    // miner should have picked up the preprocessed microblocks, but only up to the
                    // fork tail reported.

                    // block should contain at least one poison-microblock tx
                    if tenure_id == 1 {
                        if let Some((mblock_tail_hash, mblock_tail_seq)) = expected_parent_microblock_opt {
                            assert_eq!(anchored_block.header.parent_microblock, mblock_tail_hash);
                            assert_eq!(anchored_block.header.parent_microblock_sequence, mblock_tail_seq);
                        }
                    }
                    if tenure_id > 0 {
                        let mut have_poison_microblock = false;
                        for tx in anchored_block.txs.iter() {
                            if let TransactionPayload::PoisonMicroblock(_, _) = &tx.payload {
                                have_poison_microblock = true;
                                test_debug!("Have PoisonMicroblock for {} reported by {:?}", &anchored_block.block_hash(), &tx.auth);
                            }
                        }
                        assert!(have_poison_microblock, "Anchored block has no poison microblock: {:#?}", &anchored_block);
                    }

                    // tenures 2 and 3 build off of 1, but build off of the deepest microblock fork
                    if tenure_id == 2 {
                        assert_eq!(anchored_block.header.parent_microblock, microblock_tail_1.as_ref().unwrap().block_hash());
                        assert_eq!(anchored_block.header.parent_microblock_sequence, 4);
                    }
                    if tenure_id == 3 {
                        assert_eq!(anchored_block.header.parent_microblock, microblock_tail_2.as_ref().unwrap().block_hash());
                        assert_eq!(anchored_block.header.parent_microblock_sequence, 4);
                    }

                    let mut parent_ptrs = parent_block_ptrs.borrow_mut();
                    parent_ptrs.insert(anchored_block.header.parent_block.clone(), parent_tip.burn_header_height);

                    (anchored_block, vec![])
                },
            );

            for burn_op in burn_ops.iter_mut() {
                if let BlockstackOperationType::LeaderBlockCommit(ref mut op) = burn_op {
                    // patch it up
                    op.parent_block_ptr = (*parent_block_ptrs
                        .borrow()
                        .get(&stacks_block.header.parent_block)
                        .unwrap()) as u32;
                }
            }

            let (_, burn_header_hash, consensus_hash) = peer.next_burnchain_block(burn_ops.clone());
            peer.process_stacks_epoch(&stacks_block, &consensus_hash, &microblocks);

            if tenure_id >= 1 {
                let next_tip = StacksChainState::get_anchored_block_header_info(
                    peer.chainstate().db(),
                    &consensus_hash,
                    &stacks_block.block_hash(),
                )
                .unwrap()
                .unwrap();

                let new_tip_hash = StacksBlockHeader::make_index_block_hash(
                    &next_tip.consensus_hash,
                    &next_tip.anchored_header.block_hash(),
                );

                let reporter = if tenure_id == 1 {
                    addrs[0].clone()
                } else {
                    addrs[tenure_id].clone()
                };

                let seq = if tenure_id == 1 || tenure_id == 2 {
                    2
                } else {
                    4
                };

                // check descendant blocks for their poison-microblock commissions
                test_debug!(
                    "new tip at height {}: {}",
                    next_tip.block_height,
                    &new_tip_hash
                );
                reporters.push((reporter, new_tip_hash, seq));
            }
        }

        // verify that each submitted poison-microblock created a commission
        for (reporter_addr, chain_tip, seq) in reporters.into_iter() {
            test_debug!("Check {} in {} for report", &reporter_addr, &chain_tip);
            peer.with_db_state(|ref mut sortdb, ref mut chainstate, _, _| {
                chainstate
                    .with_read_only_clarity_tx(&sortdb.index_conn(), &chain_tip, |clarity_tx| {
                        // the key at height 1 should be reported as poisoned
                        let report = StacksChainState::get_poison_microblock_report(clarity_tx, 1)
                            .unwrap()
                            .unwrap();
                        assert_eq!(report.0, reporter_addr);
                        assert_eq!(report.1, seq);
                        Ok(())
                    })
                    .unwrap()
            })
            .unwrap();
        }
    }

    pub fn instantiate_and_exec(
        mainnet: bool,
        chain_id: u32,
        test_name: &str,
        balances: Vec<(StacksAddress, u64)>,
        post_flight_callback: Option<Box<dyn FnOnce(&mut ClarityTx) -> ()>>,
    ) -> StacksChainState {
        let path = chainstate_path(test_name);
        match fs::metadata(&path) {
            Ok(_) => {
                fs::remove_dir_all(&path).unwrap();
            }
            Err(_) => {}
        };

        let initial_balances = balances
            .into_iter()
            .map(|(addr, balance)| (PrincipalData::from(addr), balance))
            .collect();

        let mut boot_data = ChainStateBootData {
            initial_balances,
            post_flight_callback,
            first_burnchain_block_hash: BurnchainHeaderHash::zero(),
            first_burnchain_block_height: 0,
            first_burnchain_block_timestamp: 0,
            pox_constants: PoxConstants::testnet_default(),
            get_bulk_initial_lockups: None,
            get_bulk_initial_balances: None,
            get_bulk_initial_names: None,
            get_bulk_initial_namespaces: None,
        };

        StacksChainState::open_and_exec(
            mainnet,
            chain_id,
            &path,
            Some(&mut boot_data),
            ExecutionCostSchedule::max_value(),
        )
        .unwrap()
        .0
    }

    static CONTRACT: &'static str = "
(define-map my-map int int)
(define-private (do (input bool))
  (begin
    (map-set my-map 0 0)
    (map-set my-map 1 0)
    (map-set my-map 2 0)
    (map-set my-map 3 0)
    (map-set my-map 4 0)
    (map-set my-map 5 0)
    (map-set my-map 6 0)
    (map-set my-map 7 0)
    (map-set my-map 8 0)
    (map-set my-map 9 0)))

(define-public (call-it (input (list 200 bool)))
  (begin
    (map do input)
    (map do input)
    (map do input)
    (map do input)
    (map do input)
    (ok 1)))
";

    lazy_static! {
        static ref CONTRACT_IDENT: QualifiedContractIdentifier = QualifiedContractIdentifier::new(
            StacksAddress {
                version: C32_ADDRESS_VERSION_TESTNET_SINGLESIG,
                bytes: Hash160([1; 20]),
            }
            .into(),
            "scalable-call".into(),
        );
    }

    #[test]
    fn test_mempool_mining_heuristics() {
        let submitter_key_0 = StacksPrivateKey::new();
        let submitter_key_1 = StacksPrivateKey::new();
        let initial_balance_recipients: Vec<_> = vec![
            StacksAddress {
                version: C32_ADDRESS_VERSION_TESTNET_SINGLESIG,
                bytes: Hash160([1; 20]),
            },
            StacksAddress::from_public_keys(
                C32_ADDRESS_VERSION_TESTNET_SINGLESIG,
                &AddressHashMode::SerializeP2PKH,
                1,
                &vec![StacksPublicKey::from_private(&submitter_key_0)],
            )
            .unwrap(),
            StacksAddress {
                version: C32_ADDRESS_VERSION_TESTNET_SINGLESIG,
                bytes: Hash160([2; 20]),
            },
            StacksAddress::from_public_keys(
                C32_ADDRESS_VERSION_TESTNET_SINGLESIG,
                &AddressHashMode::SerializeP2PKH,
                1,
                &vec![StacksPublicKey::from_private(&submitter_key_1)],
            )
            .unwrap(),
        ];

        let initial_balances = initial_balance_recipients
            .iter()
            .map(|addr| (addr.clone(), 10_000_000_000))
            .collect();
        let chain_id = 8;
        let mut chainstate = instantiate_and_exec(
            false,
            chain_id,
            "test_mempool_mining_heuristics",
            initial_balances,
            Some(Box::new(|tx: &mut ClarityTx| {
                tx.connection().as_transaction(|tx| {
                    let (ct_ast, ct_analysis) = tx
                        .analyze_smart_contract(&CONTRACT_IDENT, CONTRACT)
                        .unwrap();
                    tx.initialize_smart_contract(&CONTRACT_IDENT, &ct_ast, CONTRACT, |_, _| false)
                        .unwrap();
                    tx.save_analysis(&CONTRACT_IDENT, &ct_analysis).unwrap();
                })
            })),
        );

        let burndb = SortitionDB::connect(
            "/tmp/test_mempool_mining_heuristics_sortdb",
            0,
            &BurnchainHeaderHash([1; 32]),
            1,
            &StacksEpoch::unit_test_pre_2_05(0),
            true,
        )
        .unwrap();

        let execution_limit = ExecutionCost {
            write_length: 15_000_000, // roughly 15 mb
            write_count: 500,
            read_length: 100_000_000,
            read_count: 7_750,
            runtime: 5_000_000_000,
        };

        let mut mempool = MemPoolDB::open_test(false, chain_id, &chainstate.root_path).unwrap();

        let txs_to_push = vec![
            StacksTransaction::new(
                TransactionVersion::Testnet,
                TransactionAuth::from_p2pkh(&submitter_key_0).unwrap(),
                TransactionPayload::TokenTransfer(
                    initial_balance_recipients[2].clone().into(),
                    1000,
                    TokenTransferMemo([0; 34]),
                ),
            ),
            StacksTransaction::new(
                TransactionVersion::Testnet,
                TransactionAuth::from_p2pkh(&submitter_key_0).unwrap(),
                TransactionPayload::ContractCall(TransactionContractCall {
                    address: initial_balance_recipients[0].clone(),
                    contract_name: CONTRACT_IDENT.name.clone(),
                    function_name: "call-it".into(),
                    function_args: vec![Value::list_from(vec![
                        Value::Bool(true),
                        Value::Bool(true),
                        Value::Bool(true),
                        Value::Bool(true),
                        Value::Bool(true),
                        Value::Bool(true),
                        Value::Bool(true),
                        Value::Bool(true),
                        Value::Bool(true),
                        Value::Bool(true),
                        Value::Bool(true),
                    ])
                    .unwrap()],
                }),
            ),
        ];
        let second_set_txs = vec![
            StacksTransaction::new(
                TransactionVersion::Testnet,
                TransactionAuth::from_p2pkh(&submitter_key_1).unwrap(),
                TransactionPayload::TokenTransfer(
                    initial_balance_recipients[2].clone().into(),
                    1000,
                    TokenTransferMemo([0; 34]),
                ),
            ),
            StacksTransaction::new(
                TransactionVersion::Testnet,
                TransactionAuth::from_p2pkh(&submitter_key_1).unwrap(),
                TransactionPayload::ContractCall(TransactionContractCall {
                    address: boot_code_addr(false),
                    contract_name: "pox".into(),
                    function_name: "stack-stx".into(),
                    function_args: vec![
                        Value::UInt(10),
                        Value::from(
                            TupleData::from_data(vec![
                                ("version".into(), Value::buff_from_byte(0)),
                                ("hashbytes".into(), Value::buff_from(vec![0; 20]).unwrap()),
                            ])
                            .unwrap(),
                        ),
                        Value::UInt(2),
                        Value::UInt(2),
                    ],
                }),
            ),
            StacksTransaction::new(
                TransactionVersion::Testnet,
                TransactionAuth::from_p2pkh(&submitter_key_1).unwrap(),
                TransactionPayload::ContractCall(TransactionContractCall {
                    address: initial_balance_recipients[0].clone(),
                    contract_name: CONTRACT_IDENT.name.clone(),
                    function_name: "call-it".into(),
                    function_args: vec![Value::list_from(vec![Value::Bool(true)]).unwrap()],
                }),
            ),
        ];

        let (parent_header_info, parent_consensus_hash) = (
            StacksHeaderInfo::genesis(TrieHash([0u8; 32]), &BurnchainHeaderHash([1; 32]), 0, 1),
            FIRST_BURNCHAIN_CONSENSUS_HASH,
        );

        for (ix, mut tx) in txs_to_push.into_iter().enumerate() {
            tx.chain_id = chain_id;
            tx.set_origin_nonce(ix as u64);
            tx.set_tx_fee(1000);

            let mut tx_signer = StacksTransactionSigner::new(&tx);
            tx_signer.sign_origin(&submitter_key_0).unwrap();

            let tx = tx_signer.get_tx().unwrap();

            eprintln!("Mempool tx submitted {}", ix);

            mempool
                .submit(
                    &mut chainstate,
                    &parent_consensus_hash,
                    &parent_header_info.anchored_header.block_hash(),
                    &tx,
                    None,
                )
                .unwrap()
        }

        for (ix, mut tx) in second_set_txs.into_iter().enumerate() {
            tx.chain_id = chain_id;
            tx.set_origin_nonce(ix as u64);
            tx.set_tx_fee(1000);

            let mut tx_signer = StacksTransactionSigner::new(&tx);
            tx_signer.sign_origin(&submitter_key_1).unwrap();

            let tx = tx_signer.get_tx().unwrap();

            eprintln!("Mempool tx submitted {}", ix);

            mempool
                .submit(
                    &mut chainstate,
                    &parent_consensus_hash,
                    &parent_header_info.anchored_header.block_hash(),
                    &tx,
                    None,
                )
                .unwrap()
        }

        mempool.dump_txs();

        // in the first attempt to mine a block, we should mine *4* transactions:
        //  coinbase, a transfer, a stack-stx call, a transfer
        // in the second attempt, because we've tossed out the large offender, *5*:
        //  coinbase, a transfer, a stack-stx call, a transfer, a contract call

        for block_index in 0u8..2u8 {
            let miner_key = StacksPrivateKey::new();
            let mut tx = StacksTransaction::new(
                TransactionVersion::Testnet,
                TransactionAuth::from_p2pkh(&miner_key).unwrap(),
                TransactionPayload::Coinbase(CoinbasePayload([0u8; 32])),
            );
            tx.chain_id = chain_id;
            tx.anchor_mode = TransactionAnchorMode::OnChainOnly;
            let mut tx_signer = StacksTransactionSigner::new(&tx);
            tx_signer.sign_origin(&miner_key).unwrap();

            let coinbase_tx = tx_signer.get_tx().unwrap();

            let (block, _cost, _size) = StacksBlockBuilder::build_anchored_block(
                &chainstate,
                &burndb.index_conn(),
                &mut mempool,
                &parent_header_info,
                block_index as u64,
                VRFProof::empty(),
                Hash160([block_index; 20]),
                &coinbase_tx,
                BlockBuilderSettings::limited(ExecutionCostSchedule::from_cost(
                    execution_limit.clone(),
                )),
                None,
                0,
            )
            .unwrap();

            mempool.dump_txs();

            eprintln!("BLOCK #{}, Tx Count: {}", block_index, block.txs.len());
            if block_index == 0 {
                assert_eq!(block.txs.len(), 4);
            } else if block_index == 1 {
                assert_eq!(block.txs.len(), 5);
            }
        }
    }

    // TODO: invalid block with duplicate microblock public key hash (okay between forks, but not
    // within the same fork)
    // TODO: (BLOCKED) build off of different points in the same microblock stream
    // TODO; skipped blocks
    // TODO: missing blocks
    // TODO: invalid blocks
    // TODO: no-sortition
    // TODO: burnchain forks, and we mine the same anchored stacks block in the beginnings of the two descendent
    // forks.  Verify all descendents are unique -- if A --> B and A --> C, and B --> D and C -->
    // E, and B == C, verify that it is never the case that D == E (but it is allowed that B == C
    // if the burnchain forks).
    // TODO: confirm that if A is accepted but B is rejected, then C must also be rejected even if
    // it's on a different burnchain fork.
    // TODO: confirm that we can process B and C separately, even though they're the same block
    // TODO: verify that the Clarity MARF stores _only_ Clarity data
}<|MERGE_RESOLUTION|>--- conflicted
+++ resolved
@@ -8009,12 +8009,7 @@
 
                 let coinbase_tx = make_coinbase(miner, tenure_id as usize);
 
-<<<<<<< HEAD
                 let mut anchored_block = StacksBlockBuilder::build_anchored_block(chainstate, &sortdb.index_conn(), &mut mempool, &parent_tip, tip.total_burn, vrf_proof, Hash160([tenure_id as u8; 20]), &coinbase_tx, BlockBuilderSettings::max_value(), None, 0
-=======
-                let mut anchored_block = StacksBlockBuilder::build_anchored_block(
-                    chainstate, &sortdb.index_conn(), &mut mempool, &parent_tip, tip.total_burn, vrf_proof, Hash160([tenure_id as u8; 20]), &coinbase_tx, BlockBuilderSettings::max_value(), None,
->>>>>>> 81fcf5ba
                 ).unwrap();
 
                 if tenure_id == bad_block_tenure {
