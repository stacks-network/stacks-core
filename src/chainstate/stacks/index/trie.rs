// Copyright (C) 2013-2020 Blockstack PBC, a public benefit corporation
// Copyright (C) 2020 Stacks Open Internet Foundation
//
// This program is free software: you can redistribute it and/or modify
// it under the terms of the GNU General Public License as published by
// the Free Software Foundation, either version 3 of the License, or
// (at your option) any later version.
//
// This program is distributed in the hope that it will be useful,
// but WITHOUT ANY WARRANTY; without even the implied warranty of
// MERCHANTABILITY or FITNESS FOR A PARTICULAR PURPOSE.  See the
// GNU General Public License for more details.
//
// You should have received a copy of the GNU General Public License
// along with this program.  If not, see <http://www.gnu.org/licenses/>.

use std::error;
/// This module defines the methods for reading and inserting into a Trie
use std::fmt;
use std::io;
use std::io::{Cursor, Read, Seek, SeekFrom, Write};
use std::marker::PhantomData;

use sha2::Digest;

<<<<<<< HEAD
use chainstate::stacks::index::bits::{get_leaf_hash, get_node_hash};
use chainstate::stacks::index::marf::MARF;
use chainstate::stacks::index::node::{
    clear_backptr, is_backptr, set_backptr, CursorError, TrieCursor, TrieNode, TrieNode16,
    TrieNode256, TrieNode4, TrieNode48, TrieNodeID, TrieNodeType, TriePtr,
};
use chainstate::stacks::index::storage::{
    TrieFileStorage, TrieHashCalculationMode, TrieStorageConnection,
};
use chainstate::stacks::index::Error;
use chainstate::stacks::index::{MarfTrieId, TrieHasher};
use util::hash::to_hex;
use util::log;
use util::macros::is_trace;

use chainstate::stacks::index::TrieHashExtension;
use chainstate::stacks::index::TrieLeaf;
=======
use crate::chainstate::stacks::index::bits::{
    get_leaf_hash, get_node_hash, get_nodetype_hash_bytes,
};
use crate::chainstate::stacks::index::marf::MARF;
use crate::chainstate::stacks::index::node::{
    clear_backptr, is_backptr, set_backptr, CursorError, TrieCursor, TrieNode, TrieNode16,
    TrieNode256, TrieNode4, TrieNode48, TrieNodeID, TrieNodeType, TriePtr,
};
use crate::chainstate::stacks::index::storage::{TrieFileStorage, TrieStorageConnection};
use crate::chainstate::stacks::index::Error;
use crate::chainstate::stacks::index::{MarfTrieId, TrieHasher};
use stacks_common::util::hash::to_hex;
use stacks_common::util::log;
use stacks_common::util::macros::is_trace;

use crate::chainstate::stacks::index::TrieHashExtension;
use crate::chainstate::stacks::index::TrieLeaf;
>>>>>>> 4ccaf546
use stacks_common::types::chainstate::BlockHeaderHash;
use stacks_common::types::chainstate::TrieHash;
use stacks_common::types::chainstate::BLOCK_HEADER_HASH_ENCODED_SIZE;
use stacks_common::types::chainstate::TRIEHASH_ENCODED_SIZE;

/// We don't actually instantiate a Trie, but we still need to pass a type parameter for the
/// storage implementation.
pub struct Trie {}

/// Fetch children hashes and compute the node's hash
fn get_nodetype_hash<T: MarfTrieId>(
    storage: &mut TrieStorageConnection<T>,
    node: &TrieNodeType,
) -> Result<TrieHash, Error> {
    if storage.hash_calculation_mode == TrieHashCalculationMode::Deferred {
        trace!(
            "get_nodetype_hash (deferred): hash {:?} = {:?} + ::children::",
            &TrieHash([0u8; 32]),
            node
        );
        return Ok(TrieHash([0u8; 32]));
    }

    let mut hasher = TrieHasher::new();

    node.write_consensus_bytes(storage, &mut hasher)
        .expect("IO Failure pushing to hasher.");

    storage.write_children_hashes(node, &mut hasher)?;

    let mut res = [0u8; 32];
    res.copy_from_slice(hasher.finalize().as_slice());

    let ret = TrieHash(res);

    trace!(
        "get_nodetype_hash: hash {:?} = {:?} + ::children::",
        &ret,
        node
    );
    Ok(ret)
}

impl Trie {
    /// Read the root node.  First try to read it as a back-pointer (since all root nodes except for
    /// the root node in the very first trie will be back-pointers), and if that fails due to a
    /// node ID mismatch (i.e. CorruptionError), then try to read it as a non-backpointer.
    fn read_root_maybe_hash<T: MarfTrieId>(
        storage: &mut TrieStorageConnection<T>,
        read_hash: bool,
    ) -> Result<(TrieNodeType, Option<TrieHash>), Error> {
        let ptr = TriePtr::new(
            set_backptr(TrieNodeID::Node256 as u8),
            0,
            storage.root_ptr(),
        );
        let res = if read_hash {
            storage
                .read_nodetype(&ptr)
                .map(|(node, hash)| (node, Some(hash)))
        } else {
            storage.read_nodetype_nohash(&ptr).map(|node| (node, None))
        };

        match res {
            Err(Error::CorruptionError(_)) => {
                let non_backptr_ptr = storage.root_trieptr();
                if read_hash {
                    storage
                        .read_nodetype(&non_backptr_ptr)
                        .map(|(node, hash)| (node, Some(hash)))
                } else {
                    storage
                        .read_nodetype_nohash(&non_backptr_ptr)
                        .map(|node| (node, None))
                }
            }
            Err(e) => Err(e),
            Ok(data) => Ok(data),
        }
    }

    pub fn read_root<T: MarfTrieId>(
        storage: &mut TrieStorageConnection<T>,
    ) -> Result<(TrieNodeType, TrieHash), Error> {
        Trie::read_root_maybe_hash(storage, true).map(|(node, hash_opt)| {
            (
                node,
                hash_opt.expect("FATAL: expected some node hash but got none"),
            )
        })
    }

    pub fn read_root_nohash<T: MarfTrieId>(
        storage: &mut TrieStorageConnection<T>,
    ) -> Result<TrieNodeType, Error> {
        Trie::read_root_maybe_hash(storage, false).map(|(node, _)| node)
    }

    /// Walk from the given node to the next node on the path, advancing the cursor.
    /// Return the TriePtr followed, the _next_ node to walk, and the hash of the _current_ node.
    /// Returns None if we either didn't find the node, or we're out of path, or we're at a leaf.
    /// NOTE: This only works if we're walking a Trie, not a MARF.  Returns Ok(None) if a
    /// back-pointer is found.
    fn walk_from_maybe_hash<T: MarfTrieId>(
        storage: &mut TrieStorageConnection<T>,
        node: &TrieNodeType,
        cursor: &mut TrieCursor<T>,
        read_hash: bool,
    ) -> Result<Option<(TriePtr, TrieNodeType, TrieHash)>, Error> {
        match cursor.walk(node, &storage.get_cur_block()) {
            Ok(ptr_opt) => {
                match ptr_opt {
                    None => {
                        // end of path
                        Ok(None)
                    }
                    Some(ptr) => {
                        // end of node path
                        trace!("Walked to {:?}", &ptr);
                        let (node, hash) = if read_hash {
                            storage.read_nodetype(&ptr)?
                        } else {
                            storage
                                .read_nodetype_nohash(&ptr)
                                .map(|node| (node, TrieHash([0u8; TRIEHASH_ENCODED_SIZE])))?
                        };

                        Ok(Some((ptr, node, hash)))
                    }
                }
            }
            Err(e) => Err(Error::CursorError(e)),
        }
    }

    pub fn walk_from<T: MarfTrieId>(
        storage: &mut TrieStorageConnection<T>,
        node: &TrieNodeType,
        cursor: &mut TrieCursor<T>,
    ) -> Result<Option<(TriePtr, TrieNodeType, TrieHash)>, Error> {
        Trie::walk_from_maybe_hash(storage, node, cursor, true)
    }

    pub fn walk_from_nohash<T: MarfTrieId>(
        storage: &mut TrieStorageConnection<T>,
        node: &TrieNodeType,
        cursor: &mut TrieCursor<T>,
    ) -> Result<Option<(TriePtr, TrieNodeType)>, Error> {
        Trie::walk_from_maybe_hash(storage, node, cursor, false)
            .map(|x| x.map(|(trieptr, trienode, _)| (trieptr, trienode)))
    }

    /// Follow a back-pointer back to a trie node in a previous trie.
    ///
    /// If the ptr is a back-pointer, then shunt to the block that contains the target node, read
    /// it, and update the cursor to record that we followed the back-pointer.
    ///
    /// If the ptr is not a back-pointer, read the node from this trie.
    /// s must point to this trie's block, not the block pointed at by the ptr.
    ///
    /// Either way, return the node, its hash, and the ptr to the node in the block in which it was
    /// found (it will _not_ be a back-pointer).
    pub fn walk_backptr<T: MarfTrieId>(
        storage: &mut TrieStorageConnection<T>,
        ptr: &TriePtr,
        cursor: &mut TrieCursor<T>,
    ) -> Result<(TrieNodeType, TrieHash, TriePtr), Error> {
        if !is_backptr(ptr.id()) {
            // child is in this block
            if ptr.id() == (TrieNodeID::Empty as u8) {
                // shouldn't happen
                return Err(Error::CorruptionError("ptr is empty".to_string()));
            }
            let (node, node_hash) = storage.read_nodetype(ptr)?;
            return Ok((node, node_hash, ptr.clone()));
        } else {
            storage.bench_mut().marf_find_backptr_node_start();
            // ptr is a backptr -- find the block
            let back_block_hash = storage
                .get_block_from_local_id(ptr.back_block())
                .map_err(|e| {
                    test_debug!("Failed to get block from local ID {}", ptr.back_block());
                    e
                })?
                .clone();

            storage
                .open_block_known_id(&back_block_hash, ptr.back_block())
                .map_err(|e| {
                    test_debug!(
                        "Failed to open block {} with id {}: {:?}",
                        &back_block_hash,
                        ptr.back_block(),
                        &e
                    );
                    e
                })?;

            let backptr = ptr.from_backptr();
            storage.bench_mut().marf_find_backptr_node_finish();

            let (node, node_hash) = storage.read_nodetype(&backptr)?;
            cursor.repair_backptr_step_backptr(&node, &backptr, storage.get_cur_block());
            Ok((node, node_hash, backptr))
        }
    }

    /// Read a node's children's hashes as a vector of TrieHashes.
    /// This only works for intermediate nodes and leafs (the latter of which have no children).
    ///
    /// See: TrieStorageConnection::write_children_hashes for more information on the hash contents.
    pub fn get_children_hashes<T: MarfTrieId>(
        storage: &mut TrieStorageConnection<T>,
        node: &TrieNodeType,
    ) -> Result<Vec<TrieHash>, Error> {
        let mut buffer = Vec::with_capacity(node.ptrs().len() * TRIEHASH_ENCODED_SIZE);
        storage.write_children_hashes(node, &mut buffer)?;
        assert_eq!(buffer.len() % TRIEHASH_ENCODED_SIZE, 0);

        let trie_hashes: Vec<_> = buffer
            .chunks_exact(TRIEHASH_ENCODED_SIZE)
            .map(|x| {
                TrieHash::from_bytes(x).expect("Failed to re-encode TrieHash from byte buffer")
            })
            .collect();

        Ok(trie_hashes)
    }

    /// Given an existing leaf, replace it with the new leaf.
    /// c must point to the node to replace.
    fn replace_leaf<T: MarfTrieId>(
        storage: &mut TrieStorageConnection<T>,
        cursor: &mut TrieCursor<T>,
        value: &mut TrieLeaf,
    ) -> Result<TriePtr, Error> {
        let (cur_leaf, _) = storage.read_nodetype(&cursor.ptr())?;
        if !cur_leaf.is_leaf() {
            return Err(Error::CorruptionError(format!(
                "Not a leaf: {:?}",
                &cursor.ptr()
            )));
        }

        value.path = cur_leaf.path_bytes().clone();

        let leaf_hash = get_leaf_hash(value);

        let leaf_ptr = cursor.ptr();
        storage.write_node(leaf_ptr.ptr(), value, leaf_hash)?;

        trace!("replace_leaf: wrote {:?} at {:?}", &value, &cursor.ptr());
        Ok(cursor.ptr())
    }

    /// Append a leaf to the trie, and return the TriePtr to it.
    /// Do lazy expansion -- have the leaf store the trailing path to it.
    /// Return the TriePtr to the newly-written leaf
    fn append_leaf<T: MarfTrieId>(
        storage: &mut TrieStorageConnection<T>,
        cursor: &mut TrieCursor<T>,
        value: &mut TrieLeaf,
    ) -> Result<TriePtr, Error> {
        assert!(cursor.chr().is_some());

        let ptr = storage.last_ptr()?;
        let chr = cursor.chr().unwrap();

        value.path = cursor.path.as_bytes()[cursor.index..].to_vec();

        let leaf_hash = get_leaf_hash(value);
        let leaf_ptr = TriePtr::new(TrieNodeID::Leaf as u8, chr, ptr);
        storage.write_node(ptr, value, leaf_hash)?;

        trace!("append_leaf: append {:?} at {:?}", value, &leaf_ptr);
        Ok(leaf_ptr)
    }

    /// Given a leaf and a cursor that is _not_ EOP, and a new leaf, create a node4 with the two
    /// leaves as its children and return its pointer.
    ///
    /// f must point to the start of cur_leaf.
    ///
    /// before:
    ///
    /// leaf[path=aabbccddeeff00112233]=123456
    ///
    /// insert (aabbccddeeff99887766, 98765)
    ///
    /// after:
    ///                          [00]leaf[path=112233]=123456
    ///                         /
    /// node4[path=aabbccddeeff]
    ///                         \
    ///                          [99]leaf[887766]=98765
    ///
    fn promote_leaf_to_node4<T: MarfTrieId>(
        storage: &mut TrieStorageConnection<T>,
        cursor: &mut TrieCursor<T>,
        cur_leaf_data: &mut TrieLeaf,
        new_leaf_data: &mut TrieLeaf,
    ) -> Result<TriePtr, Error> {
        // can only work if we're not at the end of the path, and the current node has a path
        assert!(!cursor.eop());
        assert!(cur_leaf_data.path.len() > 0);

        // switch from lazy expansion to path compression --
        // * the current and new leaves will have unique suffixes
        // * the node4 will have their shared prefix
        let cur_leaf_ptr = cursor.ptr();

        let node4_path = cur_leaf_data.path[0..(cursor.ntell())].to_vec();
        let node4_chr = cur_leaf_ptr.chr();

        let cur_leaf_chr = cur_leaf_data.path[cursor.ntell()];
        let cur_leaf_path = cur_leaf_data.path[(if cursor.ntell() >= cur_leaf_data.path.len() {
            cursor.ntell()
        } else {
            cursor.ntell() + 1
        })..]
            .to_vec();

        // update current leaf (path changed) and save it
        let cur_leaf_disk_ptr = cur_leaf_ptr.ptr();
        let cur_leaf_new_ptr = TriePtr::new(
            TrieNodeID::Leaf as u8,
            cur_leaf_chr,
            cur_leaf_disk_ptr as u32,
        );

        assert!(cur_leaf_path.len() <= cur_leaf_data.path.len());
        let _sav_cur_leaf_data = cur_leaf_data.clone();
        cur_leaf_data.path = cur_leaf_path;
        let cur_leaf_hash = get_leaf_hash(cur_leaf_data);

        // NOTE: this is safe since the current leaf's byte representation has gotten shorter
        storage.write_node(cur_leaf_ptr.ptr(), cur_leaf_data, cur_leaf_hash.clone())?;

        // append the new leaf and the end of the file.
        let new_leaf_disk_ptr = storage.last_ptr()?;
        let new_leaf_chr = cursor.path[cursor.tell()]; // NOTE: this is safe because !cursor.eop()
        let new_leaf_path = cursor.path[(if cursor.tell() + 1 <= cursor.path.len() {
            cursor.tell() + 1
        } else {
            cursor.path.len()
        })..]
            .to_vec();
        new_leaf_data.path = new_leaf_path;
        let new_leaf_hash = get_leaf_hash(new_leaf_data);

        // put new leaf at the end of this Trie
        let new_leaf_ptr = TriePtr::new(TrieNodeID::Leaf as u8, new_leaf_chr, new_leaf_disk_ptr);

        storage.write_node(new_leaf_disk_ptr, new_leaf_data, new_leaf_hash.clone())?;

        // append the Node4 that points to both of them, and put it after the new leaf
        let mut node4_data = TrieNode4::new(&node4_path);

        assert!(node4_data.insert(&cur_leaf_new_ptr));
        assert!(node4_data.insert(&new_leaf_ptr));

        let node4_hash = get_node_hash(
            &node4_data,
            &vec![
                cur_leaf_hash,
                new_leaf_hash,
                TrieHash::from_data(&[]),
                TrieHash::from_data(&[]),
            ],
            storage,
        );

        let node4 = TrieNodeType::Node4(node4_data);

        // append the node4 to the end of the trie
        let node4_disk_ptr = storage.last_ptr()?;

        let ret = TriePtr::new(TrieNodeID::Node4 as u8, node4_chr, node4_disk_ptr);
        storage.write_nodetype(node4_disk_ptr, &node4, node4_hash)?;

        // update cursor to point to this node4 as the last-node-visited, and set the newly-created
        // ptr as the last ptr traversed (so the cursor still points to this leaf, but accurately
        // reflects the path taken to it).
        cursor.repair_retarget(&node4, &ret, &storage.get_cur_block());

        trace!(
            "Promoted {:?} to {:?}, {:?}, {:?}, new ptr = {:?}",
            _sav_cur_leaf_data,
            cur_leaf_data,
            &node4,
            new_leaf_data,
            &ret
        );
        Ok(ret)
    }

    #[cfg(test)]
    pub fn test_promote_leaf_to_node4<T: MarfTrieId>(
        storage: &mut TrieStorageConnection<T>,
        cursor: &mut TrieCursor<T>,
        cur_leaf_data: &mut TrieLeaf,
        new_leaf_data: &mut TrieLeaf,
    ) -> Result<TriePtr, Error> {
        Trie::promote_leaf_to_node4(storage, cursor, cur_leaf_data, new_leaf_data)
    }

    fn node_has_space(chr: u8, children: &[TriePtr]) -> bool {
        let mut i = (children.len() - 1) as i64;
        while i >= 0 {
            if children[i as usize].id() == (TrieNodeID::Empty as u8)
                || children[i as usize].chr() == chr
            {
                return true;
            }
            i -= 1;
        }
        return false;
    }

    /// Try to insert a leaf node into the given node, if there's space to do so and if the leaf
    /// belongs as a child of this node.
    /// If so, then save the leaf and its hash, update the node's ptrs and hash, and return the
    /// node's ptr and the node's new hash so we can update the trie.
    /// Return None if there's no space, or if the leaf doesn't share its full path prefix with the
    /// given node.
    ///
    /// ```text
    /// before:
    ///                          [00]nodeY[path=112233] ...
    ///                         /
    /// nodeX[path=aabbccddeeff]
    ///
    /// insert (aabbccddeeff99887766, 123456)
    ///
    ///                          [00]nodeY[path=112233] ...
    ///                         /
    /// nodeX[path=aabbccddeeff]
    ///                         \
    ///                          [99]leaf[path=887766]=123456
    /// ```
    fn try_attach_leaf<T: MarfTrieId>(
        storage: &mut TrieStorageConnection<T>,
        cursor: &mut TrieCursor<T>,
        leaf: &mut TrieLeaf,
        node: &mut TrieNodeType,
    ) -> Result<Option<TriePtr>, Error> {
        // can only do this if we're at the end of the node's path
        if !cursor.eonp(node) {
            // nope
            return Ok(None);
        }
        assert!(cursor.chr().is_some());
        assert!(!node.is_leaf());

        let has_space = Trie::node_has_space(cursor.chr().unwrap(), node.ptrs());
        if !has_space {
            // nope!
            return Ok(None);
        }

        // write leaf and update parent
        let leaf_ptr = Trie::append_leaf(storage, cursor, leaf)?;
        let inserted = node.insert(&leaf_ptr);

        assert!(inserted);

        let new_node_hash = get_nodetype_hash(storage, node)?;

        storage.write_nodetype(cursor.ptr().ptr(), node, new_node_hash)?;

        Ok(Some(cursor.ptr()))
    }

    #[cfg(test)]
    pub fn test_try_attach_leaf<T: MarfTrieId>(
        storage: &mut TrieStorageConnection<T>,
        cursor: &mut TrieCursor<T>,
        leaf: &mut TrieLeaf,
        node: &mut TrieNodeType,
    ) -> Result<Option<TriePtr>, Error> {
        Trie::try_attach_leaf(storage, cursor, leaf, node)
    }

    /// Given a node and a leaf, attach the leaf.  Promote the intermediate node if necessary.
    /// Does the same thing as try_attach_leaf, but the node might get expanaded.  In this case, the
    /// new node will be appended and the old node will be leaked in the storage implementation
    /// (leakage isn't a concern in practice, because the "leak" will happen inside the TrieRAM
    /// storage implementation, which will be garbage-collected and dumped to disk once we finish
    /// all the block's inserts and call the TrieRAM's containing TrieStorageConnection instance's
    /// flush() method).
    fn insert_leaf<T: MarfTrieId>(
        storage: &mut TrieStorageConnection<T>,
        cursor: &mut TrieCursor<T>,
        leaf: &mut TrieLeaf,
        node: &mut TrieNodeType,
    ) -> Result<TriePtr, Error> {
        // can only do this if we're at the end of the node's path
        assert!(cursor.eonp(node));

        if let Some(ptr) = Trie::try_attach_leaf(storage, cursor, leaf, node)? {
            return Ok(ptr);
        }

        // not enough space -- need to promote node
        let mut new_node = match node {
            TrieNodeType::Leaf(_) => panic!("Cannot insert into a leaf"),
            TrieNodeType::Node256(_) => panic!("Somehow could not insert into a Node256"),
            TrieNodeType::Node4(ref data) => TrieNodeType::Node16(TrieNode16::from_node4(data)),
            TrieNodeType::Node16(ref data) => {
                TrieNodeType::Node48(Box::new(TrieNode48::from_node16(data)))
            }
            TrieNodeType::Node48(ref data) => {
                TrieNodeType::Node256(Box::new(TrieNode256::from_node48(data.as_ref())))
            }
        };

        let node_ptr = cursor.ptr();
        let leaf_ptr = Trie::append_leaf(storage, cursor, leaf)?;
        let inserted = new_node.insert(&leaf_ptr);
        assert!(inserted);

        let new_node_hash = get_nodetype_hash(storage, &new_node)?;

        // append this leaf to the Trie
        let new_node_disk_ptr = storage.last_ptr()?;

        let ret = TriePtr::new(new_node.id(), node_ptr.chr(), new_node_disk_ptr as u32);
        storage.write_nodetype(new_node_disk_ptr, &new_node, new_node_hash)?;

        // update the cursor so its path of nodes and ptrs accurately reflects that we would have
        // visited this leaf on its path.
        cursor.repair_retarget(&new_node, &ret, &storage.get_cur_block());
        Ok(ret)
    }

    #[cfg(test)]
    pub fn test_insert_leaf<T: MarfTrieId>(
        storage: &mut TrieStorageConnection<T>,
        cursor: &mut TrieCursor<T>,
        leaf: &mut TrieLeaf,
        node: &mut TrieNodeType,
    ) -> Result<TriePtr, Error> {
        Trie::insert_leaf(storage, cursor, leaf, node)
    }

    /// Given a node and a leaf to insert, break apart the node's compressed path into the shared
    /// prefix and the node- and leaf-specific segments, and add a Node4 at the break with the
    /// leaf.  Updates the given node and leaf, and returns the node4's ptr and hash.
    ///
    /// ```text
    /// before:
    ///                                        [00]nodeY[path=112233]...
    ///                                       /
    /// (parent)----[aa]nodeX[path=bbccddeeff]
    ///                                       \
    ///                                        [99]nodeZ[path=887766]...
    ///
    /// insert (aabbccffccbbaa, 123456)
    ///
    /// after:
    ///
    ///                                  [ff]leaf[path=ccbbaa]=123456
    ///                                 /
    /// (parent)----[aa]node4[path=bbcc]---[dd]nodeX[path=eeff]---[00]nodeY[path=112233]...
    ///                                                        \
    ///                                                         [99]nodeZ[path=887766]...
    ///
    /// ```
    /// (if nodeX was the root, then there is no parent, and the resulting node will be a node256
    /// instead of a node4).
    ///
    fn splice_leaf<T: MarfTrieId>(
        storage: &mut TrieStorageConnection<T>,
        cursor: &mut TrieCursor<T>,
        leaf: &mut TrieLeaf,
        node: &mut TrieNodeType,
    ) -> Result<TriePtr, Error> {
        assert!(!cursor.eop());
        assert!(!cursor.eonp(node));
        assert!(cursor.chr().is_some());
        assert!(!node.is_leaf());

        let node_path = node.path_bytes().clone();
        let shared_path_prefix = node_path[0..cursor.ntell()].to_vec();
        let leaf_path = cursor.path[cursor.tell() + 1..].to_vec();
        let new_cur_node_path = node_path[cursor.ntell() + 1..].to_vec();
        let new_cur_node_chr = node_path[cursor.ntell()]; // chr for node-X post-update

        // store leaf
        leaf.path = leaf_path;
        let leaf_chr = cursor.path[cursor.tell()];
        let leaf_disk_ptr = storage.last_ptr()?;
        let leaf_hash = get_leaf_hash(leaf);
        let leaf_ptr = TriePtr::new(TrieNodeID::Leaf as u8, leaf_chr, leaf_disk_ptr);
        storage.write_node(leaf_disk_ptr, leaf, leaf_hash.clone())?;

        // update current node (node-X) and make a new path and ptr for it
        let cur_node_cur_ptr = cursor.ptr();
        let new_cur_node_disk_ptr = storage.last_ptr()?;
        let new_cur_node_ptr = TriePtr::new(
            cur_node_cur_ptr.id(),
            new_cur_node_chr,
            new_cur_node_disk_ptr as u32,
        );

        node.set_path(new_cur_node_path);

        let new_cur_node_hash = get_nodetype_hash(storage, &node)?;

        let mut new_node4 = TrieNode4::new(&shared_path_prefix);
        new_node4.insert(&leaf_ptr);
        new_node4.insert(&new_cur_node_ptr);

        let new_node_hash = get_node_hash(
            &new_node4,
            &vec![
                leaf_hash,
                new_cur_node_hash,
                TrieHash::from_data(&[]),
                TrieHash::from_data(&[]),
            ],
            storage,
        );

        let (new_node_id, new_node) = if cursor.node_ptrs.len() == 1 {
            // we just split the compressed path in the root node,
            // so make sure the root node _stays_ as a node256.
            // Note that the hash we write here doesn't matter -- it'll get overwritten in the
            // subsequent call to update_root_hash()
            (
                TrieNodeID::Node256,
                TrieNode256::from_node4(&new_node4).as_trie_node_type(),
            )
        } else {
            (TrieNodeID::Node4, TrieNodeType::Node4(new_node4))
        };

        // store node4 where node-X used to be
        storage.write_nodetype(cur_node_cur_ptr.ptr(), &new_node, new_node_hash)?;

        // store node-X at the end
        storage.write_nodetype(new_cur_node_disk_ptr, node, new_cur_node_hash)?;

        let ret = TriePtr::new(
            new_node_id as u8,
            cur_node_cur_ptr.chr(),
            cur_node_cur_ptr.ptr(),
        );
        cursor.repair_retarget(&new_node, &ret, &storage.get_cur_block());

        trace!("splice_leaf: node-X' at {:?}", &ret);
        Ok(ret)
    }

    #[cfg(test)]
    pub fn test_splice_leaf<T: MarfTrieId>(
        storage: &mut TrieStorageConnection<T>,
        cursor: &mut TrieCursor<T>,
        leaf: &mut TrieLeaf,
        node: &mut TrieNodeType,
    ) -> Result<TriePtr, Error> {
        Trie::splice_leaf(storage, cursor, leaf, node)
    }

    /// Add a new value to the Trie at the location pointed at by the cursor.
    /// Returns a ptr to be inserted into the last node visited by the cursor.
    pub fn add_value<T: MarfTrieId>(
        storage: &mut TrieStorageConnection<T>,
        cursor: &mut TrieCursor<T>,
        value: &mut TrieLeaf,
    ) -> Result<TriePtr, Error> {
        let mut node = match cursor.node() {
            Some(n) => n,
            None => panic!("Cursor is uninitialized"),
        };

        if cursor.eop() {
            match node {
                TrieNodeType::Leaf(_) => Trie::replace_leaf(storage, cursor, value),
                _ => Trie::insert_leaf(storage, cursor, value, &mut node),
            }
        } else {
            // didn't reach the end of the path, so we're on an intermediate node
            // or we're somewhere in the path of a leaf.
            // Either tack the leaf on (possibly promoting the node), or splice the leaf in.
            if cursor.eonp(&node) {
                trace!(
                    "eop = {}, eonp = {}, c = {:?}, node = {:?}",
                    cursor.eop(),
                    cursor.eonp(&node),
                    cursor,
                    &node
                );
                Trie::insert_leaf(storage, cursor, value, &mut node)
            } else {
                match node {
                    TrieNodeType::Leaf(ref mut data) => {
                        Trie::promote_leaf_to_node4(storage, cursor, data, value)
                    }
                    _ => Trie::splice_leaf(storage, cursor, value, &mut node),
                }
            }
        }
    }

    /// Perform the reads, lookups, etc. for computing the ancestor byte vector.
    /// This method _does not_ restore the previously open block on failure, the caller will do that.
    fn inner_get_trie_ancestor_hashes_bytes<T: MarfTrieId>(
        storage: &mut TrieStorageConnection<T>,
    ) -> Result<Vec<TrieHash>, Error> {
        let cur_block_header = storage.get_cur_block();
        // definitely enough space for the foreseeable future
        //    ancestor depth _cannot_ exceed 32 -- 2^32 > max size of u32
        //    (which is how we are identifying blocks).
        let mut hash_buf = Vec::with_capacity(33);

        // here is where some mind-bending things begin to happen.
        //   we want to find the block at a given _height_. but how to do so?
        //   use the data stored already in the MARF.
        let cur_block_height =
            MARF::get_block_height_miner_tip(storage, &cur_block_header, &cur_block_header)
                .map_err(|e| match e {
                    Error::NotFoundError => Error::CorruptionError(format!(
                        "Could not obtain block height for block {}: not found",
                        &cur_block_header
                    )),
                    x => x,
                })?
                .ok_or_else(|| {
                    Error::CorruptionError(format!(
                        "Could not obtain block height for block {}: got None",
                        &cur_block_header
                    ))
                })?;

        let mut log_depth = 0;
        while log_depth < 32 && (1u32 << log_depth) <= cur_block_height {
            let prev_block_header = MARF::get_block_at_height(
                storage,
                cur_block_height - (1u32 << log_depth),
                &cur_block_header,
            )?
            .ok_or_else(|| {
                Error::CorruptionError(format!(
                    "Could not obtain block hash at block height {}",
                    cur_block_height - (1u32 << log_depth)
                ))
            })?;

            storage.open_block(&prev_block_header)?;

            let root_ptr = storage.root_trieptr();
            let ancestor_hash = storage.read_node_hash_bytes(&root_ptr)?;

            trace!(
                "Include root hash {} from block {} in ancestor #{}",
                ancestor_hash,
                prev_block_header,
                1u32 << log_depth
            );

            hash_buf.push(ancestor_hash);

            log_depth += 1;
        }

        Ok(hash_buf)
    }

    /// Calculate the byte vector of the ancestor root hashes of this trie.
    /// `storage` must point to the block that contains the trie's root.
    pub fn get_trie_ancestor_hashes_bytes<T: MarfTrieId>(
        storage: &mut TrieStorageConnection<T>,
    ) -> Result<Vec<TrieHash>, Error> {
        let (cur_block_header, cur_block_id) = storage.get_cur_block_and_id();
        if let Some(cached_ancestor_hashes_bytes) =
            storage.check_cached_ancestor_hashes_bytes(&cur_block_header)
        {
            Ok(cached_ancestor_hashes_bytes)
        } else {
            let result = Trie::inner_get_trie_ancestor_hashes_bytes(storage);
            if let Ok(ref result) = result {
                storage.set_cached_ancestor_hashes_bytes(&cur_block_header, result.clone());
            }

            // restore
            storage.open_block_maybe_id(&cur_block_header, cur_block_id)?;
            result
        }
    }

    /// Calculate the bytes of the ancestor root hashes of this trie, plus the current trie's root.
    /// Return the resulting sequence of hashes a a single byte buffer.
    pub fn get_trie_root_ancestor_hashes_bytes<T: MarfTrieId>(
        storage: &mut TrieStorageConnection<T>,
        children_root_hash: &TrieHash,
    ) -> Result<Vec<TrieHash>, Error> {
        trace!(
            "Calculate Trie hash from root node digest {:?}",
            children_root_hash
        );
        let mut ancestor_bytes = Trie::get_trie_ancestor_hashes_bytes(storage)?;
        ancestor_bytes.insert(0, children_root_hash.clone());

        trace!(
            "Trie ancestor bytes for root hash calculation: {:?}",
            &ancestor_bytes
        );

        Ok(ancestor_bytes)
    }

    /// Calculate the root hash of the trie (i.e. the hash for the root node) by including both the
    /// digest of this Trie, as well as a geometric sequence of prior Trie root hashes as far back
    /// as we can go.
    pub fn get_trie_root_hash<T: MarfTrieId>(
        storage: &mut TrieStorageConnection<T>,
        children_root_hash: &TrieHash,
    ) -> Result<TrieHash, Error> {
        let hashes = Trie::get_trie_root_ancestor_hashes_bytes(storage, children_root_hash)?;
        if hashes.len() == 1 {
            Ok(hashes[0])
        } else {
            Ok(TrieHash::from_data_array(hashes.as_slice()))
        }
    }

    /// Unwind a TrieCursor to update the Merkle root of the trie.
    /// The root hashes of each trie form a Merkle skip-list -- the hash of Trie i is calculated
    /// from the hash of its children, plus the hash Tries i-1, i-2, i-4, i-8, ..., i-2**j, ...
    /// This is required for Merkle proofs to work (specifically, the shunt proofs).
    fn recalculate_root_hash<T: MarfTrieId>(
        storage: &mut TrieStorageConnection<T>,
        cursor: &TrieCursor<T>,
        update_skiplist: bool,
    ) -> Result<(), Error> {
        assert!(cursor.node_ptrs.len() > 0);

        let mut ptrs = cursor.node_ptrs.clone();
        trace!("update_root_hash: ptrs = {:?}", &ptrs);
        let mut child_ptr = ptrs.pop().unwrap();

        if ptrs.len() == 0 {
            // root node was already updated by trie operations, but it will have the wrong hash.
            // we need to "fix" the root node so it mixes in its ancestor hashes.
            trace!("Fix up root node so it mixes in its ancestor hashes");
            let (node, _cur_hash) = storage.read_nodetype(&child_ptr)?;
            if !node.is_node256() {
                return Err(Error::CorruptionError(
                    "Only ptr was not a node256".to_string(),
                ));
            }

            if child_ptr != storage.root_trieptr() {
                return Err(Error::CorruptionError(
                    "Only ptr is not the root".to_string(),
                ));
            }

            let my_hash = get_nodetype_hash(storage, &node)?;

            let h = if update_skiplist {
                trace!("Update root skiplist");
                Trie::get_trie_root_hash(storage, &my_hash)?
            } else {
                trace!("Not updating root skiplist");
                my_hash
            };

            // for debug purposes
            if cfg!(test) && is_trace() {
                let node_hash = my_hash.clone();
                let _ = Trie::get_trie_root_ancestor_hashes_bytes(storage, &node_hash)
                    .and_then(|_hs| {
                        storage.clear_cached_ancestor_hashes_bytes();
                        trace!("update_root_hash: Updated {:?} with {:?} from {} to {} + {:?} = {} (fixed root)", &node, &child_ptr, &_cur_hash, &node_hash, &_hs[1..].to_vec(), &h);
                        Ok(())
                    });
            }

            debug!(
                "Next root hash is {} (update_skiplist={})",
                h, update_skiplist
            );

            storage.write_nodetype(child_ptr.ptr(), &node, h)?;
        } else {
            while let Some(ptr) = ptrs.pop() {
                if is_backptr(ptr.id()) {
                    // this node was not altered, but instead queued to the cursor as part of walking a
                    // backptr skiplist.  Do nothing.
                    continue;
                }

                let (mut node, _cur_hash) = storage.read_nodetype(&ptr)?;
                assert!(!node.is_leaf());

                // this child_ptr _must_ be in the node.
                let updated = node.replace(&child_ptr);
                if !updated {
                    trace!(
                        "FAILED TO UPDATE {:?} WITH {:?}: {:?}",
                        &node,
                        &child_ptr,
                        cursor
                    );
                    assert!(updated);
                }

                let content_hash = get_nodetype_hash(storage, &node)?;

                // flush the current node to storage --
                //  necessary because computing ancestor hashes requires that the trie's pointers
                //  all be intact, since it does ancestor lookups!
                // however, since we're going to update the hash in the next write anyways, just write an empty buff
                storage.write_nodetype(ptr.ptr(), &node, TrieHash([0; 32]))?;

                let h = if !node.is_node256() {
                    trace!(
                        "update_root_hash: Updated {:?} with {:?} from {:?} to {:?}",
                        node,
                        &child_ptr,
                        &_cur_hash,
                        &content_hash
                    );
                    content_hash.clone()
                } else {
                    let root_ptr = storage.root_trieptr();
                    let node_hash = if ptr == root_ptr {
                        let h = if update_skiplist {
                            Trie::get_trie_root_hash(storage, &content_hash)?
                        } else {
                            content_hash.clone()
                        };

                        if cfg!(test) && is_trace() {
                            let _ = Trie::get_trie_root_ancestor_hashes_bytes(storage, &content_hash)
                                        .and_then(|_hs| {
                                            storage.clear_cached_ancestor_hashes_bytes();
                                            trace!("update_root_hash: Updated {:?} with {:?} from {:?} to {:?} + {:?} = {:?}", &node, &child_ptr, &_cur_hash, &content_hash, &_hs[1..].to_vec(), &h);
                                            Ok(())
                                        });
                        }

                        debug!(
                            "Next root hash is {} (update_skiplist={})",
                            h, update_skiplist
                        );
                        h
                    } else {
                        trace!(
                            "update_root_hash: Updated {:?} with {:?} from {:?} to {:?}",
                            &node,
                            &child_ptr,
                            &_cur_hash,
                            &content_hash
                        );
                        content_hash
                    };
                    node_hash
                };

                storage.write_nodetype(ptr.ptr(), &node, h)?;

                child_ptr = ptr;
                child_ptr.id = clear_backptr(child_ptr.id);
            }
        }
        // must be at the root
        assert_eq!(child_ptr, storage.root_trieptr());
        Ok(())
    }

    pub fn update_root_hash<T: MarfTrieId>(
        storage: &mut TrieStorageConnection<T>,
        cursor: &TrieCursor<T>,
    ) -> Result<(), Error> {
        Trie::recalculate_root_hash(
            storage,
            cursor,
            storage.hash_calculation_mode != TrieHashCalculationMode::Deferred,
        )
    }

    pub fn update_root_node_hash<T: MarfTrieId>(
        storage: &mut TrieStorageConnection<T>,
        cursor: &TrieCursor<T>,
    ) -> Result<(), Error> {
        Trie::recalculate_root_hash(storage, cursor, false)
    }
<<<<<<< HEAD
=======
}

#[cfg(test)]
mod test {
    #![allow(unused_variables)]
    #![allow(unused_assignments)]

    use std::io::Cursor;

    use crate::chainstate::stacks::index::bits::*;
    use crate::chainstate::stacks::index::marf::*;
    use crate::chainstate::stacks::index::node::*;
    use crate::chainstate::stacks::index::proofs::*;
    use crate::chainstate::stacks::index::storage::*;
    use crate::chainstate::stacks::index::test::*;
    use crate::chainstate::stacks::index::trie::*;
    use crate::chainstate::stacks::index::ClarityMarfTrieId;

    use super::*;

    fn walk_to_insertion_point(
        f: &mut TrieStorageConnection<BlockHeaderHash>,
        cursor: &mut TrieCursor<BlockHeaderHash>,
    ) -> (TriePtr, TrieNodeType, TrieHash) {
        let (mut node, root_hash) = Trie::read_root(f).unwrap();
        let mut node_hash = TrieHash::from_empty_data();
        let mut node_ptr = f.root_trieptr();

        for _ in 0..cursor.path.len() {
            match Trie::walk_from(f, &node, cursor) {
                Ok(node_data_opt) => match node_data_opt {
                    Some((next_nodeptr, next_node, next_node_hash)) => {
                        node = next_node;
                        node_ptr = next_nodeptr;
                        node_hash = next_node_hash;
                        continue;
                    }
                    None => {
                        panic!("No insertion point found -- reached leaf");
                    }
                },
                Err(e) => {
                    match e {
                        Error::CursorError(_) => {
                            // don't care about backptrs in this suite of tests
                            return (node_ptr, node, node_hash);
                        }
                        _ => {
                            panic!("Encountered error: {:?}", e);
                        }
                    }
                }
            }
        }

        panic!("Encountered a loop in the trie");
    }

    #[test]
    fn trie_cursor_try_attach_leaf() {
        for node_id in [
            TrieNodeID::Node4,
            TrieNodeID::Node16,
            TrieNodeID::Node48,
            TrieNodeID::Node256,
        ]
        .iter()
        {
            let mut f_store = TrieFileStorage::new_memory().unwrap();
            let mut f = f_store.transaction().unwrap();

            let block_header = BlockHeaderHash::from_bytes(&[0u8; 32]).unwrap();
            MARF::format(&mut f, &block_header).unwrap();

            // used to short-circuit block-height lookups, so that we don't
            //   mess up these tests expected trie structures.
            f.test_genesis_block.replace(block_header.clone());

            let path_segments = vec![
                (vec![], 0),
                (vec![], 1),
                (vec![], 2),
                (vec![], 3),
                (vec![], 4),
                (vec![], 5),
                (vec![], 6),
                (vec![], 7),
                (vec![], 8),
                (vec![], 9),
                (vec![], 10),
                (vec![], 11),
                (vec![], 12),
                (vec![], 13),
                (vec![], 14),
                (vec![], 15),
                (vec![], 16),
                (vec![], 17),
                (vec![], 18),
                (vec![], 19),
                (vec![], 20),
                (vec![], 21),
                (vec![], 22),
                (vec![], 23),
                (vec![], 24),
                (vec![], 25),
                (vec![], 26),
                (vec![], 27),
                (vec![], 28),
                (vec![], 29),
                (vec![], 30),
                (vec![], 31),
            ];
            let (nodes, node_ptrs, hashes) =
                make_node_path(&mut f, node_id.to_u8(), &path_segments, [31u8; 40].to_vec());

            let mut ptrs = vec![];

            // append a leaf to each node
            for i in 0..32 {
                let mut path = vec![
                    0, 1, 2, 3, 4, 5, 6, 7, 8, 9, 10, 11, 12, 13, 14, 15, 16, 17, 18, 19, 20, 21,
                    22, 23, 24, 25, 26, 27, 28, 29, 30, 31,
                ];
                path[i] = 32;

                let mut c =
                    TrieCursor::new(&TriePath::from_bytes(&path[..]).unwrap(), f.root_trieptr());
                let (nodeptr, mut node, node_hash) = walk_to_insertion_point(&mut f, &mut c);

                // end of path -- cursor points to the insertion point.
                // all nodes have space,
                f.open_block(&block_header).unwrap();
                let ptr_opt_res = Trie::try_attach_leaf(
                    &mut f,
                    &mut c,
                    &mut TrieLeaf::new(&vec![], &[i as u8; 40].to_vec()),
                    &mut node,
                );
                assert!(ptr_opt_res.is_ok());

                let ptr_opt = ptr_opt_res.unwrap();
                assert!(ptr_opt.is_some());

                let ptr = ptr_opt.unwrap();
                ptrs.push(ptr.clone());

                let update_res = Trie::update_root_hash(&mut f, &c);
                assert!(update_res.is_ok());

                // we must be able to query it now
                let leaf_opt_res = MARF::get_path(
                    &mut f,
                    &block_header,
                    &TriePath::from_bytes(&path[..]).unwrap(),
                );
                assert!(leaf_opt_res.is_ok());

                let leaf_opt = leaf_opt_res.unwrap();
                assert!(leaf_opt.is_some());

                let leaf = leaf_opt.unwrap();
                assert_eq!(
                    leaf,
                    TrieLeaf::new(&path[i + 1..].to_vec(), &[i as u8; 40].to_vec())
                );

                merkle_test(&mut f, &path, &[i as u8; 40].to_vec());
            }

            // look up each leaf we inserted
            for i in 0..32 {
                let mut path = vec![
                    0, 1, 2, 3, 4, 5, 6, 7, 8, 9, 10, 11, 12, 13, 14, 15, 16, 17, 18, 19, 20, 21,
                    22, 23, 24, 25, 26, 27, 28, 29, 30, 31,
                ];
                path[i] = 32;

                let leaf_opt_res = MARF::get_path(
                    &mut f,
                    &block_header,
                    &TriePath::from_bytes(&path[..]).unwrap(),
                );
                assert!(leaf_opt_res.is_ok());

                let leaf_opt = leaf_opt_res.unwrap();
                assert!(leaf_opt.is_some());

                let leaf = leaf_opt.unwrap();
                assert_eq!(
                    leaf,
                    TrieLeaf::new(&path[i + 1..].to_vec(), &[i as u8; 40].to_vec())
                );

                merkle_test(&mut f, &path, &[i as u8; 40].to_vec());
            }

            // each ptr must be a node with two children
            for i in 0..32 {
                let ptr = &ptrs[i];
                let (node, hash) = f.read_nodetype(ptr).unwrap();
                match node {
                    TrieNodeType::Node4(ref data) => assert_eq!(count_children(&data.ptrs), 2),
                    TrieNodeType::Node16(ref data) => assert_eq!(count_children(&data.ptrs), 2),
                    TrieNodeType::Node48(ref data) => assert_eq!(count_children(&data.ptrs), 2),
                    TrieNodeType::Node256(ref data) => assert_eq!(count_children(&data.ptrs), 2),
                    _ => assert!(false),
                };
            }

            dump_trie(&mut f);
        }
    }

    #[test]
    fn trie_cursor_promote_leaf_to_node4() {
        let mut f_store = TrieFileStorage::new_memory().unwrap();
        let mut f = f_store.transaction().unwrap();

        let block_header = BlockHeaderHash::from_bytes(&[0u8; 32]).unwrap();
        MARF::format(&mut f, &block_header).unwrap();

        // used to short-circuit block-height lookups, so that we don't
        //   mess up these tests expected trie structures.
        f.test_genesis_block.replace(block_header.clone());

        let (node, root_hash) = Trie::read_root(&mut f).unwrap();

        // add a single leaf
        let mut c = TrieCursor::new(
            &TriePath::from_bytes(&[
                0, 1, 2, 3, 4, 5, 6, 7, 8, 9, 10, 11, 12, 13, 14, 15, 16, 17, 18, 19, 20, 21, 22,
                23, 24, 25, 26, 27, 28, 29, 30, 31,
            ])
            .unwrap(),
            f.root_trieptr(),
        );

        let (nodeptr, mut node, node_hash) = walk_to_insertion_point(&mut f, &mut c);

        f.open_block(&block_header).unwrap();
        Trie::try_attach_leaf(
            &mut f,
            &mut c,
            &mut TrieLeaf::new(&vec![], &[128; 40].to_vec()),
            &mut node,
        )
        .unwrap()
        .unwrap();
        Trie::update_root_hash(&mut f, &c).unwrap();

        assert_eq!(
            MARF::get_path(
                &mut f,
                &block_header,
                &TriePath::from_bytes(&[
                    0, 1, 2, 3, 4, 5, 6, 7, 8, 9, 10, 11, 12, 13, 14, 15, 16, 17, 18, 19, 20, 21,
                    22, 23, 24, 25, 26, 27, 28, 29, 30, 31
                ])
                .unwrap()
            )
            .unwrap()
            .unwrap(),
            TrieLeaf::new(
                &vec![
                    1, 2, 3, 4, 5, 6, 7, 8, 9, 10, 11, 12, 13, 14, 15, 16, 17, 18, 19, 20, 21, 22,
                    23, 24, 25, 26, 27, 28, 29, 30, 31
                ],
                &[128; 40].to_vec()
            )
        );

        merkle_test(
            &mut f,
            &[
                0, 1, 2, 3, 4, 5, 6, 7, 8, 9, 10, 11, 12, 13, 14, 15, 16, 17, 18, 19, 20, 21, 22,
                23, 24, 25, 26, 27, 28, 29, 30, 31,
            ]
            .to_vec(),
            &[128; 40].to_vec(),
        );

        let mut ptrs = vec![];

        // add more leaves -- unzip this path completely
        for i in 1..32 {
            // add a leaf that would go after the prior leaf
            let mut path = vec![
                0, 1, 2, 3, 4, 5, 6, 7, 8, 9, 10, 11, 12, 13, 14, 15, 16, 17, 18, 19, 20, 21, 22,
                23, 24, 25, 26, 27, 28, 29, 30, 31,
            ];
            path[i] = 32;

            let mut c =
                TrieCursor::new(&TriePath::from_bytes(&path[..]).unwrap(), f.root_trieptr());

            let (nodeptr, node, node_hash) = walk_to_insertion_point(&mut f, &mut c);
            // end of path -- cursor points to the insertion point
            let mut leaf_data = match node {
                TrieNodeType::Leaf(ref data) => data.clone(),
                _ => panic!("not a leaf"),
            };

            f.open_block(&block_header).unwrap();
            let ptr = Trie::promote_leaf_to_node4(
                &mut f,
                &mut c,
                &mut leaf_data,
                &mut TrieLeaf::new(&vec![], &[(i + 128) as u8; 40].to_vec()),
            )
            .unwrap();
            ptrs.push(ptr);

            Trie::update_root_hash(&mut f, &c).unwrap();

            // make sure we can query it again
            let leaf_opt_res = MARF::get_path(
                &mut f,
                &block_header,
                &TriePath::from_bytes(&path[..]).unwrap(),
            );
            assert!(leaf_opt_res.is_ok());

            let leaf_opt = leaf_opt_res.unwrap();
            assert!(leaf_opt.is_some());

            let leaf = leaf_opt.unwrap();
            assert_eq!(
                leaf,
                TrieLeaf::new(&path[i + 1..].to_vec(), &[(i + 128) as u8; 40].to_vec())
            );

            merkle_test(&mut f, &path, &[(i + 128) as u8; 40].to_vec());
        }

        // look up each leaf we inserted
        for i in 1..31 {
            let mut path = vec![
                0, 1, 2, 3, 4, 5, 6, 7, 8, 9, 10, 11, 12, 13, 14, 15, 16, 17, 18, 19, 20, 21, 22,
                23, 24, 25, 26, 27, 28, 29, 30, 31,
            ];
            path[i] = 32;

            let leaf_opt_res = MARF::get_path(
                &mut f,
                &block_header,
                &TriePath::from_bytes(&path[..]).unwrap(),
            );
            assert!(leaf_opt_res.is_ok());

            let leaf_opt = leaf_opt_res.unwrap();
            assert!(leaf_opt.is_some());

            let leaf = leaf_opt.unwrap();
            assert_eq!(
                leaf,
                TrieLeaf::new(&path[i + 1..].to_vec(), &[(i + 128) as u8; 40].to_vec())
            );

            merkle_test(&mut f, &path, &[(i + 128) as u8; 40].to_vec());
        }

        // each ptr must be a node with two children
        for i in 0..31 {
            let ptr = &ptrs[i];
            let (node, hash) = f.read_nodetype(ptr).unwrap();
            match node {
                TrieNodeType::Node4(ref data) => assert_eq!(count_children(&data.ptrs), 2),
                TrieNodeType::Node256(ref data) => assert_eq!(count_children(&data.ptrs), 2),
                _ => assert!(false),
            };
        }

        dump_trie(&mut f);
    }

    #[test]
    fn trie_cursor_promote_node4_to_node16() {
        let mut f_store = TrieFileStorage::new_memory().unwrap();
        let mut f = f_store.transaction().unwrap();

        let block_header = BlockHeaderHash::from_bytes(&[0u8; 32]).unwrap();
        MARF::format(&mut f, &block_header).unwrap();
        // used to short-circuit block-height lookups, so that we don't
        //   mess up these tests expected trie structures.
        f.test_genesis_block.replace(block_header.clone());

        let path_segments = vec![
            (vec![], 0),
            (vec![], 1),
            (vec![], 2),
            (vec![], 3),
            (vec![], 4),
            (vec![], 5),
            (vec![], 6),
            (vec![], 7),
            (vec![], 8),
            (vec![], 9),
            (vec![], 10),
            (vec![], 11),
            (vec![], 12),
            (vec![], 13),
            (vec![], 14),
            (vec![], 15),
            (vec![], 16),
            (vec![], 17),
            (vec![], 18),
            (vec![], 19),
            (vec![], 20),
            (vec![], 21),
            (vec![], 22),
            (vec![], 23),
            (vec![], 24),
            (vec![], 25),
            (vec![], 26),
            (vec![], 27),
            (vec![], 28),
            (vec![], 29),
            (vec![], 30),
            (vec![], 31),
        ];
        let (nodes, node_ptrs, hashes) =
            make_node4_path(&mut f, &path_segments, [31u8; 40].to_vec());

        let (node, root_hash) = Trie::read_root(&mut f).unwrap();

        // fill each node4
        for k in 0..31 {
            for j in 0..3 {
                let mut path = [
                    0, 1, 2, 3, 4, 5, 6, 7, 8, 9, 10, 11, 12, 13, 14, 15, 16, 17, 18, 19, 20, 21,
                    22, 23, 24, 25, 26, 27, 28, 29, 30, 31,
                ];
                path[k] = j + 32;

                let mut c =
                    TrieCursor::new(&TriePath::from_bytes(&path[..]).unwrap(), f.root_trieptr());
                let (nodeptr, mut node, node_hash) = walk_to_insertion_point(&mut f, &mut c);

                f.open_block(&block_header).unwrap();
                Trie::try_attach_leaf(
                    &mut f,
                    &mut c,
                    &mut TrieLeaf::new(&vec![], &[128 + j as u8; 40].to_vec()),
                    &mut node,
                )
                .unwrap()
                .unwrap();
                Trie::update_root_hash(&mut f, &c).unwrap();

                // should have inserted
                assert_eq!(
                    MARF::get_path(
                        &mut f,
                        &block_header,
                        &TriePath::from_bytes(&path[..]).unwrap()
                    )
                    .unwrap()
                    .unwrap(),
                    TrieLeaf::new(&path[k + 1..].to_vec(), &[128 + j as u8; 40].to_vec())
                );

                merkle_test(&mut f, &path.to_vec(), &[(j + 128) as u8; 40].to_vec());
            }
        }

        test_debug!("");
        test_debug!("");
        test_debug!("");

        let mut ptrs = vec![];

        // promote each node4 to a node16
        for k in 1..31 {
            let mut path = [
                0, 1, 2, 3, 4, 5, 6, 7, 8, 9, 10, 11, 12, 13, 14, 15, 16, 17, 18, 19, 20, 21, 22,
                23, 24, 25, 26, 27, 28, 29, 30, 31,
            ];
            path[k] = 128;

            let mut c =
                TrieCursor::new(&TriePath::from_bytes(&path[..]).unwrap(), f.root_trieptr());

            let (nodeptr, mut node, node_hash) = walk_to_insertion_point(&mut f, &mut c);

            f.open_block(&block_header).unwrap();
            let new_ptr = Trie::insert_leaf(
                &mut f,
                &mut c,
                &mut TrieLeaf::new(&vec![], &[192 + k as u8; 40].to_vec()),
                &mut node,
            )
            .unwrap();
            ptrs.push(new_ptr);

            Trie::update_root_hash(&mut f, &c).unwrap();

            // should have inserted
            assert_eq!(
                MARF::get_path(
                    &mut f,
                    &block_header,
                    &TriePath::from_bytes(&path[..]).unwrap()
                )
                .unwrap()
                .unwrap(),
                TrieLeaf::new(&path[k + 1..].to_vec(), &[192 + k as u8; 40].to_vec())
            );

            merkle_test(&mut f, &path.to_vec(), &[(k + 192) as u8; 40].to_vec());
        }

        // each ptr we got should point to a node16 with 5 children
        for ptr in ptrs.iter() {
            let (node, hash) = f.read_nodetype(ptr).unwrap();
            match node {
                TrieNodeType::Node16(ref data) => {
                    assert_eq!(count_children(&data.ptrs), 5);
                }
                _ => {
                    assert!(false);
                }
            }
        }

        dump_trie(&mut f);
    }

    #[test]
    fn trie_cursor_promote_node16_to_node48() {
        let mut f_store = TrieFileStorage::new_memory().unwrap();
        let mut f = f_store.transaction().unwrap();

        let block_header = BlockHeaderHash::from_bytes(&[0u8; 32]).unwrap();
        MARF::format(&mut f, &block_header).unwrap();
        // used to short-circuit block-height lookups, so that we don't
        //   mess up these tests expected trie structures.
        f.test_genesis_block.replace(block_header.clone());

        let path_segments = vec![
            (vec![], 0),
            (vec![], 1),
            (vec![], 2),
            (vec![], 3),
            (vec![], 4),
            (vec![], 5),
            (vec![], 6),
            (vec![], 7),
            (vec![], 8),
            (vec![], 9),
            (vec![], 10),
            (vec![], 11),
            (vec![], 12),
            (vec![], 13),
            (vec![], 14),
            (vec![], 15),
            (vec![], 16),
            (vec![], 17),
            (vec![], 18),
            (vec![], 19),
            (vec![], 20),
            (vec![], 21),
            (vec![], 22),
            (vec![], 23),
            (vec![], 24),
            (vec![], 25),
            (vec![], 26),
            (vec![], 27),
            (vec![], 28),
            (vec![], 29),
            (vec![], 30),
            (vec![], 31),
        ];
        let (nodes, node_ptrs, hashes) =
            make_node4_path(&mut f, &path_segments, [31u8; 40].to_vec());

        let (node, root_hash) = Trie::read_root(&mut f).unwrap();

        // fill each node4
        for k in 0..31 {
            for j in 0..3 {
                let mut path = [
                    0, 1, 2, 3, 4, 5, 6, 7, 8, 9, 10, 11, 12, 13, 14, 15, 16, 17, 18, 19, 20, 21,
                    22, 23, 24, 25, 26, 27, 28, 29, 30, 31,
                ];
                path[k] = j + 32;

                let mut c =
                    TrieCursor::new(&TriePath::from_bytes(&path[..]).unwrap(), f.root_trieptr());

                let (nodeptr, mut node, node_hash) = walk_to_insertion_point(&mut f, &mut c);

                f.open_block(&block_header).unwrap();
                Trie::try_attach_leaf(
                    &mut f,
                    &mut c,
                    &mut TrieLeaf::new(&vec![], &[128 + j as u8; 40].to_vec()),
                    &mut node,
                )
                .unwrap()
                .unwrap();

                Trie::update_root_hash(&mut f, &c).unwrap();

                // should have inserted
                assert_eq!(
                    MARF::get_path(
                        &mut f,
                        &block_header,
                        &TriePath::from_bytes(&path[..]).unwrap()
                    )
                    .unwrap()
                    .unwrap(),
                    TrieLeaf::new(&path[k + 1..].to_vec(), &[128 + j as u8; 40].to_vec())
                );

                merkle_test(&mut f, &path.to_vec(), &[(j + 128) as u8; 40].to_vec());
            }
        }

        test_debug!("");
        test_debug!("promote all node4 to node16");
        test_debug!("");

        let mut ptrs = vec![];

        // promote each node4 to a node16 by inserting one more leaf
        for k in 1..31 {
            let mut path = [
                0, 1, 2, 3, 4, 5, 6, 7, 8, 9, 10, 11, 12, 13, 14, 15, 16, 17, 18, 19, 20, 21, 22,
                23, 24, 25, 26, 27, 28, 29, 30, 31,
            ];
            path[k] = 128;

            let mut c =
                TrieCursor::new(&TriePath::from_bytes(&path[..]).unwrap(), f.root_trieptr());

            let (nodeptr, mut node, node_hash) = walk_to_insertion_point(&mut f, &mut c);

            f.open_block(&block_header).unwrap();
            let new_ptr = Trie::insert_leaf(
                &mut f,
                &mut c,
                &mut TrieLeaf::new(&vec![], &[192 + k as u8; 40].to_vec()),
                &mut node,
            )
            .unwrap();
            ptrs.push(new_ptr);

            Trie::update_root_hash(&mut f, &c).unwrap();

            // should have inserted
            assert_eq!(
                MARF::get_path(
                    &mut f,
                    &block_header,
                    &TriePath::from_bytes(&path[..]).unwrap()
                )
                .unwrap()
                .unwrap(),
                TrieLeaf::new(&path[k + 1..].to_vec(), &[192 + k as u8; 40].to_vec())
            );

            merkle_test(&mut f, &path.to_vec(), &[(k + 192) as u8; 40].to_vec());
        }

        // each ptr we got should point to a node16 with 5 children
        for ptr in ptrs.iter() {
            let (node, hash) = f.read_nodetype(ptr).unwrap();
            match node {
                TrieNodeType::Node16(ref data) => {
                    assert_eq!(count_children(&data.ptrs), 5);
                }
                _ => {
                    assert!(false);
                }
            }
        }

        // fill each node16 with leaves
        for k in 0..31 {
            for j in 0..11 {
                let mut path = [
                    0, 1, 2, 3, 4, 5, 6, 7, 8, 9, 10, 11, 12, 13, 14, 15, 16, 17, 18, 19, 20, 21,
                    22, 23, 24, 25, 26, 27, 28, 29, 30, 31,
                ];
                path[k] = j + 40;

                let mut c =
                    TrieCursor::new(&TriePath::from_bytes(&path[..]).unwrap(), f.root_trieptr());

                let (nodeptr, mut node, node_hash) = walk_to_insertion_point(&mut f, &mut c);

                f.open_block(&block_header).unwrap();
                Trie::try_attach_leaf(
                    &mut f,
                    &mut c,
                    &mut TrieLeaf::new(&vec![], &[128 + j as u8; 40].to_vec()),
                    &mut node,
                )
                .unwrap()
                .unwrap();

                Trie::update_root_hash(&mut f, &c).unwrap();

                // should have inserted
                assert_eq!(
                    MARF::get_path(
                        &mut f,
                        &block_header,
                        &TriePath::from_bytes(&path[..]).unwrap()
                    )
                    .unwrap()
                    .unwrap(),
                    TrieLeaf::new(&path[k + 1..].to_vec(), &[128 + j as u8; 40].to_vec())
                );

                merkle_test(&mut f, &path.to_vec(), &[(j + 128) as u8; 40].to_vec());
            }
        }

        test_debug!("");
        test_debug!("promote all node16 to node48");
        test_debug!("");

        ptrs.clear();

        // promote each node16 to a node48 by inserting one more leaf
        for k in 1..31 {
            let mut path = [
                0, 1, 2, 3, 4, 5, 6, 7, 8, 9, 10, 11, 12, 13, 14, 15, 16, 17, 18, 19, 20, 21, 22,
                23, 24, 25, 26, 27, 28, 29, 30, 31,
            ];
            path[k] = 129;

            let mut c =
                TrieCursor::new(&TriePath::from_bytes(&path[..]).unwrap(), f.root_trieptr());

            let (nodeptr, mut node, node_hash) = walk_to_insertion_point(&mut f, &mut c);

            f.open_block(&block_header).unwrap();

            let new_ptr = Trie::insert_leaf(
                &mut f,
                &mut c,
                &mut TrieLeaf::new(&vec![], &[192 + k as u8; 40].to_vec()),
                &mut node,
            )
            .unwrap();
            ptrs.push(new_ptr);

            Trie::update_root_hash(&mut f, &c).unwrap();

            // should have inserted
            assert_eq!(
                MARF::get_path(
                    &mut f,
                    &block_header,
                    &TriePath::from_bytes(&path[..]).unwrap()
                )
                .unwrap()
                .unwrap(),
                TrieLeaf::new(&path[k + 1..].to_vec(), &[192 + k as u8; 40].to_vec())
            );

            merkle_test(&mut f, &path.to_vec(), &[(k + 192) as u8; 40].to_vec());
        }

        // each ptr we got should point to a node48 with 17 children
        for ptr in ptrs.iter() {
            let (node, hash) = f.read_nodetype(ptr).unwrap();
            match node {
                TrieNodeType::Node48(ref data) => {
                    assert_eq!(count_children(&data.ptrs), 17);
                }
                _ => {
                    assert!(false);
                }
            }
        }

        dump_trie(&mut f);
    }

    #[test]
    fn trie_cursor_promote_node48_to_node256() {
        let mut f_store = TrieFileStorage::new_memory().unwrap();
        let mut f = f_store.transaction().unwrap();

        let block_header = BlockHeaderHash::from_bytes(&[0u8; 32]).unwrap();
        MARF::format(&mut f, &block_header).unwrap();
        // used to short-circuit block-height lookups, so that we don't
        //   mess up these tests expected trie structures.
        f.test_genesis_block.replace(block_header.clone());

        let path_segments = vec![
            (vec![], 0),
            (vec![], 1),
            (vec![], 2),
            (vec![], 3),
            (vec![], 4),
            (vec![], 5),
            (vec![], 6),
            (vec![], 7),
            (vec![], 8),
            (vec![], 9),
            (vec![], 10),
            (vec![], 11),
            (vec![], 12),
            (vec![], 13),
            (vec![], 14),
            (vec![], 15),
            (vec![], 16),
            (vec![], 17),
            (vec![], 18),
            (vec![], 19),
            (vec![], 20),
            (vec![], 21),
            (vec![], 22),
            (vec![], 23),
            (vec![], 24),
            (vec![], 25),
            (vec![], 26),
            (vec![], 27),
            (vec![], 28),
            (vec![], 29),
            (vec![], 30),
            (vec![], 31),
        ];
        let (nodes, node_ptrs, hashes) =
            make_node4_path(&mut f, &path_segments, [31u8; 40].to_vec());

        let (node, root_hash) = Trie::read_root(&mut f).unwrap();

        // fill each node4
        for k in 0..31 {
            for j in 0..3 {
                let mut path = [
                    0, 1, 2, 3, 4, 5, 6, 7, 8, 9, 10, 11, 12, 13, 14, 15, 16, 17, 18, 19, 20, 21,
                    22, 23, 24, 25, 26, 27, 28, 29, 30, 31,
                ];
                path[k] = j + 32;

                let mut c =
                    TrieCursor::new(&TriePath::from_bytes(&path[..]).unwrap(), f.root_trieptr());

                let (nodeptr, mut node, node_hash) = walk_to_insertion_point(&mut f, &mut c);

                f.open_block(&block_header).unwrap();
                Trie::try_attach_leaf(
                    &mut f,
                    &mut c,
                    &mut TrieLeaf::new(&vec![], &[128 + j as u8; 40].to_vec()),
                    &mut node,
                )
                .unwrap()
                .unwrap();

                Trie::update_root_hash(&mut f, &c).unwrap();

                // should have inserted
                assert_eq!(
                    MARF::get_path(
                        &mut f,
                        &block_header,
                        &TriePath::from_bytes(&path[..]).unwrap()
                    )
                    .unwrap()
                    .unwrap(),
                    TrieLeaf::new(&path[k + 1..].to_vec(), &[128 + j as u8; 40].to_vec())
                );

                merkle_test(&mut f, &path.to_vec(), &[(j + 128) as u8; 40].to_vec());
            }
        }

        test_debug!("");
        test_debug!("promote all node4 to node16");
        test_debug!("");

        let mut ptrs = vec![];

        // promote each node4 to a node16 by inserting one more leaf
        for k in 1..31 {
            let mut path = [
                0, 1, 2, 3, 4, 5, 6, 7, 8, 9, 10, 11, 12, 13, 14, 15, 16, 17, 18, 19, 20, 21, 22,
                23, 24, 25, 26, 27, 28, 29, 30, 31,
            ];
            path[k] = 128;

            let mut c =
                TrieCursor::new(&TriePath::from_bytes(&path[..]).unwrap(), f.root_trieptr());

            let (nodeptr, mut node, node_hash) = walk_to_insertion_point(&mut f, &mut c);

            f.open_block(&block_header).unwrap();
            let new_ptr = Trie::insert_leaf(
                &mut f,
                &mut c,
                &mut TrieLeaf::new(&vec![], &[192 + k as u8; 40].to_vec()),
                &mut node,
            )
            .unwrap();
            ptrs.push(new_ptr);

            Trie::update_root_hash(&mut f, &c).unwrap();

            // should have inserted
            assert_eq!(
                MARF::get_path(
                    &mut f,
                    &block_header,
                    &TriePath::from_bytes(&path[..]).unwrap()
                )
                .unwrap()
                .unwrap(),
                TrieLeaf::new(&path[k + 1..].to_vec(), &[192 + k as u8; 40].to_vec())
            );

            merkle_test(&mut f, &path.to_vec(), &[(k + 192) as u8; 40].to_vec());
        }

        // each ptr we got should point to a node16 with 5 children
        for ptr in ptrs.iter() {
            let (node, hash) = f.read_nodetype(ptr).unwrap();
            match node {
                TrieNodeType::Node16(ref data) => {
                    assert_eq!(count_children(&data.ptrs), 5);
                }
                _ => {
                    assert!(false);
                }
            }
        }

        // fill each node16 with leaves
        for k in 0..31 {
            for j in 0..11 {
                let mut path = [
                    0, 1, 2, 3, 4, 5, 6, 7, 8, 9, 10, 11, 12, 13, 14, 15, 16, 17, 18, 19, 20, 21,
                    22, 23, 24, 25, 26, 27, 28, 29, 30, 31,
                ];
                path[k] = j + 40;

                let mut c =
                    TrieCursor::new(&TriePath::from_bytes(&path[..]).unwrap(), f.root_trieptr());

                let (nodeptr, mut node, node_hash) = walk_to_insertion_point(&mut f, &mut c);

                f.open_block(&block_header).unwrap();
                Trie::try_attach_leaf(
                    &mut f,
                    &mut c,
                    &mut TrieLeaf::new(&vec![], &[128 + j as u8; 40].to_vec()),
                    &mut node,
                )
                .unwrap()
                .unwrap();
                Trie::update_root_hash(&mut f, &c).unwrap();

                // should have inserted
                assert_eq!(
                    MARF::get_path(
                        &mut f,
                        &block_header,
                        &TriePath::from_bytes(&path[..]).unwrap()
                    )
                    .unwrap()
                    .unwrap(),
                    TrieLeaf::new(&path[k + 1..].to_vec(), &[128 + j as u8; 40].to_vec())
                );

                merkle_test(&mut f, &path.to_vec(), &[(j + 128) as u8; 40].to_vec());
            }
        }

        test_debug!("");
        test_debug!("promote all node16 to node48");
        test_debug!("");

        ptrs.clear();

        // promote each node16 to a node48 by inserting one more leaf
        for k in 1..31 {
            let mut path = [
                0, 1, 2, 3, 4, 5, 6, 7, 8, 9, 10, 11, 12, 13, 14, 15, 16, 17, 18, 19, 20, 21, 22,
                23, 24, 25, 26, 27, 28, 29, 30, 31,
            ];
            path[k] = 129;

            let mut c =
                TrieCursor::new(&TriePath::from_bytes(&path[..]).unwrap(), f.root_trieptr());

            let (nodeptr, mut node, node_hash) = walk_to_insertion_point(&mut f, &mut c);

            f.open_block(&block_header).unwrap();
            let new_ptr = Trie::insert_leaf(
                &mut f,
                &mut c,
                &mut TrieLeaf::new(&vec![], &[192 + k as u8; 40].to_vec()),
                &mut node,
            )
            .unwrap();
            ptrs.push(new_ptr);

            Trie::update_root_hash(&mut f, &c).unwrap();

            // should have inserted
            assert_eq!(
                MARF::get_path(
                    &mut f,
                    &block_header,
                    &TriePath::from_bytes(&path[..]).unwrap()
                )
                .unwrap()
                .unwrap(),
                TrieLeaf::new(&path[k + 1..].to_vec(), &[192 + k as u8; 40].to_vec())
            );

            merkle_test(&mut f, &path.to_vec(), &[(k + 192) as u8; 40].to_vec());
        }

        // each ptr we got should point to a node48 with 17 children
        for ptr in ptrs.iter() {
            let (node, hash) = f.read_nodetype(ptr).unwrap();
            match node {
                TrieNodeType::Node48(ref data) => {
                    assert_eq!(count_children(&data.ptrs), 17);
                }
                _ => {
                    assert!(false);
                }
            }
        }

        // fill each node48 with leaves
        for k in 0..31 {
            for j in 0..31 {
                let mut path = [
                    0, 1, 2, 3, 4, 5, 6, 7, 8, 9, 10, 11, 12, 13, 14, 15, 16, 17, 18, 19, 20, 21,
                    22, 23, 24, 25, 26, 27, 28, 29, 30, 31,
                ];
                path[k] = j + 90;

                let mut c =
                    TrieCursor::new(&TriePath::from_bytes(&path[..]).unwrap(), f.root_trieptr());

                let (nodeptr, mut node, node_hash) = walk_to_insertion_point(&mut f, &mut c);

                f.open_block(&block_header).unwrap();
                Trie::try_attach_leaf(
                    &mut f,
                    &mut c,
                    &mut TrieLeaf::new(&vec![], &[128 + j as u8; 40].to_vec()),
                    &mut node,
                )
                .unwrap()
                .unwrap();

                Trie::update_root_hash(&mut f, &c).unwrap();

                // should have inserted
                assert_eq!(
                    MARF::get_path(
                        &mut f,
                        &block_header,
                        &TriePath::from_bytes(&path[..]).unwrap()
                    )
                    .unwrap()
                    .unwrap(),
                    TrieLeaf::new(&path[k + 1..].to_vec(), &[128 + j as u8; 40].to_vec())
                );

                merkle_test(&mut f, &path.to_vec(), &[(j + 128) as u8; 40].to_vec());
            }
        }

        test_debug!("");
        test_debug!("promote all node48 to node256");
        test_debug!("");

        ptrs.clear();

        // promote each node48 to a node256 by inserting one more leaf
        for k in 1..31 {
            let mut path = [
                0, 1, 2, 3, 4, 5, 6, 7, 8, 9, 10, 11, 12, 13, 14, 15, 16, 17, 18, 19, 20, 21, 22,
                23, 24, 25, 26, 27, 28, 29, 30, 31,
            ];
            path[k] = 130;

            let mut c =
                TrieCursor::new(&TriePath::from_bytes(&path[..]).unwrap(), f.root_trieptr());

            let (nodeptr, mut node, node_hash) = walk_to_insertion_point(&mut f, &mut c);

            f.open_block(&block_header).unwrap();
            let new_ptr = Trie::insert_leaf(
                &mut f,
                &mut c,
                &mut TrieLeaf::new(&vec![], &[192 + k as u8; 40].to_vec()),
                &mut node,
            )
            .unwrap();
            ptrs.push(new_ptr);

            Trie::update_root_hash(&mut f, &c).unwrap();

            // should have inserted
            assert_eq!(
                MARF::get_path(
                    &mut f,
                    &block_header,
                    &TriePath::from_bytes(&path[..]).unwrap()
                )
                .unwrap()
                .unwrap(),
                TrieLeaf::new(&path[k + 1..].to_vec(), &[192 + k as u8; 40].to_vec())
            );

            merkle_test(&mut f, &path.to_vec(), &[(k + 192) as u8; 40].to_vec());
        }

        // each ptr we got should point to a node256 with 49 children
        for ptr in ptrs.iter() {
            let (node, hash) = f.read_nodetype(ptr).unwrap();
            match node {
                TrieNodeType::Node256(ref data) => {
                    assert_eq!(count_children(&data.ptrs), 49);
                }
                _ => {
                    assert!(false);
                }
            }
        }

        dump_trie(&mut f);
    }

    #[test]
    fn trie_cursor_splice_leaf_4() {
        for node_id in [
            TrieNodeID::Node4,
            TrieNodeID::Node16,
            TrieNodeID::Node48,
            TrieNodeID::Node256,
        ]
        .iter()
        {
            let mut f_store = TrieFileStorage::new_memory().unwrap();
            let mut f = f_store.transaction().unwrap();

            let block_header = BlockHeaderHash::from_bytes(&[0u8; 32]).unwrap();
            MARF::format(&mut f, &block_header).unwrap();

            // used to short-circuit block-height lookups, so that we don't
            //   mess up these tests expected trie structures.
            f.test_genesis_block.replace(block_header.clone());

            let path_segments = vec![
                (vec![0, 1, 2, 3], 4),
                (vec![5, 6, 7, 8], 9),
                (vec![10, 11, 12, 13], 14),
                (vec![15, 16, 17, 18], 19),
                (vec![20, 21, 22, 23], 24),
                (vec![25, 26, 27, 28], 29),
                (vec![30], 31),
            ];

            let (nodes, node_ptrs, hashes) =
                make_node_path(&mut f, node_id.to_u8(), &path_segments, [31u8; 40].to_vec());

            let mut ptrs = vec![];

            // splice in a node in each path segment
            for k in 0..5 {
                let mut path = vec![
                    0, 1, 2, 3, 4, 5, 6, 7, 8, 9, 10, 11, 12, 13, 14, 15, 16, 17, 18, 19, 20, 21,
                    22, 23, 24, 25, 26, 27, 28, 29, 30, 31,
                ];
                path[5 * k + 2] = 32;

                let mut c =
                    TrieCursor::new(&TriePath::from_bytes(&path[..]).unwrap(), f.root_trieptr());

                test_debug!("Start splice-insert at {:?}", &c);
                let (nodeptr, mut node, node_hash) = walk_to_insertion_point(&mut f, &mut c);

                test_debug!("Splice leaf pattern={} at {:?}", 192 + k, &c);
                f.open_block(&block_header).unwrap();

                eprintln!("Splicing Node @ {}", nodeptr.ptr());
                eprintln!("Splicing Node @ {:x}", c.chr().unwrap());

                let new_ptr = Trie::splice_leaf(
                    &mut f,
                    &mut c,
                    &mut TrieLeaf::new(&vec![], &[192 + k as u8; 40].to_vec()),
                    &mut node,
                )
                .unwrap();
                ptrs.push(new_ptr);

                Trie::update_root_hash(&mut f, &c).unwrap();

                // should have inserted
                assert_eq!(
                    MARF::get_path(
                        &mut f,
                        &block_header,
                        &TriePath::from_bytes(&path[..]).unwrap()
                    )
                    .unwrap()
                    .unwrap(),
                    TrieLeaf::new(&path[5 * k + 3..].to_vec(), &[192 + k as u8; 40].to_vec())
                );
                merkle_test(&mut f, &path.to_vec(), &[(k + 192) as u8; 40].to_vec());
            }

            dump_trie(&mut f);
        }
    }

    #[test]
    fn trie_cursor_splice_leaf_2() {
        for node_id in [
            TrieNodeID::Node4,
            TrieNodeID::Node16,
            TrieNodeID::Node48,
            TrieNodeID::Node256,
        ]
        .iter()
        {
            let mut f_store = TrieFileStorage::new_memory().unwrap();
            let mut f = f_store.transaction().unwrap();

            let block_header = BlockHeaderHash::from_bytes(&[0u8; 32]).unwrap();
            MARF::format(&mut f, &block_header).unwrap();

            // used to short-circuit block-height lookups, so that we don't
            //   mess up these tests expected trie structures.
            f.test_genesis_block.replace(block_header.clone());

            let path_segments = vec![
                (vec![0, 1], 2),
                (vec![3, 4], 5),
                (vec![6, 7], 8),
                (vec![9, 10], 11),
                (vec![12, 13], 14),
                (vec![15, 16], 17),
                (vec![18, 19], 20),
                (vec![21, 22], 23),
                (vec![24, 25], 26),
                (vec![27, 28], 29),
                (vec![30], 31),
            ];

            let (nodes, node_ptrs, hashes) =
                make_node_path(&mut f, node_id.to_u8(), &path_segments, [31u8; 40].to_vec());
            let mut ptrs = vec![];

            // splice in a node in each path segment
            for k in 0..10 {
                let mut path = vec![
                    0, 1, 2, 3, 4, 5, 6, 7, 8, 9, 10, 11, 12, 13, 14, 15, 16, 17, 18, 19, 20, 21,
                    22, 23, 24, 25, 26, 27, 28, 29, 30, 31,
                ];
                path[3 * k + 1] = 32;

                let mut c =
                    TrieCursor::new(&TriePath::from_bytes(&path[..]).unwrap(), f.root_trieptr());

                test_debug!("Start splice-insert at {:?}", &c);
                let (nodeptr, mut node, node_hash) = walk_to_insertion_point(&mut f, &mut c);

                test_debug!("Splice leaf pattern={} at {:?}", 192 + k, &c);
                f.open_block(&block_header).unwrap();
                let new_ptr = Trie::splice_leaf(
                    &mut f,
                    &mut c,
                    &mut TrieLeaf::new(&vec![], &[192 + k as u8; 40].to_vec()),
                    &mut node,
                )
                .unwrap();
                ptrs.push(new_ptr);

                Trie::update_root_hash(&mut f, &c).unwrap();

                // should have inserted
                assert_eq!(
                    MARF::get_path(
                        &mut f,
                        &block_header,
                        &TriePath::from_bytes(&path[..]).unwrap()
                    )
                    .unwrap()
                    .unwrap(),
                    TrieLeaf::new(&path[3 * k + 2..].to_vec(), &[192 + k as u8; 40].to_vec())
                );

                // proofs should still work
                merkle_test(&mut f, &path.to_vec(), &[(k + 192) as u8; 40].to_vec());
            }

            dump_trie(&mut f);
        }
    }

    fn insert_n_test<F>(filename: &str, merkle_check: bool, count: u32, mut path_gen: F)
    where
        F: FnMut(u32) -> [u8; 32],
    {
        let f = TrieFileStorage::new_memory().unwrap();

        let block_header = BlockHeaderHash::from_bytes(&[0u8; 32]).unwrap();
        let mut marf = MARF::from_storage(f);
        marf.begin(&BlockHeaderHash::sentinel(), &block_header)
            .unwrap();
        MARF::get_block_height(
            &mut marf.borrow_storage_backend(),
            &block_header,
            &block_header,
        )
        .unwrap()
        .unwrap();

        for i in 0..count {
            eprintln!("{}", i);
            let path = path_gen(i);
            let triepath = TriePath::from_bytes(&path).unwrap();
            let value = TrieLeaf::new(
                &vec![],
                &[
                    0,
                    0,
                    0,
                    0,
                    0,
                    0,
                    0,
                    0,
                    0,
                    0,
                    0,
                    0,
                    0,
                    0,
                    0,
                    0,
                    0,
                    0,
                    0,
                    0,
                    0,
                    0,
                    0,
                    0,
                    0,
                    0,
                    0,
                    0,
                    0,
                    0,
                    0,
                    0,
                    0,
                    0,
                    0,
                    0,
                    0,
                    0,
                    (i / 256) as u8,
                    (i % 256) as u8,
                ]
                .to_vec(),
            );
            marf.insert_raw(triepath, value).unwrap();

            if merkle_check {
                merkle_test(
                    &mut marf.borrow_storage_backend(),
                    &path.to_vec(),
                    &[
                        0,
                        0,
                        0,
                        0,
                        0,
                        0,
                        0,
                        0,
                        0,
                        0,
                        0,
                        0,
                        0,
                        0,
                        0,
                        0,
                        0,
                        0,
                        0,
                        0,
                        0,
                        0,
                        0,
                        0,
                        0,
                        0,
                        0,
                        0,
                        0,
                        0,
                        0,
                        0,
                        0,
                        0,
                        0,
                        0,
                        0,
                        0,
                        (i / 256) as u8,
                        (i % 256) as u8,
                    ]
                    .to_vec(),
                );
            }
        }

        for i in 0..count {
            let path = path_gen(i);
            let triepath = TriePath::from_bytes(&path).unwrap();
            let value =
                MARF::get_path(&mut marf.borrow_storage_backend(), &block_header, &triepath)
                    .unwrap()
                    .unwrap();
            assert_eq!(
                value.data.to_vec(),
                [
                    0,
                    0,
                    0,
                    0,
                    0,
                    0,
                    0,
                    0,
                    0,
                    0,
                    0,
                    0,
                    0,
                    0,
                    0,
                    0,
                    0,
                    0,
                    0,
                    0,
                    0,
                    0,
                    0,
                    0,
                    0,
                    0,
                    0,
                    0,
                    0,
                    0,
                    0,
                    0,
                    0,
                    0,
                    0,
                    0,
                    0,
                    0,
                    (i / 256) as u8,
                    (i % 256) as u8
                ]
                .to_vec()
            );
            if merkle_check {
                merkle_test(
                    &mut marf.borrow_storage_backend(),
                    &path.to_vec(),
                    &[
                        0,
                        0,
                        0,
                        0,
                        0,
                        0,
                        0,
                        0,
                        0,
                        0,
                        0,
                        0,
                        0,
                        0,
                        0,
                        0,
                        0,
                        0,
                        0,
                        0,
                        0,
                        0,
                        0,
                        0,
                        0,
                        0,
                        0,
                        0,
                        0,
                        0,
                        0,
                        0,
                        0,
                        0,
                        0,
                        0,
                        0,
                        0,
                        (i / 256) as u8,
                        (i % 256) as u8,
                    ]
                    .to_vec(),
                );
            }
        }
    }

    #[test]
    fn insert_1024_seq_low() {
        insert_n_test("/tmp/rust_marf_insert_1024_seq_low", true, 1024, |i| {
            [
                0,
                1,
                2,
                3,
                4,
                5,
                6,
                7,
                8,
                9,
                10,
                11,
                12,
                13,
                14,
                15,
                16,
                17,
                18,
                19,
                20,
                21,
                22,
                23,
                24,
                25,
                26,
                27,
                28,
                29,
                (i / 256) as u8,
                (i % 256) as u8,
            ]
        })
    }

    #[test]
    fn insert_1024_seq_high() {
        insert_n_test("/tmp/rust_marf_insert_1024_seq_high", true, 1024, |i| {
            [
                (i / 256) as u8,
                (i % 256) as u8,
                2,
                3,
                4,
                5,
                6,
                7,
                8,
                9,
                10,
                11,
                12,
                13,
                14,
                15,
                16,
                17,
                18,
                19,
                20,
                21,
                22,
                23,
                24,
                25,
                26,
                27,
                28,
                29,
                30,
                31,
            ]
        })
    }

    #[test]
    fn insert_1024_seq_mid() {
        insert_n_test("/tmp/rust_marf_insert_1024_seq_mid", true, 1024, |i| {
            let i0 = i / 256;
            let i1 = (i % 256) / 32;
            let i2 = (i % 256) % 32;
            let i3 = (i % 256) % 16;
            [
                0, 1, i0 as u8, i1 as u8, i2 as u8, i3 as u8, 6, 7, 8, 9, 10, 11, 12, 13, 14, 15,
                16, 17, 18, 19, 20, 21, 22, 23, 24, 25, 26, 27, 28, 29, 30, 31,
            ]
        })
    }

    #[test]
    #[ignore]
    fn insert_65536_random_deterministic() {
        // deterministic random insert of 65536 keys
        let mut seed = TrieHash::from_data(&[]).as_bytes().to_vec();

        insert_n_test(
            "/tmp/rust_marf_insert_65536_random_deterministic",
            false,
            65536,
            |i| {
                let mut path = [0; 32];
                path.copy_from_slice(
                    &TrieHash::from_data(if i == 0 { &[] } else { seed.as_slice() }).as_bytes()
                        [0..32],
                );
                seed = path.to_vec();
                eprintln!("{}", to_hex(&path));
                path
            },
        )
    }

    #[test]
    fn insert_1024_random_deterministic_merkle_proof() {
        // deterministic random insert of 1024 keys
        let mut seed = TrieHash::from_data(&[]).as_bytes().to_vec();

        insert_n_test(
            "/tmp/rust_marf_insert_1024_random_deterministic_merkle_proof",
            true,
            1024,
            |i| {
                let mut path = [0; 32];
                path.copy_from_slice(
                    &TrieHash::from_data(if i == 0 { &[] } else { seed.as_slice() }).as_bytes()
                        [0..32],
                );
                seed = path.to_vec();
                eprintln!("{}", to_hex(&path));
                path
            },
        )
    }
>>>>>>> 4ccaf546
}<|MERGE_RESOLUTION|>--- conflicted
+++ resolved
@@ -23,25 +23,6 @@
 
 use sha2::Digest;
 
-<<<<<<< HEAD
-use chainstate::stacks::index::bits::{get_leaf_hash, get_node_hash};
-use chainstate::stacks::index::marf::MARF;
-use chainstate::stacks::index::node::{
-    clear_backptr, is_backptr, set_backptr, CursorError, TrieCursor, TrieNode, TrieNode16,
-    TrieNode256, TrieNode4, TrieNode48, TrieNodeID, TrieNodeType, TriePtr,
-};
-use chainstate::stacks::index::storage::{
-    TrieFileStorage, TrieHashCalculationMode, TrieStorageConnection,
-};
-use chainstate::stacks::index::Error;
-use chainstate::stacks::index::{MarfTrieId, TrieHasher};
-use util::hash::to_hex;
-use util::log;
-use util::macros::is_trace;
-
-use chainstate::stacks::index::TrieHashExtension;
-use chainstate::stacks::index::TrieLeaf;
-=======
 use crate::chainstate::stacks::index::bits::{
     get_leaf_hash, get_node_hash, get_nodetype_hash_bytes,
 };
@@ -59,7 +40,6 @@
 
 use crate::chainstate::stacks::index::TrieHashExtension;
 use crate::chainstate::stacks::index::TrieLeaf;
->>>>>>> 4ccaf546
 use stacks_common::types::chainstate::BlockHeaderHash;
 use stacks_common::types::chainstate::TrieHash;
 use stacks_common::types::chainstate::BLOCK_HEADER_HASH_ENCODED_SIZE;
@@ -1051,1678 +1031,4 @@
     ) -> Result<(), Error> {
         Trie::recalculate_root_hash(storage, cursor, false)
     }
-<<<<<<< HEAD
-=======
-}
-
-#[cfg(test)]
-mod test {
-    #![allow(unused_variables)]
-    #![allow(unused_assignments)]
-
-    use std::io::Cursor;
-
-    use crate::chainstate::stacks::index::bits::*;
-    use crate::chainstate::stacks::index::marf::*;
-    use crate::chainstate::stacks::index::node::*;
-    use crate::chainstate::stacks::index::proofs::*;
-    use crate::chainstate::stacks::index::storage::*;
-    use crate::chainstate::stacks::index::test::*;
-    use crate::chainstate::stacks::index::trie::*;
-    use crate::chainstate::stacks::index::ClarityMarfTrieId;
-
-    use super::*;
-
-    fn walk_to_insertion_point(
-        f: &mut TrieStorageConnection<BlockHeaderHash>,
-        cursor: &mut TrieCursor<BlockHeaderHash>,
-    ) -> (TriePtr, TrieNodeType, TrieHash) {
-        let (mut node, root_hash) = Trie::read_root(f).unwrap();
-        let mut node_hash = TrieHash::from_empty_data();
-        let mut node_ptr = f.root_trieptr();
-
-        for _ in 0..cursor.path.len() {
-            match Trie::walk_from(f, &node, cursor) {
-                Ok(node_data_opt) => match node_data_opt {
-                    Some((next_nodeptr, next_node, next_node_hash)) => {
-                        node = next_node;
-                        node_ptr = next_nodeptr;
-                        node_hash = next_node_hash;
-                        continue;
-                    }
-                    None => {
-                        panic!("No insertion point found -- reached leaf");
-                    }
-                },
-                Err(e) => {
-                    match e {
-                        Error::CursorError(_) => {
-                            // don't care about backptrs in this suite of tests
-                            return (node_ptr, node, node_hash);
-                        }
-                        _ => {
-                            panic!("Encountered error: {:?}", e);
-                        }
-                    }
-                }
-            }
-        }
-
-        panic!("Encountered a loop in the trie");
-    }
-
-    #[test]
-    fn trie_cursor_try_attach_leaf() {
-        for node_id in [
-            TrieNodeID::Node4,
-            TrieNodeID::Node16,
-            TrieNodeID::Node48,
-            TrieNodeID::Node256,
-        ]
-        .iter()
-        {
-            let mut f_store = TrieFileStorage::new_memory().unwrap();
-            let mut f = f_store.transaction().unwrap();
-
-            let block_header = BlockHeaderHash::from_bytes(&[0u8; 32]).unwrap();
-            MARF::format(&mut f, &block_header).unwrap();
-
-            // used to short-circuit block-height lookups, so that we don't
-            //   mess up these tests expected trie structures.
-            f.test_genesis_block.replace(block_header.clone());
-
-            let path_segments = vec![
-                (vec![], 0),
-                (vec![], 1),
-                (vec![], 2),
-                (vec![], 3),
-                (vec![], 4),
-                (vec![], 5),
-                (vec![], 6),
-                (vec![], 7),
-                (vec![], 8),
-                (vec![], 9),
-                (vec![], 10),
-                (vec![], 11),
-                (vec![], 12),
-                (vec![], 13),
-                (vec![], 14),
-                (vec![], 15),
-                (vec![], 16),
-                (vec![], 17),
-                (vec![], 18),
-                (vec![], 19),
-                (vec![], 20),
-                (vec![], 21),
-                (vec![], 22),
-                (vec![], 23),
-                (vec![], 24),
-                (vec![], 25),
-                (vec![], 26),
-                (vec![], 27),
-                (vec![], 28),
-                (vec![], 29),
-                (vec![], 30),
-                (vec![], 31),
-            ];
-            let (nodes, node_ptrs, hashes) =
-                make_node_path(&mut f, node_id.to_u8(), &path_segments, [31u8; 40].to_vec());
-
-            let mut ptrs = vec![];
-
-            // append a leaf to each node
-            for i in 0..32 {
-                let mut path = vec![
-                    0, 1, 2, 3, 4, 5, 6, 7, 8, 9, 10, 11, 12, 13, 14, 15, 16, 17, 18, 19, 20, 21,
-                    22, 23, 24, 25, 26, 27, 28, 29, 30, 31,
-                ];
-                path[i] = 32;
-
-                let mut c =
-                    TrieCursor::new(&TriePath::from_bytes(&path[..]).unwrap(), f.root_trieptr());
-                let (nodeptr, mut node, node_hash) = walk_to_insertion_point(&mut f, &mut c);
-
-                // end of path -- cursor points to the insertion point.
-                // all nodes have space,
-                f.open_block(&block_header).unwrap();
-                let ptr_opt_res = Trie::try_attach_leaf(
-                    &mut f,
-                    &mut c,
-                    &mut TrieLeaf::new(&vec![], &[i as u8; 40].to_vec()),
-                    &mut node,
-                );
-                assert!(ptr_opt_res.is_ok());
-
-                let ptr_opt = ptr_opt_res.unwrap();
-                assert!(ptr_opt.is_some());
-
-                let ptr = ptr_opt.unwrap();
-                ptrs.push(ptr.clone());
-
-                let update_res = Trie::update_root_hash(&mut f, &c);
-                assert!(update_res.is_ok());
-
-                // we must be able to query it now
-                let leaf_opt_res = MARF::get_path(
-                    &mut f,
-                    &block_header,
-                    &TriePath::from_bytes(&path[..]).unwrap(),
-                );
-                assert!(leaf_opt_res.is_ok());
-
-                let leaf_opt = leaf_opt_res.unwrap();
-                assert!(leaf_opt.is_some());
-
-                let leaf = leaf_opt.unwrap();
-                assert_eq!(
-                    leaf,
-                    TrieLeaf::new(&path[i + 1..].to_vec(), &[i as u8; 40].to_vec())
-                );
-
-                merkle_test(&mut f, &path, &[i as u8; 40].to_vec());
-            }
-
-            // look up each leaf we inserted
-            for i in 0..32 {
-                let mut path = vec![
-                    0, 1, 2, 3, 4, 5, 6, 7, 8, 9, 10, 11, 12, 13, 14, 15, 16, 17, 18, 19, 20, 21,
-                    22, 23, 24, 25, 26, 27, 28, 29, 30, 31,
-                ];
-                path[i] = 32;
-
-                let leaf_opt_res = MARF::get_path(
-                    &mut f,
-                    &block_header,
-                    &TriePath::from_bytes(&path[..]).unwrap(),
-                );
-                assert!(leaf_opt_res.is_ok());
-
-                let leaf_opt = leaf_opt_res.unwrap();
-                assert!(leaf_opt.is_some());
-
-                let leaf = leaf_opt.unwrap();
-                assert_eq!(
-                    leaf,
-                    TrieLeaf::new(&path[i + 1..].to_vec(), &[i as u8; 40].to_vec())
-                );
-
-                merkle_test(&mut f, &path, &[i as u8; 40].to_vec());
-            }
-
-            // each ptr must be a node with two children
-            for i in 0..32 {
-                let ptr = &ptrs[i];
-                let (node, hash) = f.read_nodetype(ptr).unwrap();
-                match node {
-                    TrieNodeType::Node4(ref data) => assert_eq!(count_children(&data.ptrs), 2),
-                    TrieNodeType::Node16(ref data) => assert_eq!(count_children(&data.ptrs), 2),
-                    TrieNodeType::Node48(ref data) => assert_eq!(count_children(&data.ptrs), 2),
-                    TrieNodeType::Node256(ref data) => assert_eq!(count_children(&data.ptrs), 2),
-                    _ => assert!(false),
-                };
-            }
-
-            dump_trie(&mut f);
-        }
-    }
-
-    #[test]
-    fn trie_cursor_promote_leaf_to_node4() {
-        let mut f_store = TrieFileStorage::new_memory().unwrap();
-        let mut f = f_store.transaction().unwrap();
-
-        let block_header = BlockHeaderHash::from_bytes(&[0u8; 32]).unwrap();
-        MARF::format(&mut f, &block_header).unwrap();
-
-        // used to short-circuit block-height lookups, so that we don't
-        //   mess up these tests expected trie structures.
-        f.test_genesis_block.replace(block_header.clone());
-
-        let (node, root_hash) = Trie::read_root(&mut f).unwrap();
-
-        // add a single leaf
-        let mut c = TrieCursor::new(
-            &TriePath::from_bytes(&[
-                0, 1, 2, 3, 4, 5, 6, 7, 8, 9, 10, 11, 12, 13, 14, 15, 16, 17, 18, 19, 20, 21, 22,
-                23, 24, 25, 26, 27, 28, 29, 30, 31,
-            ])
-            .unwrap(),
-            f.root_trieptr(),
-        );
-
-        let (nodeptr, mut node, node_hash) = walk_to_insertion_point(&mut f, &mut c);
-
-        f.open_block(&block_header).unwrap();
-        Trie::try_attach_leaf(
-            &mut f,
-            &mut c,
-            &mut TrieLeaf::new(&vec![], &[128; 40].to_vec()),
-            &mut node,
-        )
-        .unwrap()
-        .unwrap();
-        Trie::update_root_hash(&mut f, &c).unwrap();
-
-        assert_eq!(
-            MARF::get_path(
-                &mut f,
-                &block_header,
-                &TriePath::from_bytes(&[
-                    0, 1, 2, 3, 4, 5, 6, 7, 8, 9, 10, 11, 12, 13, 14, 15, 16, 17, 18, 19, 20, 21,
-                    22, 23, 24, 25, 26, 27, 28, 29, 30, 31
-                ])
-                .unwrap()
-            )
-            .unwrap()
-            .unwrap(),
-            TrieLeaf::new(
-                &vec![
-                    1, 2, 3, 4, 5, 6, 7, 8, 9, 10, 11, 12, 13, 14, 15, 16, 17, 18, 19, 20, 21, 22,
-                    23, 24, 25, 26, 27, 28, 29, 30, 31
-                ],
-                &[128; 40].to_vec()
-            )
-        );
-
-        merkle_test(
-            &mut f,
-            &[
-                0, 1, 2, 3, 4, 5, 6, 7, 8, 9, 10, 11, 12, 13, 14, 15, 16, 17, 18, 19, 20, 21, 22,
-                23, 24, 25, 26, 27, 28, 29, 30, 31,
-            ]
-            .to_vec(),
-            &[128; 40].to_vec(),
-        );
-
-        let mut ptrs = vec![];
-
-        // add more leaves -- unzip this path completely
-        for i in 1..32 {
-            // add a leaf that would go after the prior leaf
-            let mut path = vec![
-                0, 1, 2, 3, 4, 5, 6, 7, 8, 9, 10, 11, 12, 13, 14, 15, 16, 17, 18, 19, 20, 21, 22,
-                23, 24, 25, 26, 27, 28, 29, 30, 31,
-            ];
-            path[i] = 32;
-
-            let mut c =
-                TrieCursor::new(&TriePath::from_bytes(&path[..]).unwrap(), f.root_trieptr());
-
-            let (nodeptr, node, node_hash) = walk_to_insertion_point(&mut f, &mut c);
-            // end of path -- cursor points to the insertion point
-            let mut leaf_data = match node {
-                TrieNodeType::Leaf(ref data) => data.clone(),
-                _ => panic!("not a leaf"),
-            };
-
-            f.open_block(&block_header).unwrap();
-            let ptr = Trie::promote_leaf_to_node4(
-                &mut f,
-                &mut c,
-                &mut leaf_data,
-                &mut TrieLeaf::new(&vec![], &[(i + 128) as u8; 40].to_vec()),
-            )
-            .unwrap();
-            ptrs.push(ptr);
-
-            Trie::update_root_hash(&mut f, &c).unwrap();
-
-            // make sure we can query it again
-            let leaf_opt_res = MARF::get_path(
-                &mut f,
-                &block_header,
-                &TriePath::from_bytes(&path[..]).unwrap(),
-            );
-            assert!(leaf_opt_res.is_ok());
-
-            let leaf_opt = leaf_opt_res.unwrap();
-            assert!(leaf_opt.is_some());
-
-            let leaf = leaf_opt.unwrap();
-            assert_eq!(
-                leaf,
-                TrieLeaf::new(&path[i + 1..].to_vec(), &[(i + 128) as u8; 40].to_vec())
-            );
-
-            merkle_test(&mut f, &path, &[(i + 128) as u8; 40].to_vec());
-        }
-
-        // look up each leaf we inserted
-        for i in 1..31 {
-            let mut path = vec![
-                0, 1, 2, 3, 4, 5, 6, 7, 8, 9, 10, 11, 12, 13, 14, 15, 16, 17, 18, 19, 20, 21, 22,
-                23, 24, 25, 26, 27, 28, 29, 30, 31,
-            ];
-            path[i] = 32;
-
-            let leaf_opt_res = MARF::get_path(
-                &mut f,
-                &block_header,
-                &TriePath::from_bytes(&path[..]).unwrap(),
-            );
-            assert!(leaf_opt_res.is_ok());
-
-            let leaf_opt = leaf_opt_res.unwrap();
-            assert!(leaf_opt.is_some());
-
-            let leaf = leaf_opt.unwrap();
-            assert_eq!(
-                leaf,
-                TrieLeaf::new(&path[i + 1..].to_vec(), &[(i + 128) as u8; 40].to_vec())
-            );
-
-            merkle_test(&mut f, &path, &[(i + 128) as u8; 40].to_vec());
-        }
-
-        // each ptr must be a node with two children
-        for i in 0..31 {
-            let ptr = &ptrs[i];
-            let (node, hash) = f.read_nodetype(ptr).unwrap();
-            match node {
-                TrieNodeType::Node4(ref data) => assert_eq!(count_children(&data.ptrs), 2),
-                TrieNodeType::Node256(ref data) => assert_eq!(count_children(&data.ptrs), 2),
-                _ => assert!(false),
-            };
-        }
-
-        dump_trie(&mut f);
-    }
-
-    #[test]
-    fn trie_cursor_promote_node4_to_node16() {
-        let mut f_store = TrieFileStorage::new_memory().unwrap();
-        let mut f = f_store.transaction().unwrap();
-
-        let block_header = BlockHeaderHash::from_bytes(&[0u8; 32]).unwrap();
-        MARF::format(&mut f, &block_header).unwrap();
-        // used to short-circuit block-height lookups, so that we don't
-        //   mess up these tests expected trie structures.
-        f.test_genesis_block.replace(block_header.clone());
-
-        let path_segments = vec![
-            (vec![], 0),
-            (vec![], 1),
-            (vec![], 2),
-            (vec![], 3),
-            (vec![], 4),
-            (vec![], 5),
-            (vec![], 6),
-            (vec![], 7),
-            (vec![], 8),
-            (vec![], 9),
-            (vec![], 10),
-            (vec![], 11),
-            (vec![], 12),
-            (vec![], 13),
-            (vec![], 14),
-            (vec![], 15),
-            (vec![], 16),
-            (vec![], 17),
-            (vec![], 18),
-            (vec![], 19),
-            (vec![], 20),
-            (vec![], 21),
-            (vec![], 22),
-            (vec![], 23),
-            (vec![], 24),
-            (vec![], 25),
-            (vec![], 26),
-            (vec![], 27),
-            (vec![], 28),
-            (vec![], 29),
-            (vec![], 30),
-            (vec![], 31),
-        ];
-        let (nodes, node_ptrs, hashes) =
-            make_node4_path(&mut f, &path_segments, [31u8; 40].to_vec());
-
-        let (node, root_hash) = Trie::read_root(&mut f).unwrap();
-
-        // fill each node4
-        for k in 0..31 {
-            for j in 0..3 {
-                let mut path = [
-                    0, 1, 2, 3, 4, 5, 6, 7, 8, 9, 10, 11, 12, 13, 14, 15, 16, 17, 18, 19, 20, 21,
-                    22, 23, 24, 25, 26, 27, 28, 29, 30, 31,
-                ];
-                path[k] = j + 32;
-
-                let mut c =
-                    TrieCursor::new(&TriePath::from_bytes(&path[..]).unwrap(), f.root_trieptr());
-                let (nodeptr, mut node, node_hash) = walk_to_insertion_point(&mut f, &mut c);
-
-                f.open_block(&block_header).unwrap();
-                Trie::try_attach_leaf(
-                    &mut f,
-                    &mut c,
-                    &mut TrieLeaf::new(&vec![], &[128 + j as u8; 40].to_vec()),
-                    &mut node,
-                )
-                .unwrap()
-                .unwrap();
-                Trie::update_root_hash(&mut f, &c).unwrap();
-
-                // should have inserted
-                assert_eq!(
-                    MARF::get_path(
-                        &mut f,
-                        &block_header,
-                        &TriePath::from_bytes(&path[..]).unwrap()
-                    )
-                    .unwrap()
-                    .unwrap(),
-                    TrieLeaf::new(&path[k + 1..].to_vec(), &[128 + j as u8; 40].to_vec())
-                );
-
-                merkle_test(&mut f, &path.to_vec(), &[(j + 128) as u8; 40].to_vec());
-            }
-        }
-
-        test_debug!("");
-        test_debug!("");
-        test_debug!("");
-
-        let mut ptrs = vec![];
-
-        // promote each node4 to a node16
-        for k in 1..31 {
-            let mut path = [
-                0, 1, 2, 3, 4, 5, 6, 7, 8, 9, 10, 11, 12, 13, 14, 15, 16, 17, 18, 19, 20, 21, 22,
-                23, 24, 25, 26, 27, 28, 29, 30, 31,
-            ];
-            path[k] = 128;
-
-            let mut c =
-                TrieCursor::new(&TriePath::from_bytes(&path[..]).unwrap(), f.root_trieptr());
-
-            let (nodeptr, mut node, node_hash) = walk_to_insertion_point(&mut f, &mut c);
-
-            f.open_block(&block_header).unwrap();
-            let new_ptr = Trie::insert_leaf(
-                &mut f,
-                &mut c,
-                &mut TrieLeaf::new(&vec![], &[192 + k as u8; 40].to_vec()),
-                &mut node,
-            )
-            .unwrap();
-            ptrs.push(new_ptr);
-
-            Trie::update_root_hash(&mut f, &c).unwrap();
-
-            // should have inserted
-            assert_eq!(
-                MARF::get_path(
-                    &mut f,
-                    &block_header,
-                    &TriePath::from_bytes(&path[..]).unwrap()
-                )
-                .unwrap()
-                .unwrap(),
-                TrieLeaf::new(&path[k + 1..].to_vec(), &[192 + k as u8; 40].to_vec())
-            );
-
-            merkle_test(&mut f, &path.to_vec(), &[(k + 192) as u8; 40].to_vec());
-        }
-
-        // each ptr we got should point to a node16 with 5 children
-        for ptr in ptrs.iter() {
-            let (node, hash) = f.read_nodetype(ptr).unwrap();
-            match node {
-                TrieNodeType::Node16(ref data) => {
-                    assert_eq!(count_children(&data.ptrs), 5);
-                }
-                _ => {
-                    assert!(false);
-                }
-            }
-        }
-
-        dump_trie(&mut f);
-    }
-
-    #[test]
-    fn trie_cursor_promote_node16_to_node48() {
-        let mut f_store = TrieFileStorage::new_memory().unwrap();
-        let mut f = f_store.transaction().unwrap();
-
-        let block_header = BlockHeaderHash::from_bytes(&[0u8; 32]).unwrap();
-        MARF::format(&mut f, &block_header).unwrap();
-        // used to short-circuit block-height lookups, so that we don't
-        //   mess up these tests expected trie structures.
-        f.test_genesis_block.replace(block_header.clone());
-
-        let path_segments = vec![
-            (vec![], 0),
-            (vec![], 1),
-            (vec![], 2),
-            (vec![], 3),
-            (vec![], 4),
-            (vec![], 5),
-            (vec![], 6),
-            (vec![], 7),
-            (vec![], 8),
-            (vec![], 9),
-            (vec![], 10),
-            (vec![], 11),
-            (vec![], 12),
-            (vec![], 13),
-            (vec![], 14),
-            (vec![], 15),
-            (vec![], 16),
-            (vec![], 17),
-            (vec![], 18),
-            (vec![], 19),
-            (vec![], 20),
-            (vec![], 21),
-            (vec![], 22),
-            (vec![], 23),
-            (vec![], 24),
-            (vec![], 25),
-            (vec![], 26),
-            (vec![], 27),
-            (vec![], 28),
-            (vec![], 29),
-            (vec![], 30),
-            (vec![], 31),
-        ];
-        let (nodes, node_ptrs, hashes) =
-            make_node4_path(&mut f, &path_segments, [31u8; 40].to_vec());
-
-        let (node, root_hash) = Trie::read_root(&mut f).unwrap();
-
-        // fill each node4
-        for k in 0..31 {
-            for j in 0..3 {
-                let mut path = [
-                    0, 1, 2, 3, 4, 5, 6, 7, 8, 9, 10, 11, 12, 13, 14, 15, 16, 17, 18, 19, 20, 21,
-                    22, 23, 24, 25, 26, 27, 28, 29, 30, 31,
-                ];
-                path[k] = j + 32;
-
-                let mut c =
-                    TrieCursor::new(&TriePath::from_bytes(&path[..]).unwrap(), f.root_trieptr());
-
-                let (nodeptr, mut node, node_hash) = walk_to_insertion_point(&mut f, &mut c);
-
-                f.open_block(&block_header).unwrap();
-                Trie::try_attach_leaf(
-                    &mut f,
-                    &mut c,
-                    &mut TrieLeaf::new(&vec![], &[128 + j as u8; 40].to_vec()),
-                    &mut node,
-                )
-                .unwrap()
-                .unwrap();
-
-                Trie::update_root_hash(&mut f, &c).unwrap();
-
-                // should have inserted
-                assert_eq!(
-                    MARF::get_path(
-                        &mut f,
-                        &block_header,
-                        &TriePath::from_bytes(&path[..]).unwrap()
-                    )
-                    .unwrap()
-                    .unwrap(),
-                    TrieLeaf::new(&path[k + 1..].to_vec(), &[128 + j as u8; 40].to_vec())
-                );
-
-                merkle_test(&mut f, &path.to_vec(), &[(j + 128) as u8; 40].to_vec());
-            }
-        }
-
-        test_debug!("");
-        test_debug!("promote all node4 to node16");
-        test_debug!("");
-
-        let mut ptrs = vec![];
-
-        // promote each node4 to a node16 by inserting one more leaf
-        for k in 1..31 {
-            let mut path = [
-                0, 1, 2, 3, 4, 5, 6, 7, 8, 9, 10, 11, 12, 13, 14, 15, 16, 17, 18, 19, 20, 21, 22,
-                23, 24, 25, 26, 27, 28, 29, 30, 31,
-            ];
-            path[k] = 128;
-
-            let mut c =
-                TrieCursor::new(&TriePath::from_bytes(&path[..]).unwrap(), f.root_trieptr());
-
-            let (nodeptr, mut node, node_hash) = walk_to_insertion_point(&mut f, &mut c);
-
-            f.open_block(&block_header).unwrap();
-            let new_ptr = Trie::insert_leaf(
-                &mut f,
-                &mut c,
-                &mut TrieLeaf::new(&vec![], &[192 + k as u8; 40].to_vec()),
-                &mut node,
-            )
-            .unwrap();
-            ptrs.push(new_ptr);
-
-            Trie::update_root_hash(&mut f, &c).unwrap();
-
-            // should have inserted
-            assert_eq!(
-                MARF::get_path(
-                    &mut f,
-                    &block_header,
-                    &TriePath::from_bytes(&path[..]).unwrap()
-                )
-                .unwrap()
-                .unwrap(),
-                TrieLeaf::new(&path[k + 1..].to_vec(), &[192 + k as u8; 40].to_vec())
-            );
-
-            merkle_test(&mut f, &path.to_vec(), &[(k + 192) as u8; 40].to_vec());
-        }
-
-        // each ptr we got should point to a node16 with 5 children
-        for ptr in ptrs.iter() {
-            let (node, hash) = f.read_nodetype(ptr).unwrap();
-            match node {
-                TrieNodeType::Node16(ref data) => {
-                    assert_eq!(count_children(&data.ptrs), 5);
-                }
-                _ => {
-                    assert!(false);
-                }
-            }
-        }
-
-        // fill each node16 with leaves
-        for k in 0..31 {
-            for j in 0..11 {
-                let mut path = [
-                    0, 1, 2, 3, 4, 5, 6, 7, 8, 9, 10, 11, 12, 13, 14, 15, 16, 17, 18, 19, 20, 21,
-                    22, 23, 24, 25, 26, 27, 28, 29, 30, 31,
-                ];
-                path[k] = j + 40;
-
-                let mut c =
-                    TrieCursor::new(&TriePath::from_bytes(&path[..]).unwrap(), f.root_trieptr());
-
-                let (nodeptr, mut node, node_hash) = walk_to_insertion_point(&mut f, &mut c);
-
-                f.open_block(&block_header).unwrap();
-                Trie::try_attach_leaf(
-                    &mut f,
-                    &mut c,
-                    &mut TrieLeaf::new(&vec![], &[128 + j as u8; 40].to_vec()),
-                    &mut node,
-                )
-                .unwrap()
-                .unwrap();
-
-                Trie::update_root_hash(&mut f, &c).unwrap();
-
-                // should have inserted
-                assert_eq!(
-                    MARF::get_path(
-                        &mut f,
-                        &block_header,
-                        &TriePath::from_bytes(&path[..]).unwrap()
-                    )
-                    .unwrap()
-                    .unwrap(),
-                    TrieLeaf::new(&path[k + 1..].to_vec(), &[128 + j as u8; 40].to_vec())
-                );
-
-                merkle_test(&mut f, &path.to_vec(), &[(j + 128) as u8; 40].to_vec());
-            }
-        }
-
-        test_debug!("");
-        test_debug!("promote all node16 to node48");
-        test_debug!("");
-
-        ptrs.clear();
-
-        // promote each node16 to a node48 by inserting one more leaf
-        for k in 1..31 {
-            let mut path = [
-                0, 1, 2, 3, 4, 5, 6, 7, 8, 9, 10, 11, 12, 13, 14, 15, 16, 17, 18, 19, 20, 21, 22,
-                23, 24, 25, 26, 27, 28, 29, 30, 31,
-            ];
-            path[k] = 129;
-
-            let mut c =
-                TrieCursor::new(&TriePath::from_bytes(&path[..]).unwrap(), f.root_trieptr());
-
-            let (nodeptr, mut node, node_hash) = walk_to_insertion_point(&mut f, &mut c);
-
-            f.open_block(&block_header).unwrap();
-
-            let new_ptr = Trie::insert_leaf(
-                &mut f,
-                &mut c,
-                &mut TrieLeaf::new(&vec![], &[192 + k as u8; 40].to_vec()),
-                &mut node,
-            )
-            .unwrap();
-            ptrs.push(new_ptr);
-
-            Trie::update_root_hash(&mut f, &c).unwrap();
-
-            // should have inserted
-            assert_eq!(
-                MARF::get_path(
-                    &mut f,
-                    &block_header,
-                    &TriePath::from_bytes(&path[..]).unwrap()
-                )
-                .unwrap()
-                .unwrap(),
-                TrieLeaf::new(&path[k + 1..].to_vec(), &[192 + k as u8; 40].to_vec())
-            );
-
-            merkle_test(&mut f, &path.to_vec(), &[(k + 192) as u8; 40].to_vec());
-        }
-
-        // each ptr we got should point to a node48 with 17 children
-        for ptr in ptrs.iter() {
-            let (node, hash) = f.read_nodetype(ptr).unwrap();
-            match node {
-                TrieNodeType::Node48(ref data) => {
-                    assert_eq!(count_children(&data.ptrs), 17);
-                }
-                _ => {
-                    assert!(false);
-                }
-            }
-        }
-
-        dump_trie(&mut f);
-    }
-
-    #[test]
-    fn trie_cursor_promote_node48_to_node256() {
-        let mut f_store = TrieFileStorage::new_memory().unwrap();
-        let mut f = f_store.transaction().unwrap();
-
-        let block_header = BlockHeaderHash::from_bytes(&[0u8; 32]).unwrap();
-        MARF::format(&mut f, &block_header).unwrap();
-        // used to short-circuit block-height lookups, so that we don't
-        //   mess up these tests expected trie structures.
-        f.test_genesis_block.replace(block_header.clone());
-
-        let path_segments = vec![
-            (vec![], 0),
-            (vec![], 1),
-            (vec![], 2),
-            (vec![], 3),
-            (vec![], 4),
-            (vec![], 5),
-            (vec![], 6),
-            (vec![], 7),
-            (vec![], 8),
-            (vec![], 9),
-            (vec![], 10),
-            (vec![], 11),
-            (vec![], 12),
-            (vec![], 13),
-            (vec![], 14),
-            (vec![], 15),
-            (vec![], 16),
-            (vec![], 17),
-            (vec![], 18),
-            (vec![], 19),
-            (vec![], 20),
-            (vec![], 21),
-            (vec![], 22),
-            (vec![], 23),
-            (vec![], 24),
-            (vec![], 25),
-            (vec![], 26),
-            (vec![], 27),
-            (vec![], 28),
-            (vec![], 29),
-            (vec![], 30),
-            (vec![], 31),
-        ];
-        let (nodes, node_ptrs, hashes) =
-            make_node4_path(&mut f, &path_segments, [31u8; 40].to_vec());
-
-        let (node, root_hash) = Trie::read_root(&mut f).unwrap();
-
-        // fill each node4
-        for k in 0..31 {
-            for j in 0..3 {
-                let mut path = [
-                    0, 1, 2, 3, 4, 5, 6, 7, 8, 9, 10, 11, 12, 13, 14, 15, 16, 17, 18, 19, 20, 21,
-                    22, 23, 24, 25, 26, 27, 28, 29, 30, 31,
-                ];
-                path[k] = j + 32;
-
-                let mut c =
-                    TrieCursor::new(&TriePath::from_bytes(&path[..]).unwrap(), f.root_trieptr());
-
-                let (nodeptr, mut node, node_hash) = walk_to_insertion_point(&mut f, &mut c);
-
-                f.open_block(&block_header).unwrap();
-                Trie::try_attach_leaf(
-                    &mut f,
-                    &mut c,
-                    &mut TrieLeaf::new(&vec![], &[128 + j as u8; 40].to_vec()),
-                    &mut node,
-                )
-                .unwrap()
-                .unwrap();
-
-                Trie::update_root_hash(&mut f, &c).unwrap();
-
-                // should have inserted
-                assert_eq!(
-                    MARF::get_path(
-                        &mut f,
-                        &block_header,
-                        &TriePath::from_bytes(&path[..]).unwrap()
-                    )
-                    .unwrap()
-                    .unwrap(),
-                    TrieLeaf::new(&path[k + 1..].to_vec(), &[128 + j as u8; 40].to_vec())
-                );
-
-                merkle_test(&mut f, &path.to_vec(), &[(j + 128) as u8; 40].to_vec());
-            }
-        }
-
-        test_debug!("");
-        test_debug!("promote all node4 to node16");
-        test_debug!("");
-
-        let mut ptrs = vec![];
-
-        // promote each node4 to a node16 by inserting one more leaf
-        for k in 1..31 {
-            let mut path = [
-                0, 1, 2, 3, 4, 5, 6, 7, 8, 9, 10, 11, 12, 13, 14, 15, 16, 17, 18, 19, 20, 21, 22,
-                23, 24, 25, 26, 27, 28, 29, 30, 31,
-            ];
-            path[k] = 128;
-
-            let mut c =
-                TrieCursor::new(&TriePath::from_bytes(&path[..]).unwrap(), f.root_trieptr());
-
-            let (nodeptr, mut node, node_hash) = walk_to_insertion_point(&mut f, &mut c);
-
-            f.open_block(&block_header).unwrap();
-            let new_ptr = Trie::insert_leaf(
-                &mut f,
-                &mut c,
-                &mut TrieLeaf::new(&vec![], &[192 + k as u8; 40].to_vec()),
-                &mut node,
-            )
-            .unwrap();
-            ptrs.push(new_ptr);
-
-            Trie::update_root_hash(&mut f, &c).unwrap();
-
-            // should have inserted
-            assert_eq!(
-                MARF::get_path(
-                    &mut f,
-                    &block_header,
-                    &TriePath::from_bytes(&path[..]).unwrap()
-                )
-                .unwrap()
-                .unwrap(),
-                TrieLeaf::new(&path[k + 1..].to_vec(), &[192 + k as u8; 40].to_vec())
-            );
-
-            merkle_test(&mut f, &path.to_vec(), &[(k + 192) as u8; 40].to_vec());
-        }
-
-        // each ptr we got should point to a node16 with 5 children
-        for ptr in ptrs.iter() {
-            let (node, hash) = f.read_nodetype(ptr).unwrap();
-            match node {
-                TrieNodeType::Node16(ref data) => {
-                    assert_eq!(count_children(&data.ptrs), 5);
-                }
-                _ => {
-                    assert!(false);
-                }
-            }
-        }
-
-        // fill each node16 with leaves
-        for k in 0..31 {
-            for j in 0..11 {
-                let mut path = [
-                    0, 1, 2, 3, 4, 5, 6, 7, 8, 9, 10, 11, 12, 13, 14, 15, 16, 17, 18, 19, 20, 21,
-                    22, 23, 24, 25, 26, 27, 28, 29, 30, 31,
-                ];
-                path[k] = j + 40;
-
-                let mut c =
-                    TrieCursor::new(&TriePath::from_bytes(&path[..]).unwrap(), f.root_trieptr());
-
-                let (nodeptr, mut node, node_hash) = walk_to_insertion_point(&mut f, &mut c);
-
-                f.open_block(&block_header).unwrap();
-                Trie::try_attach_leaf(
-                    &mut f,
-                    &mut c,
-                    &mut TrieLeaf::new(&vec![], &[128 + j as u8; 40].to_vec()),
-                    &mut node,
-                )
-                .unwrap()
-                .unwrap();
-                Trie::update_root_hash(&mut f, &c).unwrap();
-
-                // should have inserted
-                assert_eq!(
-                    MARF::get_path(
-                        &mut f,
-                        &block_header,
-                        &TriePath::from_bytes(&path[..]).unwrap()
-                    )
-                    .unwrap()
-                    .unwrap(),
-                    TrieLeaf::new(&path[k + 1..].to_vec(), &[128 + j as u8; 40].to_vec())
-                );
-
-                merkle_test(&mut f, &path.to_vec(), &[(j + 128) as u8; 40].to_vec());
-            }
-        }
-
-        test_debug!("");
-        test_debug!("promote all node16 to node48");
-        test_debug!("");
-
-        ptrs.clear();
-
-        // promote each node16 to a node48 by inserting one more leaf
-        for k in 1..31 {
-            let mut path = [
-                0, 1, 2, 3, 4, 5, 6, 7, 8, 9, 10, 11, 12, 13, 14, 15, 16, 17, 18, 19, 20, 21, 22,
-                23, 24, 25, 26, 27, 28, 29, 30, 31,
-            ];
-            path[k] = 129;
-
-            let mut c =
-                TrieCursor::new(&TriePath::from_bytes(&path[..]).unwrap(), f.root_trieptr());
-
-            let (nodeptr, mut node, node_hash) = walk_to_insertion_point(&mut f, &mut c);
-
-            f.open_block(&block_header).unwrap();
-            let new_ptr = Trie::insert_leaf(
-                &mut f,
-                &mut c,
-                &mut TrieLeaf::new(&vec![], &[192 + k as u8; 40].to_vec()),
-                &mut node,
-            )
-            .unwrap();
-            ptrs.push(new_ptr);
-
-            Trie::update_root_hash(&mut f, &c).unwrap();
-
-            // should have inserted
-            assert_eq!(
-                MARF::get_path(
-                    &mut f,
-                    &block_header,
-                    &TriePath::from_bytes(&path[..]).unwrap()
-                )
-                .unwrap()
-                .unwrap(),
-                TrieLeaf::new(&path[k + 1..].to_vec(), &[192 + k as u8; 40].to_vec())
-            );
-
-            merkle_test(&mut f, &path.to_vec(), &[(k + 192) as u8; 40].to_vec());
-        }
-
-        // each ptr we got should point to a node48 with 17 children
-        for ptr in ptrs.iter() {
-            let (node, hash) = f.read_nodetype(ptr).unwrap();
-            match node {
-                TrieNodeType::Node48(ref data) => {
-                    assert_eq!(count_children(&data.ptrs), 17);
-                }
-                _ => {
-                    assert!(false);
-                }
-            }
-        }
-
-        // fill each node48 with leaves
-        for k in 0..31 {
-            for j in 0..31 {
-                let mut path = [
-                    0, 1, 2, 3, 4, 5, 6, 7, 8, 9, 10, 11, 12, 13, 14, 15, 16, 17, 18, 19, 20, 21,
-                    22, 23, 24, 25, 26, 27, 28, 29, 30, 31,
-                ];
-                path[k] = j + 90;
-
-                let mut c =
-                    TrieCursor::new(&TriePath::from_bytes(&path[..]).unwrap(), f.root_trieptr());
-
-                let (nodeptr, mut node, node_hash) = walk_to_insertion_point(&mut f, &mut c);
-
-                f.open_block(&block_header).unwrap();
-                Trie::try_attach_leaf(
-                    &mut f,
-                    &mut c,
-                    &mut TrieLeaf::new(&vec![], &[128 + j as u8; 40].to_vec()),
-                    &mut node,
-                )
-                .unwrap()
-                .unwrap();
-
-                Trie::update_root_hash(&mut f, &c).unwrap();
-
-                // should have inserted
-                assert_eq!(
-                    MARF::get_path(
-                        &mut f,
-                        &block_header,
-                        &TriePath::from_bytes(&path[..]).unwrap()
-                    )
-                    .unwrap()
-                    .unwrap(),
-                    TrieLeaf::new(&path[k + 1..].to_vec(), &[128 + j as u8; 40].to_vec())
-                );
-
-                merkle_test(&mut f, &path.to_vec(), &[(j + 128) as u8; 40].to_vec());
-            }
-        }
-
-        test_debug!("");
-        test_debug!("promote all node48 to node256");
-        test_debug!("");
-
-        ptrs.clear();
-
-        // promote each node48 to a node256 by inserting one more leaf
-        for k in 1..31 {
-            let mut path = [
-                0, 1, 2, 3, 4, 5, 6, 7, 8, 9, 10, 11, 12, 13, 14, 15, 16, 17, 18, 19, 20, 21, 22,
-                23, 24, 25, 26, 27, 28, 29, 30, 31,
-            ];
-            path[k] = 130;
-
-            let mut c =
-                TrieCursor::new(&TriePath::from_bytes(&path[..]).unwrap(), f.root_trieptr());
-
-            let (nodeptr, mut node, node_hash) = walk_to_insertion_point(&mut f, &mut c);
-
-            f.open_block(&block_header).unwrap();
-            let new_ptr = Trie::insert_leaf(
-                &mut f,
-                &mut c,
-                &mut TrieLeaf::new(&vec![], &[192 + k as u8; 40].to_vec()),
-                &mut node,
-            )
-            .unwrap();
-            ptrs.push(new_ptr);
-
-            Trie::update_root_hash(&mut f, &c).unwrap();
-
-            // should have inserted
-            assert_eq!(
-                MARF::get_path(
-                    &mut f,
-                    &block_header,
-                    &TriePath::from_bytes(&path[..]).unwrap()
-                )
-                .unwrap()
-                .unwrap(),
-                TrieLeaf::new(&path[k + 1..].to_vec(), &[192 + k as u8; 40].to_vec())
-            );
-
-            merkle_test(&mut f, &path.to_vec(), &[(k + 192) as u8; 40].to_vec());
-        }
-
-        // each ptr we got should point to a node256 with 49 children
-        for ptr in ptrs.iter() {
-            let (node, hash) = f.read_nodetype(ptr).unwrap();
-            match node {
-                TrieNodeType::Node256(ref data) => {
-                    assert_eq!(count_children(&data.ptrs), 49);
-                }
-                _ => {
-                    assert!(false);
-                }
-            }
-        }
-
-        dump_trie(&mut f);
-    }
-
-    #[test]
-    fn trie_cursor_splice_leaf_4() {
-        for node_id in [
-            TrieNodeID::Node4,
-            TrieNodeID::Node16,
-            TrieNodeID::Node48,
-            TrieNodeID::Node256,
-        ]
-        .iter()
-        {
-            let mut f_store = TrieFileStorage::new_memory().unwrap();
-            let mut f = f_store.transaction().unwrap();
-
-            let block_header = BlockHeaderHash::from_bytes(&[0u8; 32]).unwrap();
-            MARF::format(&mut f, &block_header).unwrap();
-
-            // used to short-circuit block-height lookups, so that we don't
-            //   mess up these tests expected trie structures.
-            f.test_genesis_block.replace(block_header.clone());
-
-            let path_segments = vec![
-                (vec![0, 1, 2, 3], 4),
-                (vec![5, 6, 7, 8], 9),
-                (vec![10, 11, 12, 13], 14),
-                (vec![15, 16, 17, 18], 19),
-                (vec![20, 21, 22, 23], 24),
-                (vec![25, 26, 27, 28], 29),
-                (vec![30], 31),
-            ];
-
-            let (nodes, node_ptrs, hashes) =
-                make_node_path(&mut f, node_id.to_u8(), &path_segments, [31u8; 40].to_vec());
-
-            let mut ptrs = vec![];
-
-            // splice in a node in each path segment
-            for k in 0..5 {
-                let mut path = vec![
-                    0, 1, 2, 3, 4, 5, 6, 7, 8, 9, 10, 11, 12, 13, 14, 15, 16, 17, 18, 19, 20, 21,
-                    22, 23, 24, 25, 26, 27, 28, 29, 30, 31,
-                ];
-                path[5 * k + 2] = 32;
-
-                let mut c =
-                    TrieCursor::new(&TriePath::from_bytes(&path[..]).unwrap(), f.root_trieptr());
-
-                test_debug!("Start splice-insert at {:?}", &c);
-                let (nodeptr, mut node, node_hash) = walk_to_insertion_point(&mut f, &mut c);
-
-                test_debug!("Splice leaf pattern={} at {:?}", 192 + k, &c);
-                f.open_block(&block_header).unwrap();
-
-                eprintln!("Splicing Node @ {}", nodeptr.ptr());
-                eprintln!("Splicing Node @ {:x}", c.chr().unwrap());
-
-                let new_ptr = Trie::splice_leaf(
-                    &mut f,
-                    &mut c,
-                    &mut TrieLeaf::new(&vec![], &[192 + k as u8; 40].to_vec()),
-                    &mut node,
-                )
-                .unwrap();
-                ptrs.push(new_ptr);
-
-                Trie::update_root_hash(&mut f, &c).unwrap();
-
-                // should have inserted
-                assert_eq!(
-                    MARF::get_path(
-                        &mut f,
-                        &block_header,
-                        &TriePath::from_bytes(&path[..]).unwrap()
-                    )
-                    .unwrap()
-                    .unwrap(),
-                    TrieLeaf::new(&path[5 * k + 3..].to_vec(), &[192 + k as u8; 40].to_vec())
-                );
-                merkle_test(&mut f, &path.to_vec(), &[(k + 192) as u8; 40].to_vec());
-            }
-
-            dump_trie(&mut f);
-        }
-    }
-
-    #[test]
-    fn trie_cursor_splice_leaf_2() {
-        for node_id in [
-            TrieNodeID::Node4,
-            TrieNodeID::Node16,
-            TrieNodeID::Node48,
-            TrieNodeID::Node256,
-        ]
-        .iter()
-        {
-            let mut f_store = TrieFileStorage::new_memory().unwrap();
-            let mut f = f_store.transaction().unwrap();
-
-            let block_header = BlockHeaderHash::from_bytes(&[0u8; 32]).unwrap();
-            MARF::format(&mut f, &block_header).unwrap();
-
-            // used to short-circuit block-height lookups, so that we don't
-            //   mess up these tests expected trie structures.
-            f.test_genesis_block.replace(block_header.clone());
-
-            let path_segments = vec![
-                (vec![0, 1], 2),
-                (vec![3, 4], 5),
-                (vec![6, 7], 8),
-                (vec![9, 10], 11),
-                (vec![12, 13], 14),
-                (vec![15, 16], 17),
-                (vec![18, 19], 20),
-                (vec![21, 22], 23),
-                (vec![24, 25], 26),
-                (vec![27, 28], 29),
-                (vec![30], 31),
-            ];
-
-            let (nodes, node_ptrs, hashes) =
-                make_node_path(&mut f, node_id.to_u8(), &path_segments, [31u8; 40].to_vec());
-            let mut ptrs = vec![];
-
-            // splice in a node in each path segment
-            for k in 0..10 {
-                let mut path = vec![
-                    0, 1, 2, 3, 4, 5, 6, 7, 8, 9, 10, 11, 12, 13, 14, 15, 16, 17, 18, 19, 20, 21,
-                    22, 23, 24, 25, 26, 27, 28, 29, 30, 31,
-                ];
-                path[3 * k + 1] = 32;
-
-                let mut c =
-                    TrieCursor::new(&TriePath::from_bytes(&path[..]).unwrap(), f.root_trieptr());
-
-                test_debug!("Start splice-insert at {:?}", &c);
-                let (nodeptr, mut node, node_hash) = walk_to_insertion_point(&mut f, &mut c);
-
-                test_debug!("Splice leaf pattern={} at {:?}", 192 + k, &c);
-                f.open_block(&block_header).unwrap();
-                let new_ptr = Trie::splice_leaf(
-                    &mut f,
-                    &mut c,
-                    &mut TrieLeaf::new(&vec![], &[192 + k as u8; 40].to_vec()),
-                    &mut node,
-                )
-                .unwrap();
-                ptrs.push(new_ptr);
-
-                Trie::update_root_hash(&mut f, &c).unwrap();
-
-                // should have inserted
-                assert_eq!(
-                    MARF::get_path(
-                        &mut f,
-                        &block_header,
-                        &TriePath::from_bytes(&path[..]).unwrap()
-                    )
-                    .unwrap()
-                    .unwrap(),
-                    TrieLeaf::new(&path[3 * k + 2..].to_vec(), &[192 + k as u8; 40].to_vec())
-                );
-
-                // proofs should still work
-                merkle_test(&mut f, &path.to_vec(), &[(k + 192) as u8; 40].to_vec());
-            }
-
-            dump_trie(&mut f);
-        }
-    }
-
-    fn insert_n_test<F>(filename: &str, merkle_check: bool, count: u32, mut path_gen: F)
-    where
-        F: FnMut(u32) -> [u8; 32],
-    {
-        let f = TrieFileStorage::new_memory().unwrap();
-
-        let block_header = BlockHeaderHash::from_bytes(&[0u8; 32]).unwrap();
-        let mut marf = MARF::from_storage(f);
-        marf.begin(&BlockHeaderHash::sentinel(), &block_header)
-            .unwrap();
-        MARF::get_block_height(
-            &mut marf.borrow_storage_backend(),
-            &block_header,
-            &block_header,
-        )
-        .unwrap()
-        .unwrap();
-
-        for i in 0..count {
-            eprintln!("{}", i);
-            let path = path_gen(i);
-            let triepath = TriePath::from_bytes(&path).unwrap();
-            let value = TrieLeaf::new(
-                &vec![],
-                &[
-                    0,
-                    0,
-                    0,
-                    0,
-                    0,
-                    0,
-                    0,
-                    0,
-                    0,
-                    0,
-                    0,
-                    0,
-                    0,
-                    0,
-                    0,
-                    0,
-                    0,
-                    0,
-                    0,
-                    0,
-                    0,
-                    0,
-                    0,
-                    0,
-                    0,
-                    0,
-                    0,
-                    0,
-                    0,
-                    0,
-                    0,
-                    0,
-                    0,
-                    0,
-                    0,
-                    0,
-                    0,
-                    0,
-                    (i / 256) as u8,
-                    (i % 256) as u8,
-                ]
-                .to_vec(),
-            );
-            marf.insert_raw(triepath, value).unwrap();
-
-            if merkle_check {
-                merkle_test(
-                    &mut marf.borrow_storage_backend(),
-                    &path.to_vec(),
-                    &[
-                        0,
-                        0,
-                        0,
-                        0,
-                        0,
-                        0,
-                        0,
-                        0,
-                        0,
-                        0,
-                        0,
-                        0,
-                        0,
-                        0,
-                        0,
-                        0,
-                        0,
-                        0,
-                        0,
-                        0,
-                        0,
-                        0,
-                        0,
-                        0,
-                        0,
-                        0,
-                        0,
-                        0,
-                        0,
-                        0,
-                        0,
-                        0,
-                        0,
-                        0,
-                        0,
-                        0,
-                        0,
-                        0,
-                        (i / 256) as u8,
-                        (i % 256) as u8,
-                    ]
-                    .to_vec(),
-                );
-            }
-        }
-
-        for i in 0..count {
-            let path = path_gen(i);
-            let triepath = TriePath::from_bytes(&path).unwrap();
-            let value =
-                MARF::get_path(&mut marf.borrow_storage_backend(), &block_header, &triepath)
-                    .unwrap()
-                    .unwrap();
-            assert_eq!(
-                value.data.to_vec(),
-                [
-                    0,
-                    0,
-                    0,
-                    0,
-                    0,
-                    0,
-                    0,
-                    0,
-                    0,
-                    0,
-                    0,
-                    0,
-                    0,
-                    0,
-                    0,
-                    0,
-                    0,
-                    0,
-                    0,
-                    0,
-                    0,
-                    0,
-                    0,
-                    0,
-                    0,
-                    0,
-                    0,
-                    0,
-                    0,
-                    0,
-                    0,
-                    0,
-                    0,
-                    0,
-                    0,
-                    0,
-                    0,
-                    0,
-                    (i / 256) as u8,
-                    (i % 256) as u8
-                ]
-                .to_vec()
-            );
-            if merkle_check {
-                merkle_test(
-                    &mut marf.borrow_storage_backend(),
-                    &path.to_vec(),
-                    &[
-                        0,
-                        0,
-                        0,
-                        0,
-                        0,
-                        0,
-                        0,
-                        0,
-                        0,
-                        0,
-                        0,
-                        0,
-                        0,
-                        0,
-                        0,
-                        0,
-                        0,
-                        0,
-                        0,
-                        0,
-                        0,
-                        0,
-                        0,
-                        0,
-                        0,
-                        0,
-                        0,
-                        0,
-                        0,
-                        0,
-                        0,
-                        0,
-                        0,
-                        0,
-                        0,
-                        0,
-                        0,
-                        0,
-                        (i / 256) as u8,
-                        (i % 256) as u8,
-                    ]
-                    .to_vec(),
-                );
-            }
-        }
-    }
-
-    #[test]
-    fn insert_1024_seq_low() {
-        insert_n_test("/tmp/rust_marf_insert_1024_seq_low", true, 1024, |i| {
-            [
-                0,
-                1,
-                2,
-                3,
-                4,
-                5,
-                6,
-                7,
-                8,
-                9,
-                10,
-                11,
-                12,
-                13,
-                14,
-                15,
-                16,
-                17,
-                18,
-                19,
-                20,
-                21,
-                22,
-                23,
-                24,
-                25,
-                26,
-                27,
-                28,
-                29,
-                (i / 256) as u8,
-                (i % 256) as u8,
-            ]
-        })
-    }
-
-    #[test]
-    fn insert_1024_seq_high() {
-        insert_n_test("/tmp/rust_marf_insert_1024_seq_high", true, 1024, |i| {
-            [
-                (i / 256) as u8,
-                (i % 256) as u8,
-                2,
-                3,
-                4,
-                5,
-                6,
-                7,
-                8,
-                9,
-                10,
-                11,
-                12,
-                13,
-                14,
-                15,
-                16,
-                17,
-                18,
-                19,
-                20,
-                21,
-                22,
-                23,
-                24,
-                25,
-                26,
-                27,
-                28,
-                29,
-                30,
-                31,
-            ]
-        })
-    }
-
-    #[test]
-    fn insert_1024_seq_mid() {
-        insert_n_test("/tmp/rust_marf_insert_1024_seq_mid", true, 1024, |i| {
-            let i0 = i / 256;
-            let i1 = (i % 256) / 32;
-            let i2 = (i % 256) % 32;
-            let i3 = (i % 256) % 16;
-            [
-                0, 1, i0 as u8, i1 as u8, i2 as u8, i3 as u8, 6, 7, 8, 9, 10, 11, 12, 13, 14, 15,
-                16, 17, 18, 19, 20, 21, 22, 23, 24, 25, 26, 27, 28, 29, 30, 31,
-            ]
-        })
-    }
-
-    #[test]
-    #[ignore]
-    fn insert_65536_random_deterministic() {
-        // deterministic random insert of 65536 keys
-        let mut seed = TrieHash::from_data(&[]).as_bytes().to_vec();
-
-        insert_n_test(
-            "/tmp/rust_marf_insert_65536_random_deterministic",
-            false,
-            65536,
-            |i| {
-                let mut path = [0; 32];
-                path.copy_from_slice(
-                    &TrieHash::from_data(if i == 0 { &[] } else { seed.as_slice() }).as_bytes()
-                        [0..32],
-                );
-                seed = path.to_vec();
-                eprintln!("{}", to_hex(&path));
-                path
-            },
-        )
-    }
-
-    #[test]
-    fn insert_1024_random_deterministic_merkle_proof() {
-        // deterministic random insert of 1024 keys
-        let mut seed = TrieHash::from_data(&[]).as_bytes().to_vec();
-
-        insert_n_test(
-            "/tmp/rust_marf_insert_1024_random_deterministic_merkle_proof",
-            true,
-            1024,
-            |i| {
-                let mut path = [0; 32];
-                path.copy_from_slice(
-                    &TrieHash::from_data(if i == 0 { &[] } else { seed.as_slice() }).as_bytes()
-                        [0..32],
-                );
-                seed = path.to_vec();
-                eprintln!("{}", to_hex(&path));
-                path
-            },
-        )
-    }
->>>>>>> 4ccaf546
 }