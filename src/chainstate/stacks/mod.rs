--- conflicted
+++ resolved
@@ -123,12 +123,9 @@
     PoxAlreadyLocked,
     PoxInsufficientBalance,
     PoxNoRewardCycle,
-<<<<<<< HEAD
     PoxExtendNotLocked,
     DefunctPoxContract,
-=======
     ProblematicTransaction(Txid),
->>>>>>> 522e4162
 }
 
 impl From<marf_error> for Error {
@@ -202,17 +199,14 @@
                     r
                 )
             }
-<<<<<<< HEAD
             Error::DefunctPoxContract => {
                 write!(f, "A defunct PoX contract was called after transition")
             }
-=======
             Error::ProblematicTransaction(ref txid) => write!(
                 f,
                 "Transaction {} is problematic and will not be mined again",
                 txid
             ),
->>>>>>> 522e4162
         }
     }
 }
