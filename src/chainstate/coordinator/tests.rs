--- conflicted
+++ resolved
@@ -191,12 +191,9 @@
             burnchain.first_block_height,
             &burnchain.first_block_hash,
             burnchain.first_block_timestamp.into(),
-<<<<<<< HEAD
             &StacksEpoch::unit_test(burnchain.first_block_height),
             burnchain.pox_constants.clone(),
-=======
             &epochs,
->>>>>>> ac6575c4
             true,
         )
         .unwrap();
