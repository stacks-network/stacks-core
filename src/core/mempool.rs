// Copyright (C) 2013-2020 Blockstack PBC, a public benefit corporation
// Copyright (C) 2020 Stacks Open Internet Foundation
//
// This program is free software: you can redistribute it and/or modify
// it under the terms of the GNU General Public License as published by
// the Free Software Foundation, either version 3 of the License, or
// (at your option) any later version.
//
// This program is distributed in the hope that it will be useful,
// but WITHOUT ANY WARRANTY; without even the implied warranty of
// MERCHANTABILITY or FITNESS FOR A PARTICULAR PURPOSE.  See the
// GNU General Public License for more details.
//
// You should have received a copy of the GNU General Public License
// along with this program.  If not, see <http://www.gnu.org/licenses/>.

use std::cmp;
use std::cmp::Ordering;
use std::collections::{HashMap, HashSet};
use std::fs;
use std::hash::Hasher;
use std::io::{Read, Write};
use std::ops::Deref;
use std::ops::DerefMut;
use std::path::{Path, PathBuf};

use rand::distributions::Uniform;
use rand::prelude::Distribution;
use rusqlite::types::ToSql;
use rusqlite::Connection;
use rusqlite::Error as SqliteError;
use rusqlite::OpenFlags;
use rusqlite::OptionalExtension;
use rusqlite::Row;
use rusqlite::Transaction;
use rusqlite::NO_PARAMS;

use siphasher::sip::SipHasher; // this is SipHash-2-4

use crate::burnchains::Txid;
use crate::chainstate::burn::ConsensusHash;
use crate::chainstate::stacks::{
    db::blocks::MemPoolRejection, db::ClarityTx, db::StacksChainState, db::TxStreamData,
    index::Error as MarfError, Error as ChainstateError, StacksTransaction,
};
use crate::chainstate::stacks::{StacksMicroblock, TransactionPayload};
use crate::core::ExecutionCost;
use crate::core::StacksEpochId;
use crate::core::FIRST_BURNCHAIN_CONSENSUS_HASH;
use crate::core::FIRST_STACKS_BLOCK_HASH;
use crate::monitoring::increment_stx_mempool_gc;
use crate::util_lib::db::query_int;
use crate::util_lib::db::query_row_columns;
use crate::util_lib::db::query_rows;
use crate::util_lib::db::sqlite_open;
use crate::util_lib::db::tx_begin_immediate;
use crate::util_lib::db::tx_busy_handler;
use crate::util_lib::db::u64_to_sql;
use crate::util_lib::db::Error as db_error;
use crate::util_lib::db::FromColumn;
use crate::util_lib::db::{query_row, Error};
use crate::util_lib::db::{sql_pragma, DBConn, DBTx, FromRow};
use clarity::vm::types::PrincipalData;
use stacks_common::util::get_epoch_time_ms;
use stacks_common::util::get_epoch_time_secs;
use stacks_common::util::hash::to_hex;
use stacks_common::util::hash::Sha512Trunc256Sum;
use std::time::{Duration, Instant};

use crate::net::MemPoolSyncData;

use crate::util_lib::bloom::{BloomCounter, BloomFilter, BloomNodeHasher};

use crate::clarity_vm::clarity::ClarityConnection;

use crate::chainstate::stacks::events::StacksTransactionReceipt;
use crate::chainstate::stacks::miner::TransactionEvent;
use crate::chainstate::stacks::StacksBlock;
use crate::codec::Error as codec_error;
use crate::codec::StacksMessageCodec;
use crate::cost_estimates;
use crate::cost_estimates::metrics::CostMetric;
use crate::cost_estimates::metrics::UnitMetric;
use crate::cost_estimates::CostEstimator;
use crate::cost_estimates::EstimatorError;
use crate::cost_estimates::UnitEstimator;
use crate::monitoring;
use crate::types::chainstate::{BlockHeaderHash, StacksAddress, StacksBlockId};
use crate::util_lib::db::table_exists;

// maximum number of confirmations a transaction can have before it's garbage-collected
pub const MEMPOOL_MAX_TRANSACTION_AGE: u64 = 256;
pub const MAXIMUM_MEMPOOL_TX_CHAINING: u64 = 25;

// name of table for storing the counting bloom filter
pub const BLOOM_COUNTER_TABLE: &'static str = "txid_bloom_counter";

// bloom filter error rate
pub const BLOOM_COUNTER_ERROR_RATE: f64 = 0.001;

// expected number of txs in the bloom filter
pub const MAX_BLOOM_COUNTER_TXS: u32 = 8192;

// how far back in time (in Stacks blocks) does the bloom counter maintain tx records?
pub const BLOOM_COUNTER_DEPTH: usize = 2;

// how long will a transaction be blacklisted?
// about as long as it takes for it to be garbage-collected
pub const DEFAULT_BLACKLIST_TIMEOUT: u64 = 24 * 60 * 60 * 2;
pub const DEFAULT_BLACKLIST_MAX_SIZE: u64 = 134217728; // 2**27 -- the blacklist table can reach at most 4GB at 128 bytes per record

// maximum many tx tags we'll send before sending a bloom filter instead.
// The parameter choice here is due to performance -- calculating a tag set can be slower than just
// loading the bloom filter, even though the bloom filter is larger.
const DEFAULT_MAX_TX_TAGS: u32 = 2048;

/// A node-specific transaction tag -- the first 8 bytes of siphash(local-seed,txid)
#[derive(Debug, Clone, PartialEq, Hash, Eq)]
pub struct TxTag(pub [u8; 8]);

impl TxTag {
    pub fn from(seed: &[u8], txid: &Txid) -> TxTag {
        let mut hasher = SipHasher::new();
        hasher.write(seed);
        hasher.write(&txid.0);

        let result_64 = hasher.finish();
        TxTag(result_64.to_be_bytes())
    }
}

impl std::fmt::Display for TxTag {
    fn fmt(&self, f: &mut std::fmt::Formatter<'_>) -> Result<(), std::fmt::Error> {
        write!(f, "{}", &to_hex(&self.0))
    }
}

impl StacksMessageCodec for TxTag {
    fn consensus_serialize<W: Write>(&self, fd: &mut W) -> Result<(), codec_error> {
        fd.write_all(&self.0).map_err(codec_error::WriteError)?;
        Ok(())
    }

    fn consensus_deserialize<R: Read>(fd: &mut R) -> Result<TxTag, codec_error> {
        let mut bytes = [0u8; 8];
        fd.read_exact(&mut bytes).map_err(codec_error::ReadError)?;
        Ok(TxTag(bytes))
    }
}

pub struct MemPoolAdmitter {
    cur_block: BlockHeaderHash,
    cur_consensus_hash: ConsensusHash,
}

enum MemPoolWalkResult {
    Chainstate(ConsensusHash, BlockHeaderHash, u64, u64),
    NoneAtHeight(ConsensusHash, BlockHeaderHash, u64),
    Done,
}

impl MemPoolAdmitter {
    pub fn new(cur_block: BlockHeaderHash, cur_consensus_hash: ConsensusHash) -> MemPoolAdmitter {
        MemPoolAdmitter {
            cur_block,
            cur_consensus_hash,
        }
    }

    pub fn set_block(&mut self, cur_block: &BlockHeaderHash, cur_consensus_hash: ConsensusHash) {
        self.cur_consensus_hash = cur_consensus_hash.clone();
        self.cur_block = cur_block.clone();
    }
    pub fn will_admit_tx(
        &mut self,
        chainstate: &mut StacksChainState,
        tx: &StacksTransaction,
        tx_size: u64,
    ) -> Result<(), MemPoolRejection> {
        chainstate.will_admit_mempool_tx(&self.cur_consensus_hash, &self.cur_block, tx, tx_size)
    }
}

pub enum MemPoolDropReason {
    REPLACE_ACROSS_FORK,
    REPLACE_BY_FEE,
    STALE_COLLECT,
    TOO_EXPENSIVE,
    PROBLEMATIC,
}

#[derive(Debug)]
pub struct ConsiderTransaction {
    /// Transaction to consider in block assembly
    pub tx: MemPoolTxInfo,
    /// If `update_estimator` is set, the iteration should update the estimator
    /// after considering the tx.
    pub update_estimate: bool,
}

#[derive(Debug)]
enum ConsiderTransactionResult {
    NoTransactions,
    UpdateNonces(Vec<StacksAddress>),
    /// This transaction should be considered for inclusion in the block.
    Consider(ConsiderTransaction),
}

impl std::fmt::Display for MemPoolDropReason {
    fn fmt(&self, f: &mut std::fmt::Formatter<'_>) -> std::fmt::Result {
        match self {
            MemPoolDropReason::STALE_COLLECT => write!(f, "StaleGarbageCollect"),
            MemPoolDropReason::TOO_EXPENSIVE => write!(f, "TooExpensive"),
            MemPoolDropReason::REPLACE_ACROSS_FORK => write!(f, "ReplaceAcrossFork"),
            MemPoolDropReason::REPLACE_BY_FEE => write!(f, "ReplaceByFee"),
            MemPoolDropReason::PROBLEMATIC => write!(f, "Problematic"),
        }
    }
}

pub trait MemPoolEventDispatcher {
    fn mempool_txs_dropped(&self, txids: Vec<Txid>, reason: MemPoolDropReason);
    fn mined_block_event(
        &self,
        target_burn_height: u64,
        block: &StacksBlock,
        block_size_bytes: u64,
        consumed: &ExecutionCost,
        confirmed_microblock_cost: &ExecutionCost,
        tx_results: Vec<TransactionEvent>,
    );
    fn mined_microblock_event(
        &self,
        microblock: &StacksMicroblock,
        tx_results: Vec<TransactionEvent>,
        anchor_block_consensus_hash: ConsensusHash,
        anchor_block: BlockHeaderHash,
    );
}

#[derive(Debug, PartialEq, Clone)]
pub struct MemPoolTxInfo {
    pub tx: StacksTransaction,
    pub metadata: MemPoolTxMetadata,
}

/// This class is a minimal version of `MemPoolTxInfo`. It contains
/// just enough information to 1) filter by nonce readiness, 2) sort by fee rate.
#[derive(Debug, PartialEq, Clone)]
pub struct MemPoolTxMinimalInfo {
    pub txid: Txid,
    pub fee_rate: Option<f64>,
    pub origin_address: StacksAddress,
    pub origin_nonce: u64,
    pub sponsor_address: StacksAddress,
    pub sponsor_nonce: u64,
}

#[derive(Debug, PartialEq, Clone)]
pub enum MemPoolTxInfoPartial {
    NeedsNonces { addrs_needed: Vec<StacksAddress> },
    HasNonces(MemPoolTxInfo),
}

#[derive(Debug, PartialEq, Clone)]
pub struct MemPoolTxMetadata {
    pub txid: Txid,
    pub len: u64,
    pub tx_fee: u64,
    pub consensus_hash: ConsensusHash,
    pub block_header_hash: BlockHeaderHash,
    pub block_height: u64,
    pub origin_address: StacksAddress,
    pub origin_nonce: u64,
    pub sponsor_address: StacksAddress,
    pub sponsor_nonce: u64,
    pub last_known_origin_nonce: Option<u64>,
    pub last_known_sponsor_nonce: Option<u64>,
    pub accept_time: u64,
}

impl MemPoolTxMetadata {
    pub fn get_unknown_nonces(&self) -> Vec<StacksAddress> {
        let mut needs_nonces = vec![];
        if self.last_known_origin_nonce.is_none() {
            needs_nonces.push(self.origin_address);
        }
        if self.last_known_sponsor_nonce.is_none() {
            needs_nonces.push(self.sponsor_address);
        }
        needs_nonces
    }
}

#[derive(Debug, Clone)]
pub struct MemPoolWalkSettings {
    /// Minimum transaction fee that will be considered
    pub min_tx_fee: u64,
    /// Maximum amount of time a miner will spend walking through mempool transactions, in
    /// milliseconds.  This is a soft deadline.
    pub max_walk_time_ms: u64,
    /// Probability percentage to consider a transaction which has not received a cost estimate.
    /// That is, with x%, when picking the next transaction to include a block, select one that
    /// either failed to get a cost estimate or has not been estimated yet.
    pub consider_no_estimate_tx_prob: u8,
}

impl MemPoolWalkSettings {
    pub fn default() -> MemPoolWalkSettings {
        MemPoolWalkSettings {
            min_tx_fee: 1,
            max_walk_time_ms: u64::max_value(),
            consider_no_estimate_tx_prob: 5,
        }
    }
    pub fn zero() -> MemPoolWalkSettings {
        MemPoolWalkSettings {
            min_tx_fee: 0,
            max_walk_time_ms: u64::max_value(),
            consider_no_estimate_tx_prob: 5,
        }
    }
}

impl FromRow<Txid> for Txid {
    fn from_row<'a>(row: &'a Row) -> Result<Txid, db_error> {
        row.get(0).map_err(db_error::SqliteError)
    }
}

impl FromRow<MemPoolTxMetadata> for MemPoolTxMetadata {
    fn from_row<'a>(row: &'a Row) -> Result<MemPoolTxMetadata, db_error> {
        let txid = Txid::from_column(row, "txid")?;
        let consensus_hash = ConsensusHash::from_column(row, "consensus_hash")?;
        let block_header_hash = BlockHeaderHash::from_column(row, "block_header_hash")?;
        let tx_fee = u64::from_column(row, "tx_fee")?;
        let block_height = u64::from_column(row, "height")?;
        let len = u64::from_column(row, "length")?;
        let accept_time = u64::from_column(row, "accept_time")?;
        let origin_address = StacksAddress::from_column(row, "origin_address")?;
        let origin_nonce = u64::from_column(row, "origin_nonce")?;
        let sponsor_address = StacksAddress::from_column(row, "sponsor_address")?;
        let sponsor_nonce = u64::from_column(row, "sponsor_nonce")?;
        let last_known_sponsor_nonce = u64::from_column(row, "last_known_sponsor_nonce")?;
        let last_known_origin_nonce = u64::from_column(row, "last_known_origin_nonce")?;

        Ok(MemPoolTxMetadata {
            txid,
            len,
            tx_fee,
            consensus_hash,
            block_header_hash,
            block_height,
            origin_address,
            origin_nonce,
            sponsor_address,
            sponsor_nonce,
            last_known_origin_nonce,
            last_known_sponsor_nonce,
            accept_time,
        })
    }
}

impl FromRow<MemPoolTxInfo> for MemPoolTxInfo {
    fn from_row<'a>(row: &'a Row) -> Result<MemPoolTxInfo, db_error> {
        let md = MemPoolTxMetadata::from_row(row)?;
        let tx_bytes: Vec<u8> = row.get_unwrap("tx");
        let tx = StacksTransaction::consensus_deserialize(&mut &tx_bytes[..])
            .map_err(|_e| db_error::ParseError)?;

        if tx.txid() != md.txid {
            return Err(db_error::ParseError);
        }

        Ok(MemPoolTxInfo {
            tx: tx,
            metadata: md,
        })
    }
}

<<<<<<< HEAD
impl FromRow<MemPoolTxMinimalInfo> for MemPoolTxMinimalInfo {
    fn from_row<'a>(row: &'a Row) -> Result<MemPoolTxMinimalInfo, db_error> {
        let txid = Txid::from_column(row, "txid")?;
        let fee_rate: Option<f64> = match row.get("fee_rate") {
            Ok(rate) => Some(rate),
            Err(_) => None,
        };
        let origin_address = StacksAddress::from_column(row, "origin_address")?;
        let origin_nonce = u64::from_column(row, "origin_nonce")?;
        let sponsor_address = StacksAddress::from_column(row, "sponsor_address")?;
        let sponsor_nonce = u64::from_column(row, "sponsor_nonce")?;

        Ok(MemPoolTxMinimalInfo {
            txid,
            fee_rate,
            origin_address,
            origin_nonce,
            sponsor_address,
            sponsor_nonce,
        })
=======
impl FromRow<MemPoolTxInfoPartial> for MemPoolTxInfoPartial {
    fn from_row<'a>(row: &'a Row) -> Result<MemPoolTxInfoPartial, db_error> {
        let md = MemPoolTxMetadata::from_row(row)?;
        let needs_nonces = md.get_unknown_nonces();
        let consider = if !needs_nonces.is_empty() {
            MemPoolTxInfoPartial::NeedsNonces {
                addrs_needed: needs_nonces,
            }
        } else {
            let tx_bytes: Vec<u8> = row.get_unwrap("tx");
            let tx = StacksTransaction::consensus_deserialize(&mut &tx_bytes[..])
                .map_err(|_e| db_error::ParseError)?;

            if tx.txid() != md.txid {
                return Err(db_error::ParseError);
            }

            MemPoolTxInfoPartial::HasNonces(MemPoolTxInfo { tx, metadata: md })
        };

        Ok(consider)
>>>>>>> 378fc1b8
    }
}

impl FromRow<(u64, u64)> for (u64, u64) {
    fn from_row<'a>(row: &'a Row) -> Result<(u64, u64), db_error> {
        let t1: i64 = row.get_unwrap(0);
        let t2: i64 = row.get_unwrap(1);
        if t1 < 0 || t2 < 0 {
            return Err(db_error::ParseError);
        }
        Ok((t1 as u64, t2 as u64))
    }
}

const MEMPOOL_INITIAL_SCHEMA: &'static [&'static str] = &[r#"
    CREATE TABLE mempool(
        txid TEXT NOT NULL,
        origin_address TEXT NOT NULL,
        origin_nonce INTEGER NOT NULL,
        sponsor_address TEXT NOT NULL,
        sponsor_nonce INTEGER NOT NULL,
        tx_fee INTEGER NOT NULL,
        fee_rate NUMBER,
        length INTEGER NOT NULL,
        consensus_hash TEXT NOT NULL,
        block_header_hash TEXT NOT NULL,
        height INTEGER NOT NULL,    -- stacks block height
        accept_time INTEGER NOT NULL,
        tx BLOB NOT NULL,
        PRIMARY KEY (txid),
        UNIQUE (origin_address, origin_nonce),
        UNIQUE (sponsor_address,sponsor_nonce)
    );
    "#];

const MEMPOOL_SCHEMA_2_COST_ESTIMATOR: &'static [&'static str] = &[
    r#"
    CREATE TABLE fee_estimates(
        txid TEXT NOT NULL,
        fee_rate NUMBER,
        PRIMARY KEY (txid),
        FOREIGN KEY (txid) REFERENCES mempool (txid) ON DELETE CASCADE ON UPDATE CASCADE
    );
    "#,
    r#"
    ALTER TABLE mempool ADD COLUMN last_known_origin_nonce INTEGER;
    "#,
    r#"
    ALTER TABLE mempool ADD COLUMN last_known_sponsor_nonce INTEGER;
    "#,
    r#"
    CREATE TABLE schema_version (version NUMBER, PRIMARY KEY (version));
    "#,
    r#"
    INSERT INTO schema_version (version) VALUES (2)
    "#,
];

const MEMPOOL_SCHEMA_3_BLOOM_STATE: &'static [&'static str] = &[
    r#"
    CREATE TABLE IF NOT EXISTS removed_txids(
        txid TEXT PRIMARY KEY NOT NULL,
        FOREIGN KEY(txid) REFERENCES mempool(txid) ON DELETE CASCADE
    );
    "#,
    r#"
    -- mapping between hash(local-seed,txid) and txid, used for randomized but efficient
    -- paging when streaming transactions out of the mempool.
    CREATE TABLE IF NOT EXISTS randomized_txids(
        txid TEXT PRIMARY KEY NOT NULL,
        hashed_txid TEXT NOT NULL,
        FOREIGN KEY(txid) REFERENCES mempool(txid) ON DELETE CASCADE
    );
    "#,
    r#"
    INSERT INTO schema_version (version) VALUES (3)
    "#,
];

const MEMPOOL_SCHEMA_4_BLACKLIST: &'static [&'static str] = &[
    r#"
    -- List of transactions that will never be stored to the mempool again, for as long as the rows exist.
    -- `arrival_time` indicates when the entry was created. This is used to garbage-collect the list.
    -- A transaction that is blacklisted may still be served from the mempool, but it will never be (re)submitted.
    CREATE TABLE IF NOT EXISTS tx_blacklist(
        txid TEXT PRIMARY KEY NOT NULL,
        arrival_time INTEGER NOT NULL
    );
    "#,
    r#"
    -- Count the number of entries in the blacklist
    CREATE TABLE IF NOT EXISTS tx_blacklist_size(
        size INTEGER NOT NULL
    );
    "#,
    r#"
    -- Maintain a count of the size of the blacklist
    CREATE TRIGGER IF NOT EXISTS tx_blacklist_size_inc
    AFTER INSERT ON tx_blacklist
    BEGIN
        UPDATE tx_blacklist_size SET size = size + 1;
    END
    "#,
    r#"
    CREATE TRIGGER IF NOT EXISTS tx_blacklist_size_dec
    AFTER DELETE ON tx_blacklist
    BEGIN
        UPDATE tx_blacklist_size SET size = size - 1;
    END
    "#,
    r#"
    INSERT INTO tx_blacklist_size (size) VALUES (0)
    "#,
    r#"
    INSERT INTO schema_version (version) VALUES (4)
    "#,
];

const MEMPOOL_SCHEMA_5: &'static [&'static str] = &[
    r#"
    ALTER TABLE mempool ADD COLUMN fee_rate NUMBER;
    "#,
    r#"
    CREATE INDEX IF NOT EXISTS by_fee_rate ON mempool(fee_rate);
    "#,
    r#"
    UPDATE mempool
    SET fee_rate = (SELECT f.fee_rate FROM fee_estimates as f WHERE f.txid = mempool.txid);
    "#,
    r#"
    INSERT INTO schema_version (version) VALUES (5)
    "#,
];

const MEMPOOL_INDEXES: &'static [&'static str] = &[
    "CREATE INDEX IF NOT EXISTS by_txid ON mempool(txid);",
    "CREATE INDEX IF NOT EXISTS by_height ON mempool(height);",
    "CREATE INDEX IF NOT EXISTS by_txid_and_height ON mempool(txid,height);",
    "CREATE INDEX IF NOT EXISTS by_sponsor ON mempool(sponsor_address, sponsor_nonce);",
    "CREATE INDEX IF NOT EXISTS by_origin ON mempool(origin_address, origin_nonce);",
    "CREATE INDEX IF NOT EXISTS by_timestamp ON mempool(accept_time);",
    "CREATE INDEX IF NOT EXISTS by_chaintip ON mempool(consensus_hash,block_header_hash);",
    "CREATE INDEX IF NOT EXISTS fee_by_txid ON fee_estimates(txid);",
    "CREATE INDEX IF NOT EXISTS by_ordered_hashed_txid ON randomized_txids(hashed_txid ASC);",
    "CREATE INDEX IF NOT EXISTS by_hashed_txid ON randomized_txids(txid,hashed_txid);",
    "CREATE INDEX IF NOT EXISTS by_arrival_time_desc ON tx_blacklist(arrival_time DESC);",
];

pub struct MemPoolDB {
    pub db: DBConn,
    path: String,
    admitter: MemPoolAdmitter,
    bloom_counter: BloomCounter<BloomNodeHasher>,
    max_tx_tags: u32,
    cost_estimator: Box<dyn CostEstimator>,
    metric: Box<dyn CostMetric>,
    pub blacklist_timeout: u64,
    pub blacklist_max_size: u64,
}

pub struct MemPoolTx<'a> {
    tx: DBTx<'a>,
    admitter: &'a mut MemPoolAdmitter,
    bloom_counter: Option<&'a mut BloomCounter<BloomNodeHasher>>,
}

impl<'a> Deref for MemPoolTx<'a> {
    type Target = DBTx<'a>;
    fn deref(&self) -> &DBTx<'a> {
        &self.tx
    }
}

impl<'a> DerefMut for MemPoolTx<'a> {
    fn deref_mut(&mut self) -> &mut DBTx<'a> {
        &mut self.tx
    }
}

impl<'a> MemPoolTx<'a> {
    pub fn new(
        tx: DBTx<'a>,
        admitter: &'a mut MemPoolAdmitter,
        bloom_counter: &'a mut BloomCounter<BloomNodeHasher>,
    ) -> MemPoolTx<'a> {
        MemPoolTx {
            tx,
            admitter,
            bloom_counter: Some(bloom_counter),
        }
    }

    pub fn with_bloom_state<F, R>(tx: &mut MemPoolTx<'a>, f: F) -> R
    where
        F: FnOnce(&mut DBTx<'a>, &mut BloomCounter<BloomNodeHasher>) -> R,
    {
        let mut bc = tx
            .bloom_counter
            .take()
            .expect("BUG: did not replace bloom filter");
        let res = f(&mut tx.tx, &mut bc);
        tx.bloom_counter.replace(bc);
        res
    }

    pub fn commit(self) -> Result<(), db_error> {
        self.tx.commit().map_err(db_error::SqliteError)
    }

    /// Remove all txids at the given height from the bloom counter.
    /// Used to clear out txids that are now outside the bloom counter's depth.
    fn prune_bloom_counter(&mut self, target_height: u64) -> Result<(), MemPoolRejection> {
        let sql = "SELECT a.txid FROM mempool AS a LEFT OUTER JOIN removed_txids AS b ON a.txid = b.txid WHERE b.txid IS NULL AND a.height = ?1";
        let args: &[&dyn ToSql] = &[&u64_to_sql(target_height)?];
        let txids: Vec<Txid> = query_rows(&self.tx, sql, args)?;
        let _num_txs = txids.len();

        test_debug!("Prune bloom counter from height {}", target_height);

        // keep borrow-checker happy
        MemPoolTx::with_bloom_state(self, |ref mut dbtx, ref mut bloom_counter| {
            for txid in txids.into_iter() {
                bloom_counter.remove_raw(dbtx, &txid.0)?;

                let sql = "INSERT OR REPLACE INTO removed_txids (txid) VALUES (?1)";
                let args: &[&dyn ToSql] = &[&txid];
                dbtx.execute(sql, args).map_err(db_error::SqliteError)?;
            }
            // help the type inference out
            let res: Result<(), db_error> = Ok(());
            res
        })?;

        test_debug!(
            "Pruned bloom filter at height {}: removed {} txs",
            target_height,
            _num_txs
        );
        Ok(())
    }

    /// Add the txid to the bloom counter in the mempool DB, optionally replacing a prior
    /// transaction (identified by prior_txid) if the bloom counter is full.
    /// If this is the first txid at this block height, then also garbage-collect the bloom counter to remove no-longer-recent transactions.
    /// If the bloom counter is saturated -- i.e. it represents more than MAX_BLOOM_COUNTER_TXS
    /// transactions -- then pick another transaction to evict from the bloom filter and return its txid.
    /// (Note that no transactions are ever removed from the mempool; we just don't prioritize them
    /// in the bloom filter).
    fn update_bloom_counter(
        &mut self,
        height: u64,
        txid: &Txid,
        prior_txid: Option<Txid>,
    ) -> Result<Option<Txid>, MemPoolRejection> {
        // is this the first-ever txid at this height?
        let sql = "SELECT 1 FROM mempool WHERE height = ?1";
        let args: &[&dyn ToSql] = &[&u64_to_sql(height)?];
        let present: Option<i64> = query_row(&self.tx, sql, args)?;
        if present.is_none() && height > (BLOOM_COUNTER_DEPTH as u64) {
            // this is the first-ever tx at this height.
            // which means, the bloom filter window has advanced.
            // which means, we need to remove all the txs that are now out of the window.
            self.prune_bloom_counter(height - (BLOOM_COUNTER_DEPTH as u64))?;
        }

        MemPoolTx::with_bloom_state(self, |ref mut dbtx, ref mut bloom_counter| {
            // remove replaced transaction
            if let Some(prior_txid) = prior_txid {
                bloom_counter.remove_raw(dbtx, &prior_txid.0)?;
            }

            // keep the bloom counter un-saturated -- remove at most one transaction from it to keep
            // the error rate at or below the target error rate
            let evict_txid = {
                let num_recents = MemPoolDB::get_num_recent_txs(&dbtx)?;
                if num_recents >= MAX_BLOOM_COUNTER_TXS.into() {
                    // for now, remove lowest-fee tx in the recent tx set.
                    // TODO: In the future, do it by lowest fee rate
                    let sql = "SELECT a.txid FROM mempool AS a LEFT OUTER JOIN removed_txids AS b ON a.txid = b.txid WHERE b.txid IS NULL AND a.height > ?1 ORDER BY a.tx_fee ASC LIMIT 1";
                    let args: &[&dyn ToSql] = &[&u64_to_sql(
                        height.saturating_sub(BLOOM_COUNTER_DEPTH as u64),
                    )?];
                    let evict_txid: Option<Txid> = query_row(&dbtx, sql, args)?;
                    if let Some(evict_txid) = evict_txid {
                        bloom_counter.remove_raw(dbtx, &evict_txid.0)?;

                        let sql = "INSERT OR REPLACE INTO removed_txids (txid) VALUES (?1)";
                        let args: &[&dyn ToSql] = &[&evict_txid];
                        dbtx.execute(sql, args).map_err(db_error::SqliteError)?;

                        Some(evict_txid)
                    } else {
                        None
                    }
                } else {
                    None
                }
            };

            // finally add the new transaction
            bloom_counter.insert_raw(dbtx, &txid.0)?;
            Ok(evict_txid)
        })
    }

    /// Add the txid to our randomized page order
    fn update_mempool_pager(&mut self, txid: &Txid) -> Result<(), MemPoolRejection> {
        let mut randomized_buff = self
            .bloom_counter
            .as_ref()
            .expect("BUG: did not instantiate bloom counter in mempool tx")
            .get_seed()
            .to_vec();
        randomized_buff.extend_from_slice(&txid.0);
        let hashed_txid = Txid(Sha512Trunc256Sum::from_data(&randomized_buff).0);

        let sql = "INSERT OR REPLACE INTO randomized_txids (txid,hashed_txid) VALUES (?1,?2)";
        let args: &[&dyn ToSql] = &[txid, &hashed_txid];

        self.execute(sql, args).map_err(db_error::SqliteError)?;

        Ok(())
    }
}

impl MemPoolTxInfo {
    pub fn from_tx(
        tx: StacksTransaction,
        consensus_hash: ConsensusHash,
        block_header_hash: BlockHeaderHash,
        block_height: u64,
    ) -> MemPoolTxInfo {
        let txid = tx.txid();
        let mut tx_data = vec![];
        tx.consensus_serialize(&mut tx_data)
            .expect("BUG: failed to serialize to vector");

        let origin_address = tx.origin_address();
        let origin_nonce = tx.get_origin_nonce();
        let (sponsor_address, sponsor_nonce) =
            if let (Some(addr), Some(nonce)) = (tx.sponsor_address(), tx.get_sponsor_nonce()) {
                (addr, nonce)
            } else {
                (origin_address.clone(), origin_nonce)
            };

        let metadata = MemPoolTxMetadata {
            txid,
            len: tx_data.len() as u64,
            tx_fee: tx.get_tx_fee(),
            consensus_hash,
            block_header_hash,
            block_height,
            origin_address,
            origin_nonce,
            sponsor_address,
            sponsor_nonce,
            accept_time: get_epoch_time_secs(),
            last_known_origin_nonce: None,
            last_known_sponsor_nonce: None,
        };
        MemPoolTxInfo { tx, metadata }
    }
}

impl MemPoolDB {
    fn instantiate_mempool_db(conn: &mut DBConn) -> Result<(), db_error> {
        let mut tx = tx_begin_immediate(conn)?;

        // create initial mempool tables
        for cmd in MEMPOOL_INITIAL_SCHEMA {
            tx.execute_batch(cmd).map_err(db_error::SqliteError)?;
        }

        // apply all migrations
        MemPoolDB::apply_schema_migrations(&mut tx)?;

        // add all indexes
        MemPoolDB::add_indexes(&mut tx)?;

        tx.commit().map_err(db_error::SqliteError)?;
        Ok(())
    }

    /// Load the schema version from the database, if it's new enough to have such a version.
    /// Returns Some(version) if a version can be loaded; None if not.
    fn get_schema_version(conn: &DBConn) -> Result<Option<i64>, db_error> {
        let is_versioned = table_exists(conn, "schema_version")?;
        if !is_versioned {
            return Ok(None);
        }

        let version = conn
            .query_row(
                "SELECT MAX(version) FROM schema_version",
                rusqlite::NO_PARAMS,
                |row| row.get(0),
            )
            .optional()?;

        Ok(version)
    }

    /// Apply all schema migrations up to the latest schema.
    fn apply_schema_migrations(tx: &mut DBTx) -> Result<(), db_error> {
        loop {
            let version = MemPoolDB::get_schema_version(&tx)?.unwrap_or(1);
            match version {
                1 => {
                    MemPoolDB::instantiate_cost_estimator(tx)?;
                }
                2 => {
                    MemPoolDB::instantiate_bloom_state(tx)?;
                }
                3 => {
                    MemPoolDB::instantiate_tx_blacklist(tx)?;
                }
                4 => {
                    MemPoolDB::denormalize_fee_rate(tx)?;
                }
                5 => {
                    break;
                }
                _ => {
                    panic!("Unknown schema version {}", version);
                }
            }
        }
        Ok(())
    }

    /// Add indexes
    fn add_indexes(tx: &mut DBTx) -> Result<(), db_error> {
        for cmd in MEMPOOL_INDEXES {
            tx.execute_batch(cmd).map_err(db_error::SqliteError)?;
        }
        Ok(())
    }

    /// Instantiate the on-disk counting bloom filter
    fn instantiate_bloom_state(tx: &mut DBTx) -> Result<(), db_error> {
        let node_hasher = BloomNodeHasher::new_random();
        let _ = BloomCounter::new(
            tx,
            BLOOM_COUNTER_TABLE,
            BLOOM_COUNTER_ERROR_RATE,
            MAX_BLOOM_COUNTER_TXS,
            node_hasher,
        )?;

        for cmd in MEMPOOL_SCHEMA_3_BLOOM_STATE {
            tx.execute_batch(cmd).map_err(db_error::SqliteError)?;
        }
        Ok(())
    }

    /// Instantiate the cost estimator schema
    fn instantiate_cost_estimator(tx: &DBTx) -> Result<(), db_error> {
        for sql_exec in MEMPOOL_SCHEMA_2_COST_ESTIMATOR {
            tx.execute_batch(sql_exec)?;
        }

        Ok(())
    }

    /// Denormalize fee rate schema 5
    fn denormalize_fee_rate(tx: &DBTx) -> Result<(), db_error> {
        for sql_exec in MEMPOOL_SCHEMA_5 {
            tx.execute_batch(sql_exec)?;
        }

        Ok(())
    }

    /// Instantiate the tx blacklist schema
    fn instantiate_tx_blacklist(tx: &DBTx) -> Result<(), db_error> {
        for sql_exec in MEMPOOL_SCHEMA_4_BLACKLIST {
            tx.execute_batch(sql_exec)?;
        }

        Ok(())
    }

    pub fn db_path(chainstate_root_path: &str) -> Result<String, db_error> {
        let mut path = PathBuf::from(chainstate_root_path);

        path.push("mempool.sqlite");
        path.to_str()
            .ok_or_else(|| db_error::ParseError)
            .map(String::from)
    }

    #[cfg(test)]
    pub fn open_test(
        mainnet: bool,
        chain_id: u32,
        chainstate_path: &str,
    ) -> Result<MemPoolDB, db_error> {
        let estimator = Box::new(UnitEstimator);
        let metric = Box::new(UnitMetric);
        MemPoolDB::open(mainnet, chain_id, chainstate_path, estimator, metric)
    }

    /// Open the mempool db within the chainstate directory.
    /// The chainstate must be instantiated already.
    pub fn open(
        mainnet: bool,
        chain_id: u32,
        chainstate_path: &str,
        cost_estimator: Box<dyn CostEstimator>,
        metric: Box<dyn CostMetric>,
    ) -> Result<MemPoolDB, db_error> {
        match fs::metadata(chainstate_path) {
            Ok(md) => {
                if !md.is_dir() {
                    return Err(db_error::NotFoundError);
                }
            }
            Err(_e) => {
                return Err(db_error::NotFoundError);
            }
        }

        let (chainstate, _) = StacksChainState::open(mainnet, chain_id, chainstate_path, None)
            .map_err(|e| db_error::Other(format!("Failed to open chainstate: {:?}", &e)))?;

        let admitter = MemPoolAdmitter::new(BlockHeaderHash([0u8; 32]), ConsensusHash([0u8; 20]));

        let db_path = MemPoolDB::db_path(&chainstate.root_path)?;

        let mut create_flag = false;
        let open_flags = if fs::metadata(&db_path).is_err() {
            // need to create
            create_flag = true;
            OpenFlags::SQLITE_OPEN_READ_WRITE | OpenFlags::SQLITE_OPEN_CREATE
        } else {
            // can just open
            OpenFlags::SQLITE_OPEN_READ_WRITE
        };

        let mut conn = sqlite_open(&db_path, open_flags, true)?;
        if create_flag {
            // instantiate!
            MemPoolDB::instantiate_mempool_db(&mut conn)?;
        } else {
            let mut tx = tx_begin_immediate(&mut conn)?;
            MemPoolDB::apply_schema_migrations(&mut tx)?;
            MemPoolDB::add_indexes(&mut tx)?;
            tx.commit().map_err(db_error::SqliteError)?;
        }

        let bloom_counter = BloomCounter::<BloomNodeHasher>::try_load(&conn, BLOOM_COUNTER_TABLE)?
            .ok_or(db_error::Other(format!("Failed to load bloom counter")))?;

        Ok(MemPoolDB {
            db: conn,
            path: db_path,
            admitter: admitter,
            bloom_counter,
            max_tx_tags: DEFAULT_MAX_TX_TAGS,
            cost_estimator,
            metric,
            blacklist_timeout: DEFAULT_BLACKLIST_TIMEOUT,
            blacklist_max_size: DEFAULT_BLACKLIST_MAX_SIZE,
        })
    }

    pub fn reset_last_known_nonces(&mut self) -> Result<(), db_error> {
        let sql =
            "UPDATE mempool SET last_known_origin_nonce = NULL, last_known_sponsor_nonce = NULL";
        self.db.execute(sql, rusqlite::NO_PARAMS)?;
        Ok(())
    }

    fn bump_last_known_nonces(&self, address: &StacksAddress) -> Result<(), db_error> {
        let query_by = address.to_string();

        let sql = "UPDATE mempool SET last_known_origin_nonce = last_known_origin_nonce + 1
                   WHERE origin_address = ? AND last_known_origin_nonce IS NOT NULL";
        self.db.execute(sql, &[&query_by])?;

        let sql = "UPDATE mempool SET last_known_sponsor_nonce = last_known_sponsor_nonce + 1
                   WHERE sponsor_address = ? AND last_known_sponsor_nonce IS NOT NULL";
        self.db.execute(sql, &[&query_by])?;
        Ok(())
    }

    fn update_last_known_nonces(
        &self,
        address: &StacksAddress,
        nonce: u64,
    ) -> Result<(), db_error> {
        let addr_str = address.to_string();
        let nonce_i64 = u64_to_sql(nonce)?;

        let sql = "UPDATE mempool SET last_known_origin_nonce = ? WHERE origin_address = ?";
        self.db
            .execute(sql, rusqlite::params![nonce_i64, &addr_str])?;

        let sql = "UPDATE mempool SET last_known_sponsor_nonce = ? WHERE sponsor_address = ?";
        self.db
            .execute(sql, rusqlite::params![nonce_i64, &addr_str])?;

        Ok(())
    }

    /// Select the next TX to consider from the pool of transactions without cost estimates.
    /// If a transaction is found, returns Some object containing the transaction and a boolean indicating
    ///  whether or not the miner should propagate transaction receipts back to the estimator.
    fn get_next_tx_to_consider_no_estimate(
        &self,
    ) -> Result<Option<(MemPoolTxInfoPartial, bool)>, db_error> {
        let select_no_estimate = "SELECT * FROM mempool WHERE
                   ((origin_nonce = last_known_origin_nonce AND
                     sponsor_nonce = last_known_sponsor_nonce) OR (last_known_origin_nonce is NULL) OR (last_known_sponsor_nonce is NULL))
                   AND fee_rate IS NULL ORDER BY tx_fee DESC LIMIT 1";
        query_row(&self.db, select_no_estimate, rusqlite::NO_PARAMS)
            .map(|opt_tx| opt_tx.map(|tx| (tx, true)))
    }

    /// Select the next TX to consider from the pool of transactions with cost estimates.
    /// If a transaction is found, returns Some object containing the transaction and a boolean indicating
    ///  whether or not the miner should propagate transaction receipts back to the estimator.
    fn get_next_tx_to_consider_with_estimate(
        &self,
    ) -> Result<Option<(MemPoolTxInfoPartial, bool)>, db_error> {
        let select_estimate = "SELECT * FROM mempool WHERE
                   ((origin_nonce = last_known_origin_nonce AND
                     sponsor_nonce = last_known_sponsor_nonce) OR (last_known_origin_nonce is NULL) OR (last_known_sponsor_nonce is NULL))
                   AND fee_rate IS NOT NULL ORDER BY fee_rate DESC LIMIT 1";
        query_row(&self.db, select_estimate, rusqlite::NO_PARAMS)
            .map(|opt_tx| opt_tx.map(|tx| (tx, false)))
    }

    /// * `start_with_no_estimate` - Pass `true` to make this function
    ///   start by considering transactions without a cost
    ///   estimate, and if none are found, use transactions with a cost estimate.
    ///   Pass `false` for the opposite behavior.
    fn get_next_tx_to_consider(
        &self,
        start_with_no_estimate: bool,
    ) -> Result<ConsiderTransactionResult, db_error> {
        let (next_tx, update_estimate): (MemPoolTxInfoPartial, bool) = if start_with_no_estimate {
            match self.get_next_tx_to_consider_no_estimate()? {
                Some(result) => result,
                None => match self.get_next_tx_to_consider_with_estimate()? {
                    Some(result) => result,
                    None => return Ok(ConsiderTransactionResult::NoTransactions),
                },
            }
        } else {
            match self.get_next_tx_to_consider_with_estimate()? {
                Some(result) => result,
                None => match self.get_next_tx_to_consider_no_estimate()? {
                    Some(result) => result,
                    None => return Ok(ConsiderTransactionResult::NoTransactions),
                },
            }
        };

        match next_tx {
            MemPoolTxInfoPartial::NeedsNonces { addrs_needed } => {
                Ok(ConsiderTransactionResult::UpdateNonces(addrs_needed))
            }
            MemPoolTxInfoPartial::HasNonces(tx) => {
                Ok(ConsiderTransactionResult::Consider(ConsiderTransaction {
                    tx,
                    update_estimate,
                }))
            }
        }
    }

    /// Find the origin addresses who have sent the highest-fee transactions
    fn find_origin_addresses_by_descending_fees(
        &self,
        start_height: i64,
        end_height: i64,
        min_fees: u64,
        offset: u32,
        count: u32,
    ) -> Result<Vec<StacksAddress>, db_error> {
        let sql = "SELECT DISTINCT origin_address FROM mempool WHERE height > ?1 AND height <= ?2 AND tx_fee >= ?3
                   ORDER BY tx_fee DESC LIMIT ?4 OFFSET ?5";
        let args: &[&dyn ToSql] = &[
            &start_height,
            &end_height,
            &u64_to_sql(min_fees)?,
            &count,
            &offset,
        ];
        query_row_columns(self.conn(), sql, args, "origin_address")
    }

    /// Add estimated fee rates to the mempool rate table using
    /// the mempool's configured `CostMetric` and `CostEstimator`. Will update
    /// at most `max_updates` entries in the database before returning.
    ///
    /// Returns `Ok(number_updated)` on success
    pub fn estimate_tx_rates(
        &mut self,
        max_updates: u32,
        block_limit: &ExecutionCost,
        stacks_epoch_id: &StacksEpochId,
    ) -> Result<u32, db_error> {
        let sql_tx = tx_begin_immediate(&mut self.db)?;
        let txs: Vec<MemPoolTxInfo> = query_rows(
            &sql_tx,
            "SELECT * FROM mempool as m WHERE m.fee_rate IS NULL LIMIT ?",
            &[max_updates],
        )?;
        let mut updated = 0;
        for tx_to_estimate in txs {
            let txid = tx_to_estimate.tx.txid();
            let estimator_result = cost_estimates::estimate_fee_rate(
                &tx_to_estimate.tx,
                self.cost_estimator.as_ref(),
                self.metric.as_ref(),
                block_limit,
                stacks_epoch_id,
            );
            let fee_rate_f64 = match estimator_result {
                Ok(x) => Some(x),
                Err(EstimatorError::NoEstimateAvailable) => continue,
                Err(e) => {
                    warn!("Error while estimating mempool tx rate";
                          "txid" => %txid,
                          "error" => ?e);
                    continue;
                }
            };

            sql_tx.execute(
                "UPDATE mempool SET fee_rate = ? WHERE txid = ?",
                rusqlite::params![fee_rate_f64, &txid],
            )?;
            updated += 1;
        }

        sql_tx.commit()?;

        Ok(updated)
    }

    ///
    /// Iterate over candidates in the mempool
    ///  `todo` will be called once for each transaction whose origin nonce is equal
    ///  to the origin account's nonce. At most one transaction per origin will be
    ///  considered by this method, and transactions will be considered in
    ///  highest-fee-first order.  This method is interruptable -- in the `settings` struct, the
    ///  caller may choose how long to spend iterating before this method stops.
    ///
    ///  `todo` returns an option to a `TransactionEvent` representing the outcome, or None to indicate
    ///  that iteration through the mempool should be halted.
    ///
    /// `output_events` is modified in place, adding all substantive transaction events (success and error
    /// events, but not skipped) output by `todo`.
    pub fn iterate_candidates<F, E, C>(
        &mut self,
        clarity_tx: &mut C,
        output_events: &mut Vec<TransactionEvent>,
        _tip_height: u64,
        settings: MemPoolWalkSettings,
        mut todo: F,
    ) -> Result<u64, E>
    where
        C: ClarityConnection,
        F: FnMut(
            &mut C,
            &ConsiderTransaction,
            &mut dyn CostEstimator,
        ) -> Result<Option<TransactionEvent>, E>,
        E: From<db_error> + From<ChainstateError> + std::fmt::Debug,
    {
        let start_time = Instant::now();
        let mut total_considered = 0;
        let mut total_included = 0;

        info!("Mempool walk for {}ms", settings.max_walk_time_ms,);

        // Read in all "minimal" mempool entries, and sort by fee rate.
        let read_minimal_from_db_start = Instant::now();
        let mut db_txs = MemPoolDB::get_all_txs_minimal(&self.conn())?;
        let read_minimal_from_db_elapsed = read_minimal_from_db_start.elapsed();
        let sort_db_results_start = Instant::now();
        db_txs.sort_by(|a, b| {
            let a_rate = a.fee_rate;
            let b_rate = b.fee_rate;
            if a_rate < b_rate {
                Ordering::Greater
            } else if a_rate > b_rate {
                Ordering::Less
            } else {
                Ordering::Equal
            }
        });
        let sort_db_results_elapsed = sort_db_results_start.elapsed();

        info!(
            "Read and sorted mempool. Total size: {:?}, time to read in minimal entries: {:?},  time to sort list: {:?}",
            db_txs.len(),
            read_minimal_from_db_elapsed,
            sort_db_results_elapsed
        );

        // For each minimal info entry: check if its nonce is appropriate, and if so process it.
        let mut total_effective_processing_time = Duration::ZERO;
        let mut total_lookup_nonce_time = Duration::ZERO;
        for tx_reduced_info in &db_txs {
            // Check the nonce.
            let lookup_nonce_start = Instant::now();
            let expected_origin_nonce =
                StacksChainState::get_nonce(clarity_tx, &tx_reduced_info.origin_address.into());
            if expected_origin_nonce != tx_reduced_info.origin_nonce {
                continue;
            }
            // TODO: Add sponsor nonce check here, when it is added to the struct.
            total_lookup_nonce_time += lookup_nonce_start.elapsed();

            info!("Miner: will process {:?}", &tx_reduced_info);

            // Read in and deserialize the transaction.
            let tx_read_start = Instant::now();
            let tx_info_option = MemPoolDB::get_tx(&self.conn(), &tx_reduced_info.txid)?;
            let tx_read_elapsed = tx_read_start.elapsed();
            let tx_info = match tx_info_option {
                Some(tx) => tx,
                None => {
                    warn!("could not find a tx for id {:?}", &tx_reduced_info.txid);
                    continue
                },
            };
            let consider = ConsiderTransaction {
                tx: tx_info,
                update_estimate: false,
            };

            if start_time.elapsed().as_millis() > settings.max_walk_time_ms as u128 {
                info!("Mempool iteration deadline exceeded";
                       "deadline_ms" => settings.max_walk_time_ms);
                break;
            }

            debug!("Consider mempool transaction";
                   "txid" => %consider.tx.tx.txid(),
                   "origin_addr" => %consider.tx.metadata.origin_address,
                   "sponsor_addr" => %consider.tx.metadata.sponsor_address,
                   "accept_time" => consider.tx.metadata.accept_time,
                   "tx_fee" => consider.tx.metadata.tx_fee,
                   "size" => consider.tx.metadata.len);

            total_considered += 1;

            // Process the transaction by calling `todo`.
            let processing_start = Instant::now();
            let inside_result = todo(clarity_tx, &consider, self.cost_estimator.as_mut());
            total_effective_processing_time += Instant::now() - processing_start;
            // Run `todo` on the transaction.
            info!("inside_result {:?}", &inside_result);
            match inside_result? {
                Some(tx_event) => {
                    match tx_event {
                        TransactionEvent::Skipped(_) => {
                            // don't push `Skipped` events to the observer
                        }
                        TransactionEvent::BlockFull => {
                            info!("BlockFull: Mempool iteration early exit from iterator");
                            break;
                        }
                        _ => {
                            total_included += 1;
                            output_events.push(tx_event);
                        }
                    }
                }
                None => {
                    info!("Mempool iteration early exit from iterator");
                    break;
                }
            }
        }

        info!(
            "Mempool iteration finished";
            "num_considered_txs" => total_considered,
            "num_included_txs" => total_included,
            "total_processing_time_ms" => start_time.elapsed().as_millis(),
            "total_effective_processing_time_ms" => total_effective_processing_time.as_millis(),
        );
        Ok(total_considered)
    }

    pub fn conn(&self) -> &DBConn {
        &self.db
    }

    pub fn tx_begin<'a>(&'a mut self) -> Result<MemPoolTx<'a>, db_error> {
        let tx = tx_begin_immediate(&mut self.db)?;
        Ok(MemPoolTx::new(
            tx,
            &mut self.admitter,
            &mut self.bloom_counter,
        ))
    }

    pub fn db_has_tx(conn: &DBConn, txid: &Txid) -> Result<bool, db_error> {
        query_row(
            conn,
            "SELECT 1 FROM mempool WHERE txid = ?1",
            &[txid as &dyn ToSql],
        )
        .and_then(|row_opt: Option<i64>| Ok(row_opt.is_some()))
    }

    pub fn get_tx(conn: &DBConn, txid: &Txid) -> Result<Option<MemPoolTxInfo>, db_error> {
        query_row(
            conn,
            "SELECT * FROM mempool WHERE txid = ?1",
            &[txid as &dyn ToSql],
        )
    }

    /// Get all transactions across all tips
    #[cfg(test)]
    pub fn get_all_txs(conn: &DBConn) -> Result<Vec<MemPoolTxInfo>, db_error> {
        let sql = "SELECT * FROM mempool";
        let rows = query_rows::<MemPoolTxInfo, _>(conn, &sql, NO_PARAMS)?;
        Ok(rows)
    }

    // Return the results in a very "minimal", or "lazy", representation.
    // Note: Delay deserialization until we know we want to process this.
    pub fn get_all_txs_minimal(conn: &DBConn) -> Result<Vec<MemPoolTxMinimalInfo>, db_error> {
        let sql = "SELECT txid, origin_nonce, origin_address, sponsor_nonce, sponsor_address, fee_rate FROM mempool";
        let rows = query_rows::<MemPoolTxMinimalInfo, _>(conn, &sql, NO_PARAMS)?;
        Ok(rows)
    }

    /// Get all transactions at a specific block
    #[cfg(test)]
    pub fn get_num_tx_at_block(
        conn: &DBConn,
        consensus_hash: &ConsensusHash,
        block_header_hash: &BlockHeaderHash,
    ) -> Result<usize, db_error> {
        let sql = "SELECT * FROM mempool WHERE consensus_hash = ?1 AND block_header_hash = ?2";
        let args: &[&dyn ToSql] = &[consensus_hash, block_header_hash];
        let rows = query_rows::<MemPoolTxInfo, _>(conn, &sql, args)?;
        Ok(rows.len())
    }

    /// Get all transactions at a particular timestamp on a given chain tip.
    /// Order them by origin nonce.
    pub fn get_txs_at(
        conn: &DBConn,
        consensus_hash: &ConsensusHash,
        block_header_hash: &BlockHeaderHash,
        timestamp: u64,
    ) -> Result<Vec<MemPoolTxInfo>, db_error> {
        let sql = "SELECT * FROM mempool WHERE accept_time = ?1 AND consensus_hash = ?2 AND block_header_hash = ?3 ORDER BY origin_nonce ASC";
        let args: &[&dyn ToSql] = &[&u64_to_sql(timestamp)?, consensus_hash, block_header_hash];
        let rows = query_rows::<MemPoolTxInfo, _>(conn, &sql, args)?;
        Ok(rows)
    }

    /// Given a chain tip, find the highest block-height from _before_ this tip
    pub fn get_previous_block_height(conn: &DBConn, height: u64) -> Result<Option<u64>, db_error> {
        let sql = "SELECT height FROM mempool WHERE height < ?1 ORDER BY height DESC LIMIT 1";
        let args: &[&dyn ToSql] = &[&u64_to_sql(height)?];
        query_row(conn, sql, args)
    }

    /// Get a number of transactions after a given timestamp on a given chain tip.
    pub fn get_txs_after(
        conn: &DBConn,
        consensus_hash: &ConsensusHash,
        block_header_hash: &BlockHeaderHash,
        timestamp: u64,
        count: u64,
    ) -> Result<Vec<MemPoolTxInfo>, db_error> {
        let sql = "SELECT * FROM mempool WHERE accept_time >= ?1 AND consensus_hash = ?2 AND block_header_hash = ?3 ORDER BY tx_fee DESC LIMIT ?4";
        let args: &[&dyn ToSql] = &[
            &u64_to_sql(timestamp)?,
            consensus_hash,
            block_header_hash,
            &u64_to_sql(count)?,
        ];
        let rows = query_rows::<MemPoolTxInfo, _>(conn, &sql, args)?;
        Ok(rows)
    }

    /// Get a transaction's metadata, given address and nonce, and whether the address is used as a sponsor or an origin.
    /// Faster than getting the MemPoolTxInfo, since no deserialization will be needed.
    /// Used to see if there exists a transaction with this info, so as to implement replace-by-fee
    pub fn get_tx_metadata_by_address(
        conn: &DBConn,
        is_origin: bool,
        addr: &StacksAddress,
        nonce: u64,
    ) -> Result<Option<MemPoolTxMetadata>, db_error> {
        let sql = format!(
            "SELECT 
                          txid,
                          origin_address,
                          origin_nonce,
                          sponsor_address,
                          sponsor_nonce,
                          tx_fee,
                          length,
                          consensus_hash,
                          block_header_hash,
                          height,
                          accept_time,
                          last_known_sponsor_nonce,
                          last_known_origin_nonce
                          FROM mempool WHERE {0}_address = ?1 AND {0}_nonce = ?2",
            if is_origin { "origin" } else { "sponsor" }
        );
        let args: &[&dyn ToSql] = &[&addr.to_string(), &u64_to_sql(nonce)?];
        query_row(conn, &sql, args)
    }

    fn are_blocks_in_same_fork(
        chainstate: &mut StacksChainState,
        first_consensus_hash: &ConsensusHash,
        first_stacks_block: &BlockHeaderHash,
        second_consensus_hash: &ConsensusHash,
        second_stacks_block: &BlockHeaderHash,
    ) -> Result<bool, db_error> {
        let first_block = StacksBlockId::new(first_consensus_hash, first_stacks_block);
        let second_block = StacksBlockId::new(second_consensus_hash, second_stacks_block);
        // short circuit equality
        if second_block == first_block {
            return Ok(true);
        }

        let headers_conn = &chainstate
            .index_conn()
            .map_err(|_e| db_error::Other("ChainstateError".to_string()))?;
        let height_of_first_with_second_tip =
            headers_conn.get_ancestor_block_height(&second_block, &first_block)?;
        let height_of_second_with_first_tip =
            headers_conn.get_ancestor_block_height(&first_block, &second_block)?;

        match (
            height_of_first_with_second_tip,
            height_of_second_with_first_tip,
        ) {
            (None, None) => Ok(false),
            (_, _) => Ok(true),
        }
    }

    /// Add a transaction to the mempool.  If it already exists, then replace it if the given fee
    /// is higher than the one that's already there.
    /// Carry out the mempool admission test before adding.
    /// Don't call directly; use submit().
    /// This is `pub` only for testing.
    pub fn try_add_tx(
        tx: &mut MemPoolTx,
        chainstate: &mut StacksChainState,
        consensus_hash: &ConsensusHash,
        block_header_hash: &BlockHeaderHash,
        txid: Txid,
        tx_bytes: Vec<u8>,
        tx_fee: u64,
        fee_rate_estimate: Option<f64>,
        height: u64,
        origin_address: &StacksAddress,
        origin_nonce: u64,
        sponsor_address: &StacksAddress,
        sponsor_nonce: u64,
        event_observer: Option<&dyn MemPoolEventDispatcher>,
    ) -> Result<(), MemPoolRejection> {
        let length = tx_bytes.len() as u64;

        // do we already have txs with either the same origin nonce or sponsor nonce ?
        let prior_tx = {
            match MemPoolDB::get_tx_metadata_by_address(tx, true, origin_address, origin_nonce)? {
                Some(prior_tx) => Some(prior_tx),
                None => MemPoolDB::get_tx_metadata_by_address(
                    tx,
                    false,
                    sponsor_address,
                    sponsor_nonce,
                )?,
            }
        };

        let mut replace_reason = MemPoolDropReason::REPLACE_BY_FEE;

        // if so, is this a replace-by-fee? or a replace-in-chain-tip?
        let add_tx = if let Some(ref prior_tx) = prior_tx {
            if tx_fee > prior_tx.tx_fee {
                // is this a replace-by-fee ?
                debug!(
                    "Can replace {} with {} for {},{} by fee ({} < {})",
                    &prior_tx.txid, &txid, origin_address, origin_nonce, &prior_tx.tx_fee, &tx_fee
                );
                replace_reason = MemPoolDropReason::REPLACE_BY_FEE;
                true
            } else if !MemPoolDB::are_blocks_in_same_fork(
                chainstate,
                &prior_tx.consensus_hash,
                &prior_tx.block_header_hash,
                consensus_hash,
                block_header_hash,
            )? {
                // is this a replace-across-fork ?
                debug!(
                    "Can replace {} with {} for {},{} across fork",
                    &prior_tx.txid, &txid, origin_address, origin_nonce
                );
                replace_reason = MemPoolDropReason::REPLACE_ACROSS_FORK;
                true
            } else {
                // there's a >= fee tx in this fork, cannot add
                info!("TX conflicts with sponsor/origin nonce in same fork with >= fee";
                      "new_txid" => %txid, 
                      "old_txid" => %prior_tx.txid,
                      "origin_addr" => %origin_address,
                      "origin_nonce" => origin_nonce,
                      "sponsor_addr" => %sponsor_address,
                      "sponsor_nonce" => sponsor_nonce,
                      "new_fee" => tx_fee,
                      "old_fee" => prior_tx.tx_fee);
                false
            }
        } else {
            // no conflicting TX with this origin/sponsor, go ahead and add
            true
        };

        if !add_tx {
            return Err(MemPoolRejection::ConflictingNonceInMempool);
        }

        tx.update_bloom_counter(height, &txid, prior_tx.as_ref().map(|tx| tx.txid.clone()))?;

        let sql = "INSERT OR REPLACE INTO mempool (
            txid,
            origin_address,
            origin_nonce,
            sponsor_address,
            sponsor_nonce,
            tx_fee,
            fee_rate,
            length,
            consensus_hash,
            block_header_hash,
            height,
            accept_time,
            tx)
            VALUES (?1, ?2, ?3, ?4, ?5, ?6, ?7, ?8, ?9, ?10, ?11, ?12, ?13)";

        let args: &[&dyn ToSql] = &[
            &txid,
            &origin_address.to_string(),
            &u64_to_sql(origin_nonce)?,
            &sponsor_address.to_string(),
            &u64_to_sql(sponsor_nonce)?,
            &u64_to_sql(tx_fee)?,
            &fee_rate_estimate,
            &u64_to_sql(length)?,
            consensus_hash,
            block_header_hash,
            &u64_to_sql(height)?,
            &u64_to_sql(get_epoch_time_secs())?,
            &tx_bytes,
        ];

        tx.execute(sql, args)
            .map_err(|e| MemPoolRejection::DBError(db_error::SqliteError(e)))?;

        tx.update_mempool_pager(&txid)?;

        // broadcast drop event if a tx is being replaced
        if let (Some(prior_tx), Some(event_observer)) = (prior_tx, event_observer) {
            event_observer.mempool_txs_dropped(vec![prior_tx.txid], replace_reason);
        };

        Ok(())
    }

    /// Garbage-collect the mempool.  Remove transactions that have a given number of
    /// confirmations.
    pub fn garbage_collect(
        tx: &mut MemPoolTx,
        min_height: u64,
        event_observer: Option<&dyn MemPoolEventDispatcher>,
    ) -> Result<(), db_error> {
        let args: &[&dyn ToSql] = &[&u64_to_sql(min_height)?];

        if let Some(event_observer) = event_observer {
            let sql = "SELECT txid FROM mempool WHERE height < ?1";
            let txids = query_rows(tx, sql, args)?;
            event_observer.mempool_txs_dropped(txids, MemPoolDropReason::STALE_COLLECT);
        }

        let sql = "DELETE FROM mempool WHERE height < ?1";

        tx.execute(sql, args)?;
        increment_stx_mempool_gc();
        Ok(())
    }

    #[cfg(test)]
    pub fn clear_before_height(&mut self, min_height: u64) -> Result<(), db_error> {
        let mut tx = self.tx_begin()?;
        MemPoolDB::garbage_collect(&mut tx, min_height, None)?;
        tx.commit()?;
        Ok(())
    }

    /// Scan the chain tip for all available transactions (but do not remove them!)
    pub fn poll(
        &mut self,
        consensus_hash: &ConsensusHash,
        block_hash: &BlockHeaderHash,
    ) -> Vec<StacksTransaction> {
        test_debug!("Mempool poll at {}/{}", consensus_hash, block_hash);
        MemPoolDB::get_txs_after(
            &self.db,
            consensus_hash,
            block_hash,
            0,
            (i64::MAX - 1) as u64,
        )
        .unwrap_or(vec![])
        .into_iter()
        .map(|tx_info| {
            test_debug!(
                "Mempool poll {} at {}/{}",
                &tx_info.tx.txid(),
                consensus_hash,
                block_hash
            );
            tx_info.tx
        })
        .collect()
    }

    /// Submit a transaction to the mempool at a particular chain tip.
    fn tx_submit(
        mempool_tx: &mut MemPoolTx,
        chainstate: &mut StacksChainState,
        consensus_hash: &ConsensusHash,
        block_hash: &BlockHeaderHash,
        tx: &StacksTransaction,
        do_admission_checks: bool,
        event_observer: Option<&dyn MemPoolEventDispatcher>,
        fee_rate_estimate: Option<f64>,
    ) -> Result<(), MemPoolRejection> {
        test_debug!(
            "Mempool submit {} at {}/{}",
            tx.txid(),
            consensus_hash,
            block_hash
        );

        let height = match chainstate.get_stacks_block_height(consensus_hash, block_hash) {
            Ok(Some(h)) => h,
            Ok(None) => {
                if *consensus_hash == FIRST_BURNCHAIN_CONSENSUS_HASH {
                    0
                } else {
                    return Err(MemPoolRejection::NoSuchChainTip(
                        consensus_hash.clone(),
                        block_hash.clone(),
                    ));
                }
            }
            Err(e) => {
                return Err(MemPoolRejection::Other(format!(
                    "Failed to load chain tip: {:?}",
                    &e
                )));
            }
        };

        let txid = tx.txid();
        let mut tx_data = vec![];
        tx.consensus_serialize(&mut tx_data)
            .map_err(MemPoolRejection::SerializationFailure)?;

        let len = tx_data.len() as u64;
        let tx_fee = tx.get_tx_fee();
        let origin_address = tx.origin_address();
        let origin_nonce = tx.get_origin_nonce();
        let (sponsor_address, sponsor_nonce) =
            if let (Some(addr), Some(nonce)) = (tx.sponsor_address(), tx.get_sponsor_nonce()) {
                (addr, nonce)
            } else {
                (origin_address.clone(), origin_nonce)
            };

        if do_admission_checks {
            mempool_tx
                .admitter
                .set_block(&block_hash, (*consensus_hash).clone());
            mempool_tx.admitter.will_admit_tx(chainstate, tx, len)?;
        }

        MemPoolDB::try_add_tx(
            mempool_tx,
            chainstate,
            &consensus_hash,
            &block_hash,
            txid.clone(),
            tx_data,
            tx_fee,
            fee_rate_estimate,
            height,
            &origin_address,
            origin_nonce,
            &sponsor_address,
            sponsor_nonce,
            event_observer,
        )?;

        mempool_tx
            .execute(
                "UPDATE mempool SET fee_rate = ? WHERE txid = ?",
                rusqlite::params![fee_rate_estimate, &txid],
            )
            .map_err(db_error::from)?;

        if let Err(e) = monitoring::mempool_accepted(&txid, &chainstate.root_path) {
            warn!("Failed to monitor TX receive: {:?}", e; "txid" => %txid);
        }

        Ok(())
    }

    /// One-shot submit
    pub fn submit(
        &mut self,
        chainstate: &mut StacksChainState,
        consensus_hash: &ConsensusHash,
        block_hash: &BlockHeaderHash,
        tx: &StacksTransaction,
        event_observer: Option<&dyn MemPoolEventDispatcher>,
        block_limit: &ExecutionCost,
        stacks_epoch_id: &StacksEpochId,
    ) -> Result<(), MemPoolRejection> {
        if self.is_tx_blacklisted(&tx.txid())? {
            // don't re-store this transaction
            test_debug!("Transaction {} is temporarily blacklisted", &tx.txid());
            return Err(MemPoolRejection::TemporarilyBlacklisted);
        }

        let estimator_result = cost_estimates::estimate_fee_rate(
            tx,
            self.cost_estimator.as_ref(),
            self.metric.as_ref(),
            block_limit,
            stacks_epoch_id,
        );

        let mut mempool_tx = self.tx_begin().map_err(MemPoolRejection::DBError)?;

        let fee_rate = match estimator_result {
            Ok(x) => Some(x),
            Err(EstimatorError::NoEstimateAvailable) => None,
            Err(e) => {
                warn!("Error while estimating mempool tx rate";
                      "txid" => %tx.txid(),
                      "error" => ?e);
                return Err(MemPoolRejection::EstimatorError(e));
            }
        };

        MemPoolDB::tx_submit(
            &mut mempool_tx,
            chainstate,
            consensus_hash,
            block_hash,
            tx,
            true,
            event_observer,
            fee_rate,
        )?;
        mempool_tx.commit().map_err(MemPoolRejection::DBError)?;
        Ok(())
    }

    /// Directly submit to the mempool, and don't do any admissions checks.
    /// This method is only used during testing, but because it is used by the
    ///  integration tests, it cannot be marked #[cfg(test)].
    pub fn submit_raw(
        &mut self,
        chainstate: &mut StacksChainState,
        consensus_hash: &ConsensusHash,
        block_hash: &BlockHeaderHash,
        tx_bytes: Vec<u8>,
        block_limit: &ExecutionCost,
        stacks_epoch_id: &StacksEpochId,
    ) -> Result<(), MemPoolRejection> {
        let tx = StacksTransaction::consensus_deserialize(&mut &tx_bytes[..])
            .map_err(MemPoolRejection::DeserializationFailure)?;

        if self.is_tx_blacklisted(&tx.txid())? {
            // don't re-store this transaction
            test_debug!("Transaction {} is temporarily blacklisted", &tx.txid());
            return Err(MemPoolRejection::TemporarilyBlacklisted);
        }

        let estimator_result = cost_estimates::estimate_fee_rate(
            &tx,
            self.cost_estimator.as_ref(),
            self.metric.as_ref(),
            block_limit,
            stacks_epoch_id,
        );

        let mut mempool_tx = self.tx_begin().map_err(MemPoolRejection::DBError)?;

        let fee_rate = match estimator_result {
            Ok(x) => Some(x),
            Err(EstimatorError::NoEstimateAvailable) => None,
            Err(e) => {
                warn!("Error while estimating mempool tx rate";
                      "txid" => %tx.txid(),
                      "error" => ?e);
                return Err(MemPoolRejection::Other(
                    "Failed to estimate mempool tx rate".into(),
                ));
            }
        };

        MemPoolDB::tx_submit(
            &mut mempool_tx,
            chainstate,
            consensus_hash,
            block_hash,
            &tx,
            false,
            None,
            fee_rate,
        )?;
        mempool_tx.commit().map_err(MemPoolRejection::DBError)?;
        Ok(())
    }

    /// Blacklist transactions from the mempool
    /// Do not call directly; it's `pub` only for testing
    pub fn inner_blacklist_txs<'a>(
        tx: &DBTx<'a>,
        txids: &[Txid],
        now: u64,
    ) -> Result<(), db_error> {
        for txid in txids {
            let sql = "INSERT OR REPLACE INTO tx_blacklist (txid, arrival_time) VALUES (?1, ?2)";
            let args: &[&dyn ToSql] = &[&txid, &u64_to_sql(now)?];
            tx.execute(sql, args)?;
        }
        Ok(())
    }

    /// garbage-collect the tx blacklist -- delete any transactions whose blacklist timeout has
    /// been exceeded
    pub fn garbage_collect_tx_blacklist<'a>(
        tx: &DBTx<'a>,
        now: u64,
        timeout: u64,
        max_size: u64,
    ) -> Result<(), db_error> {
        let sql = "DELETE FROM tx_blacklist WHERE arrival_time + ?1 < ?2";
        let args: &[&dyn ToSql] = &[&u64_to_sql(timeout)?, &u64_to_sql(now)?];
        tx.execute(sql, args)?;

        // if we get too big, then drop some txs at random
        let sql = "SELECT size FROM tx_blacklist_size";
        let sz = query_int(tx, sql, NO_PARAMS)? as u64;
        if sz > max_size {
            let to_delete = sz - max_size;
            let txids: Vec<Txid> = query_rows(
                tx,
                "SELECT txid FROM tx_blacklist ORDER BY RANDOM() LIMIT ?1",
                &[&u64_to_sql(to_delete)? as &dyn ToSql],
            )?;
            for txid in txids.into_iter() {
                tx.execute(
                    "DELETE FROM tx_blacklist WHERE txid = ?1",
                    &[&txid as &dyn ToSql],
                )?;
            }
        }
        Ok(())
    }

    /// when was a tx blacklisted?
    fn get_blacklisted_tx_arrival_time(
        conn: &DBConn,
        txid: &Txid,
    ) -> Result<Option<u64>, db_error> {
        let sql = "SELECT arrival_time FROM tx_blacklist WHERE txid = ?1";
        let args: &[&dyn ToSql] = &[&txid];
        query_row(conn, sql, args)
    }

    /// is a tx blacklisted as of the given timestamp?
    fn inner_is_tx_blacklisted(
        conn: &DBConn,
        txid: &Txid,
        now: u64,
        timeout: u64,
    ) -> Result<bool, db_error> {
        match MemPoolDB::get_blacklisted_tx_arrival_time(conn, txid)? {
            None => Ok(false),
            Some(arrival_time) => Ok(now < arrival_time + timeout),
        }
    }

    /// is a tx blacklisted?
    pub fn is_tx_blacklisted(&self, txid: &Txid) -> Result<bool, db_error> {
        MemPoolDB::inner_is_tx_blacklisted(
            self.conn(),
            txid,
            get_epoch_time_secs(),
            self.blacklist_timeout,
        )
    }

    /// Inner code body for dropping transactions.
    /// Note that the bloom filter will *NOT* be updated.  That's the caller's job, if desired.
    fn inner_drop_txs<'a>(tx: &DBTx<'a>, txids: &[Txid]) -> Result<(), db_error> {
        let sql = "DELETE FROM mempool WHERE txid = ?";
        for txid in txids.iter() {
            tx.execute(sql, &[txid])?;
        }
        Ok(())
    }

    /// Drop transactions from the mempool.  Does not update the bloom filter, thereby ensuring that
    /// these transactions will still show up as present to the mempool sync logic.
    pub fn drop_txs(&mut self, txids: &[Txid]) -> Result<(), db_error> {
        let mempool_tx = self.tx_begin()?;
        MemPoolDB::inner_drop_txs(&mempool_tx, txids)?;
        mempool_tx.commit()?;
        Ok(())
    }

    /// Drop and blacklist transactions, so we don't re-broadcast them or re-fetch them.
    /// Do *NOT* remove them from the bloom filter.  This will cause them to continue to be
    /// reported as present, which is exactly what we want because we don't want these transactions
    /// to be seen again (so we don't want anyone accidentally "helpfully" pushing them to us, nor
    /// do we want the mempool sync logic to "helpfully" re-discover and re-download them).
    pub fn drop_and_blacklist_txs(&mut self, txids: &[Txid]) -> Result<(), db_error> {
        let now = get_epoch_time_secs();
        let blacklist_timeout = self.blacklist_timeout;
        let blacklist_max_size = self.blacklist_max_size;

        let mempool_tx = self.tx_begin()?;
        MemPoolDB::inner_drop_txs(&mempool_tx, txids)?;
        MemPoolDB::inner_blacklist_txs(&mempool_tx, txids, now)?;
        MemPoolDB::garbage_collect_tx_blacklist(
            &mempool_tx,
            now,
            blacklist_timeout,
            blacklist_max_size,
        )?;
        mempool_tx.commit()?;

        Ok(())
    }

    #[cfg(test)]
    pub fn dump_txs(&self) {
        let sql = "SELECT * FROM mempool";
        let txs: Vec<MemPoolTxMetadata> = query_rows(&self.db, sql, NO_PARAMS).unwrap();

        eprintln!("{:#?}", txs);
    }

    /// Do we have a transaction?
    pub fn has_tx(&self, txid: &Txid) -> bool {
        match MemPoolDB::db_has_tx(self.conn(), txid) {
            Ok(b) => {
                if b {
                    test_debug!("Mempool tx already present: {}", txid);
                }
                b
            }
            Err(e) => {
                warn!("Failed to query txid: {:?}", &e);
                false
            }
        }
    }

    /// Get the bloom filter that represents the set of recent transactions we have
    pub fn get_txid_bloom_filter(&self) -> Result<BloomFilter<BloomNodeHasher>, db_error> {
        self.bloom_counter.to_bloom_filter(&self.conn())
    }

    /// Find maximum height represented in the mempool
    pub fn get_max_height(conn: &DBConn) -> Result<Option<u64>, db_error> {
        let sql = "SELECT 1 FROM mempool WHERE height >= 0";
        let count = query_rows::<i64, _>(conn, sql, NO_PARAMS)?.len();
        if count == 0 {
            Ok(None)
        } else {
            let sql = "SELECT MAX(height) FROM mempool";
            Ok(Some(query_int(conn, sql, NO_PARAMS)? as u64))
        }
    }

    /// Get the transaction ID list that represents the set of transactions that are represented in
    /// the bloom counter.
    pub fn get_bloom_txids(&self) -> Result<Vec<Txid>, db_error> {
        let max_height = match MemPoolDB::get_max_height(&self.conn())? {
            Some(h) => h,
            None => {
                // mempool is empty
                return Ok(vec![]);
            }
        };
        let min_height = max_height.saturating_sub(BLOOM_COUNTER_DEPTH as u64);
        let sql = "SELECT mempool.txid FROM mempool WHERE height > ?1 AND height <= ?2 AND NOT EXISTS (SELECT 1 FROM removed_txids WHERE txid = mempool.txid)";
        let args: &[&dyn ToSql] = &[&u64_to_sql(min_height)?, &u64_to_sql(max_height)?];
        query_rows(&self.conn(), sql, args)
    }

    /// Get the transaction tag list that represents the set of recent transactions we have.
    /// Generate them with our node-local seed so that our txtag list is different from anyone
    /// else's, with high probability.
    pub fn get_txtags(&self, seed: &[u8]) -> Result<Vec<TxTag>, db_error> {
        self.get_bloom_txids().map(|txid_list| {
            txid_list
                .iter()
                .map(|txid| TxTag::from(seed, txid))
                .collect()
        })
    }

    /// How many recent transactions are there -- i.e. within BLOOM_COUNTER_DEPTH block heights of
    /// the chain tip?
    pub fn get_num_recent_txs(conn: &DBConn) -> Result<u64, db_error> {
        let max_height = match MemPoolDB::get_max_height(conn)? {
            Some(h) => h,
            None => {
                // mempool is empty
                return Ok(0);
            }
        };
        let min_height = max_height.saturating_sub(BLOOM_COUNTER_DEPTH as u64);
        let sql = "SELECT COUNT(txid) FROM mempool WHERE height > ?1 AND height <= ?2";
        let args: &[&dyn ToSql] = &[&u64_to_sql(min_height)?, &u64_to_sql(max_height)?];
        query_int(conn, sql, args).map(|cnt| cnt as u64)
    }

    /// Make a mempool sync request.
    /// If sufficiently sparse, use a MemPoolSyncData::TxTags variant
    /// Otherwise, use a MemPoolSyncData::BloomFilter variant
    pub fn make_mempool_sync_data(&self) -> Result<MemPoolSyncData, db_error> {
        let num_tags = MemPoolDB::get_num_recent_txs(self.conn())?;
        if num_tags < self.max_tx_tags.into() {
            let seed = self.bloom_counter.get_seed().clone();
            let tags = self.get_txtags(&seed)?;
            Ok(MemPoolSyncData::TxTags(seed, tags))
        } else {
            Ok(MemPoolSyncData::BloomFilter(self.get_txid_bloom_filter()?))
        }
    }

    /// Get the hashed txid for a txid
    pub fn get_randomized_txid(&self, txid: &Txid) -> Result<Option<Txid>, db_error> {
        let sql = "SELECT hashed_txid FROM randomized_txids WHERE txid = ?1 LIMIT 1";
        let args: &[&dyn ToSql] = &[txid];
        query_row(&self.conn(), sql, args)
    }

    /// Get the next batch of transactions from our mempool that are *not* represented in the given
    /// MemPoolSyncData.  Transactions are ordered lexicographically by randomized_txids.hashed_txid, since this allows us
    /// to use the txid as a cursor while ensuring that each node returns txids in a deterministic random order
    /// (so if some nodes are configured to return fewer than MAX_BLOOM_COUNTER_TXS transactions,
    /// a requesting node will still have a good chance of getting something useful).
    /// Also, return the next value to pass for `last_randomized_txid` to load the next page.
    /// Also, return the number of rows considered.
    pub fn find_next_missing_transactions(
        &self,
        data: &MemPoolSyncData,
        height: u64,
        last_randomized_txid: &Txid,
        max_txs: u64,
        max_run: u64,
    ) -> Result<(Vec<StacksTransaction>, Option<Txid>, u64), db_error> {
        let mut ret = vec![];
        let sql = "SELECT mempool.txid AS txid, mempool.tx AS tx, randomized_txids.hashed_txid AS hashed_txid \
                   FROM mempool JOIN randomized_txids \
                   ON mempool.txid = randomized_txids.txid \
                   WHERE randomized_txids.hashed_txid > ?1 \
                   AND mempool.height > ?2 \
                   AND NOT EXISTS \
                        (SELECT 1 FROM removed_txids WHERE txid = mempool.txid) \
                   ORDER BY randomized_txids.hashed_txid ASC LIMIT ?3";

        let args: &[&dyn ToSql] = &[
            &last_randomized_txid,
            &u64_to_sql(height.saturating_sub(BLOOM_COUNTER_DEPTH as u64))?,
            &u64_to_sql(max_run)?,
        ];

        let mut tags_table = HashSet::new();
        if let MemPoolSyncData::TxTags(_, ref tags) = data {
            for tag in tags.iter() {
                tags_table.insert(tag.clone());
            }
        }

        let mut stmt = self.conn().prepare(sql)?;
        let mut rows = stmt.query(args)?;
        let mut num_rows_visited = 0;
        let mut next_page = None;
        while let Some(row) = rows.next()? {
            if num_rows_visited >= max_run {
                break;
            }

            let txid = Txid::from_column(row, "txid")?;
            num_rows_visited += 1;

            let hashed_txid = Txid::from_column(row, "hashed_txid")?;
            test_debug!(
                "Consider txid {} ({}) at or after {}",
                &txid,
                &hashed_txid,
                last_randomized_txid
            );
            next_page = Some(hashed_txid);

            let contains = match data {
                MemPoolSyncData::BloomFilter(ref bf) => bf.contains_raw(&txid.0),
                MemPoolSyncData::TxTags(ref seed, ..) => {
                    tags_table.contains(&TxTag::from(seed, &txid))
                }
            };
            if contains {
                // remote peer already has this one
                continue;
            }

            let tx_bytes: Vec<u8> = row.get_unwrap("tx");
            let tx = StacksTransaction::consensus_deserialize(&mut &tx_bytes[..])
                .map_err(|_e| db_error::ParseError)?;

            test_debug!("Returning txid {}", &txid);
            ret.push(tx);
            if (ret.len() as u64) >= max_txs {
                break;
            }
        }

        Ok((ret, next_page, num_rows_visited))
    }

    /// Stream transaction data.
    /// Send back one transaction at a time.
    pub fn stream_txs<W: Write>(
        &self,
        fd: &mut W,
        query: &mut TxStreamData,
        count: u64,
    ) -> Result<u64, ChainstateError> {
        let mut num_written = 0;
        while num_written < count {
            // write out bufferred tx
            let start = query.tx_buf_ptr;
            let end = cmp::min(query.tx_buf.len(), ((start as u64) + count) as usize);
            fd.write_all(&query.tx_buf[start..end])
                .map_err(ChainstateError::WriteError)?;

            let nw = end.saturating_sub(start) as u64;

            query.tx_buf_ptr = end;
            num_written += nw;

            if query.tx_buf_ptr >= query.tx_buf.len() {
                if query.corked {
                    // we're done
                    test_debug!(
                        "Finished streaming txs; last page was {:?}",
                        &query.last_randomized_txid
                    );
                    break;
                }

                if query.num_txs >= query.max_txs {
                    // no more space in this stream
                    debug!(
                        "No more space in this query after {:?}. Corking tx stream.",
                        &query.last_randomized_txid
                    );

                    // send the next page ID
                    query.tx_buf_ptr = 0;
                    query.tx_buf.clear();
                    query.corked = true;

                    query
                        .last_randomized_txid
                        .consensus_serialize(&mut query.tx_buf)
                        .map_err(ChainstateError::CodecError)?;
                    continue;
                }

                // load next
                let remaining = query.max_txs.saturating_sub(query.num_txs);
                let (next_txs, next_last_randomized_txid_opt, num_rows_visited) = self
                    .find_next_missing_transactions(
                        &query.tx_query,
                        query.height,
                        &query.last_randomized_txid,
                        1,
                        remaining,
                    )?;

                debug!(
                    "Streaming mempool propagation stepped";
                    "rows_visited" => num_rows_visited,
                    "last_rand_txid" => %query.last_randomized_txid,
                    "num_txs" => query.num_txs,
                    "max_txs" => query.max_txs
                );

                query.num_txs += num_rows_visited;
                if next_txs.len() > 0 {
                    query.tx_buf_ptr = 0;
                    query.tx_buf.clear();

                    for next_tx in next_txs.iter() {
                        next_tx
                            .consensus_serialize(&mut query.tx_buf)
                            .map_err(ChainstateError::CodecError)?;
                    }
                    if let Some(next_last_randomized_txid) = next_last_randomized_txid_opt {
                        query.last_randomized_txid = next_last_randomized_txid;
                    } else {
                        test_debug!(
                            "No more txs after {}",
                            &next_txs
                                .last()
                                .map(|tx| tx.txid())
                                .unwrap_or(Txid([0u8; 32]))
                        );
                        break;
                    }
                } else if let Some(next_txid) = next_last_randomized_txid_opt {
                    test_debug!(
                        "No rows returned for {}; cork tx stream with next page {}",
                        &query.last_randomized_txid,
                        &next_txid
                    );

                    // no rows found
                    query.last_randomized_txid = next_txid;

                    // send the next page ID
                    query.tx_buf_ptr = 0;
                    query.tx_buf.clear();
                    query.corked = true;

                    query
                        .last_randomized_txid
                        .consensus_serialize(&mut query.tx_buf)
                        .map_err(ChainstateError::CodecError)?;
                } else if next_last_randomized_txid_opt.is_none() {
                    // no more transactions
                    test_debug!(
                        "No more txs to send after {:?}; corking stream",
                        &query.last_randomized_txid
                    );

                    query.tx_buf_ptr = 0;
                    query.tx_buf.clear();
                    query.corked = true;
                }
            }
        }
        Ok(num_written)
    }
}<|MERGE_RESOLUTION|>--- conflicted
+++ resolved
@@ -380,7 +380,6 @@
     }
 }
 
-<<<<<<< HEAD
 impl FromRow<MemPoolTxMinimalInfo> for MemPoolTxMinimalInfo {
     fn from_row<'a>(row: &'a Row) -> Result<MemPoolTxMinimalInfo, db_error> {
         let txid = Txid::from_column(row, "txid")?;
@@ -401,7 +400,9 @@
             sponsor_address,
             sponsor_nonce,
         })
-=======
+    }
+}
+
 impl FromRow<MemPoolTxInfoPartial> for MemPoolTxInfoPartial {
     fn from_row<'a>(row: &'a Row) -> Result<MemPoolTxInfoPartial, db_error> {
         let md = MemPoolTxMetadata::from_row(row)?;
@@ -423,7 +424,6 @@
         };
 
         Ok(consider)
->>>>>>> 378fc1b8
     }
 }
 
