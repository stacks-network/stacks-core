--- conflicted
+++ resolved
@@ -463,11 +463,7 @@
             OpenFlags::SQLITE_OPEN_READ_WRITE
         };
 
-<<<<<<< HEAD
-        let mut conn = sqlite_open(&db_path, open_flags, false)?;
-=======
         let mut conn = sqlite_open(&db_path, open_flags, true)?;
->>>>>>> 8ceb0c05
         if create_flag {
             // instantiate!
             MemPoolDB::instantiate_mempool_db(&mut conn)?;
