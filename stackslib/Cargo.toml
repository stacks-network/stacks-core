--- conflicted
+++ resolved
@@ -52,11 +52,8 @@
 libstackerdb = { path = "../libstackerdb" }
 siphasher = "0.3.7"
 hashbrown = { workspace = true }
-<<<<<<< HEAD
-=======
 rusqlite = { workspace = true }
-time = "0.3.41"
->>>>>>> c21aea77
+time = { version = "0.3.41", features = ["std"] }
 toml = { workspace = true }
 clar2wasm = { git = "https://github.com/stacks-network/clarity-wasm.git", branch = "main"}
 
@@ -80,20 +77,9 @@
 version = "0.24.3"
 features = ["serde", "recovery"]
 
-[dependencies.rusqlite]
-workspace = true
-features = ["blob", "serde_json", "i128_blob", "bundled", "trace"]
-
 [dependencies.ed25519-dalek]
 workspace = true
 
-<<<<<<< HEAD
-[dependencies.time]
-version = "0.3.34"
-features = ["std"]
-
-=======
->>>>>>> c21aea77
 [dev-dependencies]
 assert-json-diff = "1.0.0"
 stdext = "0.3.1"
@@ -115,12 +101,8 @@
 developer-mode = ["clarity/developer-mode"]
 monitoring_prom = ["prometheus"]
 slog_json = ["stacks-common/slog_json", "clarity/slog_json", "pox-locking/slog_json"]
-<<<<<<< HEAD
-testing = ["chrono"]
 clarity-wasm = []
-=======
 testing = ["chrono", "stacks-common/testing", "clarity/testing"]
->>>>>>> c21aea77
 
 [target.'cfg(all(any(target_arch = "x86_64", target_arch = "x86", target_arch = "aarch64"), not(any(target_os="windows"))))'.dependencies]
 sha2 = { version = "0.10", features = ["asm"] }
