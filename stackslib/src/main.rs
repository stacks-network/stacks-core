// Copyright (C) 2013-2020 Blockstack PBC, a public benefit corporation
// Copyright (C) 2020 Stacks Open Internet Foundation
//
// This program is free software: you can redistribute it and/or modify
// it under the terms of the GNU General Public License as published by
// the Free Software Foundation, either version 3 of the License, or
// (at your option) any later version.
//
// This program is distributed in the hope that it will be useful,
// but WITHOUT ANY WARRANTY; without even the implied warranty of
// MERCHANTABILITY or FITNESS FOR A PARTICULAR PURPOSE.  See the
// GNU General Public License for more details.
//
// You should have received a copy of the GNU General Public License
// along with this program.  If not, see <http://www.gnu.org/licenses/>.

#![allow(unused_imports)]
#![allow(dead_code)]
#![allow(non_camel_case_types)]
#![allow(non_snake_case)]
#![allow(non_upper_case_globals)]

#[macro_use]
extern crate stacks_common;

#[macro_use(o, slog_log, slog_trace, slog_debug, slog_info, slog_warn, slog_error)]
extern crate slog;

use stacks_common::types::MempoolCollectionBehavior;
#[cfg(not(any(target_os = "macos", target_os = "windows", target_arch = "arm")))]
use tikv_jemallocator::Jemalloc;

#[cfg(not(any(target_os = "macos", target_os = "windows", target_arch = "arm")))]
#[global_allocator]
static GLOBAL: Jemalloc = Jemalloc;

use std::collections::{BTreeMap, HashMap, HashSet};
use std::fs::{File, OpenOptions};
use std::io::prelude::*;
use std::io::BufReader;
use std::time::Instant;
use std::{env, fs, io, process, thread};

use blockstack_lib::burnchains::bitcoin::indexer::{
    BitcoinIndexer, BitcoinIndexerConfig, BitcoinIndexerRuntime,
};
use blockstack_lib::burnchains::bitcoin::{spv, BitcoinNetworkType};
use blockstack_lib::burnchains::db::{BurnchainBlockData, BurnchainDB};
use blockstack_lib::burnchains::{
    Address, Burnchain, PoxConstants, Txid, BLOCKSTACK_MAGIC_MAINNET,
};
use blockstack_lib::chainstate::burn::db::sortdb::{
    get_block_commit_by_txid, SortitionDB, SortitionHandle,
};
use blockstack_lib::chainstate::burn::operations::BlockstackOperationType;
use blockstack_lib::chainstate::burn::{BlockSnapshot, ConsensusHash};
use blockstack_lib::chainstate::coordinator::{get_reward_cycle_info, OnChainRewardSetProvider};
use blockstack_lib::chainstate::nakamoto::NakamotoChainState;
use blockstack_lib::chainstate::stacks::db::blocks::{DummyEventDispatcher, StagingBlock};
use blockstack_lib::chainstate::stacks::db::{
    ChainStateBootData, StacksBlockHeaderTypes, StacksChainState, StacksHeaderInfo,
};
use blockstack_lib::chainstate::stacks::index::marf::{MARFOpenOpts, MarfConnection, MARF};
use blockstack_lib::chainstate::stacks::index::ClarityMarfTrieId;
use blockstack_lib::chainstate::stacks::miner::*;
use blockstack_lib::chainstate::stacks::{StacksBlockHeader, *};
use blockstack_lib::clarity::vm::costs::ExecutionCost;
use blockstack_lib::clarity::vm::types::StacksAddressExtensions;
use blockstack_lib::clarity::vm::ClarityVersion;
use blockstack_lib::clarity_cli::vm_execute;
use blockstack_lib::core::{MemPoolDB, *};
use blockstack_lib::cost_estimates::metrics::UnitMetric;
use blockstack_lib::cost_estimates::UnitEstimator;
use blockstack_lib::net::db::LocalPeer;
use blockstack_lib::net::p2p::PeerNetwork;
use blockstack_lib::net::relay::Relayer;
use blockstack_lib::net::StacksMessage;
use blockstack_lib::util_lib::db::sqlite_open;
use blockstack_lib::util_lib::strings::UrlString;
use blockstack_lib::{clarity_cli, util_lib};
use libstackerdb::StackerDBChunkData;
use rusqlite::types::ToSql;
use rusqlite::{params, Connection, Error as SqliteError, OpenFlags};
use serde_json::{json, Value};
use stacks_common::codec::{read_next, StacksMessageCodec};
use stacks_common::types::chainstate::{
    BlockHeaderHash, BurnchainHeaderHash, PoxId, StacksAddress, StacksBlockId,
};
use stacks_common::types::net::PeerAddress;
use stacks_common::types::sqlite::NO_PARAMS;
use stacks_common::util::hash::{hex_bytes, to_hex, Hash160};
use stacks_common::util::retry::LogReader;
use stacks_common::util::secp256k1::{Secp256k1PrivateKey, Secp256k1PublicKey};
use stacks_common::util::vrf::VRFProof;
use stacks_common::util::{get_epoch_time_ms, log, sleep_ms};

#[cfg_attr(test, mutants::skip)]
fn main() {
    let mut argv: Vec<String> = env::args().collect();
    if argv.len() < 2 {
        eprintln!("Usage: {} command [args...]", argv[0]);
        process::exit(1);
    }

    if argv[1] == "--version" {
        println!(
            "{}",
            &blockstack_lib::version_string(
                option_env!("CARGO_PKG_NAME").unwrap_or(&argv[0]),
                option_env!("CARGO_PKG_VERSION").unwrap_or("0.0.0.0")
            )
        );
        process::exit(0);
    }

    if argv[1] == "peer-pub-key" {
        if argv.len() < 3 {
            eprintln!("Usage: {} peer-pub-key <local-peer-seed>", argv[0]);
            process::exit(1);
        }

        let local_seed = hex_bytes(&argv[2]).expect("Failed to parse hex input local-peer-seed");
        let node_privkey = Secp256k1PrivateKey::from_seed(&local_seed);
        let pubkey = Secp256k1PublicKey::from_private(&node_privkey).to_hex();
        println!("{}", pubkey);
        process::exit(0);
    }

    if argv[1] == "decode-bitcoin-header" {
        if argv.len() < 4 {
            eprintln!(
                "Usage: {} decode-bitcoin-header [-t|-r] BLOCK_HEIGHT PATH",
                argv[0]
            );
            process::exit(1);
        }

        let mut testnet = false;
        let mut regtest = false;
        let mut idx = 0;
        for i in 0..argv.len() {
            if argv[i] == "-t" {
                testnet = true;
                idx = i;
            } else if argv[i] == "-r" {
                regtest = true;
                idx = i;
            }
        }
        if regtest && testnet {
            // don't allow both
            eprintln!(
                "Usage: {} decode-bitcoin-header [-t|-r] BLOCK_HEIGHT PATH",
                argv[0]
            );
            process::exit(1);
        }
        if idx > 0 {
            argv.remove(idx);
        }

        let mode = if testnet {
            BitcoinNetworkType::Testnet
        } else if regtest {
            BitcoinNetworkType::Regtest
        } else {
            BitcoinNetworkType::Mainnet
        };

        let height = argv[2].parse::<u64>().expect("Invalid block height");
        let headers_path = &argv[3];

        let spv_client = spv::SpvClient::new(headers_path, 0, Some(height), mode, false, false)
            .expect("FATAL: could not instantiate SPV client");
        match spv_client
            .read_block_header(height)
            .expect("FATAL: could not read block header database")
        {
            Some(header) => {
                println!("{:#?}", header);
                process::exit(0);
            }
            None => {
                eprintln!("Failed to read header");
                process::exit(1);
            }
        }
    }

    if argv[1] == "decode-tx" {
        if argv.len() < 3 {
            eprintln!("Usage: {} decode-tx TRANSACTION", argv[0]);
            process::exit(1);
        }

        let tx_str = &argv[2];
        let tx_bytes = hex_bytes(tx_str)
            .map_err(|_e| {
                eprintln!("Failed to decode transaction: must be a hex string");
                process::exit(1);
            })
            .unwrap();

        let mut cursor = io::Cursor::new(&tx_bytes);
        let mut debug_cursor = LogReader::from_reader(&mut cursor);

        let tx = StacksTransaction::consensus_deserialize(&mut debug_cursor)
            .map_err(|e| {
                eprintln!("Failed to decode transaction: {:?}", &e);
                eprintln!("Bytes consumed:");
                for buf in debug_cursor.log().iter() {
                    eprintln!("  {}", to_hex(buf));
                }
                process::exit(1);
            })
            .unwrap();

        println!("Verified: {:#?}", tx.verify());
        println!("Address: {}", tx.auth.origin().address_mainnet());

        println!("{:#?}", &tx);
        process::exit(0);
    }

    if argv[1] == "decode-block" {
        if argv.len() < 3 {
            eprintln!("Usage: {} decode-block BLOCK_PATH", argv[0]);
            process::exit(1);
        }

        let block_path = &argv[2];
        let block_data =
            fs::read(block_path).unwrap_or_else(|_| panic!("Failed to open {block_path}"));

        let block = StacksBlock::consensus_deserialize(&mut io::Cursor::new(&block_data))
            .map_err(|_e| {
                eprintln!("Failed to decode block");
                process::exit(1);
            })
            .unwrap();

        println!("{:#?}", &block);
        process::exit(0);
    }

    if argv[1] == "decode-net-message" {
        let data: String = argv[2].clone();
        let buf = if data == "-" {
            let mut buffer = vec![];
            io::stdin().read_to_end(&mut buffer).unwrap();
            buffer
        } else {
            let data: serde_json::Value = serde_json::from_str(data.as_str()).unwrap();
            let data_array = data.as_array().unwrap();
            let mut buf = vec![];
            for elem in data_array {
                buf.push(elem.as_u64().unwrap() as u8);
            }
            buf
        };
        match read_next::<StacksMessage, _>(&mut &buf[..]) {
            Ok(msg) => {
                println!("{:#?}", &msg);
                process::exit(0);
            }
            Err(_) => {
                let ptr = &mut &buf[..];
                let mut debug_cursor = LogReader::from_reader(ptr);
                let _ = read_next::<StacksMessage, _>(&mut debug_cursor);
                process::exit(1);
            }
        }
    }

    if argv[1] == "get-tenure" {
        if argv.len() < 4 {
            eprintln!("Usage: {} get-tenure CHAIN_STATE_DIR BLOCK_HASH", argv[0]);
            process::exit(1);
        }

        let index_block_hash = &argv[3];
        let index_block_hash = StacksBlockId::from_hex(&index_block_hash).unwrap();
        let chain_state_path = format!("{}/mainnet/chainstate/", &argv[2]);

        let (chainstate, _) =
            StacksChainState::open(true, CHAIN_ID_MAINNET, &chain_state_path, None).unwrap();

        let (consensus_hash, block_hash) = chainstate
            .get_block_header_hashes(&index_block_hash)
            .unwrap()
            .expect("FATAL: no such block");
        let mut block_info =
            StacksChainState::load_staging_block_info(chainstate.db(), &index_block_hash)
                .unwrap()
                .expect("No such block");
        block_info.block_data = StacksChainState::load_block_bytes(
            &chainstate.blocks_path,
            &consensus_hash,
            &block_hash,
        )
        .unwrap()
        .expect("No such block");

        let block =
            StacksBlock::consensus_deserialize(&mut io::Cursor::new(&block_info.block_data))
                .map_err(|_e| {
                    eprintln!("Failed to decode block");
                    process::exit(1);
                })
                .unwrap();

        let microblocks =
            StacksChainState::find_parent_microblock_stream(chainstate.db(), &block_info)
                .unwrap()
                .unwrap_or(vec![]);

        let mut mblock_report = vec![];
        for mblock in microblocks.iter() {
            let mut tx_report = vec![];
            for tx in mblock.txs.iter() {
                tx_report.push(json!({
                    "txid": format!("{}", tx.txid()),
                    "fee": format!("{}", tx.get_tx_fee()),
                    "tx": format!("{}", to_hex(&tx.serialize_to_vec())),
                }));
            }
            mblock_report.push(json!({
                "microblock": format!("{}", mblock.block_hash()),
                "txs": tx_report
            }));
        }

        let mut block_tx_report = vec![];
        for tx in block.txs.iter() {
            block_tx_report.push(json!({
                "txid": format!("{}", tx.txid()),
                "fee": format!("{}", tx.get_tx_fee()),
                "tx": format!("{}", to_hex(&tx.serialize_to_vec()))
            }));
        }

        let report = json!({
            "block": {
                "block_id": format!("{}", index_block_hash),
                "block_hash": format!("{}", block.block_hash()),
                "height": format!("{}", block.header.total_work.work),
                "txs": block_tx_report
            },
            "microblocks": mblock_report
        });

        println!("{}", &report.to_string());

        process::exit(0);
    }

    if argv[1] == "get-block-inventory" {
        if argv.len() < 3 {
            eprintln!(
                "Usage: {} get-block-inventory <working-dir>

Given a <working-dir>, obtain a 2100 header hash block inventory (with an empty header cache).
",
                argv[0]
            );
            process::exit(1);
        }

        let sort_db_path = format!("{}/mainnet/burnchain/sortition", &argv[2]);
        let chain_state_path = format!("{}/mainnet/chainstate/", &argv[2]);

        let sort_db = SortitionDB::open(&sort_db_path, false, PoxConstants::mainnet_default())
            .unwrap_or_else(|_| panic!("Failed to open {sort_db_path}"));
        let chain_id = CHAIN_ID_MAINNET;
        let (chain_state, _) = StacksChainState::open(true, chain_id, &chain_state_path, None)
            .expect("Failed to open stacks chain state");
        let chain_tip = SortitionDB::get_canonical_burn_chain_tip(sort_db.conn())
            .expect("Failed to get sortition chain tip");

        let start = time::Instant::now();

        let header_hashes = {
            let ic = sort_db.index_conn();

            ic.get_stacks_header_hashes(2100, &chain_tip.consensus_hash, &HashMap::new())
                .unwrap()
        };

        println!(
            "Fetched header hashes in {}",
            start.elapsed().as_seconds_f32()
        );
        let start = time::Instant::now();

        let block_inv = chain_state.get_blocks_inventory(&header_hashes).unwrap();
        println!("Fetched block inv in {}", start.elapsed().as_seconds_f32());
        println!("{:?}", &block_inv);

        println!("Done!");
        process::exit(0);
    }

    if argv[1] == "can-download-microblock" {
        if argv.len() < 3 {
            eprintln!(
                "Usage: {} can-download-microblock <working-dir>

Given a <working-dir>, obtain a 2100 header hash inventory (with an empty header cache), and then
check if the associated microblocks can be downloaded
",
                argv[0]
            );
            process::exit(1);
        }

        let sort_db_path = format!("{}/mainnet/burnchain/sortition", &argv[2]);
        let chain_state_path = format!("{}/mainnet/chainstate/", &argv[2]);

        let sort_db = SortitionDB::open(&sort_db_path, false, PoxConstants::mainnet_default())
            .unwrap_or_else(|_| panic!("Failed to open {sort_db_path}"));
        let chain_id = CHAIN_ID_MAINNET;
        let (chain_state, _) = StacksChainState::open(true, chain_id, &chain_state_path, None)
            .expect("Failed to open stacks chain state");
        let chain_tip = SortitionDB::get_canonical_burn_chain_tip(sort_db.conn())
            .expect("Failed to get sortition chain tip");

        let start = time::Instant::now();
        let local_peer = LocalPeer::new(
            0,
            0,
            PeerAddress::from_ipv4(127, 0, 0, 1),
            0,
            None,
            0,
            UrlString::try_from("abc").unwrap(),
            vec![],
        );

        let header_hashes = {
            let ic = sort_db.index_conn();

            ic.get_stacks_header_hashes(2100, &chain_tip.consensus_hash, &HashMap::new())
                .unwrap()
        };

        println!(
            "Fetched header hashes in {}",
            start.elapsed().as_seconds_f32()
        );

        let start = time::Instant::now();
        let mut total_load_headers = 0;

        for (consensus_hash, block_hash_opt) in header_hashes.iter() {
            let block_hash = match block_hash_opt {
                Some(b) => b,
                None => continue,
            };

            let index_block_hash =
                StacksBlockHeader::make_index_block_hash(&consensus_hash, &block_hash);
            let start_load_header = get_epoch_time_ms();
            let parent_header_opt = {
                let child_block_info = match StacksChainState::load_staging_block_info(
                    &chain_state.db(),
                    &index_block_hash,
                ) {
                    Ok(Some(hdr)) => hdr,
                    _ => {
                        debug!("No such block: {:?}", &index_block_hash);
                        continue;
                    }
                };

                match StacksChainState::load_block_header(
                    &chain_state.blocks_path,
                    &child_block_info.parent_consensus_hash,
                    &child_block_info.parent_anchored_block_hash,
                ) {
                    Ok(header_opt) => {
                        header_opt.map(|hdr| (hdr, child_block_info.parent_consensus_hash))
                    }
                    Err(_) => {
                        // we don't know about this parent block yet
                        debug!("{:?}: Do not have parent of anchored block {}/{} yet, so cannot ask for the microblocks it produced", &local_peer, &consensus_hash, &block_hash);
                        continue;
                    }
                }
            };

            let end_load_header = get_epoch_time_ms();
            total_load_headers += end_load_header.saturating_sub(start_load_header);

            if let Some((parent_header, parent_consensus_hash)) = parent_header_opt {
                PeerNetwork::can_download_microblock_stream(
                    &local_peer,
                    &chain_state,
                    &parent_consensus_hash,
                    &parent_header.block_hash(),
                    &consensus_hash,
                    &block_hash,
                )
                .unwrap();
            } else {
                continue;
            }
        }

        println!(
            "Checked can_download in {} (headers load took {}ms)",
            start.elapsed().as_seconds_f32(),
            total_load_headers
        );

        println!("Done!");
        process::exit(0);
    }

    if argv[1] == "evaluate-pox-anchor" {
        if argv.len() < 4 {
            eprintln!("Usage: {} evaluate-pox-anchor <path to mainnet/burnchain/sortition> <height> (last-height)", argv[0]);
            process::exit(1);
        }
        let start_height: u64 = argv[3].parse().expect("Failed to parse <height> argument");
        let end_height: u64 = argv
            .get(4)
            .map(|x| x.parse().expect("Failed to parse <end-height> argument"))
            .unwrap_or(start_height);

        let sort_db = SortitionDB::open(&argv[2], false, PoxConstants::mainnet_default())
            .unwrap_or_else(|_| panic!("Failed to open {}", argv[2]));
        let chain_tip = SortitionDB::get_canonical_sortition_tip(sort_db.conn())
            .expect("Failed to get sortition chain tip");
        let sort_conn = sort_db.index_handle(&chain_tip);

        let mut results = vec![];

        for eval_height in start_height..(1 + end_height) {
            if (sort_conn.context.first_block_height + 100) >= eval_height {
                eprintln!("Block height too low to evaluate");
                process::exit(1);
            }

            let eval_tip = SortitionDB::get_ancestor_snapshot(&sort_conn, eval_height, &chain_tip)
                .expect("Failed to get chain tip to evaluate at")
                .expect("Failed to get chain tip to evaluate at");

            let pox_consts = PoxConstants::mainnet_default();

            let result = sort_conn
                .get_chosen_pox_anchor_check_position_v205(
                    &eval_tip.burn_header_hash,
                    &pox_consts,
                    false,
                )
                .expect("Failed to compute PoX cycle");

            match result {
                Ok((_, _, _, confirmed_by)) => results.push((eval_height, true, confirmed_by)),
                Err(confirmed_by) => results.push((eval_height, false, confirmed_by)),
            };
        }

        println!("Block height, Would select anchor, Anchor agreement");
        for r in results.iter() {
            println!("{}, {}, {}", &r.0, &r.1, &r.2);
        }

        process::exit(0);
    }

    if argv[1] == "try-mine" {
        if argv.len() < 3 {
            eprintln!(
                "Usage: {} try-mine <working-dir> [min-fee [max-time]]

Given a <working-dir>, try to ''mine'' an anchored block. This invokes the miner block
assembly, but does not attempt to broadcast a block commit. This is useful for determining
what transactions a given chain state would include in an anchor block, or otherwise
simulating a miner.
",
                argv[0]
            );
            process::exit(1);
        }

        let start = get_epoch_time_ms();
        let burnchain_path = format!("{}/mainnet/burnchain", &argv[2]);
        let sort_db_path = format!("{}/mainnet/burnchain/sortition", &argv[2]);
        let chain_state_path = format!("{}/mainnet/chainstate/", &argv[2]);

        let mut min_fee = u64::MAX;
        let mut max_time = u64::MAX;

        if argv.len() >= 4 {
            min_fee = argv[3].parse().expect("Could not parse min_fee");
        }
        if argv.len() >= 5 {
            max_time = argv[4].parse().expect("Could not parse max_time");
        }

        let sort_db = SortitionDB::open(&sort_db_path, false, PoxConstants::mainnet_default())
            .unwrap_or_else(|_| panic!("Failed to open {sort_db_path}"));
        let chain_id = CHAIN_ID_MAINNET;
        let (chain_state, _) = StacksChainState::open(true, chain_id, &chain_state_path, None)
            .expect("Failed to open stacks chain state");
        let chain_tip = SortitionDB::get_canonical_burn_chain_tip(sort_db.conn())
            .expect("Failed to get sortition chain tip");

        let estimator = Box::new(UnitEstimator);
        let metric = Box::new(UnitMetric);

        let mut mempool_db = MemPoolDB::open(true, chain_id, &chain_state_path, estimator, metric)
            .expect("Failed to open mempool db");

        let header_tip = NakamotoChainState::get_canonical_block_header(chain_state.db(), &sort_db)
            .unwrap()
            .unwrap();
        let parent_header = StacksChainState::get_anchored_block_header_info(
            chain_state.db(),
            &header_tip.consensus_hash,
            &header_tip.anchored_header.block_hash(),
        )
        .expect("Failed to load chain tip header info")
        .expect("Failed to load chain tip header info");

        let sk = StacksPrivateKey::new();
        let mut tx_auth = TransactionAuth::from_p2pkh(&sk).unwrap();
        tx_auth.set_origin_nonce(0);

        let mut coinbase_tx = StacksTransaction::new(
            TransactionVersion::Mainnet,
            tx_auth,
            TransactionPayload::Coinbase(CoinbasePayload([0u8; 32]), None, None),
        );

        coinbase_tx.chain_id = chain_id;
        coinbase_tx.anchor_mode = TransactionAnchorMode::OnChainOnly;
        let mut tx_signer = StacksTransactionSigner::new(&coinbase_tx);
        tx_signer.sign_origin(&sk).unwrap();
        let coinbase_tx = tx_signer.get_tx().unwrap();

        let mut settings = BlockBuilderSettings::limited();
        settings.max_miner_time_ms = max_time;

        let result = StacksBlockBuilder::build_anchored_block(
            &chain_state,
            &sort_db.index_handle(&chain_tip.sortition_id),
            &mut mempool_db,
            &parent_header,
            chain_tip.total_burn,
            VRFProof::empty(),
            Hash160([0; 20]),
            &coinbase_tx,
            settings,
            None,
            &Burnchain::new(&burnchain_path, "bitcoin", "main").unwrap(),
        );

        let stop = get_epoch_time_ms();

        println!(
            "{} mined block @ height = {} off of {} ({}/{}) in {}ms. Min-fee: {}, Max-time: {}",
            if result.is_ok() {
                "Successfully"
            } else {
                "Failed to"
            },
            parent_header.stacks_block_height + 1,
            StacksBlockHeader::make_index_block_hash(
                &parent_header.consensus_hash,
                &parent_header.anchored_header.block_hash()
            ),
            &parent_header.consensus_hash,
            &parent_header.anchored_header.block_hash(),
            stop.saturating_sub(start),
            min_fee,
            max_time
        );

        if let Ok((block, execution_cost, size)) = result {
            let mut total_fees = 0;
            for tx in block.txs.iter() {
                total_fees += tx.get_tx_fee();
            }
            println!(
                "Block {}: {} uSTX, {} bytes, cost {:?}",
                block.block_hash(),
                total_fees,
                size,
                &execution_cost
            );
        }

        process::exit(0);
    }

    if argv[1] == "tip-mine" {
        tip_mine();
    }

    if argv[1] == "decode-microblocks" {
        if argv.len() < 3 {
            eprintln!(
                "Usage: {} decode-microblocks MICROBLOCK_STREAM_PATH",
                argv[0]
            );
            process::exit(1);
        }

        let mblock_path = &argv[2];
        let mblock_data =
            fs::read(mblock_path).unwrap_or_else(|_| panic!("Failed to open {mblock_path}"));

        let mut cursor = io::Cursor::new(&mblock_data);
        let mut debug_cursor = LogReader::from_reader(&mut cursor);
        let mblocks: Vec<StacksMicroblock> = Vec::consensus_deserialize(&mut debug_cursor)
            .map_err(|e| {
                eprintln!("Failed to decode microblocks: {:?}", &e);
                eprintln!("Bytes consumed:");
                for buf in debug_cursor.log().iter() {
                    eprintln!("  {}", to_hex(buf));
                }
                process::exit(1);
            })
            .unwrap();

        println!("{:#?}", &mblocks);
        process::exit(0);
    }

    if argv[1] == "header-indexed-get" {
        if argv.len() < 5 {
            eprintln!(
                "Usage: {} header-indexed-get STATE_DIR BLOCK_ID_HASH KEY",
                argv[0]
            );
            eprintln!("       STATE_DIR is either the chain state directory OR a marf index and data db file");
            process::exit(1);
        }
        let (marf_path, db_path, arg_next) = if argv.len() == 5 {
            let headers_dir = &argv[2];
            (
                format!("{}/vm/index.sqlite", &headers_dir),
                format!("{}/vm/headers.sqlite", &headers_dir),
                3,
            )
        } else {
            (argv[2].to_string(), argv[3].to_string(), 4)
        };
        let marf_tip = &argv[arg_next];
        let marf_key = &argv[arg_next + 1];

        if fs::metadata(&marf_path).is_err() {
            eprintln!("No such file or directory: {}", &marf_path);
            process::exit(1);
        }

        if fs::metadata(&db_path).is_err() {
            eprintln!("No such file or directory: {}", &db_path);
            process::exit(1);
        }

        let marf_bhh = StacksBlockId::from_hex(marf_tip).expect("Bad MARF block hash");
        let marf_opts = MARFOpenOpts::default();
        let mut marf = MARF::from_path(&marf_path, marf_opts).expect("Failed to open MARF");
        let value_opt = marf.get(&marf_bhh, marf_key).expect("Failed to read MARF");

        if let Some(value) = value_opt {
            let conn = sqlite_open(&db_path, OpenFlags::SQLITE_OPEN_READ_ONLY, false)
                .expect("Failed to open DB");
            let args = params![&value.to_hex()];
            let res: Result<String, SqliteError> = conn.query_row_and_then(
                "SELECT value FROM __fork_storage WHERE value_hash = ?1",
                args,
                |row| {
                    let s: String = row.get_unwrap(0);
                    Ok(s)
                },
            );

            let row =
                res.unwrap_or_else(|_| panic!("Failed to query DB for MARF value hash {value}"));
            println!("{}", row);
        } else {
            println!("(undefined)");
        }

        process::exit(0);
    }

    if argv[1] == "exec_program" {
        if argv.len() < 3 {
            eprintln!("Usage: {} exec_program [program-file.clar]", argv[0]);
            process::exit(1);
        }
        let program: String = fs::read_to_string(&argv[2])
            .unwrap_or_else(|_| panic!("Error reading file: {}", argv[2]));
        let clarity_version = ClarityVersion::default_for_epoch(clarity_cli::DEFAULT_CLI_EPOCH);
        match clarity_cli::vm_execute(&program, clarity_version) {
            Ok(Some(result)) => println!("{}", result),
            Ok(None) => println!(""),
            Err(error) => {
                panic!("Program Execution Error: \n{}", error);
            }
        }
        return;
    }

    if argv[1] == "marf-get" {
        let path = &argv[2];
        let tip = BlockHeaderHash::from_hex(&argv[3]).unwrap();
        let consensustip = ConsensusHash::from_hex(&argv[4]).unwrap();
        let itip = StacksBlockHeader::make_index_block_hash(&consensustip, &tip);
        let key = &argv[5];

        let mut marf_opts = MARFOpenOpts::default();
        marf_opts.external_blobs = true;
        let mut marf = MARF::from_path(path, marf_opts).unwrap();
        let res = marf.get(&itip, key).expect("MARF error.");
        match res {
            Some(x) => println!("{}", x),
            None => println!("None"),
        };
        return;
    }

    if argv[1] == "get-ancestors" {
        let path = &argv[2];
        let tip = BlockHeaderHash::from_hex(&argv[3]).unwrap();
        let burntip = BurnchainHeaderHash::from_hex(&argv[4]).unwrap();

        let conn = Connection::open(path).unwrap();
        let mut cur_burn = burntip.clone();
        let mut cur_tip = tip.clone();
        loop {
            println!("{}, {}", cur_burn, cur_tip);
            let (next_burn, next_tip) = match
                conn.query_row("SELECT parent_burn_header_hash, parent_anchored_block_hash FROM staging_blocks WHERE anchored_block_hash = ? and burn_header_hash = ?",
                               params![cur_tip, cur_burn], |row| Ok((row.get_unwrap(0), row.get_unwrap(1)))) {
                    Ok(x) => x,
                    Err(e) => {
                        match e {
                            SqliteError::QueryReturnedNoRows => {},
                            e => {
                                eprintln!("SQL Error: {}", e);
                            },
                        }
                        break
                    }
                };
            cur_burn = next_burn;
            cur_tip = next_tip;
        }
        return;
    }

    if argv[1] == "docgen" {
        println!(
            "{}",
            blockstack_lib::clarity::vm::docs::make_json_api_reference()
        );
        return;
    }

    if argv[1] == "docgen_boot" {
        println!(
            "{}",
            blockstack_lib::chainstate::stacks::boot::docs::make_json_boot_contracts_reference()
        );
        return;
    }

    if argv[1] == "local" {
        clarity_cli::invoke_command(&format!("{} {}", argv[0], argv[1]), &argv[2..]);
        return;
    }

    if argv[1] == "replay-block" {
        let print_help_and_exit = || -> ! {
            let n = &argv[0];
            eprintln!("Usage:");
            eprintln!("  {n} <chainstate_path>");
            eprintln!("  {n} <chainstate_path> prefix <index-block-hash-prefix>");
            eprintln!("  {n} <chainstate_path> index-range <start_block> <end_block>");
            eprintln!("  {n} <chainstate_path> range <start_block> <end_block>");
            eprintln!("  {n} <chainstate_path> <first|last> <block_count>");
            process::exit(1);
        };
        if argv.len() < 2 {
            print_help_and_exit();
        }
        let start = Instant::now();
        let stacks_path = &argv[2];
        let mode = argv.get(3).map(String::as_str);
        let staging_blocks_db_path = format!("{stacks_path}/mainnet/chainstate/vm/index.sqlite");
        let conn =
            Connection::open_with_flags(&staging_blocks_db_path, OpenFlags::SQLITE_OPEN_READ_ONLY)
                .unwrap();

        let query = match mode {
            Some("prefix") => format!(
                "SELECT index_block_hash FROM staging_blocks WHERE orphaned = 0 AND index_block_hash LIKE \"{}%\"",
                argv[4]
            ),
            Some("first") => format!(
                "SELECT index_block_hash FROM staging_blocks WHERE orphaned = 0 ORDER BY height ASC LIMIT {}",
                argv[4]
            ),
            Some("range") => {
                let arg4 = argv[4]
                    .parse::<u64>()
                    .expect("<start_block> not a valid u64");
                let arg5 = argv[5].parse::<u64>().expect("<end_block> not a valid u64");
                let start = arg4.saturating_sub(1);
                let blocks = arg5.saturating_sub(arg4);
                format!("SELECT index_block_hash FROM staging_blocks WHERE orphaned = 0 ORDER BY height ASC LIMIT {start}, {blocks}")
            }
            Some("index-range") => {
                let start = argv[4]
                    .parse::<u64>()
                    .expect("<start_block> not a valid u64");
                let end = argv[5].parse::<u64>().expect("<end_block> not a valid u64");
                let blocks = end.saturating_sub(start);
                format!("SELECT index_block_hash FROM staging_blocks WHERE orphaned = 0 ORDER BY index_block_hash ASC LIMIT {start}, {blocks}")
            }
            Some("last") => format!(
                "SELECT index_block_hash FROM staging_blocks WHERE orphaned = 0 ORDER BY height DESC LIMIT {}",
                argv[4]
            ),
            Some(_) => print_help_and_exit(),
            // Default to ALL blocks
            None => "SELECT index_block_hash FROM staging_blocks WHERE orphaned = 0".into(),
        };

        let mut stmt = conn.prepare(&query).unwrap();
<<<<<<< HEAD
        let mut hashes_set = stmt.query([]).unwrap();
=======
        let mut hashes_set = stmt.query(NO_PARAMS).unwrap();
>>>>>>> d57dda47

        let mut index_block_hashes: Vec<String> = vec![];
        while let Ok(Some(row)) = hashes_set.next() {
            index_block_hashes.push(row.get(0).unwrap());
        }

        let total = index_block_hashes.len();
        println!("Will check {total} blocks");
        for (i, index_block_hash) in index_block_hashes.iter().enumerate() {
            if i % 100 == 0 {
                println!("Checked {i}...");
            }
            replay_block(stacks_path, index_block_hash);
        }
        println!("Finished. run_time_seconds = {}", start.elapsed().as_secs());
        process::exit(0);
    }

    if argv[1] == "deserialize-db" {
        if argv.len() < 4 {
            eprintln!("Usage: {} clarity_sqlite_db [byte-prefix]", &argv[0]);
            process::exit(1);
        }
        let db_path = &argv[2];
        let byte_prefix = &argv[3];
        let conn = Connection::open_with_flags(db_path, OpenFlags::SQLITE_OPEN_READ_ONLY).unwrap();
        let query = format!(
            "SELECT value FROM data_table WHERE key LIKE \"{}%\"",
            byte_prefix
        );
        let mut stmt = conn.prepare(&query).unwrap();
<<<<<<< HEAD
        let mut rows = stmt.query([]).unwrap();
=======
        let mut rows = stmt.query(NO_PARAMS).unwrap();
>>>>>>> d57dda47
        while let Ok(Some(row)) = rows.next() {
            let val_string: String = row.get(0).unwrap();
            let clarity_value = match clarity::vm::Value::try_deserialize_hex_untyped(&val_string) {
                Ok(x) => x,
                Err(_e) => continue,
            };
            println!("{} => {}", val_string, clarity_value);
        }

        process::exit(0);
    }

    if argv[1] == "check-deser-data" {
        if argv.len() < 3 {
            eprintln!("Usage: {} check-file.txt", &argv[0]);
            process::exit(1);
        }
        let txt_path = &argv[2];
        let check_file = File::open(txt_path).unwrap();
        let mut i = 1;
        for line in io::BufReader::new(check_file).lines() {
            if i % 100000 == 0 {
                println!("{}...", i);
            }
            i += 1;
            let line = line.unwrap().trim().to_string();
            if line.len() == 0 {
                continue;
            }
            let vals: Vec<_> = line.split(" => ").map(|x| x.trim()).collect();
            let hex_string = &vals[0];
            let expected_value_display = &vals[1];
            let value = clarity::vm::Value::try_deserialize_hex_untyped(&hex_string).unwrap();
            assert_eq!(&value.to_string(), expected_value_display);
        }

        process::exit(0);
    }

    if argv[1] == "post-stackerdb" {
        if argv.len() < 4 {
            eprintln!(
                "Usage: {} post-stackerdb slot_id slot_version privkey data",
                &argv[0]
            );
            process::exit(1);
        }
        let slot_id: u32 = argv[2].parse().unwrap();
        let slot_version: u32 = argv[3].parse().unwrap();
        let privkey: String = argv[4].clone();
        let data: String = argv[5].clone();

        let buf = if data == "-" {
            let mut buffer = vec![];
            io::stdin().read_to_end(&mut buffer).unwrap();
            buffer
        } else {
            data.as_bytes().to_vec()
        };

        let mut chunk = StackerDBChunkData::new(slot_id, slot_version, buf);
        let privk = StacksPrivateKey::from_hex(&privkey).unwrap();
        chunk.sign(&privk).unwrap();

        println!("{}", &serde_json::to_string(&chunk).unwrap());
        process::exit(0);
    }

    if argv[1] == "analyze-sortition-mev" {
        analyze_sortition_mev(argv);
        // should be unreachable
        process::exit(1);
    }

    if argv[1] == "replay-chainstate" {
        if argv.len() < 7 {
            eprintln!("Usage: {} OLD_CHAINSTATE_PATH OLD_SORTITION_DB_PATH OLD_BURNCHAIN_DB_PATH NEW_CHAINSTATE_PATH NEW_BURNCHAIN_DB_PATH", &argv[0]);
            process::exit(1);
        }

        let old_chainstate_path = &argv[2];
        let old_sort_path = &argv[3];
        let old_burnchaindb_path = &argv[4];

        let new_chainstate_path = &argv[5];
        let burnchain_db_path = &argv[6];

        let (old_chainstate, _) =
            StacksChainState::open(false, 0x80000000, old_chainstate_path, None).unwrap();
        let old_sortition_db =
            SortitionDB::open(old_sort_path, true, PoxConstants::mainnet_default()).unwrap();

        // initial argon balances -- see testnet/stacks-node/conf/testnet-follower-conf.toml
        let initial_balances = vec![
            (
                StacksAddress::from_string("ST2QKZ4FKHAH1NQKYKYAYZPY440FEPK7GZ1R5HBP2")
                    .unwrap()
                    .to_account_principal(),
                10000000000000000,
            ),
            (
                StacksAddress::from_string("ST319CF5WV77KYR1H3GT0GZ7B8Q4AQPY42ETP1VPF")
                    .unwrap()
                    .to_account_principal(),
                10000000000000000,
            ),
            (
                StacksAddress::from_string("ST221Z6TDTC5E0BYR2V624Q2ST6R0Q71T78WTAX6H")
                    .unwrap()
                    .to_account_principal(),
                10000000000000000,
            ),
            (
                StacksAddress::from_string("ST2TFVBMRPS5SSNP98DQKQ5JNB2B6NZM91C4K3P7B")
                    .unwrap()
                    .to_account_principal(),
                10000000000000000,
            ),
        ];

        let burnchain = Burnchain::regtest(&burnchain_db_path);
        let first_burnchain_block_height = burnchain.first_block_height;
        let first_burnchain_block_hash = burnchain.first_block_hash;
        let epochs = StacksEpoch::all(first_burnchain_block_height, u64::MAX, u64::MAX);
        let (mut new_sortition_db, _) = burnchain
            .connect_db(
                true,
                first_burnchain_block_hash,
                BITCOIN_REGTEST_FIRST_BLOCK_TIMESTAMP.into(),
                epochs,
            )
            .unwrap();

        let old_burnchaindb =
            BurnchainDB::connect(&old_burnchaindb_path, &burnchain, true).unwrap();

        let mut boot_data = ChainStateBootData {
            initial_balances,
            post_flight_callback: None,
            first_burnchain_block_hash,
            first_burnchain_block_height: first_burnchain_block_height as u32,
            first_burnchain_block_timestamp: 0,
            pox_constants: PoxConstants::regtest_default(),
            get_bulk_initial_lockups: None,
            get_bulk_initial_balances: None,
            get_bulk_initial_namespaces: None,
            get_bulk_initial_names: None,
        };

        let (mut new_chainstate, _) = StacksChainState::open_and_exec(
            false,
            0x80000000,
            new_chainstate_path,
            Some(&mut boot_data),
            None,
        )
        .unwrap();

        let all_snapshots = old_sortition_db.get_all_snapshots().unwrap();
        let all_stacks_blocks =
            StacksChainState::get_all_staging_block_headers(&old_chainstate.db()).unwrap();

        // order block hashes by arrival index
        let mut stacks_blocks_arrival_indexes = vec![];
        for snapshot in all_snapshots.iter() {
            if !snapshot.sortition {
                continue;
            }
            if snapshot.arrival_index == 0 {
                continue;
            }
            let index_hash = StacksBlockHeader::make_index_block_hash(
                &snapshot.consensus_hash,
                &snapshot.winning_stacks_block_hash,
            );
            stacks_blocks_arrival_indexes.push((index_hash, snapshot.arrival_index));
        }
        stacks_blocks_arrival_indexes.sort_by(|ref a, ref b| a.1.partial_cmp(&b.1).unwrap());
        let stacks_blocks_arrival_order: Vec<StacksBlockId> = stacks_blocks_arrival_indexes
            .into_iter()
            .map(|(h, _)| h)
            .collect();

        let mut stacks_blocks_available: HashMap<StacksBlockId, StagingBlock> = HashMap::new();
        let num_staging_blocks = all_stacks_blocks.len();
        for staging_block in all_stacks_blocks.into_iter() {
            if !staging_block.orphaned {
                let index_hash = StacksBlockHeader::make_index_block_hash(
                    &staging_block.consensus_hash,
                    &staging_block.anchored_block_hash,
                );
                eprintln!(
                    "Will consider {}/{}",
                    &staging_block.consensus_hash, &staging_block.anchored_block_hash
                );
                stacks_blocks_available.insert(index_hash, staging_block);
            }
        }

        eprintln!(
            "\nWill replay {} stacks epochs out of {}\n",
            &stacks_blocks_available.len(),
            num_staging_blocks
        );

        let mut known_stacks_blocks = HashSet::new();
        let mut next_arrival = 0;

        let epochs = StacksEpoch::all(first_burnchain_block_height, u64::MAX, u64::MAX);

        let (p2p_new_sortition_db, _) = burnchain
            .connect_db(
                true,
                first_burnchain_block_hash,
                BITCOIN_REGTEST_FIRST_BLOCK_TIMESTAMP.into(),
                epochs,
            )
            .unwrap();
        let (mut p2p_chainstate, _) =
            StacksChainState::open(false, 0x80000000, new_chainstate_path, None).unwrap();

        let _ = thread::spawn(move || {
            loop {
                // simulate the p2p refreshing itself
                // update p2p's read-only view of the unconfirmed state
                p2p_chainstate
                    .refresh_unconfirmed_state(&p2p_new_sortition_db.index_handle_at_tip())
                    .expect("Failed to open unconfirmed Clarity state");

                sleep_ms(100);
            }
        });

        for old_snapshot in all_snapshots.into_iter() {
            // replay this burnchain block
            let BurnchainBlockData {
                header: burn_block_header,
                ops: blockstack_txs,
            } = BurnchainDB::get_burnchain_block(
                &old_burnchaindb.conn(),
                &old_snapshot.burn_header_hash,
            )
            .unwrap();
            if old_snapshot.parent_burn_header_hash == BurnchainHeaderHash::sentinel() {
                // skip initial snapshot -- it's a placeholder
                continue;
            }

            let (new_snapshot, ..) = {
                let sortition_tip =
                    SortitionDB::get_canonical_burn_chain_tip(new_sortition_db.conn()).unwrap();
                new_sortition_db
                    .evaluate_sortition(
                        &burn_block_header,
                        blockstack_txs,
                        &burnchain,
                        &sortition_tip.sortition_id,
                        None,
                        |_| {},
                    )
                    .unwrap()
            };

            // importantly, the burnchain linkage must all match
            assert_eq!(old_snapshot.burn_header_hash, new_snapshot.burn_header_hash);
            assert_eq!(
                old_snapshot.parent_burn_header_hash,
                new_snapshot.parent_burn_header_hash
            );
            assert_eq!(old_snapshot.sortition, new_snapshot.sortition);
            assert_eq!(
                old_snapshot.winning_stacks_block_hash,
                new_snapshot.winning_stacks_block_hash
            );
            assert_eq!(old_snapshot.consensus_hash, new_snapshot.consensus_hash);
            assert_eq!(old_snapshot.sortition_hash, new_snapshot.sortition_hash);
            assert_eq!(old_snapshot.block_height, new_snapshot.block_height);
            assert_eq!(old_snapshot.total_burn, new_snapshot.total_burn);
            assert_eq!(old_snapshot.ops_hash, new_snapshot.ops_hash);

            // "discover" the stacks blocks
            if new_snapshot.sortition {
                let mut stacks_block_id = StacksBlockHeader::make_index_block_hash(
                    &new_snapshot.consensus_hash,
                    &new_snapshot.winning_stacks_block_hash,
                );
                known_stacks_blocks.insert(stacks_block_id.clone());

                if next_arrival >= stacks_blocks_arrival_order.len() {
                    // all blocks should have been queued up
                    continue;
                }

                if stacks_block_id == stacks_blocks_arrival_order[next_arrival] {
                    while next_arrival < stacks_blocks_arrival_order.len()
                        && known_stacks_blocks.contains(&stacks_block_id)
                    {
                        if let Some(_) = stacks_blocks_available.get(&stacks_block_id) {
                            // load up the block
                            let stacks_block_opt = StacksChainState::load_block(
                                &old_chainstate.blocks_path,
                                &new_snapshot.consensus_hash,
                                &new_snapshot.winning_stacks_block_hash,
                            )
                            .unwrap();
                            if let Some(stacks_block) = stacks_block_opt {
                                // insert it into the new chainstate
                                let ic = new_sortition_db.index_conn();
                                Relayer::process_new_anchored_block(
                                    &ic,
                                    &mut new_chainstate,
                                    &new_snapshot.consensus_hash,
                                    &stacks_block,
                                    0,
                                )
                                .unwrap();
                            } else {
                                warn!(
                                    "No such stacks block {}/{}",
                                    &new_snapshot.consensus_hash,
                                    &new_snapshot.winning_stacks_block_hash
                                );
                            }
                        } else {
                            warn!(
                                "Missing stacks block {}/{}",
                                &new_snapshot.consensus_hash,
                                &new_snapshot.winning_stacks_block_hash
                            );
                        }

                        next_arrival += 1;
                        if next_arrival >= stacks_blocks_arrival_order.len() {
                            break;
                        }
                        stacks_block_id = stacks_blocks_arrival_order[next_arrival].clone();
                    }
                }

                // TODO: also process microblocks
                // TODO: process blocks in arrival order
            }

            // process all new blocks
            loop {
                let sortition_tip =
                    SortitionDB::get_canonical_burn_chain_tip(new_sortition_db.conn())
                        .unwrap()
                        .sortition_id;
                let sortition_tx = new_sortition_db.tx_handle_begin(&sortition_tip).unwrap();
                let null_event_dispatcher: Option<&DummyEventDispatcher> = None;
                let receipts = new_chainstate
                    .process_blocks(
                        old_burnchaindb.conn(),
                        sortition_tx,
                        1,
                        null_event_dispatcher,
                    )
                    .unwrap();
                if receipts.len() == 0 {
                    break;
                }
            }
        }

        eprintln!(
            "Final arrival index is {} out of {}",
            next_arrival,
            stacks_blocks_arrival_order.len()
        );
        return;
    }

    if argv.len() < 4 {
        eprintln!("Usage: {} blockchain network working_dir", argv[0]);
        process::exit(1);
    }
}

#[cfg_attr(test, mutants::skip)]
fn tip_mine() {
    let argv: Vec<String> = env::args().collect();
    if argv.len() < 6 {
        eprintln!(
            "Usage: {} tip-mine <working-dir> <event-log> <mine-tip-height> <max-txns>

Given a <working-dir>, try to ''mine'' an anchored block. This invokes the miner block
assembly, but does not attempt to broadcast a block commit. This is useful for determining
what transactions a given chain state would include in an anchor block, or otherwise
simulating a miner.
",
            argv[0]
        );
        process::exit(1);
    }

    let burnchain_path = format!("{}/mainnet/burnchain", &argv[2]);
    let sort_db_path = format!("{}/mainnet/burnchain/sortition", &argv[2]);
    let chain_state_path = format!("{}/mainnet/chainstate/", &argv[2]);

    let events_file = &argv[3];
    let mine_tip_height: u64 = argv[4].parse().expect("Could not parse mine_tip_height");
    let mine_max_txns: u64 = argv[5].parse().expect("Could not parse mine-num-txns");

    let sort_db = SortitionDB::open(&sort_db_path, false, PoxConstants::mainnet_default())
        .unwrap_or_else(|_| panic!("Failed to open {sort_db_path}"));
    let chain_id = CHAIN_ID_MAINNET;
    let mut chain_state = StacksChainState::open(true, chain_id, &chain_state_path, None)
        .expect("Failed to open stacks chain state")
        .0;
    let chain_tip = SortitionDB::get_canonical_burn_chain_tip(sort_db.conn())
        .expect("Failed to get sortition chain tip");

    let estimator = Box::new(UnitEstimator);
    let metric = Box::new(UnitMetric);

    let mut mempool_db = MemPoolDB::open(true, chain_id, &chain_state_path, estimator, metric)
        .expect("Failed to open mempool db");

    info!("Clearing mempool");
    let min_height = u32::MAX as u64;
    mempool_db
        .garbage_collect(min_height, &MempoolCollectionBehavior::ByStacksHeight, None)
        .unwrap();

    let header_tip = NakamotoChainState::get_canonical_block_header(chain_state.db(), &sort_db)
        .unwrap()
        .unwrap();

    // Find ancestor block
    let mut stacks_header = header_tip.to_owned();
    loop {
        let parent_block_id = match stacks_header.anchored_header {
            StacksBlockHeaderTypes::Nakamoto(ref nakamoto_header) => {
                nakamoto_header.parent_block_id.clone()
            }
            StacksBlockHeaderTypes::Epoch2(ref epoch2_header) => {
                let block_info = StacksChainState::load_staging_block(
                    chain_state.db(),
                    &chain_state.blocks_path,
                    &stacks_header.consensus_hash,
                    &epoch2_header.block_hash(),
                )
                .unwrap()
                .unwrap();
                StacksBlockId::new(
                    &block_info.parent_consensus_hash,
                    &epoch2_header.parent_block,
                )
            }
        };

        let stacks_parent_header =
            NakamotoChainState::get_block_header(chain_state.db(), &parent_block_id)
                .unwrap()
                .unwrap();
        if stacks_parent_header.anchored_header.height() < mine_tip_height {
            break;
        }
        stacks_header = stacks_parent_header;
    }
    info!(
        "Found stacks_chain_tip with height {}",
        header_tip.anchored_header.height()
    );
    info!(
        "Mining off parent block with height {}",
        header_tip.anchored_header.height()
    );

    info!(
        "Submitting up to {} transactions to the mempool",
        mine_max_txns
    );
    let mut found_block_height = false;
    let mut parsed_tx_count = 0;
    let mut submit_tx_count = 0;
    let events_file = File::open(events_file).expect("Unable to open file");
    let events_reader = BufReader::new(events_file);
    'outer: for line in events_reader.lines() {
        let line_json: Value = serde_json::from_str(&line.unwrap()).unwrap();
        let path = line_json["path"].as_str().unwrap();
        let payload = &line_json["payload"];
        match path {
            "new_block" => {
                let payload = payload.as_object().unwrap();
                let block_height = payload["block_height"].as_u64().unwrap();
                if !found_block_height && block_height >= mine_tip_height {
                    found_block_height = true;
                    info!("Found target block height {}", block_height);
                }
                info!(
                    "Found new_block height {} parsed_tx_count {} submit_tx_count {}",
                    block_height, parsed_tx_count, submit_tx_count
                );
            }
            "new_mempool_tx" => {
                let payload = payload.as_array().unwrap();
                for item in payload {
                    let raw_tx_hex = item.as_str().unwrap();
                    let raw_tx_bytes = hex_bytes(&raw_tx_hex[2..]).unwrap();
                    let mut cursor = io::Cursor::new(&raw_tx_bytes);
                    let raw_tx = StacksTransaction::consensus_deserialize(&mut cursor).unwrap();
                    if found_block_height {
                        if submit_tx_count >= mine_max_txns {
                            info!("Reached mine_max_txns {}", submit_tx_count);
                            break 'outer;
                        }
                        let result = mempool_db.submit(
                            &mut chain_state,
                            &sort_db,
                            &stacks_header.consensus_hash,
                            &stacks_header.anchored_header.block_hash(),
                            &raw_tx,
                            None,
                            &ExecutionCost::max_value(),
                            &StacksEpochId::Epoch20,
                        );
                        parsed_tx_count += 1;
                        if result.is_ok() {
                            submit_tx_count += 1;
                        }
                    }
                }
            }
            _ => {}
        };
    }
    info!("Parsed {} transactions", parsed_tx_count);
    info!(
        "Submitted {} transactions into the mempool",
        submit_tx_count
    );

    info!("Mining a block");

    let start = get_epoch_time_ms();

    let parent_header = NakamotoChainState::get_block_header(
        chain_state.db(),
        &StacksBlockId::new(
            &stacks_header.consensus_hash,
            &stacks_header.anchored_header.block_hash(),
        ),
    )
    .expect("Failed to load chain tip header info")
    .expect("Failed to load chain tip header info");

    let sk = StacksPrivateKey::new();
    let mut tx_auth = TransactionAuth::from_p2pkh(&sk).unwrap();
    tx_auth.set_origin_nonce(0);

    let mut coinbase_tx = StacksTransaction::new(
        TransactionVersion::Mainnet,
        tx_auth,
        TransactionPayload::Coinbase(CoinbasePayload([0u8; 32]), None, None),
    );

    coinbase_tx.chain_id = chain_id;
    coinbase_tx.anchor_mode = TransactionAnchorMode::OnChainOnly;
    let mut tx_signer = StacksTransactionSigner::new(&coinbase_tx);
    tx_signer.sign_origin(&sk).unwrap();
    let coinbase_tx = tx_signer.get_tx().unwrap();

    let settings = BlockBuilderSettings::max_value();

    let result = StacksBlockBuilder::build_anchored_block(
        &chain_state,
        &sort_db.index_handle_at_tip(),
        &mut mempool_db,
        &parent_header,
        chain_tip.total_burn,
        VRFProof::empty(),
        Hash160([0; 20]),
        &coinbase_tx,
        settings,
        None,
        &Burnchain::new(&burnchain_path, "bitcoin", "main").unwrap(),
    );

    let stop = get_epoch_time_ms();

    println!(
        "{} mined block @ height = {} off of {} ({}/{}) in {}ms.",
        if result.is_ok() {
            "Successfully"
        } else {
            "Failed to"
        },
        parent_header.stacks_block_height + 1,
        StacksBlockHeader::make_index_block_hash(
            &parent_header.consensus_hash,
            &parent_header.anchored_header.block_hash()
        ),
        &parent_header.consensus_hash,
        &parent_header.anchored_header.block_hash(),
        stop.saturating_sub(start),
    );

    if let Ok((block, execution_cost, size)) = result {
        let mut total_fees = 0;
        for tx in block.txs.iter() {
            total_fees += tx.get_tx_fee();
        }
        println!(
            "Block {}: {} uSTX, {} bytes, cost {:?}",
            block.block_hash(),
            total_fees,
            size,
            &execution_cost
        );
    }

    process::exit(0);
}

fn replay_block(stacks_path: &str, index_block_hash_hex: &str) {
    let index_block_hash = StacksBlockId::from_hex(index_block_hash_hex).unwrap();
    let chain_state_path = format!("{stacks_path}/mainnet/chainstate/");
    let sort_db_path = format!("{stacks_path}/mainnet/burnchain/sortition");
    let burn_db_path = format!("{stacks_path}/mainnet/burnchain/burnchain.sqlite");
    let burnchain_blocks_db = BurnchainDB::open(&burn_db_path, false).unwrap();

    let (mut chainstate, _) =
        StacksChainState::open(true, CHAIN_ID_MAINNET, &chain_state_path, None).unwrap();

    let mut sortdb = SortitionDB::connect(
        &sort_db_path,
        BITCOIN_MAINNET_FIRST_BLOCK_HEIGHT,
        &BurnchainHeaderHash::from_hex(BITCOIN_MAINNET_FIRST_BLOCK_HASH).unwrap(),
        BITCOIN_MAINNET_FIRST_BLOCK_TIMESTAMP.into(),
        STACKS_EPOCHS_MAINNET.as_ref(),
        PoxConstants::mainnet_default(),
        None,
        true,
    )
    .unwrap();
    let mut sort_tx = sortdb.tx_begin_at_tip();

    let blocks_path = chainstate.blocks_path.clone();
    let (mut chainstate_tx, clarity_instance) = chainstate
        .chainstate_tx_begin()
        .expect("Failed to start chainstate tx");
    let mut next_staging_block =
        StacksChainState::load_staging_block_info(&chainstate_tx.tx, &index_block_hash)
            .expect("Failed to load staging block data")
            .expect("No such index block hash in block database");

    next_staging_block.block_data = StacksChainState::load_block_bytes(
        &blocks_path,
        &next_staging_block.consensus_hash,
        &next_staging_block.anchored_block_hash,
    )
    .unwrap()
    .unwrap_or_default();

    let Some(next_microblocks) =
        StacksChainState::find_parent_microblock_stream(&chainstate_tx.tx, &next_staging_block)
            .unwrap()
    else {
        println!("No microblock stream found for {index_block_hash_hex}");
        return;
    };

    let (burn_header_hash, burn_header_height, burn_header_timestamp, _winning_block_txid) =
        match SortitionDB::get_block_snapshot_consensus(
            &sort_tx,
            &next_staging_block.consensus_hash,
        )
        .unwrap()
        {
            Some(sn) => (
                sn.burn_header_hash,
                sn.block_height as u32,
                sn.burn_header_timestamp,
                sn.winning_block_txid,
            ),
            None => {
                // shouldn't happen
                panic!(
                    "CORRUPTION: staging block {}/{} does not correspond to a burn block",
                    &next_staging_block.consensus_hash, &next_staging_block.anchored_block_hash
                );
            }
        };

    info!(
        "Process block {}/{} = {} in burn block {}, parent microblock {}",
        next_staging_block.consensus_hash,
        next_staging_block.anchored_block_hash,
        &index_block_hash,
        &burn_header_hash,
        &next_staging_block.parent_microblock_hash,
    );

    let Some(parent_header_info) =
        StacksChainState::get_parent_header_info(&mut chainstate_tx, &next_staging_block).unwrap()
    else {
        println!("Failed to load parent head info for block: {index_block_hash_hex}");
        return;
    };

    let block =
        StacksChainState::extract_stacks_block(&next_staging_block).expect("Failed to get block");
    let block_size = next_staging_block.block_data.len() as u64;

    let parent_block_header = match &parent_header_info.anchored_header {
        StacksBlockHeaderTypes::Epoch2(bh) => bh,
        StacksBlockHeaderTypes::Nakamoto(_) => panic!("Nakamoto blocks not supported yet"),
    };

    if !StacksChainState::check_block_attachment(&parent_block_header, &block.header) {
        let msg = format!(
            "Invalid stacks block {}/{} -- does not attach to parent {}/{}",
            &next_staging_block.consensus_hash,
            block.block_hash(),
            parent_block_header.block_hash(),
            &parent_header_info.consensus_hash
        );
        println!("{msg}");
        return;
    }

    // validation check -- validate parent microblocks and find the ones that connect the
    // block's parent to this block.
    let next_microblocks = StacksChainState::extract_connecting_microblocks(
        &parent_header_info,
        &next_staging_block,
        &block,
        next_microblocks,
    )
    .unwrap();
    let (last_microblock_hash, last_microblock_seq) = match next_microblocks.len() {
        0 => (EMPTY_MICROBLOCK_PARENT_HASH.clone(), 0),
        _ => {
            let l = next_microblocks.len();
            (
                next_microblocks[l - 1].block_hash(),
                next_microblocks[l - 1].header.sequence,
            )
        }
    };
    assert_eq!(
        next_staging_block.parent_microblock_hash,
        last_microblock_hash
    );
    assert_eq!(
        next_staging_block.parent_microblock_seq,
        last_microblock_seq
    );

    let block_am = StacksChainState::find_stacks_tip_affirmation_map(
        &burnchain_blocks_db,
        sort_tx.tx(),
        &next_staging_block.consensus_hash,
        &next_staging_block.anchored_block_hash,
    )
    .unwrap();

    let pox_constants = sort_tx.context.pox_constants.clone();

    match StacksChainState::append_block(
        &mut chainstate_tx,
        clarity_instance,
        &mut sort_tx,
        &pox_constants,
        &parent_header_info,
        &next_staging_block.consensus_hash,
        &burn_header_hash,
        burn_header_height,
        burn_header_timestamp,
        &block,
        block_size,
        &next_microblocks,
        next_staging_block.commit_burn,
        next_staging_block.sortition_burn,
        block_am.weight(),
        true,
    ) {
        Ok((_receipt, _, _)) => {
            info!("Block processed successfully! block = {index_block_hash}");
        }
        Err(e) => {
            println!("Failed processing block! block = {index_block_hash}, error = {e:?}");
            process::exit(1);
        }
    };
}

/// Perform an analysis of the anti-MEV algorithm in epoch 3.0, vis-a-vis the status quo.
/// Results are printed to stdout.
/// Exits with 0 on success, and 1 on failure.
fn analyze_sortition_mev(argv: Vec<String>) {
    if argv.len() < 7 || (argv.len() >= 7 && argv.len() % 2 != 1) {
        eprintln!(
            "Usage: {} /path/to/burnchain/db /path/to/sortition/db /path/to/chainstate/db start_height end_height [advantage_miner advantage_burn ..]",
            &argv[0]
        );
        process::exit(1);
    }

    let burnchaindb_path = argv[2].clone();
    let sortdb_path = argv[3].clone();
    let chainstate_path = argv[4].clone();
    let start_height: u64 = argv[5].parse().unwrap();
    let end_height: u64 = argv[6].parse().unwrap();

    let mut advantages = HashMap::new();
    if argv.len() >= 7 {
        let mut i = 7;
        while i + 2 < argv.len() {
            let advantaged_miner = argv[i].clone();
            let advantage: u64 = argv[i + 1].parse().unwrap();
            advantages.insert(advantaged_miner, advantage);
            i += 2;
        }
    }

    let mut sortdb =
        SortitionDB::open(&sortdb_path, true, PoxConstants::mainnet_default()).unwrap();
    sortdb.dryrun = true;
    let burnchain = Burnchain::new(&burnchaindb_path, "bitcoin", "mainnet").unwrap();
    let burnchaindb = BurnchainDB::connect(&burnchaindb_path, &burnchain, true).unwrap();
    let (mut chainstate, _) =
        StacksChainState::open(true, 0x00000001, &chainstate_path, None).unwrap();

    let mut wins_epoch2 = BTreeMap::new();
    let mut wins_epoch3 = BTreeMap::new();

    for height in start_height..end_height {
        debug!("Get ancestor snapshots for {}", height);
        let (tip_sort_id, parent_ancestor_sn, ancestor_sn) = {
            let mut sort_tx = sortdb.tx_begin_at_tip();
            let tip_sort_id = sort_tx.tip();
            let ancestor_sn = sort_tx
                .get_block_snapshot_by_height(height)
                .unwrap()
                .unwrap();
            let parent_ancestor_sn = sort_tx
                .get_block_snapshot_by_height(height - 1)
                .unwrap()
                .unwrap();
            (tip_sort_id, parent_ancestor_sn, ancestor_sn)
        };

        let mut burn_block =
            BurnchainDB::get_burnchain_block(burnchaindb.conn(), &ancestor_sn.burn_header_hash)
                .unwrap();

        debug!(
            "Get reward cycle info at {}",
            burn_block.header.block_height
        );
        let rc_info_opt = get_reward_cycle_info(
            burn_block.header.block_height,
            &burn_block.header.parent_block_hash,
            &tip_sort_id,
            &burnchain,
            &burnchaindb,
            &mut chainstate,
            &mut sortdb,
            &OnChainRewardSetProvider::new(),
            false,
        )
        .unwrap();

        let mut ops = burn_block.ops.clone();
        for op in ops.iter_mut() {
            if let BlockstackOperationType::LeaderBlockCommit(op) = op {
                if let Some(extra_burn) = advantages.get(&op.apparent_sender.to_string()) {
                    debug!(
                        "Miner {} gets {} extra burn fee",
                        &op.apparent_sender.to_string(),
                        extra_burn
                    );
                    op.burn_fee += *extra_burn;
                }
            }
        }
        burn_block.ops = ops;

        debug!("Re-evaluate sortition at height {}", height);
        let (next_sn, state_transition) = sortdb
            .evaluate_sortition(
                &burn_block.header,
                burn_block.ops.clone(),
                &burnchain,
                &tip_sort_id,
                rc_info_opt,
                |_| (),
            )
            .unwrap();

        assert_eq!(next_sn.block_height, ancestor_sn.block_height);
        assert_eq!(next_sn.burn_header_hash, ancestor_sn.burn_header_hash);

        let mut sort_tx = sortdb.tx_begin_at_tip();
        let tip_pox_id = sort_tx.get_pox_id().unwrap();
        let next_sn_nakamoto = BlockSnapshot::make_snapshot_in_epoch(
            &mut sort_tx,
            &burnchain,
            &ancestor_sn.sortition_id,
            &tip_pox_id,
            &parent_ancestor_sn,
            &burn_block.header,
            &state_transition,
            0,
            StacksEpochId::Epoch30,
        )
        .unwrap();

        assert_eq!(next_sn.block_height, next_sn_nakamoto.block_height);
        assert_eq!(next_sn.burn_header_hash, next_sn_nakamoto.burn_header_hash);

        let winner_epoch2 = get_block_commit_by_txid(
            &sort_tx,
            &ancestor_sn.sortition_id,
            &next_sn.winning_block_txid,
        )
        .unwrap()
        .map(|cmt| format!("{:?}", &cmt.apparent_sender.to_string()))
        .unwrap_or("(null)".to_string());

        let winner_epoch3 = get_block_commit_by_txid(
            &sort_tx,
            &ancestor_sn.sortition_id,
            &next_sn_nakamoto.winning_block_txid,
        )
        .unwrap()
        .map(|cmt| format!("{:?}", &cmt.apparent_sender.to_string()))
        .unwrap_or("(null)".to_string());

        wins_epoch2.insert(
            (next_sn.block_height, next_sn.burn_header_hash),
            winner_epoch2,
        );
        wins_epoch3.insert(
            (
                next_sn_nakamoto.block_height,
                next_sn_nakamoto.burn_header_hash,
            ),
            winner_epoch3,
        );
    }

    let mut all_wins_epoch2 = BTreeMap::new();
    let mut all_wins_epoch3 = BTreeMap::new();

    println!("Wins epoch 2");
    println!("------------");
    println!("height,burn_header_hash,winner");
    for ((height, bhh), winner) in wins_epoch2.iter() {
        println!("{},{},{}", height, bhh, winner);
        if let Some(cnt) = all_wins_epoch2.get_mut(winner) {
            *cnt += 1;
        } else {
            all_wins_epoch2.insert(winner, 1);
        }
    }

    println!("------------");
    println!("Wins epoch 3");
    println!("------------");
    println!("height,burn_header_hash,winner");
    for ((height, bhh), winner) in wins_epoch3.iter() {
        println!("{},{},{}", height, bhh, winner);
        if let Some(cnt) = all_wins_epoch3.get_mut(winner) {
            *cnt += 1;
        } else {
            all_wins_epoch3.insert(winner, 1);
        }
    }

    println!("---------------");
    println!("Differences");
    println!("---------------");
    println!("height,burn_header_hash,winner_epoch2,winner_epoch3");
    for ((height, bhh), winner) in wins_epoch2.iter() {
        let Some(epoch3_winner) = wins_epoch3.get(&(*height, *bhh)) else {
            continue;
        };
        if epoch3_winner != winner {
            println!("{},{},{},{}", height, bhh, winner, epoch3_winner);
        }
    }

    println!("---------------");
    println!("All epoch2 wins");
    println!("---------------");
    println!("miner,count");
    for (winner, count) in all_wins_epoch2.iter() {
        println!("{},{}", winner, count);
    }

    println!("---------------");
    println!("All epoch3 wins");
    println!("---------------");
    println!("miner,count,degradation");
    for (winner, count) in all_wins_epoch3.into_iter() {
        let degradation = (count as f64)
            / (all_wins_epoch2
                .get(&winner)
                .map(|cnt| *cnt as f64)
                .unwrap_or(0.00000000000001f64));
        println!("{},{},{}", &winner, count, degradation);
    }

    process::exit(0);
}<|MERGE_RESOLUTION|>--- conflicted
+++ resolved
@@ -934,11 +934,7 @@
         };
 
         let mut stmt = conn.prepare(&query).unwrap();
-<<<<<<< HEAD
-        let mut hashes_set = stmt.query([]).unwrap();
-=======
         let mut hashes_set = stmt.query(NO_PARAMS).unwrap();
->>>>>>> d57dda47
 
         let mut index_block_hashes: Vec<String> = vec![];
         while let Ok(Some(row)) = hashes_set.next() {
@@ -970,11 +966,7 @@
             byte_prefix
         );
         let mut stmt = conn.prepare(&query).unwrap();
-<<<<<<< HEAD
-        let mut rows = stmt.query([]).unwrap();
-=======
         let mut rows = stmt.query(NO_PARAMS).unwrap();
->>>>>>> d57dda47
         while let Ok(Some(row)) = rows.next() {
             let val_string: String = row.get(0).unwrap();
             let clarity_value = match clarity::vm::Value::try_deserialize_hex_untyped(&val_string) {
