// Copyright (C) 2013-2020 Blockstack PBC, a public benefit corporation
// Copyright (C) 2020-2021 Stacks Open Internet Foundation
//
// This program is free software: you can redistribute it and/or modify
// it under the terms of the GNU General Public License as published by
// the Free Software Foundation, either version 3 of the License, or
// (at your option) any later version.
//
// This program is distributed in the hope that it will be useful,
// but WITHOUT ANY WARRANTY; without even the implied warranty of
// MERCHANTABILITY or FITNESS FOR A PARTICULAR PURPOSE.  See the
// GNU General Public License for more details.
//
// You should have received a copy of the GNU General Public License
// along with this program.  If not, see <http://www.gnu.org/licenses/>.

use std::cmp;
use std::collections::HashMap;
use std::hash::Hasher;
use std::io::{Read, Seek, SeekFrom, Write};

use rand::prelude::*;
use rand::thread_rng;
use rusqlite::blob::Blob;
<<<<<<< HEAD
use rusqlite::{Error as sqlite_error, Row, ToSql};
=======
use rusqlite::types::ToSql;
use rusqlite::{params, Error as sqlite_error, Row};
>>>>>>> d57dda47
use siphasher::sip::SipHasher; // this is SipHash-2-4
use stacks_common::codec::{read_next, write_next, Error as codec_error, StacksMessageCodec};
use stacks_common::types::sqlite::NO_PARAMS;
use stacks_common::util::hash::{to_hex, Sha512Trunc256Sum};

use crate::util_lib::db::{query_expect_row, DBConn, DBTx, Error as db_error};

/// A field of bits of known length!
#[derive(Debug, Clone, PartialEq)]
struct BitField(Vec<u8>, u32);

impl BitField {
    /// Make a new bitfield with sz bits represented (rounded up to the nearest byte in space used)
    pub fn new(sz: u32) -> BitField {
        BitField(vec![0u8; BITVEC_LEN!(sz) as usize], sz)
    }

    pub fn num_bits(&self) -> u32 {
        self.1
    }

    pub fn test(&self, bit: u32) -> bool {
        if bit >= self.1 {
            panic!("Attempted to read beyind end of bitfield");
        }
        self.0[(bit / 8) as usize] & (1u8 << ((bit % 8) as u8)) != 0
    }

    pub fn set(&mut self, bit: u32) {
        if bit >= self.1 {
            panic!("Attempted to write beyond end of bitfield");
        }
        self.0[(bit / 8) as usize] |= 1u8 << ((bit % 8) as u8);
    }

    pub fn clear(&mut self, bit: u32) {
        if bit >= self.1 {
            panic!("Attempted to write beyond end of bitfield");
        }
        self.0[(bit / 8) as usize] &= !(1u8 << ((bit % 8) as u8));
    }
}

/// Codec enum for how a bloom filter bitfield's fields are encoded
#[repr(u8)]
#[derive(Debug, Clone, PartialEq)]
enum BitFieldEncoding {
    Sparse = 0x01,
    Full = 0x02,
}

/// Encode the inner count array, using a sparse representation if it would save space
fn encode_bitfield<W: Write>(fd: &mut W, bytes: &Vec<u8>) -> Result<(), codec_error> {
    let mut num_filled = 0;
    for bits in bytes.iter() {
        if *bits > 0 {
            num_filled += 1;
        }
    }

    if num_filled * 5 + 4 < bytes.len() {
        // more efficient to encode as (4-byte-index, 1-byte-value) pairs, with an extra 4-byte header
        write_next(fd, &(BitFieldEncoding::Sparse as u8))?;
        write_next(fd, &(bytes.len() as u32))?;
        write_next(fd, &(num_filled as u32))?;
        for (i, bits) in bytes.iter().enumerate() {
            if *bits > 0 {
                write_next(fd, &(i as u32))?;
                write_next(fd, bits)?;
            }
        }
    } else {
        // more efficient to encode as-is
        // (note that the array has a 4-byte length prefix)
        write_next(fd, &(BitFieldEncoding::Full as u8))?;
        write_next(fd, bytes)?;
    }
    Ok(())
}

/// Decode the inner count array, depending on whether or not it's sparse
fn decode_bitfield<R: Read>(fd: &mut R) -> Result<Vec<u8>, codec_error> {
    let encoding: u8 = read_next(fd)?;
    match encoding {
        x if x == BitFieldEncoding::Sparse as u8 => {
            // sparse encoding
            let vec_len: u32 = read_next(fd)?;
            let num_filled: u32 = read_next(fd)?;

            let mut ret = vec![0u8; vec_len as usize];
            for _ in 0..num_filled {
                let idx: u32 = read_next(fd)?;
                if idx >= vec_len {
                    return Err(codec_error::DeserializeError(format!(
                        "Index overflow: {} >= {}",
                        idx, vec_len
                    )));
                }
                let value: u8 = read_next(fd)?;
                ret[idx as usize] = value;
            }

            Ok(ret)
        }
        x if x == BitFieldEncoding::Full as u8 => {
            // full encoding
            let ret: Vec<u8> = read_next(fd)?;
            Ok(ret)
        }
        _ => Err(codec_error::DeserializeError(format!(
            "Unrecognized bloom count encoding: {}",
            encoding
        ))),
    }
}

impl StacksMessageCodec for BitField {
    fn consensus_serialize<W: Write>(&self, fd: &mut W) -> Result<(), codec_error> {
        write_next(fd, &self.1)?;
        // no need to write the array length prefix -- we already know it, per the above
        encode_bitfield(fd, &self.0)?;
        Ok(())
    }

    fn consensus_deserialize<R: Read>(fd: &mut R) -> Result<BitField, codec_error> {
        let num_bits: u32 = read_next(fd)?;
        let bits: Vec<u8> = decode_bitfield(fd)?;
        Ok(BitField(bits, num_bits))
    }
}

/// A node-specific collection of Bloom function hashes.
/// Works by using a node-local salt to ensure that the hash functions used to insert data into the
/// bloom structure will be unique (w.h.p.) to this node.
#[derive(Debug, Clone, PartialEq)]
pub struct BloomNodeHasher {
    seed: [u8; 32],
}

impl std::fmt::Display for BloomNodeHasher {
    fn fmt(&self, f: &mut std::fmt::Formatter<'_>) -> Result<(), std::fmt::Error> {
        write!(f, "BloomNodeHasher({})", to_hex(&self.seed))
    }
}

impl BloomNodeHasher {
    pub fn new(node_seed: &[u8]) -> BloomNodeHasher {
        let seed = Sha512Trunc256Sum::from_data(node_seed).0;
        BloomNodeHasher { seed }
    }

    pub fn new_random() -> BloomNodeHasher {
        let mut seed = [0u8; 32];
        thread_rng().fill(&mut seed[..]);
        BloomNodeHasher::new(&seed)
    }
}

impl StacksMessageCodec for BloomNodeHasher {
    fn consensus_serialize<W: Write>(&self, fd: &mut W) -> Result<(), codec_error> {
        write_next(fd, &(BloomHashID::BloomNodeHasher as u8))?;
        write_next(fd, &self.seed)?;
        Ok(())
    }

    fn consensus_deserialize<R: Read>(fd: &mut R) -> Result<BloomNodeHasher, codec_error> {
        let hasher_type_u8: u8 = read_next(fd)?;
        match hasher_type_u8 as u8 {
            x if x == BloomHashID::BloomNodeHasher as u8 => {
                let seed: [u8; 32] = read_next(fd)?;
                Ok(BloomNodeHasher { seed })
            }
            _ => Err(codec_error::DeserializeError(format!(
                "Not a supported bloom hasher type ID: {}",
                hasher_type_u8
            ))),
        }
    }
}

/// A trait for picking a bin that will be set in a bloom struct
pub trait BloomHash {
    fn get_seed(&self) -> &[u8; 32];
    fn pick_bin(&self, count: u32, data: &[u8], num_bins: u32) -> u32;
}

/// Basic bloom filter with a given hash implementation that can suitably provide a given number of
/// distinct hash functions.
#[derive(Debug, Clone, PartialEq)]
pub struct BloomFilter<H: BloomHash> {
    hasher: H,
    bits: BitField,
    num_hashes: u32,
}

impl std::fmt::Display for BloomFilter<BloomNodeHasher> {
    fn fmt(&self, f: &mut std::fmt::Formatter<'_>) -> Result<(), std::fmt::Error> {
        write!(
            f,
            "BloomFilter({},nbits={},bits={})",
            &self.hasher,
            self.bits.1,
            Sha512Trunc256Sum::from_data(&self.bits.0)
        )
    }
}

/// Parameter calculation for bloom filters.
/// Returns (number of bins, number of hash functions)
fn bloom_hash_count(error_rate: f64, max_items: u32) -> (u32, u32) {
    // https://stackoverflow.com/questions/658439/how-many-hash-functions-does-my-bloom-filter-need
    let num_slots =
        (((-(max_items as f64)) * error_rate.ln()) / (2.0f64.ln() * 2.0f64.ln())).ceil() as u32;
    let num_hashes = ((num_slots as f64) / (max_items as f64) * 2.0f64.ln()).round() as u32;
    (num_slots, num_hashes)
}

/// Codec enum for the types of hashers we support
#[repr(u8)]
#[derive(Debug, Clone, PartialEq)]
enum BloomHashID {
    BloomNodeHasher = 0x01,
}

impl<H: BloomHash> BloomFilter<H> {
    /// Make a new bloom filter with a given error rate and expected maximum size
    pub fn new(error_rate: f64, max_items: u32, hasher: H) -> BloomFilter<H> {
        let (num_bits, num_hashes) = bloom_hash_count(error_rate, max_items);
        BloomFilter {
            hasher,
            bits: BitField::new(num_bits),
            num_hashes,
        }
    }

    /// Add a raw item, represented as a byte array (e.g. a serialized struct, perhaps)
    pub fn insert_raw(&mut self, item: &[u8]) -> bool {
        let mut false_positive = true;
        for i in 0..self.num_hashes {
            let slot = self.hasher.pick_bin(i, item, self.bits.num_bits());
            assert!(
                slot < self.bits.num_bits(),
                "BUG: hasher selected a slot outside the bitfield: {}",
                slot
            );

            if false_positive && !self.bits.test(slot) {
                false_positive = false;
            }

            self.bits.set(slot);
        }
        false_positive
    }

    /// Test to see if a given item (a byte array) is likely present
    pub fn contains_raw(&self, item: &[u8]) -> bool {
        for i in 0..self.num_hashes {
            let slot = self.hasher.pick_bin(i, item, self.bits.num_bits());
            assert!(
                slot < self.bits.num_bits(),
                "BUG: hasher selected a slot outside the bitfield: {}",
                slot
            );

            if !self.bits.test(slot) {
                // definitely not here
                return false;
            }
        }
        true
    }
}

impl StacksMessageCodec for BloomFilter<BloomNodeHasher> {
    fn consensus_serialize<W: Write>(&self, fd: &mut W) -> Result<(), codec_error> {
        write_next(fd, &(BloomHashID::BloomNodeHasher as u8))?;
        write_next(fd, &self.hasher.seed)?;
        write_next(fd, &self.num_hashes)?;
        write_next(fd, &self.bits)?;
        Ok(())
    }

    fn consensus_deserialize<R: Read>(
        fd: &mut R,
    ) -> Result<BloomFilter<BloomNodeHasher>, codec_error> {
        let hasher_type_u8: u8 = read_next(fd)?;
        match hasher_type_u8 as u8 {
            x if x == BloomHashID::BloomNodeHasher as u8 => {
                let seed: [u8; 32] = read_next(fd)?;
                let num_hashes: u32 = read_next(fd)?;
                let bits: BitField = read_next(fd)?;
                Ok(BloomFilter {
                    hasher: BloomNodeHasher { seed },
                    bits,
                    num_hashes,
                })
            }
            _ => Err(codec_error::DeserializeError(format!(
                "Not a supported bloom hasher type ID: {}",
                hasher_type_u8
            ))),
        }
    }
}

/// Disk-backed counting bloom filter with a given set of hash functions.  Uses a sqlite3 blob of
/// 32-bit bins to count things.  Meant to work alongside an existing database, in its own table
/// (e.g. the mempool).
#[derive(Debug, Clone, PartialEq)]
pub struct BloomCounter<H: BloomHash + Clone + StacksMessageCodec> {
    hasher: H,
    table_name: String,
    num_bins: u32,
    num_hashes: u32,
    counts_rowid: u32,
}

impl<H: BloomHash + Clone + StacksMessageCodec> BloomCounter<H> {
    /// Make a new bloom counter with the given error rate and expected number of items
    pub fn new(
        tx: &mut DBTx,
        table_name: &str,
        error_rate: f64,
        max_items: u32,
        hasher: H,
    ) -> Result<BloomCounter<H>, db_error> {
        let sql = format!("CREATE TABLE IF NOT EXISTS {}(counts BLOB NOT NULL, num_bins INTEGER NOT NULL, num_hashes INTEGER NOT NULL, hasher BLOB NOT NULL);", table_name);
        tx.execute(&sql, []).map_err(db_error::SqliteError)?;

        let (num_bins, num_hashes) = bloom_hash_count(error_rate, max_items);
        let counts_vec = vec![0u8; (num_bins * 4) as usize];
        let hasher_vec = hasher.serialize_to_vec();

        let sql = format!(
            "INSERT INTO {} (counts, num_bins, num_hashes, hasher) VALUES (?1, ?2, ?3, ?4)",
            table_name
        );
        let args = params![counts_vec, num_bins, num_hashes, hasher_vec];

        tx.execute(&sql, args).map_err(db_error::SqliteError)?;

        let sql = format!("SELECT rowid FROM {}", table_name);
        let counts_rowid: u64 = query_expect_row(&tx, &sql, [])?
            .expect("BUG: inserted bloom counter but can't find row ID");

        Ok(BloomCounter {
            hasher,
            table_name: table_name.to_string(),
            num_bins: num_bins,
            num_hashes,
            counts_rowid: counts_rowid as u32,
        })
    }

    pub fn try_load(conn: &DBConn, table_name: &str) -> Result<Option<BloomCounter<H>>, db_error> {
        let sql = format!("SELECT rowid,* FROM {}", table_name);
        let result = conn.query_row_and_then(&sql, [], |row| {
            let mut hasher_blob = row
<<<<<<< HEAD
                .get_ref_unwrap("hasher")
=======
                .get_ref("hasher")?
>>>>>>> d57dda47
                .as_blob()
                .expect("Unable to read hasher as blob");
            let hasher =
                H::consensus_deserialize(&mut hasher_blob).map_err(|_| db_error::ParseError)?;
            let num_bins: u32 = row.get_unwrap("num_bins");
            let num_hashes: u32 = row.get_unwrap("num_hashes");
            let counts_rowid: u32 = row.get_unwrap("rowid");
            Ok(BloomCounter {
                hasher,
                table_name: table_name.to_string(),
                num_bins,
                num_hashes,
                counts_rowid,
            })
        });
        match result {
            Ok(x) => Ok(Some(x)),
            Err(db_error::SqliteError(sqlite_error::QueryReturnedNoRows)) => Ok(None),
            Err(e) => Err(e),
        }
    }

    pub fn get_seed(&self) -> &[u8; 32] {
        self.hasher.get_seed()
    }

    /// Get a handle to the underlying bins list
    fn open_counts_blob<'a>(
        &self,
        conn: &'a DBConn,
        readwrite: bool,
    ) -> Result<Blob<'a>, db_error> {
        let blob = conn.blob_open(
            rusqlite::DatabaseName::Main,
            &self.table_name,
            "counts",
            self.counts_rowid.into(),
            !readwrite,
        )?;
        Ok(blob)
    }

    /// Get the 32-bit counter at a particular slot.  It's loaded from a big-endian representation
    /// within the readable handle, at offset 4*slot.
    fn get_counts_bin<R: Read + Seek>(counts_blob: &mut R, slot: u32) -> u32 {
        counts_blob
            .seek(SeekFrom::Start((slot as u64) * 4))
            .expect("BUG: failed to seek on counts blob");

        let mut bytes = [0u8; 4];
        counts_blob
            .read_exact(&mut bytes[..])
            .expect("BUG: failed to read from counts blob");

        u32::from_be_bytes(bytes)
    }

    /// Write the 32-bit counter at a particular slot.  It's stored in a big-endian representation
    /// within the writable handle, at offset 4*slot.
    fn set_counts_bin<W: Write + Seek>(counts_blob: &mut W, slot: u32, count: u32) {
        counts_blob
            .seek(SeekFrom::Start((slot as u64) * 4))
            .expect("BUG: failed to seek on counts blob");

        let bytes = count.to_be_bytes();
        counts_blob
            .write_all(&bytes)
            .expect("BUG: failed to write to counts blob");
    }

    /// Add a raw item to the bloom counter, and return the count it likely has (as an upper bound)
    /// Returns 0 if this item is absolutely new.
    /// Returns >0 if this item appears represented already.
    pub fn insert_raw(&self, tx: &mut DBTx, item: &[u8]) -> Result<u32, db_error> {
        let mut count = u32::MAX;
        let mut fd = self.open_counts_blob(tx, true)?;

        for i in 0..self.num_hashes {
            let slot = self.hasher.pick_bin(i, item, self.num_bins);
            assert!(
                slot < self.num_bins,
                "BUG: hasher selected a slot outside the bloom counters"
            );

            let bin = BloomCounter::<H>::get_counts_bin(&mut fd, slot);
            count = cmp::min(bin, count);
            BloomCounter::<H>::set_counts_bin(&mut fd, slot, bin.saturating_add(1));
        }

        Ok(count)
    }

    /// Return the upper bound on the number of times this item has been inserted.
    /// It will be 0 if it was never inserted (or was inserted and removed).
    pub fn count_raw(&self, conn: &DBConn, item: &[u8]) -> Result<u32, db_error> {
        let mut count = u32::MAX;
        let mut fd = self.open_counts_blob(conn, false)?;

        for i in 0..self.num_hashes {
            let slot = self.hasher.pick_bin(i, item, self.num_bins);
            assert!(
                slot < self.num_bins,
                "BUG: hasher selected a slot outside the bloom counters"
            );

            let bin = BloomCounter::<H>::get_counts_bin(&mut fd, slot);
            if bin == 0 {
                return Ok(0);
            } else {
                count = cmp::min(bin, count);
            }
        }
        Ok(count)
    }

    /// Remove an item from the bloom filter.  In order to use this correctly, you must ensure that
    /// it was actually inserted via insert_raw() earlier.  Returns the new lower bound on how many
    /// times this item was inserted.
    pub fn remove_raw(&self, tx: &mut DBTx, item: &[u8]) -> Result<u32, db_error> {
        if self.count_raw(tx, item)? == 0 {
            return Ok(0);
        }

        let mut count = u32::MAX;
        let mut fd = self.open_counts_blob(tx, true)?;

        for i in 0..self.num_hashes {
            let slot = self.hasher.pick_bin(i, item, self.num_bins);
            assert!(
                slot < self.num_bins,
                "BUG: hasher selected a slot outside the bloom counters"
            );

            let bin = BloomCounter::<H>::get_counts_bin(&mut fd, slot);
            if bin > 0 {
                let new_bin = bin - 1;
                BloomCounter::<H>::set_counts_bin(&mut fd, slot, new_bin);
                count = cmp::min(new_bin, count);
            }
        }

        Ok(count)
    }

    /// Extract a bloom filter from the bloom counter.
    /// There will be a 1-bit if the counter is positive
    pub fn to_bloom_filter(&self, conn: &DBConn) -> Result<BloomFilter<H>, db_error> {
        let new_hasher = self.hasher.clone();
        let mut bf = BitField::new(self.num_bins);

        let mut counts_blob = vec![0u8; (self.num_bins as usize) * 4];
        let mut fd = self.open_counts_blob(conn, false)?;

        fd.read_exact(&mut counts_blob).map_err(db_error::IOError)?;

        for i in 0..(self.num_bins as usize) {
            if counts_blob[4 * i] > 0
                || counts_blob[4 * i + 1] > 0
                || counts_blob[4 * i + 2] > 0
                || counts_blob[4 * i + 3] > 0
            {
                bf.set(i as u32);
            }
        }

        Ok(BloomFilter {
            hasher: new_hasher,
            bits: bf,
            num_hashes: self.num_hashes,
        })
    }
}

impl BloomHash for BloomNodeHasher {
    /// Pick a bin using the node seed and the count.
    /// Uses SipHash-2-4, with the count and seed used to set up the hash's initial state (thereby
    /// ensuring that a different initial state -- tantamount to a different hash function --
    /// will be used for each of the bloom struct's bins).
    /// A cryptographic hash isn't helpful here (and would be considerably slower), since the
    /// number of different bins is small enough that someone who's hell-bent on selecting items to
    /// create false positives would be able to do so no matter what we do (so why pay a
    /// performance penalty if it won't help?).
    fn pick_bin(&self, count: u32, data: &[u8], num_bins: u32) -> u32 {
        let mut initial_state = Vec::with_capacity(36 + data.len());
        initial_state.extend_from_slice(&count.to_be_bytes());
        initial_state.extend_from_slice(&self.seed);
        initial_state.extend_from_slice(data);

        let mut hasher = SipHasher::new();
        hasher.write(&initial_state);

        // be sure to remove modulus bias
        loop {
            let result_64 = hasher.finish();
            let result = (result_64 & 0x00000000ffffffff) as u32;
            if result < u32::MAX - (u32::MAX % num_bins) {
                return result % num_bins;
            } else {
                hasher.write_u64(result_64);
            }
        }
    }

    fn get_seed(&self) -> &[u8; 32] {
        &self.seed
    }
}

#[cfg(test)]
pub mod test {
    use std::fs;

    use rand::prelude::*;
    use rand::thread_rng;
    use rusqlite::OpenFlags;

    use super::*;
    use crate::util_lib::db::{sql_pragma, tx_begin_immediate, tx_busy_handler, DBConn, DBTx};

    pub fn setup_bloom_counter(db_name: &str) -> DBConn {
        let db_path = format!("/tmp/test_bloom_filter_{}.db", db_name);
        if fs::metadata(&db_path).is_ok() {
            fs::remove_file(&db_path).unwrap();
        }
        let open_flags = OpenFlags::SQLITE_OPEN_READ_WRITE | OpenFlags::SQLITE_OPEN_CREATE;

        let conn = DBConn::open_with_flags(&db_path, open_flags).unwrap();

        conn.busy_handler(Some(tx_busy_handler)).unwrap();
        sql_pragma(&conn, "journal_mode", &"WAL".to_string()).unwrap();
        conn
    }

    #[test]
    fn test_bloom_hash_count() {
        // https://hur.st/bloomfilter/?n=8192&p=0.001&m=&k=8
        let (num_bits, num_hashes) = bloom_hash_count(0.001, 8192);
        assert_eq!(num_bits, 117_782);
        assert_eq!(num_hashes, 10);

        // https://hur.st/bloomfilter/?n=8192&p=1.0E-7&m=&k=
        let (num_bits, num_hashes) = bloom_hash_count(0.0000001, 8192);
        assert_eq!(num_bits, 274_823);
        assert_eq!(num_hashes, 23);
    }

    #[test]
    fn test_bloom_filter_has_all_inserted_items_with_error_rate() {
        let num_items = 8192;
        let err_rate = 0.001;

        let hasher = BloomNodeHasher::new(&[0u8; 32]);
        let mut bf = BloomFilter::new(err_rate, num_items, hasher);

        let mut fp_count = 0; // false positives

        for i in 0..num_items {
            let mut random_data = [0u8; 32];
            thread_rng().fill(&mut random_data[..]);

            if bf.contains_raw(&random_data) {
                fp_count += 1;
            }

            bf.insert_raw(&random_data);
            assert!(bf.contains_raw(&random_data));
        }

        let calculated_error_rate = (fp_count as f64) / (num_items as f64);
        eprintln!(
            "fp_count = {}, num_items = {}, err_rate = {}, calculated_error_rate = {}",
            fp_count, num_items, err_rate, calculated_error_rate
        );
        assert!(calculated_error_rate <= err_rate);
    }

    #[test]
    fn test_bloom_counter_has_all_inserted_items_with_error_rate() {
        let num_items = 8192;
        let err_rate = 0.001;

        let mut db = setup_bloom_counter(function_name!());
        let hasher = BloomNodeHasher::new(&[0u8; 32]);

        let bf = {
            let mut tx = tx_begin_immediate(&mut db).unwrap();
            let bf =
                BloomCounter::new(&mut tx, "bloom_counter", err_rate, num_items, hasher).unwrap();
            tx.commit().unwrap();
            bf
        };

        let mut fp_count = 0; // false positives

        let mut tx = tx_begin_immediate(&mut db).unwrap();
        for i in 0..num_items {
            let mut random_data = [0u8; 32];
            thread_rng().fill(&mut random_data[..]);

            if bf.count_raw(&tx, &random_data).unwrap() > 0 {
                fp_count += 1;
            }

            bf.insert_raw(&mut tx, &random_data).unwrap();
            assert!(bf.count_raw(&tx, &random_data).unwrap() > 0);
        }
        tx.commit().unwrap();

        let calculated_error_rate = (fp_count as f64) / (num_items as f64);
        eprintln!(
            "fp_count = {}, num_items = {}, err_rate = {}, calculated_error_rate = {}",
            fp_count, num_items, err_rate, calculated_error_rate
        );
        assert!(calculated_error_rate <= err_rate);
    }

    #[test]
    fn test_bloom_counter_is_invertible() {
        let num_items = 8192;
        let err_rate = 0.001;

        let mut db = setup_bloom_counter(function_name!());

        let hasher = BloomNodeHasher::new(&[0u8; 32]);

        let bf = {
            let mut tx = tx_begin_immediate(&mut db).unwrap();
            let bf =
                BloomCounter::new(&mut tx, "bloom_counter", err_rate, num_items, hasher).unwrap();
            tx.commit().unwrap();
            bf
        };

        let mut data = vec![];
        let mut fp_count = 0; // false positives

        let mut tx = tx_begin_immediate(&mut db).unwrap();
        for i in 0..num_items {
            let mut random_data = [0u8; 32];
            thread_rng().fill(&mut random_data[..]);

            if bf.count_raw(&tx, &random_data).unwrap() > 0 {
                fp_count += 1;
            }

            bf.insert_raw(&mut tx, &random_data).unwrap();
            assert!(bf.count_raw(&tx, &random_data).unwrap() > 0);

            data.push(random_data);
        }
        tx.commit().unwrap();

        let calculated_error_rate = (fp_count as f64) / (num_items as f64);
        eprintln!(
            "fp_count = {}, num_items = {}, err_rate = {}, calculated_error_rate = {}",
            fp_count, num_items, err_rate, calculated_error_rate
        );
        assert!(calculated_error_rate <= err_rate);

        let mut tx = tx_begin_immediate(&mut db).unwrap();

        fp_count = 0;
        for random_data in data.iter() {
            bf.remove_raw(&mut tx, random_data).unwrap();
            if bf.count_raw(&tx, random_data).unwrap() > 0 {
                fp_count += 1;
            }
        }
        tx.commit().unwrap();

        let calculated_error_rate = (fp_count as f64) / (num_items as f64);
        eprintln!(
            "fp_count = {}, num_items = {}, err_rate = {}, calculated_error_rate = {}",
            fp_count, num_items, err_rate, calculated_error_rate
        );
        assert!(calculated_error_rate <= err_rate);

        // everything is removed
        for random_data in data.iter() {
            assert_eq!(bf.count_raw(&db, random_data).unwrap(), 0);
        }
    }

    #[test]
    fn test_bloom_counter_is_invertible_over_iterations() {
        let num_items = 8192;
        let err_rate = 0.001;

        let mut db = setup_bloom_counter(function_name!());

        let hasher = BloomNodeHasher::new(&[0u8; 32]);

        let bf = {
            let mut tx = tx_begin_immediate(&mut db).unwrap();
            let bf =
                BloomCounter::new(&mut tx, "bloom_counter", err_rate, num_items, hasher).unwrap();
            tx.commit().unwrap();
            bf
        };

        let mut data = vec![];
        let mut fp_count = 0; // false positives
        let remove_delay = 2;

        for i in 0..(remove_delay * 10) {
            eprintln!("Add {} items for pass {}", num_items / remove_delay, i);
            let mut tx = tx_begin_immediate(&mut db).unwrap();
            for i in 0..(num_items / remove_delay) {
                let mut random_data = [0u8; 32];
                thread_rng().fill(&mut random_data[..]);

                if bf.count_raw(&tx, &random_data).unwrap() > 0 {
                    fp_count += 1;
                }

                bf.insert_raw(&mut tx, &random_data).unwrap();
                assert!(bf.count_raw(&tx, &random_data).unwrap() > 0);

                data.push(random_data);
            }
            tx.commit().unwrap();

            let calculated_error_rate = (fp_count as f64) / (num_items as f64);
            eprintln!(
                "fp_count = {}, num_items = {}, err_rate = {}, calculated_error_rate = {}",
                fp_count, num_items, err_rate, calculated_error_rate
            );
            assert!(calculated_error_rate <= err_rate);

            let mut tx = tx_begin_immediate(&mut db).unwrap();

            if i + 1 >= remove_delay {
                let remove_start = ((num_items / remove_delay) * (i + 1 - remove_delay)) as usize;
                let remove_end = remove_start + ((num_items / remove_delay) as usize);

                // this leaves $num_items in the bloom filter
                assert_eq!(data.len() - remove_start, num_items as usize);

                let remove_data = &data[remove_start..remove_end];
                eprintln!(
                    "Remove {} items from pass {}",
                    remove_data.len(),
                    i + 1 - remove_delay
                );
                fp_count = 0;
                for random_data in remove_data.iter() {
                    bf.remove_raw(&mut tx, random_data).unwrap();
                    if bf.count_raw(&tx, random_data).unwrap() > 0 {
                        fp_count += 1;
                    }
                }
                tx.commit().unwrap();

                let calculated_error_rate = (fp_count as f64) / (num_items as f64);
                eprintln!(
                    "fp_count = {}, num_items = {}, err_rate = {}, calculated_error_rate = {}",
                    fp_count, num_items, err_rate, calculated_error_rate
                );
                assert!(calculated_error_rate <= err_rate);

                // everything is removed, up to fp_rate
                let mut check_fp_count = 0;
                for random_data in remove_data.iter() {
                    if bf.count_raw(&db, random_data).unwrap() > 0 {
                        check_fp_count += 1;
                    }
                }
                assert!(check_fp_count <= fp_count);
            }
        }
    }

    #[test]
    fn test_bloom_bitfield_codec() {
        // aligned, full
        let bitfield = BitField(
            vec![
                0x00, 0x11, 0x22, 0x33, 0x44, 0x55, 0x66, 0x77, 0x88, 0x99, 0xaa, 0xbb, 0xcc, 0xdd,
                0xee, 0xff,
            ],
            128,
        );
        let bytes = bitfield.serialize_to_vec();
        assert_eq!(
            bytes,
            vec![
                0x00, 0x00, 0x00, 0x80, 0x02, 0x00, 0x00, 0x00, 0x10, 0x00, 0x11, 0x22, 0x33, 0x44,
                0x55, 0x66, 0x77, 0x88, 0x99, 0xaa, 0xbb, 0xcc, 0xdd, 0xee, 0xff
            ]
        );

        assert_eq!(
            BitField::consensus_deserialize(&mut &bytes[..]).unwrap(),
            bitfield
        );

        // unaligned, full
        let bitfield = BitField(
            vec![
                0x00, 0x11, 0x22, 0x33, 0x44, 0x55, 0x66, 0x77, 0x88, 0x99, 0xaa, 0xbb, 0xcc, 0xdd,
                0xee, 0x01,
            ],
            121,
        );
        let bytes = bitfield.serialize_to_vec();
        assert_eq!(
            bytes,
            vec![
                0x00, 0x00, 0x00, 0x79, 0x02, 0x00, 0x00, 0x00, 0x10, 0x00, 0x11, 0x22, 0x33, 0x44,
                0x55, 0x66, 0x77, 0x88, 0x99, 0xaa, 0xbb, 0xcc, 0xdd, 0xee, 0x01
            ]
        );

        assert_eq!(
            BitField::consensus_deserialize(&mut &bytes[..]).unwrap(),
            bitfield
        );

        // aligned, sparse
        let bitfield = BitField(
            vec![
                0x00, 0x00, 0x00, 0x00, 0x00, 0x00, 0x00, 0x00, 0x00, 0x00, 0x00, 0x00, 0x00, 0x00,
                0x00, 0x08,
            ],
            128,
        );
        let bytes = bitfield.serialize_to_vec();
        assert_eq!(
            bytes,
            vec![
                0x00, 0x00, 0x00, 0x80, 0x01, 0x00, 0x00, 0x00, 0x10, 0x00, 0x00, 0x00, 0x01, 0x00,
                0x00, 0x00, 0x0f, 0x08
            ]
        );

        // unaligned, sparse
        let bitfield = BitField(
            vec![
                0x00, 0x00, 0x00, 0x00, 0x00, 0x00, 0x00, 0x00, 0x00, 0x00, 0x00, 0x00, 0x00, 0x00,
                0x00, 0x08,
            ],
            121,
        );
        let bytes = bitfield.serialize_to_vec();
        assert_eq!(
            bytes,
            vec![
                0x00, 0x00, 0x00, 0x79, 0x01, 0x00, 0x00, 0x00, 0x10, 0x00, 0x00, 0x00, 0x01, 0x00,
                0x00, 0x00, 0x0f, 0x08
            ]
        );
    }

    #[test]
    fn test_bloom_filter_codec() {
        let num_items = 8192;
        let err_rate = 0.001;

        let hasher = BloomNodeHasher::new(&[0u8; 32]);
        let mut bf = BloomFilter::new(err_rate, num_items, hasher);

        for i in 0..num_items {
            let encoded_bf = bf.serialize_to_vec();
            let decoded_bf =
                BloomFilter::<BloomNodeHasher>::consensus_deserialize(&mut &encoded_bf[..])
                    .unwrap();
            assert_eq!(decoded_bf, bf);

            let mut random_data = [0u8; 32];
            thread_rng().fill(&mut random_data[..]);

            bf.insert_raw(&random_data);
            assert!(bf.contains_raw(&random_data));
        }
    }

    #[test]
    fn test_bloom_counter_to_filter() {
        let num_items = 8192;
        let err_rate = 0.001;

        let mut db = setup_bloom_counter(function_name!());

        let hasher = BloomNodeHasher::new(&[0u8; 32]);

        let bc = {
            let mut tx = tx_begin_immediate(&mut db).unwrap();
            let bc =
                BloomCounter::new(&mut tx, "bloom_counter", err_rate, num_items, hasher).unwrap();
            tx.commit().unwrap();
            bc
        };

        let mut tx = tx_begin_immediate(&mut db).unwrap();
        let mut data = vec![];
        for i in 0..num_items {
            let mut random_data = [0u8; 32];
            thread_rng().fill(&mut random_data[..]);

            bc.insert_raw(&mut tx, &random_data).unwrap();
            assert!(bc.count_raw(&tx, &random_data).unwrap() > 0);

            data.push(random_data);

            if i % 128 == 0 {
                let bf = bc.to_bloom_filter(&tx).unwrap();

                for random_data in data.iter() {
                    assert!(bf.contains_raw(random_data));
                }
            }
        }
        tx.commit().unwrap();
    }
}<|MERGE_RESOLUTION|>--- conflicted
+++ resolved
@@ -22,12 +22,8 @@
 use rand::prelude::*;
 use rand::thread_rng;
 use rusqlite::blob::Blob;
-<<<<<<< HEAD
-use rusqlite::{Error as sqlite_error, Row, ToSql};
-=======
 use rusqlite::types::ToSql;
 use rusqlite::{params, Error as sqlite_error, Row};
->>>>>>> d57dda47
 use siphasher::sip::SipHasher; // this is SipHash-2-4
 use stacks_common::codec::{read_next, write_next, Error as codec_error, StacksMessageCodec};
 use stacks_common::types::sqlite::NO_PARAMS;
@@ -387,11 +383,7 @@
         let sql = format!("SELECT rowid,* FROM {}", table_name);
         let result = conn.query_row_and_then(&sql, [], |row| {
             let mut hasher_blob = row
-<<<<<<< HEAD
-                .get_ref_unwrap("hasher")
-=======
                 .get_ref("hasher")?
->>>>>>> d57dda47
                 .as_blob()
                 .expect("Unable to read hasher as blob");
             let hasher =
