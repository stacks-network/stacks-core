--- conflicted
+++ resolved
@@ -233,18 +233,8 @@
             sim.execute_next_block_as_conn(|conn| {
                 conn.as_transaction(|clarity_db| {
                     let clarity_version = ClarityVersion::Clarity2;
-<<<<<<< HEAD
-                    let (mut ast, analysis) = clarity_db
-                        .analyze_smart_contract(
-                            &pox_contract_id,
-                            clarity_version,
-                            body,
-                            ASTRules::PrecheckSize,
-                        )
-=======
                     let (ast, analysis) = clarity_db
                         .analyze_smart_contract(&pox_contract_id, clarity_version, body)
->>>>>>> 0efc005f
                         .unwrap();
                     clarity_db
                         .initialize_smart_contract(
