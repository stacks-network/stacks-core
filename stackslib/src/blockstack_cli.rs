#![allow(unused_imports)]
// Copyright (C) 2013-2020 Blockstack PBC, a public benefit corporation
// Copyright (C) 2020 Stacks Open Internet Foundation
//
// This program is free software: you can redistribute it and/or modify
// it under the terms of the GNU General Public License as published by
// the Free Software Foundation, either version 3 of the License, or
// (at your option) any later version.
//
// This program is distributed in the hope that it will be useful,
// but WITHOUT ANY WARRANTY; without even the implied warranty of
// MERCHANTABILITY or FITNESS FOR A PARTICULAR PURPOSE.  See the
// GNU General Public License for more details.
//
// You should have received a copy of the GNU General Public License
// along with this program.  If not, see <http://www.gnu.org/licenses/>.
#![allow(dead_code)]
#![allow(non_camel_case_types)]
#![allow(non_snake_case)]
#![allow(non_upper_case_globals)]

extern crate blockstack_lib;
extern crate clarity;
extern crate stacks_common;

use std::io::prelude::*;
use std::io::Read;
use std::{env, fs, io};

use blockstack_lib::burnchains::bitcoin::address::{
    ADDRESS_VERSION_MAINNET_SINGLESIG, ADDRESS_VERSION_TESTNET_SINGLESIG,
};
use blockstack_lib::burnchains::Address;
use blockstack_lib::chainstate::stacks::{
    StacksBlock, StacksBlockHeader, StacksMicroblock, StacksPrivateKey, StacksPublicKey,
    StacksTransaction, StacksTransactionSigner, TokenTransferMemo, TransactionAnchorMode,
    TransactionAuth, TransactionContractCall, TransactionPayload, TransactionPostConditionMode,
    TransactionSmartContract, TransactionSpendingCondition, TransactionVersion,
    C32_ADDRESS_VERSION_MAINNET_SINGLESIG, C32_ADDRESS_VERSION_TESTNET_SINGLESIG,
};
use blockstack_lib::clarity_cli::vm_execute;
use blockstack_lib::core::{CHAIN_ID_MAINNET, CHAIN_ID_TESTNET};
use blockstack_lib::net::Error as NetError;
use blockstack_lib::util_lib::strings::StacksString;
use clarity::vm::errors::{Error as ClarityError, RuntimeErrorType};
use clarity::vm::types::PrincipalData;
use clarity::vm::{ClarityName, ClarityVersion, ContractName, Value};
use stacks_common::address::{b58, AddressHashMode};
use stacks_common::codec::{Error as CodecError, StacksMessageCodec};
use stacks_common::types::chainstate::StacksAddress;
use stacks_common::util::hash::{hex_bytes, to_hex};
use stacks_common::util::retry::LogReader;

const USAGE: &str = "blockstack-cli (options) [method] [args...]

This CLI allows you to generate simple signed transactions for blockstack-core
to process.

This CLI has these methods:

  publish            used to generate and sign a contract publish transaction
  contract-call      used to generate and sign a contract-call transaction
  generate-sk        used to generate a secret key for transaction signing
  token-transfer     used to generate and sign a transfer transaction
  addresses          used to get both Bitcoin and Stacks addresses from a private key
  decode-tx          used to decode a hex-encoded transaction into a human-readable representation
  decode-header      used to decode a hex-encoded Stacks header into a human-readable representation
  decode-block       used to decode a hex-encoded Stacks block into a human-readable representation
  decode-microblock  used to decode a hex-encoded Stacks microblock into a human-readable representation
  decode-microblocks used to decode a hex-encoded stream of Stacks microblocks into a human-readable representation

For usage information on those methods, call `blockstack-cli [method] -h`

`blockstack-cli` accepts flag options as well:

   --testnet[=chain-id]
                     instruct the transaction generator to use a testnet version byte instead of MAINNET (default)
                     optionally, you can specify a custom chain ID to use for the transaction

";

const PUBLISH_USAGE: &str = "blockstack-cli (options) publish [publisher-secret-key-hex] [fee-rate] [nonce] [contract-name] [file-name.clar]

The publish command generates and signs a contract publish transaction. If successful,
this command outputs the hex string encoding of the transaction to stdout, and exits with
code 0

A smart contract can be mined in a Stacks block, a Stacks microblock, or either.  The default
is that the miner chooses, but you can decide which with the following options:

  --microblock-only  indicates to mine this transaction only in a microblock
  --block-only       indicates to mine this transaction only in a block

The post-condition mode for the transaction can be controlled with the following option:
  
  --postcondition-mode  indicates the post-condition mode for the contract. Allowed values: [`allow`, `deny`]. Default: `deny`.
";

const CALL_USAGE: &str = "blockstack-cli (options) contract-call [origin-secret-key-hex] [fee-rate] [nonce] [contract-publisher-address] [contract-name] [function-name] [args...]

The contract-call command generates and signs a contract-call transaction. If successful,
this command outputs the hex string encoding of the transaction to stdout, and exits with
code 0.

A contract-call can be mined in a Stacks block, a Stacks microblock, or either.  The default
is that the miner chooses, but you can decide which with the following options:

  --microblock-only  indicates to mine this transaction only in a microblock
  --block-only       indicates to mine this transaction only in a block

Arguments are supplied in one of two ways: through script evaluation or via hex encoding
of the value serialization format. The method for supplying arguments is chosen by
prefacing each argument with a flag:

  -e                     indicates the argument should be _evaluated_
  -x                     indicates the argument that a serialized Clarity value is being passed (hex-serialized)
 --hex-file <file_path>  same as `-x`, but reads the serialized Clarity value from a file

e.g.,

   blockstack-cli contract-call $secret_key 10 0 SPJT598WY1RJN792HRKRHRQYFB7RJ5ZCG6J6GEZ4 foo-contract \\
      transfer-fookens -e \\'SPJT598WY1RJN792HRKRHRQYFB7RJ5ZCG6J6GEZ4 \\
                       -e \"(+ 1 2)\" \\
                       -x 0000000000000000000000000000000001 \\
                       -x 050011deadbeef11ababffff11deadbeef11ababffff \\
                       --hex-file /path/to/value.hex
";

const TOKEN_TRANSFER_USAGE: &str = "blockstack-cli (options) token-transfer [origin-secret-key-hex] [fee-rate] [nonce] [recipient-address] [amount] [memo] [args...]

The transfer command generates and signs a STX transfer transaction. If successful,
this command outputs the hex string encoding of the transaction to stdout, and exits with
code 0

A token-transfer can be mined in a Stacks block, a Stacks microblock, or either.  The default
is that the miner chooses, but you can decide which with the following options:

  --microblock-only  indicates to mine this transaction only in a microblock
  --block-only       indicates to mine this transaction only in a block
";

const GENERATE_USAGE: &str = "blockstack-cli (options) generate-sk

This method generates a secret key, outputting the hex encoding of the
secret key, the corresponding public key, and the corresponding P2PKH Stacks address.";

const ADDRESSES_USAGE: &str = "blockstack-cli (options) addresses [secret-key-hex]

The addresses command calculates both the Bitcoin and Stacks addresses from a secret key.
If successful, this command outputs both the Bitcoin and Stacks addresses to stdout, formatted
as JSON, and exits with code 0.";

const DECODE_TRANSACTION_USAGE: &str =
    "blockstack-cli (options) decode-tx [transaction-hex-or-stdin]

The decode-tx command decodes a serialized Stacks transaction and prints it to stdout as JSON.
The transaction, if given, must be a hex string.  Alternatively, you may pass `-` instead, and the
raw binary transaction will be read from stdin.";

const DECODE_HEADER_USAGE: &str = "blockstack-cli (options) decode-header [block-path-or-stdin]

The decode-header command decodes a serialized Stacks header and prints it to stdout as JSON.
The header, if given, must be a hex string.  Alternatively, you may pass `-` instead, and the
raw binary header will be read from stdin.";

const DECODE_BLOCK_USAGE: &str = "blockstack-cli (options) decode-block [block-path-or-stdin]

The decode-block command decodes a serialized Stacks block and prints it to stdout as JSON.
The block, if given, must be a hex string.  Alternatively, you may pass `-` instead, and the
raw binary block will be read from stdin.";

const DECODE_MICROBLOCK_USAGE: &str = "blockstack-cli (options) decode-microblock [microblock-path-or-stdin]

The decode-microblock command decodes a serialized Stacks microblock and prints it to stdout as JSON.
The microblock, if given, must be a hex string.  Alternatively, you may pass `-` instead, and the
raw binary microblock will be read from stdin.

N.B. Stacks microblocks are not stored as files in the Stacks chainstate -- they are stored in
block's sqlite database.";

const DECODE_MICROBLOCKS_USAGE: &str = "blockstack-cli (options) decode-microblocks [microblocks-path-or-stdin]

The decode-microblocks command decodes a serialized list of Stacks microblocks and prints it to stdout as JSON.
The microblocks, if given, must be a hex string.  Alternatively, you may pass `-` instead, and the
raw binary microblocks will be read from stdin.

N.B. Stacks microblocks are not stored as files in the Stacks chainstate -- they are stored in
block's sqlite database.";

#[derive(Debug)]
enum CliError {
    ClarityRuntimeError(RuntimeErrorType),
    ClarityGeneralError(ClarityError),
    Message(String),
    Usage,
    InvalidChainId(std::num::ParseIntError),
}

impl std::error::Error for CliError {
    fn source(&self) -> Option<&(dyn std::error::Error + 'static)> {
        match self {
            CliError::ClarityRuntimeError(e) => Some(e),
            CliError::ClarityGeneralError(e) => Some(e),
            _ => None,
        }
    }
}

impl std::fmt::Display for CliError {
    fn fmt(&self, f: &mut std::fmt::Formatter<'_>) -> std::fmt::Result {
        match self {
            CliError::ClarityRuntimeError(e) => write!(f, "Clarity error: {:?}", e),
            CliError::ClarityGeneralError(e) => write!(f, "Clarity error: {}", e),
            CliError::Message(e) => write!(f, "{}", e),
            CliError::Usage => write!(f, "{}", USAGE),
            CliError::InvalidChainId(e) => write!(f, "Invalid chain ID: {}", e),
        }
    }
}

impl From<&str> for CliError {
    fn from(value: &str) -> Self {
        CliError::Message(value.into())
    }
}

impl From<RuntimeErrorType> for CliError {
    fn from(value: RuntimeErrorType) -> Self {
        CliError::ClarityRuntimeError(value)
    }
}

impl From<ClarityError> for CliError {
    fn from(value: ClarityError) -> Self {
        CliError::ClarityGeneralError(value)
    }
}

impl From<NetError> for CliError {
    fn from(value: NetError) -> Self {
        CliError::Message(format!("Stacks NetError: {}", value))
    }
}

impl From<CodecError> for CliError {
    fn from(value: CodecError) -> Self {
        CliError::Message(format!("Stacks CodecError: {}", value))
    }
}

impl From<std::num::ParseIntError> for CliError {
    fn from(value: std::num::ParseIntError) -> Self {
        CliError::Message(format!("Failed to parse integer: {}", value))
    }
}

impl From<io::Error> for CliError {
    fn from(value: io::Error) -> Self {
        CliError::Message(format!("IO error reading CLI input: {}", value))
    }
}

impl From<stacks_common::util::HexError> for CliError {
    fn from(value: stacks_common::util::HexError) -> Self {
        CliError::Message(format!("Bad hex string supplied: {}", value))
    }
}

impl From<clarity::vm::types::serialization::SerializationError> for CliError {
    fn from(value: clarity::vm::types::serialization::SerializationError) -> Self {
        CliError::Message(format!("Failed to deserialize: {}", value))
    }
}

fn make_contract_publish(
    contract_name: String,
    contract_content: String,
) -> Result<TransactionSmartContract, CliError> {
    let name = ContractName::try_from(contract_name)?;
    let code_body = StacksString::from_string(&contract_content)
        .ok_or("Non-legal characters in contract-content")?;
    Ok(TransactionSmartContract { name, code_body })
}

fn make_contract_call(
    contract_address: String,
    contract_name: String,
    function_name: String,
    function_args: Vec<Value>,
) -> Result<TransactionContractCall, CliError> {
    let address =
        StacksAddress::from_string(&contract_address).ok_or("Failed to parse contract address")?;
    let contract_name = ContractName::try_from(contract_name)?;
    let function_name = ClarityName::try_from(function_name)?;

    Ok(TransactionContractCall {
        address,
        contract_name,
        function_name,
        function_args,
    })
}

fn make_standard_single_sig_tx(
    version: TransactionVersion,
    chain_id: u32,
    payload: TransactionPayload,
    publicKey: &StacksPublicKey,
    nonce: u64,
    tx_fee: u64,
) -> StacksTransaction {
    let mut spending_condition =
        TransactionSpendingCondition::new_singlesig_p2pkh(publicKey.clone())
            .expect("Failed to create p2pkh spending condition from public key.");
    spending_condition.set_nonce(nonce);
    spending_condition.set_tx_fee(tx_fee);
    let auth = TransactionAuth::Standard(spending_condition);
    let mut tx = StacksTransaction::new(version, auth, payload);
    tx.chain_id = chain_id;
    tx
}

fn sign_transaction_single_sig_standard(
    transaction: &str,
    secret_key: &StacksPrivateKey,
) -> Result<StacksTransaction, CliError> {
    let transaction =
        StacksTransaction::consensus_deserialize(&mut io::Cursor::new(&hex_bytes(transaction)?))?;

    let mut tx_signer = StacksTransactionSigner::new(&transaction);
    tx_signer.sign_origin(secret_key)?;

    Ok(tx_signer
        .get_tx()
        .ok_or("TX did not finish signing -- was this a standard single signature transaction?")?)
}

<<<<<<< HEAD
#[allow(clippy::indexing_slicing)]
=======
/// Counts how many times a specific flag appears in the argument list.
///
/// # Arguments
///
/// * `args` - A reference to a vector of argument strings.
/// * `flag` - The flag to count occurrences of.
///
/// # Returns
///
/// The number of times `flag` appears in `args`.
fn count_flag(args: &Vec<String>, flag: &str) -> usize {
    args.iter().filter(|&arg| arg == flag).count()
}

/// Removes the first occurrence of a flag from the argument list.
///
/// # Arguments
///
/// * `args` - A mutable reference to a vector of argument strings.
/// * `flag` - The flag to remove.
///
/// # Returns
///
/// `true` if the flag was found and removed; `false` otherwise.
fn extract_flag(args: &mut Vec<String>, flag: &str) -> bool {
    args.iter()
        .position(|arg| arg == flag)
        .map(|flag_index| {
            args.remove(flag_index);
        })
        .is_some()
}

/// Removes a flag and its following value from the argument list.
///
/// # Arguments
///
/// * `args` - A mutable reference to a vector of argument strings.
/// * `flag` - The flag whose value to extract and remove.
///
/// # Returns
///
/// An `Option<String>` containing the value following the flag if both were found and removed;  
/// returns `None` if the flag was not found or no value follows the flag.
fn extract_flag_with_value(args: &mut Vec<String>, flag: &str) -> Option<String> {
    args.iter()
        .position(|arg| arg == flag)
        .and_then(|flag_index| {
            if flag_index + 1 < args.len() {
                let value = args.remove(flag_index + 1);
                args.remove(flag_index);
                Some(value)
            } else {
                None
            }
        })
}

/// Parses anchor mode flags from the CLI arguments.
///
/// This function checks for the presence of `--microblock-only` and `--block-only` flags
/// in the provided `args` vector, and returns the corresponding `TransactionAnchorMode`.
///
/// The user may specify **at most one** of these flags:
/// - `--microblock-only` maps to `TransactionAnchorMode::OffChainOnly`
/// - `--block-only` maps to `TransactionAnchorMode::OnChainOnly`
///
/// If **neither flag is provided**, the default mode `TransactionAnchorMode::Any` is returned.
///
/// Both flags are removed from the `args` vector if present.
///
/// # Arguments
///
/// * `args` - A mutable reference to a vector of CLI arguments.
/// * `usage` - A usage string displayed in error messages.
///
/// # Returns
///
/// * `Ok(TransactionAnchorMode)` - On successful parsing or if no anchor mode is specified.
/// * `Err(CliError)` - If either flag is duplicated, or if both are present simultaneously.
///
/// # Errors
///
/// Returns a `CliError::Message` if:
/// - `--microblock-only` or `--block-only` appears more than once.
/// - Both flags are specified together (mutually exclusive).
///
/// # Side Effects
///
/// Removes `--microblock-only` or `--block-only` from the `args` vector if found.
>>>>>>> 1e60445d
fn parse_anchor_mode(
    args: &mut Vec<String>,
    usage: &str,
) -> Result<TransactionAnchorMode, CliError> {
    const FLAG_MICROBLOCK: &str = "--microblock-only";
    const FLAG_BLOCK: &str = "--block-only";

    let count_micro = count_flag(args, FLAG_MICROBLOCK);
    let count_block = count_flag(args, FLAG_BLOCK);

    if count_micro > 1 || count_block > 1 {
        return Err(CliError::Message(format!(
            "Duplicated anchor mode detected.\n\nUSAGE:\n{}",
            usage,
        )));
    }

    let has_microblock = extract_flag(args, FLAG_MICROBLOCK);
    let has_block = extract_flag(args, FLAG_BLOCK);

    match (has_microblock, has_block) {
        (true, true) => Err(CliError::Message(format!(
            "Both anchor modes detected.\n\nUSAGE:\n{}",
            usage
        ))),
        (true, false) => Ok(TransactionAnchorMode::OffChainOnly),
        (false, true) => Ok(TransactionAnchorMode::OnChainOnly),
        (false, false) => Ok(TransactionAnchorMode::Any),
    }
}

/// Parses the `--postcondition-mode` flag from the CLI arguments.
///
/// This function looks for the `--postcondition-mode` flag in the provided `args` vector
/// and extracts its associated value. The flag must be specified at most once, and the value
/// must be either `"allow"` or `"deny"`. If the flag is not present, the default mode
/// `TransactionPostConditionMode::Deny` is returned.
///
/// The flag and its value are removed from `args` if found.
///
/// # Arguments
///
/// * `args` - A mutable reference to a vector of CLI arguments.
/// * `usage` - A usage string that is displayed in error messages.
///
/// # Returns
///
/// * `Ok(TransactionPostConditionMode)` - If the flag is parsed successfully or not present (defaults to `Deny`).
/// * `Err(CliError)` - If the flag is duplicated, missing a value, or contains an invalid value.
///
/// # Errors
///
/// Returns a `CliError::Message` if:
/// - The flag appears more than once.
/// - The flag is present but missing a value.
/// - The flag value is not `"allow"` or `"deny"`.
///
/// # Side Effects
///
/// This function modifies the `args` vector by removing the parsed flag and its value if found.
fn parse_postcondition_mode(
    args: &mut Vec<String>,
    usage: &str,
) -> Result<TransactionPostConditionMode, CliError> {
    const FLAG_POSTCONDITION: &str = "--postcondition-mode";
    const VALUE_ALLOW: &str = "allow";
    const VALUE_DENY: &str = "deny";

    match count_flag(args, FLAG_POSTCONDITION) {
        0 => return Ok(TransactionPostConditionMode::Deny),
        1 => { /* continue below */ }
        _ => {
            return Err(CliError::Message(format!(
                "Duplicated `{}`.\n\nUSAGE:\n{}",
                FLAG_POSTCONDITION, usage
            )));
        }
    }

    match extract_flag_with_value(args, FLAG_POSTCONDITION) {
        Some(value) => match value.as_str() {
            VALUE_ALLOW => Ok(TransactionPostConditionMode::Allow),
            VALUE_DENY => Ok(TransactionPostConditionMode::Deny),
            _ => Err(CliError::Message(format!(
                "Invalid value for `{}`.\n\nUSAGE:\n{}",
                FLAG_POSTCONDITION, usage
            ))),
        },
        None => Err(CliError::Message(format!(
            "Missing value for `{}`.\n\nUSAGE:\n{}",
            FLAG_POSTCONDITION, usage
        ))),
    }
}

#[allow(clippy::indexing_slicing)]
fn handle_contract_publish(
    args_slice: &[String],
    version: TransactionVersion,
    chain_id: u32,
) -> Result<String, CliError> {
    let mut args = args_slice.to_vec();

    if !args.is_empty() && args[0] == "-h" {
        return Err(CliError::Message(format!("USAGE:\n{}", PUBLISH_USAGE)));
    }
    if args.len() < 5 {
        return Err(CliError::Message(format!(
            "Incorrect argument count supplied \n\nUSAGE:\n{}",
            PUBLISH_USAGE
        )));
    }
    let anchor_mode = parse_anchor_mode(&mut args, PUBLISH_USAGE)?;
    let postcond_mode = parse_postcondition_mode(&mut args, PUBLISH_USAGE)?;
    let sk_publisher = &args[0];
    let tx_fee = args[1].parse()?;
    let nonce = args[2].parse()?;
    let contract_name = &args[3];
    let contract_file = &args[4];

    let contract_contents = if contract_file == "-" {
        let mut buffer = String::new();
        io::stdin().read_to_string(&mut buffer)?;
        buffer
    } else {
        fs::read_to_string(contract_file)?
    };

    let sk_publisher = StacksPrivateKey::from_hex(sk_publisher)?;

    let payload = make_contract_publish(contract_name.clone(), contract_contents)?;
    let mut unsigned_tx = make_standard_single_sig_tx(
        version,
        chain_id,
        payload.into(),
        &StacksPublicKey::from_private(&sk_publisher),
        nonce,
        tx_fee,
    );
    unsigned_tx.anchor_mode = anchor_mode;
    unsigned_tx.post_condition_mode = postcond_mode;

    let mut unsigned_tx_bytes = vec![];
    unsigned_tx
        .consensus_serialize(&mut unsigned_tx_bytes)
        .expect("FATAL: invalid transaction");
    let signed_tx =
        sign_transaction_single_sig_standard(&to_hex(&unsigned_tx_bytes), &sk_publisher)?;

    let mut signed_tx_bytes = vec![];
    signed_tx
        .consensus_serialize(&mut signed_tx_bytes)
        .expect("FATAL: invalid signed transaction");
    Ok(to_hex(&signed_tx_bytes))
}

#[allow(clippy::indexing_slicing)]
fn handle_contract_call(
    args_slice: &[String],
    version: TransactionVersion,
    chain_id: u32,
    clarity_version: ClarityVersion,
) -> Result<String, CliError> {
    let mut args = args_slice.to_vec();
    if !args.is_empty() && args[0] == "-h" {
        return Err(CliError::Message(format!("USAGE:\n {}", CALL_USAGE)));
    }
    if args.len() < 6 {
        return Err(CliError::Message(format!(
            "Incorrect argument count supplied \n\nUSAGE:\n {}",
            CALL_USAGE
        )));
    }
    let anchor_mode = parse_anchor_mode(&mut args, CALL_USAGE)?;
    let sk_origin = &args[0];
    let tx_fee = args[1].parse()?;
    let nonce = args[2].parse()?;
    let contract_address = &args[3];
    let contract_name = &args[4];
    let function_name = &args[5];

    let val_args = &args[6..];

    if val_args.len() % 2 != 0 {
        return Err(
            "contract-call arguments must be supplied as a list of `-e ...` or `-x 0000...` or `--hex-file <file_path>` pairs"
                .into(),
        );
    }

    let mut arg_iterator = 0;
    let mut values = Vec::new();
    while arg_iterator < val_args.len() {
        let eval_method = &val_args[arg_iterator];
        let input = &val_args[arg_iterator + 1];
        let value = match eval_method.as_str() {
            "-x" => {
                Value::try_deserialize_hex_untyped(input)?
            },
            "-e" => {
                vm_execute(input, clarity_version)?
                    .ok_or("Supplied argument did not evaluate to a Value")?
            },
            "--hex-file" => {
                let content = fs::read_to_string(input)
                    .map_err(|e| {
                        let err_msg = format!("Cannot read file: {input}. Reason: {e}");
                        CliError::Message(err_msg)
                    })?;
                Value::try_deserialize_hex_untyped(&content)?
            }
            _ => {
                return Err("contract-call arguments must be supplied as a list of `-e ...` or `-x 0000...` or `--hex-file <file_path>` pairs".into())
            }
        };

        values.push(value);
        arg_iterator += 2;
    }

    let sk_origin = StacksPrivateKey::from_hex(sk_origin)?;

    let payload = make_contract_call(
        contract_address.clone(),
        contract_name.clone(),
        function_name.clone(),
        values,
    )?;
    let mut unsigned_tx = make_standard_single_sig_tx(
        version,
        chain_id,
        payload.into(),
        &StacksPublicKey::from_private(&sk_origin),
        nonce,
        tx_fee,
    );
    unsigned_tx.anchor_mode = anchor_mode;

    let mut unsigned_tx_bytes = vec![];
    unsigned_tx
        .consensus_serialize(&mut unsigned_tx_bytes)
        .expect("FATAL: invalid transaction");
    let signed_tx = sign_transaction_single_sig_standard(&to_hex(&unsigned_tx_bytes), &sk_origin)?;

    let mut signed_tx_bytes = vec![];
    signed_tx
        .consensus_serialize(&mut signed_tx_bytes)
        .expect("FATAL: invalid signed transaction");
    Ok(to_hex(&signed_tx_bytes))
}

#[allow(clippy::indexing_slicing)]
fn handle_token_transfer(
    args_slice: &[String],
    version: TransactionVersion,
    chain_id: u32,
) -> Result<String, CliError> {
    let mut args = args_slice.to_vec();
    if !args.is_empty() && args[0] == "-h" {
        return Err(CliError::Message(format!(
            "USAGE:\n {}",
            TOKEN_TRANSFER_USAGE
        )));
    }
    if args.len() < 5 {
        return Err(CliError::Message(format!(
            "Incorrect argument count supplied \n\nUSAGE:\n {}",
            TOKEN_TRANSFER_USAGE
        )));
    }

    let anchor_mode = parse_anchor_mode(&mut args, TOKEN_TRANSFER_USAGE)?;
    let sk_origin = StacksPrivateKey::from_hex(&args[0])?;
    let tx_fee = args[1].parse()?;
    let nonce = args[2].parse()?;
    let recipient_address =
        PrincipalData::parse(&args[3]).map_err(|_e| "Failed to parse recipient")?;
    let amount = &args[4].parse()?;
    let memo = {
        let mut memo = [0; 34];
        let mut bytes = if args.len() == 6 {
            args[5].as_bytes().to_vec()
        } else {
            vec![]
        };
        bytes.resize(34, 0);
        memo.copy_from_slice(&bytes);
        TokenTransferMemo(memo)
    };

    let payload = TransactionPayload::TokenTransfer(recipient_address, *amount, memo);
    let mut unsigned_tx = make_standard_single_sig_tx(
        version,
        chain_id,
        payload,
        &StacksPublicKey::from_private(&sk_origin),
        nonce,
        tx_fee,
    );
    unsigned_tx.anchor_mode = anchor_mode;

    let mut unsigned_tx_bytes = vec![];
    unsigned_tx
        .consensus_serialize(&mut unsigned_tx_bytes)
        .expect("FATAL: invalid transaction");
    let signed_tx = sign_transaction_single_sig_standard(&to_hex(&unsigned_tx_bytes), &sk_origin)?;

    let mut signed_tx_bytes = vec![];
    signed_tx
        .consensus_serialize(&mut signed_tx_bytes)
        .expect("FATAL: invalid signed transaction");
    Ok(to_hex(&signed_tx_bytes))
}

#[allow(clippy::indexing_slicing)]
fn generate_secret_key(args: &[String], version: TransactionVersion) -> Result<String, CliError> {
    if !args.is_empty() && args[0] == "-h" {
        return Err(CliError::Message(format!("USAGE:\n {}", GENERATE_USAGE)));
    }

    let sk = StacksPrivateKey::random();
    let pk = StacksPublicKey::from_private(&sk);
    let version = match version {
        TransactionVersion::Mainnet => C32_ADDRESS_VERSION_MAINNET_SINGLESIG,
        TransactionVersion::Testnet => C32_ADDRESS_VERSION_TESTNET_SINGLESIG,
    };

    let address = StacksAddress::from_public_keys(
        version,
        &AddressHashMode::SerializeP2PKH,
        1,
        &vec![pk.clone()],
    )
    .expect("Failed to generate address from public key");
    Ok(format!(
        "{{
  \"secretKey\": \"{}\",
  \"publicKey\": \"{}\",
  \"stacksAddress\": \"{}\"
}}",
        sk.to_hex(),
        pk.to_hex(),
        address
    ))
}

#[allow(clippy::indexing_slicing)]
fn get_addresses(args: &[String], version: TransactionVersion) -> Result<String, CliError> {
    if (!args.is_empty() && args[0] == "-h") || args.len() != 1 {
        return Err(CliError::Message(format!("USAGE:\n {}", ADDRESSES_USAGE)));
    }

    let sk = StacksPrivateKey::from_hex(&args[0]).expect("Failed to load private key");

    let pk = StacksPublicKey::from_private(&sk);
    let c32_version = match version {
        TransactionVersion::Mainnet => C32_ADDRESS_VERSION_MAINNET_SINGLESIG,
        TransactionVersion::Testnet => C32_ADDRESS_VERSION_TESTNET_SINGLESIG,
    };

    let b58_version = match version {
        TransactionVersion::Mainnet => ADDRESS_VERSION_MAINNET_SINGLESIG,
        TransactionVersion::Testnet => ADDRESS_VERSION_TESTNET_SINGLESIG,
    };

    let stx_address = StacksAddress::from_public_keys(
        c32_version,
        &AddressHashMode::SerializeP2PKH,
        1,
        &vec![pk.clone()],
    )
    .expect("Failed to generate address from public key");

    let mut b58_addr_slice = [0u8; 21];
    b58_addr_slice[0] = b58_version;
    b58_addr_slice[1..].copy_from_slice(&stx_address.bytes().0);
    let b58_address_string = b58::check_encode_slice(&b58_addr_slice);
    Ok(format!(
        "{{
    \"STX\": \"{}\",
    \"BTC\": \"{}\"
}}",
        &stx_address, &b58_address_string
    ))
}

#[allow(clippy::indexing_slicing)]
fn decode_transaction(args: &[String], _version: TransactionVersion) -> Result<String, CliError> {
    if (!args.is_empty() && args[0] == "-h") || args.len() != 1 {
        return Err(CliError::Message(format!(
            "Usage: {}\n",
            DECODE_TRANSACTION_USAGE
        )));
    }

    let tx_str = if args[0] == "-" {
        // read from stdin
        let mut tx_str = Vec::new();
        io::stdin()
            .read_to_end(&mut tx_str)
            .expect("Failed to read transaction from stdin");
        tx_str
    } else {
        // given as a command-line arg
        hex_bytes(&args[0].clone()).expect("Failed to decode transaction: must be a hex string")
    };

    let mut cursor = io::Cursor::new(&tx_str);
    let mut debug_cursor = LogReader::from_reader(&mut cursor);

    match StacksTransaction::consensus_deserialize(&mut debug_cursor) {
        Ok(tx) => Ok(serde_json::to_string(&tx).expect("Failed to serialize transaction to JSON")),
        Err(e) => {
            let mut ret = String::new();
            ret.push_str(&format!("Failed to decode transaction: {:?}\n", &e));
            ret.push_str("Bytes consumed:\n");
            for buf in debug_cursor.log().iter() {
                ret.push_str(&format!("   {}", to_hex(buf)));
            }
            ret.push('\n');
            Ok(ret)
        }
    }
}

#[allow(clippy::indexing_slicing)]
fn decode_header(args: &[String], _version: TransactionVersion) -> Result<String, CliError> {
    if (!args.is_empty() && args[0] == "-h") || args.len() != 1 {
        return Err(CliError::Message(format!(
            "Usage: {}\n",
            DECODE_HEADER_USAGE
        )));
    }
    let header_data = if args[0] == "-" {
        // read from stdin
        let mut header_str = Vec::new();
        io::stdin()
            .read_to_end(&mut header_str)
            .expect("Failed to read header from stdin");
        header_str
    } else {
        // given as a command-line arg
        hex_bytes(&args[0].clone()).expect("Failed to decode header: must be a hex string")
    };

    let mut cursor = io::Cursor::new(&header_data);
    let mut debug_cursor = LogReader::from_reader(&mut cursor);

    match StacksBlockHeader::consensus_deserialize(&mut debug_cursor) {
        Ok(header) => {
            Ok(serde_json::to_string(&header).expect("Failed to serialize header to JSON"))
        }
        Err(e) => {
            let mut ret = String::new();
            ret.push_str(&format!("Failed to decode header: {:?}\n", &e));
            ret.push_str("Bytes consumed:\n");
            for buf in debug_cursor.log().iter() {
                ret.push_str(&format!("   {}", to_hex(buf)));
            }
            ret.push('\n');
            Ok(ret)
        }
    }
}

#[allow(clippy::indexing_slicing)]
fn decode_block(args: &[String], _version: TransactionVersion) -> Result<String, CliError> {
    if (!args.is_empty() && args[0] == "-h") || args.len() != 1 {
        return Err(CliError::Message(format!(
            "Usage: {}\n",
            DECODE_BLOCK_USAGE
        )));
    }
    let block_data = if args[0] == "-" {
        // read from stdin
        let mut block_str = Vec::new();
        io::stdin()
            .read_to_end(&mut block_str)
            .expect("Failed to read block from stdin");
        block_str
    } else {
        // given as a command-line arg
        hex_bytes(&args[0].clone()).expect("Failed to decode block: must be a hex string")
    };

    let mut cursor = io::Cursor::new(&block_data);
    let mut debug_cursor = LogReader::from_reader(&mut cursor);

    match StacksBlock::consensus_deserialize(&mut debug_cursor) {
        Ok(block) => Ok(serde_json::to_string(&block).expect("Failed to serialize block to JSON")),
        Err(e) => {
            let mut ret = String::new();
            ret.push_str(&format!("Failed to decode block: {:?}\n", &e));
            ret.push_str("Bytes consumed:\n");
            for buf in debug_cursor.log().iter() {
                ret.push_str(&format!("   {}", to_hex(buf)));
            }
            ret.push('\n');
            Ok(ret)
        }
    }
}

#[allow(clippy::indexing_slicing)]
fn decode_microblock(args: &[String], _version: TransactionVersion) -> Result<String, CliError> {
    if (!args.is_empty() && args[0] == "-h") || args.len() != 1 {
        return Err(CliError::Message(format!(
            "Usage: {}\n",
            DECODE_MICROBLOCK_USAGE
        )));
    }
    let mblock_data = if args[0] == "-" {
        // read from stdin
        let mut block_str = Vec::new();
        io::stdin()
            .read_to_end(&mut block_str)
            .expect("Failed to read block from stdin");
        block_str
    } else {
        // given as a command-line arg
        hex_bytes(&args[0].clone()).expect("Failed to decode microblock: must be a hex string")
    };

    let mut cursor = io::Cursor::new(&mblock_data);
    let mut debug_cursor = LogReader::from_reader(&mut cursor);

    match StacksMicroblock::consensus_deserialize(&mut debug_cursor) {
        Ok(block) => {
            Ok(serde_json::to_string(&block).expect("Failed to serialize microblock to JSON"))
        }
        Err(e) => {
            let mut ret = String::new();
            ret.push_str(&format!("Failed to decode microblock: {:?}\n", &e));
            ret.push_str("Bytes consumed:\n");
            for buf in debug_cursor.log().iter() {
                ret.push_str(&format!("   {}", to_hex(buf)));
            }
            ret.push('\n');
            Ok(ret)
        }
    }
}

#[allow(clippy::indexing_slicing)]
fn decode_microblocks(args: &[String], _version: TransactionVersion) -> Result<String, CliError> {
    if (!args.is_empty() && args[0] == "-h") || args.len() != 1 {
        return Err(CliError::Message(format!(
            "Usage: {}\n",
            DECODE_MICROBLOCKS_USAGE
        )));
    }
    let mblock_data = if args[0] == "-" {
        // read from stdin
        let mut block_str = Vec::new();
        io::stdin()
            .read_to_end(&mut block_str)
            .expect("Failed to read block from stdin");
        block_str
    } else {
        // given as a command-line arg
        hex_bytes(&args[0].clone()).expect("Failed to decode microblock: must be a hex string")
    };

    let mut cursor = io::Cursor::new(&mblock_data);
    let mut debug_cursor = LogReader::from_reader(&mut cursor);

    match Vec::<StacksMicroblock>::consensus_deserialize(&mut debug_cursor) {
        Ok(blocks) => {
            Ok(serde_json::to_string(&blocks).expect("Failed to serialize microblock to JSON"))
        }
        Err(e) => {
            let mut ret = String::new();
            ret.push_str(&format!("Failed to decode microblocks: {:?}\n", &e));
            ret.push_str("Bytes consumed:\n");
            for buf in debug_cursor.log().iter() {
                ret.push_str(&format!("   {}\n", to_hex(buf)));
            }
            ret.push('\n');
            Ok(ret)
        }
    }
}

fn main() {
    let mut argv: Vec<String> = env::args().collect();

    argv.remove(0);

    match main_handler(argv) {
        Ok(s) => {
            println!("{}", s);
        }
        Err(e) => {
            eprintln!("{}", e);
            std::process::exit(1);
        }
    }
}

fn main_handler(mut argv: Vec<String>) -> Result<String, CliError> {
    let mut tx_version = TransactionVersion::Mainnet;
    let mut chain_id = CHAIN_ID_MAINNET;

    // Look for the `--testnet` flag
    if let Some(ix) = argv.iter().position(|x| x.starts_with("--testnet")) {
        let flag = argv.remove(ix);

        // Check if `--testnet=<chain_id>` is used
        if let Some(custom_chain_id) = flag.split('=').nth(1) {
            // Attempt to parse the custom chain ID from hex
            chain_id = u32::from_str_radix(custom_chain_id.trim_start_matches("0x"), 16)
                .map_err(CliError::InvalidChainId)?;
        } else {
            // Use the default testnet chain ID
            chain_id = CHAIN_ID_TESTNET;
        }

        // Set the transaction version to Testnet
        tx_version = TransactionVersion::Testnet;
    }

    if let Some((method, args)) = argv.split_first() {
        match method.as_str() {
            "contract-call" => {
                handle_contract_call(args, tx_version, chain_id, ClarityVersion::Clarity2)
            }
            "publish" => handle_contract_publish(args, tx_version, chain_id),
            "token-transfer" => handle_token_transfer(args, tx_version, chain_id),
            "generate-sk" => generate_secret_key(args, tx_version),
            "addresses" => get_addresses(args, tx_version),
            "decode-tx" => decode_transaction(args, tx_version),
            "decode-header" => decode_header(args, tx_version),
            "decode-block" => decode_block(args, tx_version),
            "decode-microblock" => decode_microblock(args, tx_version),
            "decode-microblocks" => decode_microblocks(args, tx_version),
            _ => Err(CliError::Usage),
        }
    } else {
        Err(CliError::Usage)
    }
}

#[cfg(test)]
mod test {
    use std::panic;

    use blockstack_lib::chainstate::stacks::TransactionPostCondition;
    use stacks_common::util::cargo_workspace;
    use tempfile::NamedTempFile;

    use super::*;

    mod utils {
        use super::*;
        pub fn tx_deserialize(hex_str: &str) -> StacksTransaction {
            let tx_str = hex_bytes(&hex_str).expect("Failed to get hex byte from tx str!");
            let mut cursor = io::Cursor::new(&tx_str);
            StacksTransaction::consensus_deserialize(&mut cursor).expect("Failed deserialize tx!")
        }

        pub fn file_read(file_path: &str) -> String {
            fs::read_to_string(file_path).expect("Failed to read file contents")
        }
    }

    #[test]
    fn generate_should_work() {
        assert!(main_handler(vec!["generate-sk".into(), "--testnet".into()]).is_ok());
        assert!(main_handler(vec!["generate-sk".into()]).is_ok());
        assert!(generate_secret_key(&["-h".into()], TransactionVersion::Mainnet).is_err());
    }

    fn to_string_vec(x: &[&str]) -> Vec<String> {
        x.iter().map(|&x| x.into()).collect()
    }

    #[test]
    fn test_contract_publish_ok_with_mandatory_params() {
        let contract_path = cargo_workspace("sample/contracts/tokens.clar")
            .display()
            .to_string();
        let publish_args = [
            "publish",
            "043ff5004e3d695060fa48ac94c96049b8c14ef441c50a184a6a3875d2a000f3",
            "1",
            "0",
            "foo-contract",
            &contract_path,
        ];

        let result = main_handler(to_string_vec(&publish_args));
        assert!(result.is_ok());

        let serial_tx = result.unwrap();
        let deser_tx = utils::tx_deserialize(&serial_tx);

        assert_eq!(TransactionVersion::Mainnet, deser_tx.version);
        assert_eq!(CHAIN_ID_MAINNET, deser_tx.chain_id);
        assert!(matches!(deser_tx.auth, TransactionAuth::Standard(..)));
        assert_eq!(1, deser_tx.get_tx_fee());
        assert_eq!(0, deser_tx.get_origin_nonce());
        assert_eq!(TransactionAnchorMode::Any, deser_tx.anchor_mode);
        assert_eq!(
            TransactionPostConditionMode::Deny,
            deser_tx.post_condition_mode
        );
        assert_eq!(
            Vec::<TransactionPostCondition>::new(),
            deser_tx.post_conditions
        );

        let (contract, clarity) = match deser_tx.payload {
            TransactionPayload::SmartContract(a, b) => (a, b),
            _ => panic!("Should not happen!"),
        };
        assert_eq!("foo-contract", contract.name.as_str());
        assert_eq!(
            utils::file_read(&contract_path),
            contract.code_body.to_string()
        );
        assert_eq!(None, clarity);
    }

    #[test]
    fn test_contract_publish_fails_on_unexistent_file() {
        let publish_args = [
            "publish",
            "043ff5004e3d695060fa48ac94c96049b8c14ef441c50a184a6a3875d2a000f3",
            "1",
            "0",
            "foo-contract",
            &cargo_workspace("sample/contracts/non-existent-tokens.clar")
                .display()
                .to_string(),
        ];

        let result = main_handler(to_string_vec(&publish_args));
        assert!(result.is_err());

        let err_msg = result.unwrap_err().to_string();
        assert!(err_msg.starts_with("IO error reading CLI input:"));
    }

    #[test]
    fn test_contract_publish_ok_with_anchor_mode() {
        let contract_path = cargo_workspace("sample/contracts/tokens.clar")
            .display()
            .to_string();

        let mut publish_args = [
            "publish",
            "043ff5004e3d695060fa48ac94c96049b8c14ef441c50a184a6a3875d2a000f3",
            "1",
            "0",
            "foo-contract",
            &contract_path,
            "--microblock-only",
        ];

        // Scenario OK with anchor mode = `offchain`
        let result = main_handler(to_string_vec(&publish_args));
        assert!(result.is_ok());

        let serial_tx = result.unwrap();
        let deser_tx = utils::tx_deserialize(&serial_tx);
        assert_eq!(TransactionAnchorMode::OffChainOnly, deser_tx.anchor_mode);

        // Scenario OK with anchor mode = `onchain`
        publish_args[6] = "--block-only";
        let result = main_handler(to_string_vec(&publish_args));
        assert!(result.is_ok());

        let serial_tx = result.unwrap();
        let deser_tx = utils::tx_deserialize(&serial_tx);
        assert_eq!(TransactionAnchorMode::OnChainOnly, deser_tx.anchor_mode);
    }

    #[test]
    fn test_contract_publish_fails_with_anchor_mode() {
        let contract_path = cargo_workspace("sample/contracts/tokens.clar")
            .display()
            .to_string();

        // Scenario FAIL using both anchor modes
        let publish_args = [
            "publish",
            "043ff5004e3d695060fa48ac94c96049b8c14ef441c50a184a6a3875d2a000f3",
            "1",
            "0",
            "foo-contract",
            &contract_path,
            "--microblock-only",
            "--block-only",
        ];

        let result = main_handler(to_string_vec(&publish_args));
        assert!(result.is_err());

        let exp_err_msg = format!(
            "{}\n\nUSAGE:\n{}",
            "Both anchor modes detected.", PUBLISH_USAGE
        );
        assert_eq!(exp_err_msg, result.unwrap_err().to_string());

        // Scenario FAIL using duplicated anchor mode
        let publish_args = [
            "publish",
            "043ff5004e3d695060fa48ac94c96049b8c14ef441c50a184a6a3875d2a000f3",
            "1",
            "0",
            "foo-contract",
            &contract_path,
            "--microblock-only",
            "--microblock-only",
        ];

        let result = main_handler(to_string_vec(&publish_args));
        assert!(result.is_err());

        let exp_err_msg = format!(
            "{}\n\nUSAGE:\n{}",
            "Duplicated anchor mode detected.", PUBLISH_USAGE
        );
        assert_eq!(exp_err_msg, result.unwrap_err().to_string());
    }

    #[test]
    fn test_contract_publish_ok_with_postcond_mode() {
        let contract_path = cargo_workspace("sample/contracts/tokens.clar")
            .display()
            .to_string();

        let mut publish_args = [
            "publish",
            "043ff5004e3d695060fa48ac94c96049b8c14ef441c50a184a6a3875d2a000f3",
            "1",
            "0",
            "foo-contract",
            &contract_path,
            "--postcondition-mode",
            "allow",
        ];

        // Scenario OK with post-condition = `allow`
        let result = main_handler(to_string_vec(&publish_args));
        assert!(result.is_ok());

        let serial_tx = result.unwrap();
        let deser_tx = utils::tx_deserialize(&serial_tx);
        assert_eq!(
            TransactionPostConditionMode::Allow,
            deser_tx.post_condition_mode
        );

        // Scenario OK with post-condition = `deny`
        publish_args[7] = "deny";
        let result = main_handler(to_string_vec(&publish_args));
        assert!(result.is_ok());
    }

    #[test]
    fn test_contract_publish_fails_with_postcond_mode() {
        let contract_path = cargo_workspace("sample/contracts/tokens.clar")
            .display()
            .to_string();

        // Scenario FAIL with invalid post-condition
        let publish_args = [
            "publish",
            "043ff5004e3d695060fa48ac94c96049b8c14ef441c50a184a6a3875d2a000f3",
            "1",
            "0",
            "foo-contract",
            &contract_path,
            "--postcondition-mode",
            "invalid",
        ];

        let result = main_handler(to_string_vec(&publish_args));
        assert!(result.is_err());

        let exp_err_msg = format!(
            "{}\n\nUSAGE:\n{}",
            "Invalid value for `--postcondition-mode`.", PUBLISH_USAGE
        );
        assert_eq!(exp_err_msg, result.unwrap_err().to_string());

        // Scenario FAIL with missing post-condition value
        let publish_args = [
            "publish",
            "043ff5004e3d695060fa48ac94c96049b8c14ef441c50a184a6a3875d2a000f3",
            "1",
            "0",
            "foo-contract",
            &contract_path,
            "--postcondition-mode",
        ];

        let result = main_handler(to_string_vec(&publish_args));
        assert!(result.is_err());

        let exp_err_msg = format!(
            "{}\n\nUSAGE:\n{}",
            "Missing value for `--postcondition-mode`.", PUBLISH_USAGE
        );
        assert_eq!(exp_err_msg, result.unwrap_err().to_string());

        // Scenario FAIL with duplicated post-condition
        let publish_args = [
            "publish",
            "043ff5004e3d695060fa48ac94c96049b8c14ef441c50a184a6a3875d2a000f3",
            "1",
            "0",
            "foo-contract",
            &contract_path,
            "--postcondition-mode",
            "allow",
            "--postcondition-mode",
        ];

        let result = main_handler(to_string_vec(&publish_args));
        assert!(result.is_err());

        let exp_err_msg = format!(
            "{}\n\nUSAGE:\n{}",
            "Duplicated `--postcondition-mode`.", PUBLISH_USAGE
        );
        assert_eq!(exp_err_msg, result.unwrap_err().to_string());
    }

    #[test]
    fn simple_token_transfer() {
        let tt_args = [
            "token-transfer",
            "043ff5004e3d695060fa48ac94c96049b8c14ef441c50a184a6a3875d2a000f3",
            "1",
            "0",
            "ST1A14RBKJ289E3DP89QAZE2RRHDPWP5RHMYFRCHV",
            "10",
        ];

        assert!(main_handler(to_string_vec(&tt_args)).is_ok());

        let tt_args = [
            "token-transfer",
            "043ff5004e3d695060fa48ac94c96049b8c14ef441c50a184a6a3875d2a000f3",
            "1",
            "--block-only",
            "0",
            "ST1A14RBKJ289E3DP89QAZE2RRHDPWP5RHMYFRCHV",
            "10",
        ];

        assert!(main_handler(to_string_vec(&tt_args)).is_ok());

        let tt_args = [
            "token-transfer",
            "043ff5004e3d695060fa48ac94c96049b8c14ef441c50a184a6a3875d2a000f3",
            "1",
            "--microblock-only",
            "0",
            "ST1A14RBKJ289E3DP89QAZE2RRHDPWP5RHMYFRCHV",
            "10",
        ];

        assert!(main_handler(to_string_vec(&tt_args)).is_ok());

        let tt_args = [
            "token-transfer",
            "043ff5004e3d695060fa48ac94c96049b8c14ef441c50a184a6a3875d2a000f3",
            "1",
            "0",
            "ST1A14RBKJ289E3DP89QAZE2RRHDPWP5RHMYFRCHV",
            "10",
            "Memo",
        ];

        assert!(main_handler(to_string_vec(&tt_args)).is_ok());

        let tt_args = [
            "token-transfer",
            "043ff5004e3d695060fa48ac94c96049b8c14ef441c50a184a6a3875d2a000f3",
            "1",
            "0",
            "ST1A14RBKJ289E3DP89QAZE2RRHDPWP5RHMYFRCHV",
            "-1",
        ];

        assert!(
            format!("{}", main_handler(to_string_vec(&tt_args)).unwrap_err())
                .contains("Failed to parse integer")
        );

        let tt_args = [
            "token-transfer",
            "043ff5004e3d695060fa48ac94c96049b8c14ef441c50a184a6a3875d2a000f3",
            "1",
            "0",
            "SX1A14RBKJ289E3DP89QAZE2RRHDPWP5RHMYFRCHV",
            "10",
        ];

        assert!(
            format!("{}", main_handler(to_string_vec(&tt_args)).unwrap_err())
                .contains("Failed to parse recipient")
        );

        let tt_args = [
            "token-transfer",
            "043ff5004e3d695060fa48ac94c96049b8c14ef441c50a184a6a3875d2a000f3",
            "1",
            "0",
            "SX1A14RBKJ289E3DP89QAZE2RRHDPWP5RHMYFRCHV",
            "10",
            "--microblock-only",
            "--block-only",
        ];

        assert!(main_handler(to_string_vec(&tt_args)).is_err());
    }

    #[test]
    fn simple_cc() {
        let cc_args = [
            "contract-call",
            "043ff5004e3d695060fa48ac94c96049b8c14ef441c50a184a6a3875d2a000f3",
            "1",
            "0",
            "SPJT598WY1RJN792HRKRHRQYFB7RJ5ZCG6J6GEZ4",
            "foo-contract",
            "transfer-fookens",
            "-e",
            "(+ 1 0)",
            "-e",
            "2",
        ];

        let exec_1 = main_handler(to_string_vec(&cc_args)).unwrap();

        let cc_args = [
            "contract-call",
            "043ff5004e3d695060fa48ac94c96049b8c14ef441c50a184a6a3875d2a000f3",
            "1",
            "0",
            "SPJT598WY1RJN792HRKRHRQYFB7RJ5ZCG6J6GEZ4",
            "foo-contract",
            "transfer-fookens",
            "-e",
            "(+ 0 1)",
            "-e",
            "(+ 1 1)",
        ];

        let exec_2 = main_handler(to_string_vec(&cc_args)).unwrap();

        assert_eq!(exec_1, exec_2);

        let cc_args = [
            "contract-call",
            "043ff5004e3d695060fa48ac94c96049b8c14ef441c50a184a6a3875d2a000f3",
            "1",
            "0",
            "SPJT598WY1RJN792HRKRHRQYFB7RJ5ZCG6J6GEZ4",
            "foo-contract",
            "transfer-fookens",
            "-x",
            "0000000000000000000000000000000001",
            "-x",
            "0000000000000000000000000000000002",
        ];

        let exec_3 = main_handler(to_string_vec(&cc_args)).unwrap();

        assert_eq!(exec_2, exec_3);

        let cc_args = [
            "contract-call",
            "043ff5004e3d695060fa48ac94c96049b8c14ef441c50a184a6a3875d2a000f3",
            "1",
            "0",
            "SPJT598WY1RJN792HRKRHRQYFB7RJ5ZCG6J6GEZ4",
            "foo-contract",
            "transfer-fookens",
            "-e",
            "(+ 0 1)",
            "-e",
        ];

        assert!(
            format!("{}", main_handler(to_string_vec(&cc_args)).unwrap_err())
                .contains("arguments must be supplied as")
        );

        let cc_args = [
            "contract-call",
            "043ff5004e3d695060fa48ac94c96049b8c14ef441c50a184a6a3875d2a000f3",
            "1",
            "0",
            "SPJT598WY1RJN792HRKRHRQYFB7RJ5ZCG6J6GEZ4",
            "foo-contract",
            "transfer-fookens",
            "-e",
            "(/ 1 0)",
        ];

        assert!(
            format!("{}", main_handler(to_string_vec(&cc_args)).unwrap_err())
                .contains("Clarity error")
        );

        let cc_args = [
            "contract-call",
            "043ff5004e3d695060fa48ac94c96049b8c14ef441c50a184a6a3875d2a000f3",
            "quryey",
            "0",
            "SPJT598WY1RJN792HRKRHRQYFB7RJ5ZCG6J6GEZ4",
            "foo-contract",
            "transfer-fookens",
            "-e",
            "1",
        ];

        assert!(
            format!("{}", main_handler(to_string_vec(&cc_args)).unwrap_err())
                .contains("parse integer")
        );

        let cc_args = [
            "contract-call",
            "043ff5004e3d695060fa48ac94c96049b8c14ef441c50a184a6a3875d2a000fz",
            "1",
            "0",
            "SPJT598WY1RJN792HRKRHRQYFB7RJ5ZCG6J6GEZ4",
            "foo-contract",
            "transfer-fookens",
            "-e",
            "1",
        ];

        assert!(
            format!("{}", main_handler(to_string_vec(&cc_args)).unwrap_err())
                .contains("Failed to decode hex")
        );

        let sk = StacksPrivateKey::random();
        let s = format!(
            "{}",
            sign_transaction_single_sig_standard("01zz", &sk).unwrap_err()
        );
        println!("{}", s);
        assert!(s.contains("Bad hex string"));

        let cc_args = [
            "contract-call",
            "043ff5004e3d695060fa48ac94c96049b8c14ef441c50a184a6a3875d2a000f3",
            "1",
            "0",
            "SPJT598WY1RJN792HRKRHRQYFB7RJ5ZCG6J6GEZ4",
            "foo-contract",
            "transfer-fookens",
            "-x",
            "1010",
        ];

        assert!(
            format!("{}", main_handler(to_string_vec(&cc_args)).unwrap_err())
                .contains("deserialize")
        );
    }

    #[test]
    fn test_contract_call_with_serialized_arg_from_file_ok() {
        let mut file = NamedTempFile::new().expect("Cannot create tempfile!");
        write!(file, "0000000000000000000000000000000001").expect("Cannot Write to temp file");

        let file_path = file.path().to_str().unwrap();
        let cc_args = [
            "contract-call",
            "043ff5004e3d695060fa48ac94c96049b8c14ef441c50a184a6a3875d2a000f3",
            "1",
            "0",
            "SPJT598WY1RJN792HRKRHRQYFB7RJ5ZCG6J6GEZ4",
            "foo-contract",
            "transfer-fookens",
            "--hex-file",
            file_path,
        ];

        let result = main_handler(to_string_vec(&cc_args));
        assert!(result.is_ok(), "Result should be ok!");

        let expected_tx = "0000000001040021a3c334fc0ee50359353799e8b2605ac6be1fe400000000000000000000000000000001010011db0868db0cd44c463b3a8a8b3b428ddaad15661e7b7d8c92c814c142c526e30abffe74e1e098f517037a1ee74969f4db27630407f4c958cb0d6e1d7485fe06030200000000021625a2a51cf0712a9d228e2788e2fe7acf8917ec810c666f6f2d636f6e7472616374107472616e736665722d666f6f6b656e73000000010000000000000000000000000000000001";
        assert_eq!(expected_tx, result.unwrap());
    }

    #[test]
    fn test_contract_call_with_serialized_arg_from_file_fails_due_to_file() {
        let file_path = "/tmp/this-file-not-exists";
        let cc_args = [
            "contract-call",
            "043ff5004e3d695060fa48ac94c96049b8c14ef441c50a184a6a3875d2a000f3",
            "1",
            "0",
            "SPJT598WY1RJN792HRKRHRQYFB7RJ5ZCG6J6GEZ4",
            "foo-contract",
            "transfer-fookens",
            "--hex-file",
            file_path,
        ];

        let result = main_handler(to_string_vec(&cc_args));
        assert!(result.is_err(), "Result should be err!");

        let expected_msg = format!("Cannot read file: {}. Reason: ", file_path);
        assert!(result.unwrap_err().to_string().starts_with(&expected_msg));
    }

    #[test]
    fn test_contract_call_with_serialized_arg_from_file_fails_due_to_bad_hex() {
        let mut file = NamedTempFile::new().expect("Cannot create tempfile!");
        // Bad hex string but (good except for the \n)
        write!(file, "0000000000000000000000000000000001\n").expect("Cannot Write to temp file");
        let file_path = file.path().to_str().unwrap();

        let cc_args = [
            "contract-call",
            "043ff5004e3d695060fa48ac94c96049b8c14ef441c50a184a6a3875d2a000f3",
            "1",
            "0",
            "SPJT598WY1RJN792HRKRHRQYFB7RJ5ZCG6J6GEZ4",
            "foo-contract",
            "transfer-fookens",
            "--hex-file",
            &file_path,
        ];

        let result = main_handler(to_string_vec(&cc_args));
        assert!(result.is_err(), "Result should be err!");

        let expected_msg = "Failed to deserialize: Deserialization error: Bad hex string";
        assert_eq!(expected_msg, result.unwrap_err().to_string());
    }

    #[test]
    fn test_contract_call_with_serialized_arg_from_file_fails_due_to_short_buffer() {
        let mut file = NamedTempFile::new().expect("Cannot create tempfile!");
        // hex buffer is short
        write!(file, "0101").expect("Cannot Write to temp file");
        let file_path = file.path().to_str().unwrap();

        let cc_args = [
            "contract-call",
            "043ff5004e3d695060fa48ac94c96049b8c14ef441c50a184a6a3875d2a000f3",
            "1",
            "0",
            "SPJT598WY1RJN792HRKRHRQYFB7RJ5ZCG6J6GEZ4",
            "foo-contract",
            "transfer-fookens",
            "--hex-file",
            &file_path,
        ];

        let result = main_handler(to_string_vec(&cc_args));
        assert!(result.is_err(), "Result should be err!");

        let expected_msg =
            "Failed to deserialize: Serialization error caused by IO: failed to fill whole buffer";
        assert_eq!(expected_msg, result.unwrap_err().to_string());
    }

    #[test]
    fn simple_addresses() {
        let addr_args = [
            "addresses",
            "2945c6be8758994652a498f0445d534d0fadb0b2025b37c72297b059ebf887ed01",
        ];

        let result = main_handler(to_string_vec(&addr_args)).unwrap();
        assert!(result.contains("SP36T883PDD2EK4PHVTA5GFHC8NQW6558XG7YX1GD"));
        assert!(result.contains("1KkL94EPD3mz7RFCZPmRBy3KjbWZ4qo58E"));

        let addr_args = [
            "--testnet",
            "addresses",
            "2945c6be8758994652a498f0445d534d0fadb0b2025b37c72297b059ebf887ed01",
        ];

        let result = main_handler(to_string_vec(&addr_args)).unwrap();
        assert!(result.contains("mzGHS7KN25DEtXipGxjo1tFebb7Fw5aAkp"));
        assert!(result.contains("ST36T883PDD2EK4PHVTA5GFHC8NQW6558XJQX6Q3K"));
    }

    #[test]
    fn simple_decode_tx() {
        let tx_args = [
            "decode-tx",
            "8080000000040021a3c334fc0ee50359353799e8b2605ac6be1fe4000000000000000100000000000000000100c90ae0235365f3a73c595f8c6ab3c529807feb3cb269247329c9a24218d50d3f34c7eef5d28ba26831affa652a73ec32f098fec4bf1decd1ceb3fde4b8ce216b030200000000021a21a3c334fc0ee50359353799e8b2605ac6be1fe40573746f7265096765742d76616c7565000000010d00000003666f6f"
        ];

        let result = main_handler(to_string_vec(&tx_args)).unwrap();
        eprintln!("result:\n{}", result);
    }

    #[test]
    fn simple_decode_block() {
        let block_args = [
            "decode-block",
            "000000000000395f800000000000000179cb51f6bbd6d90cb257616e77a495919667c3772dd08ea7c4f5c372739490bc91da6609c5c95c96f612dbc8cab2f7a0d8bfb83abdb630167579ccc36b66c03c1d0d250cd3b3615c03afcdaef313dbd30d3d5b0fd10ed5acbc35d042abfba66cdfc32881c5a665ad9685a2eb6e0c131fb400000000000000000000000000000000000000000000000000000000000000000000e87f28593f66d77ae3c57abd4e5ae0e632b837b2596be14c2b2572cd4d0015229976eb5c4a5b08816b31f485513d2e6501f6cd29ee240a2c4056b1f7cc32c2e118ef6499e0fcc575da75fca8cc409e5c884eb3450000000180800000000400403e2ff80a8a8ecacfb827dcf6adddd21fdd4c3c000000000000017800000000000000000000f3f497268f8a12e318f96ba4f1ad3ed2485e87cefe75b88bf735bb1bbb7db754746e6a244ba869183a2ab73002c6465936b7d9b059ffc5a94488bee7b5afb33c010200000000040000000000000000000000000000000000000000000000000000000000000000",
        ];

        let result = main_handler(to_string_vec(&block_args)).unwrap();
        eprintln!("result:\n{}", result);
    }

    #[test]
    fn simple_decode_header() {
        let header_args = [
            "decode-header",
            "24000000000000000100000000000000019275df67a68c8745c0ff97b48201ee6db447f7c93b23ae24cdc2400f52fdb08a1a6ac7ec71bf9c9c76e96ee4675ebff60625af28718501047bfd87b810c2d2139b73c23bd69de66360953a642c2a330a2154900325010cc49a050c23e6ffb0581afebbb27f41e65a5ecfd68548982f824f7a33ed32849b7524eceec0a9f29d9d624314059d56fefd55bca56944f3fe2d003488d4a00c92575d68c6f6dd659046585f5d5209e65829a3a673c04692f5e3dc2802020202020202020202020202020202020202020202020202020202020202023ad2cf6dfced0536fc850eb86827df634877c035",
        ];

        let result = main_handler(to_string_vec(&header_args)).unwrap();
        eprintln!("result:\n{}", result);
    }

    #[test]
    fn custom_chain_id() {
        // Standard chain id
        let tt_args = [
            "--testnet",
            "token-transfer",
            "043ff5004e3d695060fa48ac94c96049b8c14ef441c50a184a6a3875d2a000f3",
            "1",
            "0",
            "ST1A14RBKJ289E3DP89QAZE2RRHDPWP5RHMYFRCHV",
            "10",
        ];

        let result = main_handler(to_string_vec(&tt_args));
        assert!(result.is_ok());

        let result = result.unwrap();
        let tx = decode_transaction(&[result], TransactionVersion::Testnet).unwrap();
        assert!(tx.contains("chain_id\":2147483648"));

        // Custom chain id
        let tt_args = [
            "--testnet=0x12345678",
            "token-transfer",
            "043ff5004e3d695060fa48ac94c96049b8c14ef441c50a184a6a3875d2a000f3",
            "1",
            "0",
            "ST1A14RBKJ289E3DP89QAZE2RRHDPWP5RHMYFRCHV",
            "10",
        ];

        let result = main_handler(to_string_vec(&tt_args));
        assert!(result.is_ok());

        let result = result.unwrap();
        let tx = decode_transaction(&[result], TransactionVersion::Testnet).unwrap();
        assert!(tx.contains("chain_id\":305419896"));
    }
}<|MERGE_RESOLUTION|>--- conflicted
+++ resolved
@@ -335,9 +335,6 @@
         .ok_or("TX did not finish signing -- was this a standard single signature transaction?")?)
 }
 
-<<<<<<< HEAD
-#[allow(clippy::indexing_slicing)]
-=======
 /// Counts how many times a specific flag appears in the argument list.
 ///
 /// # Arguments
@@ -428,7 +425,6 @@
 /// # Side Effects
 ///
 /// Removes `--microblock-only` or `--block-only` from the `args` vector if found.
->>>>>>> 1e60445d
 fn parse_anchor_mode(
     args: &mut Vec<String>,
     usage: &str,
