// Copyright (C) 2013-2020 Blockstack PBC, a public benefit corporation
// Copyright (C) 2020 Stacks Open Internet Foundation
//
// This program is free software: you can redistribute it and/or modify
// it under the terms of the GNU General Public License as published by
// the Free Software Foundation, either version 3 of the License, or
// (at your option) any later version.
//
// This program is distributed in the hope that it will be useful,
// but WITHOUT ANY WARRANTY; without even the implied warranty of
// MERCHANTABILITY or FITNESS FOR A PARTICULAR PURPOSE.  See the
// GNU General Public License for more details.
//
// You should have received a copy of the GNU General Public License
// along with this program.  If not, see <http://www.gnu.org/licenses/>.

use std::{error, fmt, thread};

use clarity::vm::analysis::errors::{CheckError, CheckErrors};
use clarity::vm::analysis::{AnalysisDatabase, ContractAnalysis};
use clarity::vm::ast::errors::{ParseError, ParseErrors};
use clarity::vm::ast::{ASTRules, ContractAST};
use clarity::vm::clarity::TransactionConnection;
pub use clarity::vm::clarity::{ClarityConnection, Error};
use clarity::vm::contexts::{AssetMap, Environment, OwnedEnvironment};
use clarity::vm::costs::{CostTracker, ExecutionCost, LimitedCostTracker};
use clarity::vm::database::{
    BurnStateDB, ClarityDatabase, HeadersDB, RollbackWrapper, RollbackWrapperPersistedLog,
    STXBalance, SqliteConnection, NULL_BURN_STATE_DB, NULL_HEADER_DB,
};
use clarity::vm::errors::Error as InterpreterError;
use clarity::vm::representations::SymbolicExpression;
use clarity::vm::types::{
    AssetIdentifier, BuffData, OptionalData, PrincipalData, QualifiedContractIdentifier, TupleData,
    TypeSignature, Value,
};
use clarity::vm::{analysis, ast, ClarityVersion, ContractName};
use stacks_common::consts::{CHAIN_ID_TESTNET, SIGNER_SLOTS_PER_USER};
use stacks_common::types::chainstate::{
    BlockHeaderHash, BurnchainHeaderHash, SortitionId, StacksAddress, StacksBlockId, TrieHash,
};
use stacks_common::util::hash::to_hex;
use stacks_common::util::secp256k1::MessageSignature;

use crate::burnchains::{Burnchain, PoxConstants};
use crate::chainstate::nakamoto::signer_set::NakamotoSigners;
use crate::chainstate::stacks::boot::{
    BOOT_CODE_COSTS, BOOT_CODE_COSTS_2, BOOT_CODE_COSTS_2_TESTNET, BOOT_CODE_COSTS_3,
    BOOT_CODE_COST_VOTING_TESTNET as BOOT_CODE_COST_VOTING, BOOT_CODE_POX_TESTNET,
    BOOT_TEST_POX_4_AGG_KEY_CONTRACT, BOOT_TEST_POX_4_AGG_KEY_FNAME, COSTS_2_NAME, COSTS_3_NAME,
    MINERS_NAME, POX_2_MAINNET_CODE, POX_2_NAME, POX_2_TESTNET_CODE, POX_3_MAINNET_CODE,
    POX_3_NAME, POX_3_TESTNET_CODE, POX_4_CODE, POX_4_NAME, SIGNERS_BODY, SIGNERS_DB_0_BODY,
    SIGNERS_DB_1_BODY, SIGNERS_NAME, SIGNERS_VOTING_BODY, SIGNERS_VOTING_NAME,
};
use crate::chainstate::stacks::db::{StacksAccount, StacksChainState};
use crate::chainstate::stacks::events::{StacksTransactionEvent, StacksTransactionReceipt};
use crate::chainstate::stacks::index::marf::MARF;
use crate::chainstate::stacks::index::{ClarityMarfTrieId, MarfTrieId};
use crate::chainstate::stacks::{
    Error as ChainstateError, SinglesigHashMode, SinglesigSpendingCondition,
    StacksMicroblockHeader, StacksTransaction, TransactionAuth, TransactionPayload,
    TransactionPublicKeyEncoding, TransactionSmartContract, TransactionSpendingCondition,
    TransactionVersion,
};
use crate::clarity_vm::database::marf::{MarfedKV, ReadOnlyMarfStore, WritableMarfStore};
use crate::core::{StacksEpoch, StacksEpochId, FIRST_STACKS_BLOCK_ID, GENESIS_EPOCH};
use crate::util_lib::boot::{boot_code_acc, boot_code_addr, boot_code_id, boot_code_tx_auth};
use crate::util_lib::db::Error as DatabaseError;
use crate::util_lib::strings::StacksString;

///
/// A high-level interface for interacting with the Clarity VM.
///
/// ClarityInstance takes ownership of a MARF + Sqlite store used for
///   it's data operations.
/// The ClarityInstance defines a `begin_block(bhh, bhh, bhh) -> ClarityBlockConnection`
///    function.
/// ClarityBlockConnections are used for executing transactions within the context of
///    a single block.
/// Only one ClarityBlockConnection may be open at a time (enforced by the borrow checker)
///   and ClarityBlockConnections must be `commit_block`ed or `rollback_block`ed before discarding
///   begining the next connection (enforced by runtime panics).
///
/// Note on generics and abstracting the structs in `clarity_vm::clarity` into `libclarity`: while
///   multiple consumers of `libclarity` may need a high-level interface like
///   instance -> block -> transaction, their lifetime parameters make the use of rust traits very
///   difficult (in all likelihood, it would require higher-ordered traits, which is a
///   discussed-but-not-yet-implemented feature of rust). Instead, consumers of `libclarity` which
///   wish to benefit from some abstraction of high-level interfaces should implement the
///   `TransactionConnection` trait, which contains auto implementations for the typical transaction
///   types in a Clarity-based blockchain.
///
pub struct ClarityInstance {
    datastore: MarfedKV,
    mainnet: bool,
    chain_id: u32,
}

///
/// This struct represents a "sealed" or "finished" Clarity block that
/// has *not* yet been committed. This struct allows consumers of the
/// `clarity_vm` module's high level interface to separate the
/// completion of the Clarity operations in a Stacks block from the
/// final commit to the database.
///
/// This is necessary to allow callers complete other operations like
/// preparing a commitment to the chainstate headers MARF, and
/// issuring event dispatches, before the Clarity database commits.
///
pub struct PreCommitClarityBlock<'a> {
    datastore: WritableMarfStore<'a>,
    commit_to: StacksBlockId,
}

///
/// A high-level interface for Clarity VM interactions within a single block.
///
pub struct ClarityBlockConnection<'a, 'b> {
    datastore: WritableMarfStore<'a>,
    header_db: &'b dyn HeadersDB,
    burn_state_db: &'b dyn BurnStateDB,
    cost_track: Option<LimitedCostTracker>,
    mainnet: bool,
    chain_id: u32,
    epoch: StacksEpochId,
}

///
/// Interface for Clarity VM interactions within a given transaction.
///
///   commit the transaction to the block with .commit()
///   rollback the transaction by dropping this struct.
pub struct ClarityTransactionConnection<'a, 'b> {
    log: Option<RollbackWrapperPersistedLog>,
    store: &'a mut WritableMarfStore<'b>,
    header_db: &'a dyn HeadersDB,
    burn_state_db: &'a dyn BurnStateDB,
    cost_track: &'a mut Option<LimitedCostTracker>,
    mainnet: bool,
    chain_id: u32,
    epoch: StacksEpochId,
}

pub struct ClarityReadOnlyConnection<'a> {
    datastore: ReadOnlyMarfStore<'a>,
    header_db: &'a dyn HeadersDB,
    burn_state_db: &'a dyn BurnStateDB,
    epoch: StacksEpochId,
}

impl From<ChainstateError> for Error {
    fn from(e: ChainstateError) -> Self {
        match e {
            ChainstateError::InvalidStacksTransaction(msg, _) => Error::BadTransaction(msg),
            ChainstateError::CostOverflowError(_, after, budget) => Error::CostError(after, budget),
            ChainstateError::ClarityError(x) => x,
            x => Error::BadTransaction(format!("{:?}", &x)),
        }
    }
}

/// A macro for doing take/replace on a closure.
///   macro is needed rather than a function definition because
///   otherwise, we end up breaking the borrow checker when
///   passing a mutable reference across a function boundary.
macro_rules! using {
    ($to_use: expr, $msg: expr, $exec: expr) => {{
        let object = $to_use.take().expect(&format!(
            "BUG: Transaction connection lost {} handle.",
            $msg
        ));
        let (object, result) = ($exec)(object);
        $to_use.replace(object);
        result
    }};
}

impl ClarityBlockConnection<'_, '_> {
    #[cfg(test)]
    pub fn new_test_conn<'a, 'b>(
        datastore: WritableMarfStore<'a>,
        header_db: &'b dyn HeadersDB,
        burn_state_db: &'b dyn BurnStateDB,
        epoch: StacksEpochId,
    ) -> ClarityBlockConnection<'a, 'b> {
        ClarityBlockConnection {
            datastore,
            header_db,
            burn_state_db,
            cost_track: Some(LimitedCostTracker::new_free()),
            mainnet: false,
            chain_id: CHAIN_ID_TESTNET,
            epoch,
        }
    }

    /// Reset the block's total execution to the given cost, if there is a cost tracker at all.
    /// Used by the miner to "undo" applying a transaction that exceeded the budget.
    pub fn reset_block_cost(&mut self, cost: ExecutionCost) {
        if let Some(ref mut cost_tracker) = self.cost_track {
            cost_tracker.set_total(cost);
        }
    }

    pub fn set_cost_tracker(&mut self, tracker: LimitedCostTracker) -> LimitedCostTracker {
        let old = self
            .cost_track
            .take()
            .expect("BUG: Clarity block connection lost cost tracker instance");
        self.cost_track.replace(tracker);
        old
    }

    /// Get the current cost so far
    pub fn cost_so_far(&self) -> ExecutionCost {
        match self.cost_track {
            Some(ref track) => track.get_total(),
            None => ExecutionCost::ZERO,
        }
    }

    /// Returns the block limit for the block being created.
    pub fn block_limit(&self) -> Option<ExecutionCost> {
        match self.cost_track {
            Some(ref track) => Some(track.get_limit()),
            None => None,
        }
    }

    /// Load the epoch ID from the clarity DB.
    /// Used to sanity-check epoch transitions.
    pub fn get_clarity_db_epoch_version(
        &mut self,
        burn_state_db: &dyn BurnStateDB,
    ) -> Result<StacksEpochId, Error> {
        let mut db = self.datastore.as_clarity_db(self.header_db, burn_state_db);
        // NOTE: the begin/roll_back shouldn't be necessary with how this gets used in practice,
        // but is put here defensively.
        db.begin();
        let result = db.get_clarity_epoch_version();
        db.roll_back()?;
        Ok(result?)
    }
}

impl ClarityInstance {
    pub fn new(mainnet: bool, chain_id: u32, datastore: MarfedKV) -> ClarityInstance {
        ClarityInstance {
            datastore,
            mainnet,
            chain_id,
        }
    }

    pub fn with_marf<F, R>(&mut self, f: F) -> R
    where
        F: FnOnce(&mut MARF<StacksBlockId>) -> R,
    {
        f(self.datastore.get_marf())
    }

    pub fn is_mainnet(&self) -> bool {
        self.mainnet
    }

    /// Returns the Stacks epoch of the burn block that elected `stacks_block`
    fn get_epoch_of(
        stacks_block: &StacksBlockId,
        header_db: &dyn HeadersDB,
        burn_state_db: &dyn BurnStateDB,
    ) -> StacksEpoch {
        // Special case the first Stacks block -- it is not elected in any burn block
        //  so we specifically set its epoch to GENESIS_EPOCH.
        if stacks_block == &*FIRST_STACKS_BLOCK_ID {
            return burn_state_db
                .get_stacks_epoch_by_epoch_id(&GENESIS_EPOCH)
                .expect("Failed to obtain the Genesis StacksEpoch");
        }

        let burn_height = header_db
            .get_burn_block_height_for_block(stacks_block)
            .unwrap_or_else(|| panic!("Failed to get burn block height of {}", stacks_block));
        burn_state_db
            .get_stacks_epoch(burn_height)
            .unwrap_or_else(|| panic!("Failed to get Stacks epoch for height = {}", burn_height))
    }

    pub fn begin_block<'a, 'b>(
        &'a mut self,
        current: &StacksBlockId,
        next: &StacksBlockId,
        header_db: &'b dyn HeadersDB,
        burn_state_db: &'b dyn BurnStateDB,
    ) -> ClarityBlockConnection<'a, 'b> {
        let mut datastore = self.datastore.begin(current, next);

        let epoch = Self::get_epoch_of(current, header_db, burn_state_db);
        let cost_track = {
            let mut clarity_db = datastore.as_clarity_db(&NULL_HEADER_DB, &NULL_BURN_STATE_DB);
            Some(
                LimitedCostTracker::new(
                    self.mainnet,
                    self.chain_id,
                    epoch.block_limit.clone(),
                    &mut clarity_db,
                    epoch.epoch_id,
                )
                .expect("FAIL: problem instantiating cost tracking"),
            )
        };

        ClarityBlockConnection {
            datastore,
            header_db,
            burn_state_db,
            cost_track,
            mainnet: self.mainnet,
            chain_id: self.chain_id,
            epoch: epoch.epoch_id,
        }
    }

    pub fn begin_genesis_block<'a, 'b>(
        &'a mut self,
        current: &StacksBlockId,
        next: &StacksBlockId,
        header_db: &'b dyn HeadersDB,
        burn_state_db: &'b dyn BurnStateDB,
    ) -> ClarityBlockConnection<'a, 'b> {
        let datastore = self.datastore.begin(current, next);

        let epoch = GENESIS_EPOCH;

        let cost_track = Some(LimitedCostTracker::new_free());

        ClarityBlockConnection {
            datastore,
            header_db,
            burn_state_db,
            cost_track,
            mainnet: self.mainnet,
            chain_id: self.chain_id,
            epoch,
        }
    }

    /// begin a genesis block with the default cost contract
    ///  used in testing + benchmarking
    pub fn begin_test_genesis_block<'a, 'b>(
        &'a mut self,
        current: &StacksBlockId,
        next: &StacksBlockId,
        header_db: &'b dyn HeadersDB,
        burn_state_db: &'b dyn BurnStateDB,
    ) -> ClarityBlockConnection<'a, 'b> {
        let writable = self.datastore.begin(current, next);

        let epoch = GENESIS_EPOCH;

        let cost_track = Some(LimitedCostTracker::new_free());

        let mut conn = ClarityBlockConnection {
            datastore: writable,
            header_db,
            burn_state_db,
            cost_track,
            mainnet: self.mainnet,
            chain_id: self.chain_id,
            epoch,
        };

        let use_mainnet = self.mainnet;
        conn.as_transaction(|clarity_db| {
            let (mut ast, analysis) = clarity_db
                .analyze_smart_contract(
                    &boot_code_id("costs", use_mainnet),
                    ClarityVersion::Clarity1,
                    BOOT_CODE_COSTS,
                    ASTRules::PrecheckSize,
                )
                .unwrap();
            clarity_db
                .initialize_smart_contract(
                    &boot_code_id("costs", use_mainnet),
                    ClarityVersion::Clarity1,
                    &mut ast,
                    &analysis,
                    BOOT_CODE_COSTS,
                    None,
                    |_, _| false,
                )
                .unwrap();
        });

        conn.as_transaction(|clarity_db| {
            let (mut ast, analysis) = clarity_db
                .analyze_smart_contract(
                    &boot_code_id("cost-voting", use_mainnet),
                    ClarityVersion::Clarity1,
                    &*BOOT_CODE_COST_VOTING,
                    ASTRules::PrecheckSize,
                )
                .unwrap();
            clarity_db
                .initialize_smart_contract(
                    &boot_code_id("cost-voting", use_mainnet),
                    ClarityVersion::Clarity1,
                    &mut ast,
                    &analysis,
                    &*BOOT_CODE_COST_VOTING,
                    None,
                    |_, _| false,
                )
                .unwrap();

            clarity_db
                .save_analysis(&boot_code_id("cost-voting", use_mainnet), &analysis)
                .unwrap();
        });

        conn.as_transaction(|clarity_db| {
            let (mut ast, analysis) = clarity_db
                .analyze_smart_contract(
                    &boot_code_id("pox", use_mainnet),
                    ClarityVersion::Clarity1,
                    &*BOOT_CODE_POX_TESTNET,
                    ASTRules::PrecheckSize,
                )
                .unwrap();
            clarity_db
                .initialize_smart_contract(
                    &boot_code_id("pox", use_mainnet),
                    ClarityVersion::Clarity1,
                    &mut ast,
                    &analysis,
                    &*BOOT_CODE_POX_TESTNET,
                    None,
                    |_, _| false,
                )
                .unwrap();
        });

        conn
    }

    /// begin with a 2.1 genesis block with the default cost contract
    ///  used in testing + benchmarking
    pub fn begin_test_genesis_block_2_1<'a, 'b>(
        &'a mut self,
        current: &StacksBlockId,
        next: &StacksBlockId,
        header_db: &'b dyn HeadersDB,
        burn_state_db: &'b dyn BurnStateDB,
    ) -> ClarityBlockConnection<'a, 'b> {
        let writable = self.datastore.begin(current, next);

        let epoch = StacksEpochId::Epoch21;

        let cost_track = Some(LimitedCostTracker::new_free());

        let mut conn = ClarityBlockConnection {
            datastore: writable,
            header_db,
            burn_state_db,
            cost_track,
            mainnet: self.mainnet,
            chain_id: self.chain_id,
            epoch,
        };

        let use_mainnet = self.mainnet;

        conn.as_transaction(|clarity_db| {
            let (mut ast, analysis) = clarity_db
                .analyze_smart_contract(
                    &boot_code_id("costs-2", use_mainnet),
                    ClarityVersion::Clarity1,
                    BOOT_CODE_COSTS_2,
                    ASTRules::PrecheckSize,
                )
                .unwrap();
            clarity_db
                .initialize_smart_contract(
                    &boot_code_id("costs-2", use_mainnet),
                    ClarityVersion::Clarity1,
                    &mut ast,
                    &analysis,
                    BOOT_CODE_COSTS_2,
                    None,
                    |_, _| false,
                )
                .unwrap();
        });

        conn.as_transaction(|clarity_db| {
            let (mut ast, analysis) = clarity_db
                .analyze_smart_contract(
                    &boot_code_id("costs-3", use_mainnet),
                    ClarityVersion::Clarity2,
                    BOOT_CODE_COSTS_3,
                    ASTRules::PrecheckSize,
                )
                .unwrap();
            clarity_db
                .initialize_smart_contract(
                    &boot_code_id("costs-3", use_mainnet),
                    ClarityVersion::Clarity2,
                    &mut ast,
                    &analysis,
                    BOOT_CODE_COSTS_3,
                    None,
                    |_, _| false,
                )
                .unwrap();
        });

        conn.as_transaction(|clarity_db| {
            let (mut ast, analysis) = clarity_db
                .analyze_smart_contract(
                    &boot_code_id("pox-2", use_mainnet),
                    ClarityVersion::Clarity2,
                    &*POX_2_TESTNET_CODE,
                    ASTRules::PrecheckSize,
                )
                .unwrap();
            clarity_db
                .initialize_smart_contract(
                    &boot_code_id("pox-2", use_mainnet),
                    ClarityVersion::Clarity2,
                    &mut ast,
                    &analysis,
                    &*POX_2_TESTNET_CODE,
                    None,
                    |_, _| false,
                )
                .unwrap();
        });

        conn
    }

    pub fn drop_unconfirmed_state(&mut self, block: &StacksBlockId) -> Result<(), Error> {
        let datastore = self.datastore.begin_unconfirmed(block);
        datastore.rollback_unconfirmed()?;
        Ok(())
    }

    pub fn begin_unconfirmed<'a, 'b>(
        &'a mut self,
        current: &StacksBlockId,
        header_db: &'b dyn HeadersDB,
        burn_state_db: &'b dyn BurnStateDB,
    ) -> ClarityBlockConnection<'a, 'b> {
        let mut datastore = self.datastore.begin_unconfirmed(current);

        let epoch = Self::get_epoch_of(current, header_db, burn_state_db);

        let cost_track = {
            let mut clarity_db = datastore.as_clarity_db(&NULL_HEADER_DB, &NULL_BURN_STATE_DB);
            Some(
                LimitedCostTracker::new(
                    self.mainnet,
                    self.chain_id,
                    epoch.block_limit.clone(),
                    &mut clarity_db,
                    epoch.epoch_id,
                )
                .expect("FAIL: problem instantiating cost tracking"),
            )
        };

        ClarityBlockConnection {
            datastore,
            header_db,
            burn_state_db,
            cost_track,
            mainnet: self.mainnet,
            chain_id: self.chain_id,
            epoch: epoch.epoch_id,
        }
    }

    /// Open a read-only connection at `at_block`. This will be evaluated in the Stacks epoch that
    ///  was active *during* the evaluation of `at_block`
    pub fn read_only_connection<'a>(
        &'a mut self,
        at_block: &StacksBlockId,
        header_db: &'a dyn HeadersDB,
        burn_state_db: &'a dyn BurnStateDB,
    ) -> ClarityReadOnlyConnection<'a> {
        self.read_only_connection_checked(at_block, header_db, burn_state_db)
            .unwrap_or_else(|_| panic!("BUG: failed to open block {}", at_block))
    }

    /// Open a read-only connection at `at_block`. This will be evaluated in the Stacks epoch that
    ///  was active *during* the evaluation of `at_block`
    pub fn read_only_connection_checked<'a>(
        &'a mut self,
        at_block: &StacksBlockId,
        header_db: &'a dyn HeadersDB,
        burn_state_db: &'a dyn BurnStateDB,
    ) -> Result<ClarityReadOnlyConnection<'a>, Error> {
        let mut datastore = self.datastore.begin_read_only_checked(Some(at_block))?;
        let epoch = {
            let mut db = datastore.as_clarity_db(header_db, burn_state_db);
            db.begin();
            let result = db.get_clarity_epoch_version();
            db.roll_back()?;
            result
        }?;

        Ok(ClarityReadOnlyConnection {
            datastore,
            header_db,
            burn_state_db,
            epoch,
        })
    }

    pub fn trie_exists_for_block(&mut self, bhh: &StacksBlockId) -> Result<bool, DatabaseError> {
        let mut datastore = self.datastore.begin_read_only(None);
        datastore.trie_exists_for_block(bhh)
    }

    /// Evaluate program read-only at `at_block`. This will be evaluated in the Stacks epoch that
    ///  was active *during* the evaluation of `at_block`
    pub fn eval_read_only(
        &mut self,
        at_block: &StacksBlockId,
        header_db: &dyn HeadersDB,
        burn_state_db: &dyn BurnStateDB,
        contract: &QualifiedContractIdentifier,
        program: &str,
        ast_rules: ASTRules,
    ) -> Result<Value, Error> {
        let mut read_only_conn = self.datastore.begin_read_only(Some(at_block));
        let mut clarity_db = read_only_conn.as_clarity_db(header_db, burn_state_db);
        let epoch_id = {
            clarity_db.begin();
            let result = clarity_db.get_clarity_epoch_version();
            clarity_db.roll_back()?;
            result
        }?;

        let mut env = OwnedEnvironment::new_free(self.mainnet, self.chain_id, clarity_db, epoch_id);
        env.eval_read_only_with_rules(contract, program, ast_rules)
            .map(|(x, _, _)| x)
            .map_err(Error::from)
    }

    pub fn destroy(self) -> MarfedKV {
        self.datastore
    }
}

impl ClarityConnection for ClarityBlockConnection<'_, '_> {
    /// Do something with ownership of the underlying DB that involves only reading.
    fn with_clarity_db_readonly_owned<F, R>(&mut self, to_do: F) -> R
    where
        F: FnOnce(ClarityDatabase) -> (R, ClarityDatabase),
    {
        let mut db = ClarityDatabase::new(&mut self.datastore, self.header_db, self.burn_state_db);
        db.begin();
        let (result, mut db) = to_do(db);
        db.roll_back()
            .expect("FATAL: failed to roll back from read-only context");
        result
    }

    fn with_analysis_db_readonly<F, R>(&mut self, to_do: F) -> R
    where
        F: FnOnce(&mut AnalysisDatabase) -> R,
    {
        let mut db = AnalysisDatabase::new(&mut self.datastore);
        db.begin();
        let result = to_do(&mut db);
        db.roll_back()
            .expect("FATAL: failed to roll back from read-only context");
        result
    }

    fn get_epoch(&self) -> StacksEpochId {
        self.epoch
    }
}

impl ClarityConnection for ClarityReadOnlyConnection<'_> {
    /// Do something with ownership of the underlying DB that involves only reading.
    fn with_clarity_db_readonly_owned<F, R>(&mut self, to_do: F) -> R
    where
        F: FnOnce(ClarityDatabase) -> (R, ClarityDatabase),
    {
        let mut db = self
            .datastore
            .as_clarity_db(self.header_db, self.burn_state_db);
        db.begin();
        let (result, mut db) = to_do(db);
        db.roll_back()
            .expect("FATAL: failed to roll back changes in read-only context");
        result
    }

    fn with_analysis_db_readonly<F, R>(&mut self, to_do: F) -> R
    where
        F: FnOnce(&mut AnalysisDatabase) -> R,
    {
        let mut db = self.datastore.as_analysis_db();
        db.begin();
        let result = to_do(&mut db);
        db.roll_back()
            .expect("FATAL: failed to roll back changes in read-only context");
        result
    }

    fn get_epoch(&self) -> StacksEpochId {
        self.epoch
    }
}

impl PreCommitClarityBlock<'_> {
    pub fn commit(self) {
        debug!("Committing Clarity block connection"; "index_block" => %self.commit_to);
        self.datastore
            .commit_to(&self.commit_to)
            .expect("FATAL: failed to commit block");
    }
}

impl<'a> ClarityBlockConnection<'a, '_> {
    /// Rolls back all changes in the current block by
    /// (1) dropping all writes from the current MARF tip,
    /// (2) rolling back side-storage
    pub fn rollback_block(self) {
        // this is a "lower-level" rollback than the roll backs performed in
        //   ClarityDatabase or AnalysisDatabase -- this is done at the backing store level.
        debug!("Rollback Clarity datastore");
        self.datastore.rollback_block();
    }

    /// Rolls back all unconfirmed state in the current block by
    /// (1) dropping all writes from the current MARF tip,
    /// (2) rolling back side-storage
    pub fn rollback_unconfirmed(self) {
        // this is a "lower-level" rollback than the roll backs performed in
        //   ClarityDatabase or AnalysisDatabase -- this is done at the backing store level.
        debug!("Rollback unconfirmed Clarity datastore");
        self.datastore
            .rollback_unconfirmed()
            .expect("FATAL: failed to rollback block");
    }

    /// Commits all changes in the current block by
    /// (1) committing the current MARF tip to storage,
    /// (2) committing side-storage.
    #[cfg(test)]
    pub fn commit_block(self) -> LimitedCostTracker {
        debug!("Commit Clarity datastore");
        self.datastore.test_commit();

        self.cost_track.unwrap()
    }

    pub fn precommit_to_block(self, final_bhh: StacksBlockId) -> PreCommitClarityBlock<'a> {
        self.cost_track
            .expect("Clarity block connection lost cost tracker before commitment");
        PreCommitClarityBlock {
            datastore: self.datastore,
            commit_to: final_bhh,
        }
    }

    /// Commits all changes in the current block by
    /// (1) committing the current MARF tip to storage,
    /// (2) committing side-storage.  Commits to a different
    /// block hash than the one opened (i.e. since the caller
    /// may not have known the "real" block hash at the
    /// time of opening).
    pub fn commit_to_block(self, final_bhh: &StacksBlockId) -> LimitedCostTracker {
        debug!("Commit Clarity datastore to {}", final_bhh);
        self.datastore
            .commit_to(final_bhh)
            .expect("FATAL: failed to commit block");

        self.cost_track.unwrap()
    }

    /// Commits all changes in the current block by
    /// (1) committing the current MARF tip to storage,
    /// (2) committing side-storage.
    ///    before this saves, it updates the metadata headers in
    ///    the sidestore so that they don't get stepped on after
    ///    a miner re-executes a constructed block.
    pub fn commit_mined_block(self, bhh: &StacksBlockId) -> Result<LimitedCostTracker, Error> {
        debug!("Commit mined Clarity datastore to {}", bhh);
        self.datastore.commit_mined_block(bhh)?;

        Ok(self.cost_track.unwrap())
    }

    /// Save all unconfirmed state by
    /// (1) committing the current unconfirmed MARF to storage,
    /// (2) committing side-storage
    /// Unconfirmed data has globally-unique block hashes that are cryptographically derived from a
    /// confirmed block hash, so they're exceedingly unlikely to conflict with existing blocks.
    pub fn commit_unconfirmed(self) -> LimitedCostTracker {
        debug!("Save unconfirmed Clarity datastore");
        self.datastore.commit_unconfirmed();

        self.cost_track.unwrap()
    }

    /// Get the boot code account
    fn get_boot_code_account(&mut self) -> Result<StacksAccount, Error> {
        let boot_code_address = boot_code_addr(self.mainnet);
        let boot_code_nonce = self.with_clarity_db_readonly(|db| {
            db.get_account_nonce(&boot_code_address.clone().into())
        })?;

        let boot_code_account = boot_code_acc(boot_code_address, boot_code_nonce);
        Ok(boot_code_account)
    }

    pub fn initialize_epoch_2_05(&mut self) -> Result<StacksTransactionReceipt, Error> {
        // use the `using!` statement to ensure that the old cost_tracker is placed
        //  back in all branches after initialization
        using!(self.cost_track, "cost tracker", |old_cost_tracker| {
            // epoch initialization is *free*
            self.cost_track.replace(LimitedCostTracker::new_free());

            let mainnet = self.mainnet;

            // get the boot code account information
            //  for processing the pox contract initialization
            let tx_version = if mainnet {
                TransactionVersion::Mainnet
            } else {
                TransactionVersion::Testnet
            };

            let boot_code_account = self
                .get_boot_code_account()
                .expect("FATAL: failed to get boot code account");

            // instantiate costs 2 contract...
            let cost_2_code = if mainnet {
                BOOT_CODE_COSTS_2
            } else {
                BOOT_CODE_COSTS_2_TESTNET
            };

            let payload = TransactionPayload::SmartContract(
                TransactionSmartContract {
                    name: ContractName::try_from(COSTS_2_NAME)
                        .expect("FATAL: invalid boot-code contract name"),
                    code_body: StacksString::from_str(cost_2_code)
                        .expect("FATAL: invalid boot code body"),
                },
                None,
            );

            let boot_code_address = boot_code_addr(self.mainnet);
            let boot_code_auth = boot_code_tx_auth(boot_code_address.clone());

            let costs_2_contract_tx =
                StacksTransaction::new(tx_version.clone(), boot_code_auth, payload);

            let initialization_receipt = self.as_transaction(|tx_conn| {
                // bump the epoch in the Clarity DB
                tx_conn
                    .with_clarity_db(|db| {
                        db.set_clarity_epoch_version(StacksEpochId::Epoch2_05)?;
                        Ok(())
                    })
                    .unwrap();

                // NOTE: we don't set tx_conn.epoch to Epoch2_05 here, even though we probably
                // should, because doing so risks a chain split.  Same for self.epoch.
                // C'est la vie.

                // initialize with a synthetic transaction
                debug!("Instantiate .costs-2 contract");
                let receipt = StacksChainState::process_transaction_payload(
                    tx_conn,
                    &costs_2_contract_tx,
                    &boot_code_account,
                    ASTRules::PrecheckSize,
                )
                .expect("FATAL: Failed to process PoX 2 contract initialization");

                receipt
            });

            if initialization_receipt.result != Value::okay_true()
                || initialization_receipt.post_condition_aborted
            {
                panic!(
                    "FATAL: Failure processing Costs 2 contract initialization: {:#?}",
                    &initialization_receipt
                );
            }

            // NOTE: we don't set self.epoch to Epoch2_05 here, even though we probably
            // should, because doing so risks a chain split.

            debug!("Epoch 2.05 initialized");
            (old_cost_tracker, Ok(initialization_receipt))
        })
    }

    pub fn initialize_epoch_2_1(&mut self) -> Result<Vec<StacksTransactionReceipt>, Error> {
        // use the `using!` statement to ensure that the old cost_tracker is placed
        //  back in all branches after initialization
        using!(self.cost_track, "cost tracker", |old_cost_tracker| {
            // epoch initialization is *free*.
            // NOTE: this also means that cost functions won't be evaluated.
            // This is important because pox-2 is instantiated before costs-3.
            self.cost_track.replace(LimitedCostTracker::new_free());

            let mainnet = self.mainnet;
            let first_block_height = self.burn_state_db.get_burn_start_height();
            let pox_prepare_length = self.burn_state_db.get_pox_prepare_length();
            let pox_reward_cycle_length = self.burn_state_db.get_pox_reward_cycle_length();
            let pox_rejection_fraction = self.burn_state_db.get_pox_rejection_fraction();

            let v1_unlock_height = self.burn_state_db.get_v1_unlock_height();
            let pox_2_first_cycle = PoxConstants::static_block_height_to_reward_cycle(
                u64::from(v1_unlock_height),
                u64::from(first_block_height),
                u64::from(pox_reward_cycle_length),
            )
            .expect("PANIC: PoX-2 first reward cycle begins *before* first burn block height");

            // get the boot code account information
            //  for processing the pox contract initialization
            let tx_version = if mainnet {
                TransactionVersion::Mainnet
            } else {
                TransactionVersion::Testnet
            };

            let boot_code_address = boot_code_addr(mainnet);

            let boot_code_auth = boot_code_tx_auth(boot_code_address.clone());

            let boot_code_nonce = self.with_clarity_db_readonly(|db| {
                db.get_account_nonce(&boot_code_address.clone().into())
                    .expect("FATAL: Failed to boot account nonce")
            });

            let boot_code_account = StacksAccount {
                principal: PrincipalData::Standard(boot_code_address.into()),
                nonce: boot_code_nonce,
                stx_balance: STXBalance::zero(),
            };

            /////////////////// .pox-2 ////////////////////////
            let pox_2_code = if mainnet {
                &*POX_2_MAINNET_CODE
            } else {
                &*POX_2_TESTNET_CODE
            };

            let pox_2_contract_id = boot_code_id(POX_2_NAME, mainnet);

            let payload = TransactionPayload::SmartContract(
                TransactionSmartContract {
                    name: ContractName::try_from(POX_2_NAME)
                        .expect("FATAL: invalid boot-code contract name"),
                    code_body: StacksString::from_str(pox_2_code)
                        .expect("FATAL: invalid boot code body"),
                },
                Some(ClarityVersion::Clarity2),
            );

            let pox_2_contract_tx =
                StacksTransaction::new(tx_version.clone(), boot_code_auth.clone(), payload);

            // upgrade epoch before starting transaction-processing, since .pox-2 needs clarity2
            // features
            self.epoch = StacksEpochId::Epoch21;
            let pox_2_initialization_receipt = self.as_transaction(|tx_conn| {
                // bump the epoch in the Clarity DB
                tx_conn
                    .with_clarity_db(|db| {
                        db.set_clarity_epoch_version(StacksEpochId::Epoch21)?;
                        Ok(())
                    })
                    .unwrap();

                // require 2.1 rules henceforth in this connection as well
                tx_conn.epoch = StacksEpochId::Epoch21;

                // initialize with a synthetic transaction
                debug!("Instantiate {} contract", &pox_2_contract_id);
                let receipt = StacksChainState::process_transaction_payload(
                    tx_conn,
                    &pox_2_contract_tx,
                    &boot_code_account,
                    ASTRules::PrecheckSize,
                )
                .expect("FATAL: Failed to process PoX 2 contract initialization");

                // set burnchain params
                let consts_setter = PrincipalData::from(pox_2_contract_id.clone());
                let params = vec![
                    Value::UInt(u128::from(first_block_height)),
                    Value::UInt(u128::from(pox_prepare_length)),
                    Value::UInt(u128::from(pox_reward_cycle_length)),
                    Value::UInt(u128::from(pox_rejection_fraction)),
                    Value::UInt(u128::from(pox_2_first_cycle)),
                ];

                let (_, _, _burnchain_params_events) = tx_conn
                    .run_contract_call(
                        &consts_setter,
                        None,
                        &pox_2_contract_id,
                        "set-burnchain-parameters",
                        &params,
                        |_, _| false,
                    )
                    .expect("Failed to set burnchain parameters in PoX-2 contract");

                receipt
            });

            if pox_2_initialization_receipt.result != Value::okay_true()
                || pox_2_initialization_receipt.post_condition_aborted
            {
                panic!(
                    "FATAL: Failure processing PoX 2 contract initialization: {:#?}",
                    &pox_2_initialization_receipt
                );
            }

            /////////////////// .costs-3 ////////////////////////
            let cost_3_code = BOOT_CODE_COSTS_3;

            let payload = TransactionPayload::SmartContract(
                TransactionSmartContract {
                    name: ContractName::try_from(COSTS_3_NAME)
                        .expect("FATAL: invalid boot-code contract name"),
                    code_body: StacksString::from_str(cost_3_code)
                        .expect("FATAL: invalid boot code body"),
                },
                None,
            );

            let costs_3_contract_tx =
                StacksTransaction::new(tx_version.clone(), boot_code_auth, payload);

            let costs_3_initialization_receipt = self.as_transaction(|tx_conn| {
                // bump the epoch in the Clarity DB
                tx_conn
                    .with_clarity_db(|db| {
                        db.set_clarity_epoch_version(StacksEpochId::Epoch21)?;
                        Ok(())
                    })
                    .unwrap();

                // require 2.1 rules henceforth in this connection as well
                tx_conn.epoch = StacksEpochId::Epoch21;

                // initialize with a synthetic transaction
                debug!("Instantiate .costs-3 contract");
                let receipt = StacksChainState::process_transaction_payload(
                    tx_conn,
                    &costs_3_contract_tx,
                    &boot_code_account,
                    ASTRules::PrecheckSize,
                )
                .expect("FATAL: Failed to process costs-3 contract initialization");

                receipt
            });

            if costs_3_initialization_receipt.result != Value::okay_true()
                || costs_3_initialization_receipt.post_condition_aborted
            {
                panic!(
                    "FATAL: Failure processing Costs 3 contract initialization: {:#?}",
                    &costs_3_initialization_receipt
                );
            }

            debug!("Epoch 2.1 initialized");
            (
                old_cost_tracker,
                Ok(vec![
                    pox_2_initialization_receipt,
                    costs_3_initialization_receipt,
                ]),
            )
        })
    }

    pub fn initialize_epoch_2_2(&mut self) -> Result<Vec<StacksTransactionReceipt>, Error> {
        // use the `using!` statement to ensure that the old cost_tracker is placed
        //  back in all branches after initialization
        using!(self.cost_track, "cost tracker", |old_cost_tracker| {
            // epoch initialization is *free*.
            // NOTE: this also means that cost functions won't be evaluated.
            self.cost_track.replace(LimitedCostTracker::new_free());
            self.epoch = StacksEpochId::Epoch22;
            self.as_transaction(|tx_conn| {
                // bump the epoch in the Clarity DB
                tx_conn
                    .with_clarity_db(|db| {
                        db.set_clarity_epoch_version(StacksEpochId::Epoch22)?;
                        Ok(())
                    })
                    .unwrap();

                // require 2.2 rules henceforth in this connection as well
                tx_conn.epoch = StacksEpochId::Epoch22;
            });

            debug!("Epoch 2.2 initialized");

            (old_cost_tracker, Ok(vec![]))
        })
    }

    pub fn initialize_epoch_2_3(&mut self) -> Result<Vec<StacksTransactionReceipt>, Error> {
        // use the `using!` statement to ensure that the old cost_tracker is placed
        //  back in all branches after initialization
        using!(self.cost_track, "cost tracker", |old_cost_tracker| {
            // epoch initialization is *free*.
            // NOTE: this also means that cost functions won't be evaluated.
            self.cost_track.replace(LimitedCostTracker::new_free());

            // first, upgrade the epoch
            self.epoch = StacksEpochId::Epoch23;
            self.as_transaction(|tx_conn| {
                // bump the epoch in the Clarity DB
                tx_conn
                    .with_clarity_db(|db| {
                        db.set_clarity_epoch_version(StacksEpochId::Epoch23)?;
                        Ok(())
                    })
                    .unwrap();

                // require 2.3 rules henceforth in this connection as well
                tx_conn.epoch = StacksEpochId::Epoch23;
            });

            debug!("Epoch 2.3 initialized");

            (old_cost_tracker, Ok(vec![]))
        })
    }

    pub fn initialize_epoch_2_4(&mut self) -> Result<Vec<StacksTransactionReceipt>, Error> {
        // use the `using!` statement to ensure that the old cost_tracker is placed
        //  back in all branches after initialization
        using!(self.cost_track, "cost tracker", |old_cost_tracker| {
            // epoch initialization is *free*.
            // NOTE: this also means that cost functions won't be evaluated.
            self.cost_track.replace(LimitedCostTracker::new_free());
            self.epoch = StacksEpochId::Epoch24;
            self.as_transaction(|tx_conn| {
                // bump the epoch in the Clarity DB
                tx_conn
                    .with_clarity_db(|db| {
                        db.set_clarity_epoch_version(StacksEpochId::Epoch24)?;
                        Ok(())
                    })
                    .unwrap();

                // require 2.4 rules henceforth in this connection as well
                tx_conn.epoch = StacksEpochId::Epoch24;
            });

            /////////////////// .pox-3 ////////////////////////
            let mainnet = self.mainnet;
            let first_block_height = self.burn_state_db.get_burn_start_height();
            let pox_prepare_length = self.burn_state_db.get_pox_prepare_length();
            let pox_reward_cycle_length = self.burn_state_db.get_pox_reward_cycle_length();
            let pox_rejection_fraction = self.burn_state_db.get_pox_rejection_fraction();
            let pox_3_activation_height = self.burn_state_db.get_pox_3_activation_height();

            let pox_3_first_cycle = PoxConstants::static_block_height_to_reward_cycle(
                u64::from(pox_3_activation_height),
                u64::from(first_block_height),
                u64::from(pox_reward_cycle_length),
            )
            .expect("PANIC: PoX-3 first reward cycle begins *before* first burn block height")
                + 1;

            // get tx_version & boot code account information for pox-3 contract init
            let tx_version = if mainnet {
                TransactionVersion::Mainnet
            } else {
                TransactionVersion::Testnet
            };

            let boot_code_address = boot_code_addr(mainnet);

            let boot_code_auth = boot_code_tx_auth(boot_code_address.clone());

            let boot_code_nonce = self.with_clarity_db_readonly(|db| {
                db.get_account_nonce(&boot_code_address.clone().into())
                    .expect("FATAL: Failed to boot account nonce")
            });

            let boot_code_account = StacksAccount {
                principal: PrincipalData::Standard(boot_code_address.into()),
                nonce: boot_code_nonce,
                stx_balance: STXBalance::zero(),
            };

            let pox_3_code = if mainnet {
                &*POX_3_MAINNET_CODE
            } else {
                &*POX_3_TESTNET_CODE
            };

            let pox_3_contract_id = boot_code_id(POX_3_NAME, mainnet);

            let payload = TransactionPayload::SmartContract(
                TransactionSmartContract {
                    name: ContractName::try_from(POX_3_NAME)
                        .expect("FATAL: invalid boot-code contract name"),
                    code_body: StacksString::from_str(pox_3_code)
                        .expect("FATAL: invalid boot code body"),
                },
                Some(ClarityVersion::Clarity2),
            );

            let pox_3_contract_tx =
                StacksTransaction::new(tx_version.clone(), boot_code_auth, payload);

            let pox_3_initialization_receipt = self.as_transaction(|tx_conn| {
                // initialize with a synthetic transaction
                debug!("Instantiate {} contract", &pox_3_contract_id);
                let receipt = StacksChainState::process_transaction_payload(
                    tx_conn,
                    &pox_3_contract_tx,
                    &boot_code_account,
                    ASTRules::PrecheckSize,
                )
                .expect("FATAL: Failed to process PoX 3 contract initialization");

                // set burnchain params
                let consts_setter = PrincipalData::from(pox_3_contract_id.clone());
                let params = vec![
                    Value::UInt(u128::from(first_block_height)),
                    Value::UInt(u128::from(pox_prepare_length)),
                    Value::UInt(u128::from(pox_reward_cycle_length)),
                    Value::UInt(u128::from(pox_rejection_fraction)),
                    Value::UInt(u128::from(pox_3_first_cycle)),
                ];

                let (_, _, _burnchain_params_events) = tx_conn
                    .run_contract_call(
                        &consts_setter,
                        None,
                        &pox_3_contract_id,
                        "set-burnchain-parameters",
                        &params,
                        |_, _| false,
                    )
                    .expect("Failed to set burnchain parameters in PoX-3 contract");

                receipt
            });

            if pox_3_initialization_receipt.result != Value::okay_true()
                || pox_3_initialization_receipt.post_condition_aborted
            {
                panic!(
                    "FATAL: Failure processing PoX 3 contract initialization: {:#?}",
                    &pox_3_initialization_receipt
                );
            }

            debug!("Epoch 2.4 initialized");

            (old_cost_tracker, Ok(vec![pox_3_initialization_receipt]))
        })
    }

    pub fn initialize_epoch_2_5(&mut self) -> Result<Vec<StacksTransactionReceipt>, Error> {
        // use the `using!` statement to ensure that the old cost_tracker is placed
        //  back in all branches after initialization
        using!(self.cost_track, "cost tracker", |old_cost_tracker| {
            // epoch initialization is *free*.
            // NOTE: this also means that cost functions won't be evaluated.
            self.cost_track.replace(LimitedCostTracker::new_free());
            self.epoch = StacksEpochId::Epoch25;
            self.as_transaction(|tx_conn| {
                // bump the epoch in the Clarity DB
                tx_conn
                    .with_clarity_db(|db| {
                        db.set_clarity_epoch_version(StacksEpochId::Epoch25)?;
                        Ok(())
                    })
                    .unwrap();

                // require 3.0 rules henceforth in this connection as well
                tx_conn.epoch = StacksEpochId::Epoch25;
            });

            /////////////////// .pox-4 ////////////////////////
            let first_block_height = self.burn_state_db.get_burn_start_height();
            let pox_prepare_length = self.burn_state_db.get_pox_prepare_length();
            let pox_reward_cycle_length = self.burn_state_db.get_pox_reward_cycle_length();
            let pox_4_activation_height = self.burn_state_db.get_pox_4_activation_height();

            let pox_4_first_cycle = PoxConstants::static_block_height_to_reward_cycle(
                u64::from(pox_4_activation_height),
                u64::from(first_block_height),
                u64::from(pox_reward_cycle_length),
            )
            .expect("PANIC: PoX-4 first reward cycle begins *before* first burn block height")
                + 1;
            // get tx_version & boot code account information for pox-3 contract init
            let mainnet = self.mainnet;
            let tx_version = if mainnet {
                TransactionVersion::Mainnet
            } else {
                TransactionVersion::Testnet
            };

            let mut receipts = vec![];

            let boot_code_account = self
                .get_boot_code_account()
                .expect("FATAL: did not get boot account");

            let pox_4_code = &*POX_4_CODE;
            let pox_4_contract_id = boot_code_id(POX_4_NAME, mainnet);

            let payload = TransactionPayload::SmartContract(
                TransactionSmartContract {
                    name: ContractName::try_from(POX_4_NAME)
                        .expect("FATAL: invalid boot-code contract name"),
                    code_body: StacksString::from_str(pox_4_code)
                        .expect("FATAL: invalid boot code body"),
                },
                Some(ClarityVersion::Clarity2),
            );

            let boot_code_address = boot_code_addr(mainnet);
            let boot_code_auth = boot_code_tx_auth(boot_code_address.clone());

            let pox_4_contract_tx =
                StacksTransaction::new(tx_version.clone(), boot_code_auth.clone(), payload);

            let pox_4_initialization_receipt = self.as_transaction(|tx_conn| {
                // initialize with a synthetic transaction
                debug!("Instantiate {} contract", &pox_4_contract_id);
                let receipt = StacksChainState::process_transaction_payload(
                    tx_conn,
                    &pox_4_contract_tx,
                    &boot_code_account,
                    ASTRules::PrecheckSize,
                )
                .expect("FATAL: Failed to process PoX 4 contract initialization");

                // set burnchain params
                let consts_setter = PrincipalData::from(pox_4_contract_id.clone());
                let params = vec![
                    Value::UInt(u128::from(first_block_height)),
                    Value::UInt(u128::from(pox_prepare_length)),
                    Value::UInt(u128::from(pox_reward_cycle_length)),
                    Value::UInt(u128::from(pox_4_first_cycle)),
                ];

                let (_, _, _burnchain_params_events) = tx_conn
                    .run_contract_call(
                        &consts_setter,
                        None,
                        &pox_4_contract_id,
                        "set-burnchain-parameters",
                        &params,
                        |_, _| false,
                    )
                    .expect("Failed to set burnchain parameters in PoX-3 contract");

                receipt
            });

            if pox_4_initialization_receipt.result != Value::okay_true()
                || pox_4_initialization_receipt.post_condition_aborted
            {
                panic!(
                    "FATAL: Failure processing PoX 4 contract initialization: {:#?}",
                    &pox_4_initialization_receipt
                );
            }
            receipts.push(pox_4_initialization_receipt);

            let signers_contract_id = boot_code_id(SIGNERS_NAME, mainnet);
            let payload = TransactionPayload::SmartContract(
                TransactionSmartContract {
                    name: ContractName::try_from(SIGNERS_NAME)
                        .expect("FATAL: invalid boot-code contract name"),
                    code_body: StacksString::from_str(SIGNERS_BODY)
                        .expect("FATAL: invalid boot code body"),
                },
                Some(ClarityVersion::Clarity2),
            );

            let signers_contract_tx =
                StacksTransaction::new(tx_version.clone(), boot_code_auth.clone(), payload);

            let signers_initialization_receipt = self.as_transaction(|tx_conn| {
                // initialize with a synthetic transaction
                debug!("Instantiate {} contract", &signers_contract_id);
                let receipt = StacksChainState::process_transaction_payload(
                    tx_conn,
                    &signers_contract_tx,
                    &boot_code_account,
                    ASTRules::PrecheckSize,
                )
                .expect("FATAL: Failed to process .signers contract initialization");
                receipt
            });

            if signers_initialization_receipt.result != Value::okay_true()
                || signers_initialization_receipt.post_condition_aborted
            {
                panic!(
                    "FATAL: Failure processing signers contract initialization: {:#?}",
                    &signers_initialization_receipt
                );
            }
            receipts.push(signers_initialization_receipt);

            // stackerdb contracts for each message type
            for signer_set in 0..2 {
                for message_id in 0..SIGNER_SLOTS_PER_USER {
                    let signers_name =
                        NakamotoSigners::make_signers_db_name(signer_set, message_id);
                    let body = if signer_set == 0 {
                        SIGNERS_DB_0_BODY
                    } else {
                        SIGNERS_DB_1_BODY
                    };
                    let payload = TransactionPayload::SmartContract(
                        TransactionSmartContract {
                            name: ContractName::try_from(signers_name.clone())
                                .expect("FATAL: invalid boot-code contract name"),
                            code_body: StacksString::from_str(body)
                                .expect("FATAL: invalid boot code body"),
                        },
                        Some(ClarityVersion::Clarity2),
                    );

                    let signers_contract_tx =
                        StacksTransaction::new(tx_version.clone(), boot_code_auth.clone(), payload);

                    let signers_db_receipt = self.as_transaction(|tx_conn| {
                        // initialize with a synthetic transaction
                        debug!("Instantiate .{} contract", &signers_name);
                        let receipt = StacksChainState::process_transaction_payload(
                            tx_conn,
                            &signers_contract_tx,
                            &boot_code_account,
                            ASTRules::PrecheckSize,
                        )
                        .expect("FATAL: Failed to process .signers DB contract initialization");
                        receipt
                    });

                    if signers_db_receipt.result != Value::okay_true()
                        || signers_db_receipt.post_condition_aborted
                    {
                        panic!(
                            "FATAL: Failure processing signers DB contract initialization: {:#?}",
                            &signers_db_receipt
                        );
                    }

                    receipts.push(signers_db_receipt);
                }
            }

            let signers_voting_contract_id = boot_code_id(SIGNERS_VOTING_NAME, mainnet);
            let payload = TransactionPayload::SmartContract(
                TransactionSmartContract {
                    name: ContractName::try_from(SIGNERS_VOTING_NAME)
                        .expect("FATAL: invalid boot-code contract name"),
                    code_body: StacksString::from_str(SIGNERS_VOTING_BODY)
                        .expect("FATAL: invalid boot code body"),
                },
                Some(ClarityVersion::Clarity2),
            );

            let signers_contract_tx =
                StacksTransaction::new(tx_version.clone(), boot_code_auth, payload);

            let signers_voting_initialization_receipt = self.as_transaction(|tx_conn| {
                // initialize with a synthetic transaction
                debug!("Instantiate {} contract", &signers_voting_contract_id);
                let receipt = StacksChainState::process_transaction_payload(
                    tx_conn,
                    &signers_contract_tx,
                    &boot_code_account,
                    ASTRules::PrecheckSize,
                )
                .expect("FATAL: Failed to process .signers-voting contract initialization");
                receipt
            });

            if signers_voting_initialization_receipt.result != Value::okay_true()
                || signers_voting_initialization_receipt.post_condition_aborted
            {
                panic!(
                    "FATAL: Failure processing signers-voting contract initialization: {:#?}",
                    &signers_voting_initialization_receipt
                );
            }
            receipts.push(signers_voting_initialization_receipt);

            debug!("Epoch 2.5 initialized");
            (old_cost_tracker, Ok(receipts))
        })
    }

    pub fn initialize_epoch_3_0(&mut self) -> Result<Vec<StacksTransactionReceipt>, Error> {
        // use the `using!` statement to ensure that the old cost_tracker is placed
        //  back in all branches after initialization
        using!(self.cost_track, "cost tracker", |old_cost_tracker| {
            // epoch initialization is *free*.
            // NOTE: this also means that cost functions won't be evaluated.
            self.cost_track.replace(LimitedCostTracker::new_free());
            self.epoch = StacksEpochId::Epoch30;
            self.as_transaction(|tx_conn| {
                // bump the epoch in the Clarity DB
                tx_conn
                    .with_clarity_db(|db| {
                        db.set_clarity_epoch_version(StacksEpochId::Epoch30)?;
                        Ok(())
                    })
                    .unwrap();

                // require 3.0 rules henceforth in this connection as well
                tx_conn.epoch = StacksEpochId::Epoch30;
            });

            debug!("Epoch 3.0 initialized");
            (old_cost_tracker, Ok(vec![]))
        })
    }

    pub fn initialize_epoch_3_1(&mut self) -> Result<Vec<StacksTransactionReceipt>, Error> {
        // use the `using!` statement to ensure that the old cost_tracker is placed
        //  back in all branches after initialization
        using!(self.cost_track, "cost tracker", |old_cost_tracker| {
            // epoch initialization is *free*.
            // NOTE: this also means that cost functions won't be evaluated.
            self.cost_track.replace(LimitedCostTracker::new_free());
            self.epoch = StacksEpochId::Epoch31;
            self.as_transaction(|tx_conn| {
                // bump the epoch in the Clarity DB
                tx_conn
                    .with_clarity_db(|db| {
                        db.set_clarity_epoch_version(StacksEpochId::Epoch31)?;
                        Ok(())
                    })
                    .unwrap();

                // require 3.1 rules henceforth in this connection as well
                tx_conn.epoch = StacksEpochId::Epoch31;
            });

            debug!("Epoch 3.1 initialized");
            (old_cost_tracker, Ok(vec![]))
        })
    }

    pub fn start_transaction_processing<'c>(&'c mut self) -> ClarityTransactionConnection<'c, 'a> {
        let store = &mut self.datastore;
        let cost_track = &mut self.cost_track;
        let header_db = self.header_db;
        let burn_state_db = self.burn_state_db;
        let mainnet = self.mainnet;
        let chain_id = self.chain_id;
        let mut log = RollbackWrapperPersistedLog::new();
        log.nest();
        ClarityTransactionConnection {
            store,
            cost_track,
            header_db,
            burn_state_db,
            log: Some(log),
            mainnet,
            chain_id,
            epoch: self.epoch,
        }
    }

    /// Execute `todo` as a transaction in this block. The execution
    /// will use the "free" cost tracker.
    /// This will unconditionally commit the edit log from the
    /// transaction to the block, so any changes that should be
    /// rolled back must be rolled back by `todo`.
    pub fn as_free_transaction<F, R>(&mut self, todo: F) -> R
    where
        F: FnOnce(&mut ClarityTransactionConnection) -> R,
    {
        // use the `using!` statement to ensure that the old cost_tracker is placed
        //  back in all branches after initialization
        using!(self.cost_track, "cost tracker", |old_cost_tracker| {
            // epoch initialization is *free*
            self.cost_track.replace(LimitedCostTracker::new_free());

            let mut tx = self.start_transaction_processing();
            let r = todo(&mut tx);
            tx.commit()
                .expect("FATAL: failed to commit unconditional free transaction");
            (old_cost_tracker, r)
        })
    }

    /// Execute `todo` as a transaction in this block.
    /// This will unconditionally commit the edit log from the
    /// transaction to the block, so any changes that should be
    /// rolled back must be rolled back by `todo`.
    pub fn as_transaction<F, R>(&mut self, todo: F) -> R
    where
        F: FnOnce(&mut ClarityTransactionConnection) -> R,
    {
        let mut tx = self.start_transaction_processing();
        let r = todo(&mut tx);
        tx.commit()
            .expect("FATAL: failed to commit unconditional transaction");
        r
    }

    pub fn seal(&mut self) -> TrieHash {
        self.datastore.seal()
    }

    pub fn destruct(self) -> WritableMarfStore<'a> {
        self.datastore
    }

    #[cfg(test)]
    pub fn set_epoch(&mut self, epoch_id: StacksEpochId) {
        self.epoch = epoch_id;
    }
}

impl ClarityConnection for ClarityTransactionConnection<'_, '_> {
    /// Do something with ownership of the underlying DB that involves only reading.
    fn with_clarity_db_readonly_owned<F, R>(&mut self, to_do: F) -> R
    where
        F: FnOnce(ClarityDatabase) -> (R, ClarityDatabase),
    {
        using!(self.log, "log", |log| {
            let rollback_wrapper = RollbackWrapper::from_persisted_log(self.store, log);
            let mut db = ClarityDatabase::new_with_rollback_wrapper(
                rollback_wrapper,
                self.header_db,
                self.burn_state_db,
            );
            db.begin();
            let (r, mut db) = to_do(db);
            db.roll_back()
                .expect("FATAL: failed to rollback changes during read-only connection");
            (db.destroy().into(), r)
        })
    }

    fn with_analysis_db_readonly<F, R>(&mut self, to_do: F) -> R
    where
        F: FnOnce(&mut AnalysisDatabase) -> R,
    {
        self.with_analysis_db(|db, cost_tracker| {
            db.begin();
            let result = to_do(db);
            db.roll_back()
                .expect("FATAL: failed to rollback changes during read-only connection");
            (cost_tracker, result)
        })
    }

    fn get_epoch(&self) -> StacksEpochId {
        self.epoch
    }
}

impl Drop for ClarityTransactionConnection<'_, '_> {
    fn drop(&mut self) {
        if thread::panicking() {
            // if the thread is panicking, we've likely lost our cost_tracker handle,
            //  so don't expect() one, or we'll end up panicking while panicking.
            match self.cost_track.as_mut() {
                Some(t) => t.reset_memory(),
                None => {
                    error!("Failed to reset the memory of the Clarity transaction's cost_track handle while thread panicking");
                }
            }
        } else {
            self.cost_track
                .as_mut()
                .expect("BUG: Transaction connection lost cost_tracker handle.")
                .reset_memory();
        }
    }
}

impl TransactionConnection for ClarityTransactionConnection<'_, '_> {
    fn with_abort_callback<F, A, R, E>(
        &mut self,
        to_do: F,
        abort_call_back: A,
    ) -> Result<(R, AssetMap, Vec<StacksTransactionEvent>, bool), E>
    where
        A: FnOnce(&AssetMap, &mut ClarityDatabase) -> bool,
        F: FnOnce(&mut OwnedEnvironment) -> Result<(R, AssetMap, Vec<StacksTransactionEvent>), E>,
        E: From<InterpreterError>,
    {
        using!(self.log, "log", |log| {
            using!(self.cost_track, "cost tracker", |cost_track| {
                let rollback_wrapper = RollbackWrapper::from_persisted_log(self.store, log);
                let mut db = ClarityDatabase::new_with_rollback_wrapper(
                    rollback_wrapper,
                    self.header_db,
                    self.burn_state_db,
                );

                // wrap the whole contract-call in a claritydb transaction,
                //   so we can abort on call_back's boolean retun
                db.begin();
                let mut vm_env = OwnedEnvironment::new_cost_limited(
                    self.mainnet,
                    self.chain_id,
                    db,
                    cost_track,
                    self.epoch,
                );
                let result = to_do(&mut vm_env);
                let (mut db, cost_track) = vm_env
                    .destruct()
                    .expect("Failed to recover database reference after executing transaction");
                // DO NOT reset memory usage yet -- that should happen only when the TX commits.

                let result = match result {
                    Ok((value, asset_map, events)) => {
                        let aborted = abort_call_back(&asset_map, &mut db);
                        let db_result = if aborted { db.roll_back() } else { db.commit() };
                        match db_result {
                            Ok(_) => Ok((value, asset_map, events, aborted)),
                            Err(e) => Err(e.into()),
                        }
                    }
                    Err(e) => {
                        let db_result = db.roll_back();
                        match db_result {
                            Ok(_) => Err(e),
                            Err(db_err) => Err(db_err.into()),
                        }
                    }
                };

                (cost_track, (db.destroy().into(), result))
            })
        })
    }

    fn with_analysis_db<F, R>(&mut self, to_do: F) -> R
    where
        F: FnOnce(&mut AnalysisDatabase, LimitedCostTracker) -> (LimitedCostTracker, R),
    {
        using!(self.cost_track, "cost tracker", |cost_track| {
            using!(self.log, "log", |log| {
                let rollback_wrapper = RollbackWrapper::from_persisted_log(self.store, log);
                let mut db = AnalysisDatabase::new_with_rollback_wrapper(rollback_wrapper);
                let r = to_do(&mut db, cost_track);
                (db.destroy().into(), r)
            })
        })
    }
}

impl ClarityTransactionConnection<'_, '_> {
    /// Do something to the underlying DB that involves writing.
    pub fn with_clarity_db<F, R>(&mut self, to_do: F) -> Result<R, Error>
    where
        F: FnOnce(&mut ClarityDatabase) -> Result<R, Error>,
    {
        using!(self.log, "log", |log| {
            let rollback_wrapper = RollbackWrapper::from_persisted_log(self.store, log);
            let mut db = ClarityDatabase::new_with_rollback_wrapper(
                rollback_wrapper,
                self.header_db,
                self.burn_state_db,
            );

            db.begin();
            let result = to_do(&mut db);
            let db_result = if result.is_ok() {
                db.commit()
            } else {
                db.roll_back()
            };

            let result = match db_result {
                Ok(_) => result,
                Err(e) => Err(e.into()),
            };

            (db.destroy().into(), result)
        })
    }

    /// What's our total (block-wide) resource use so far?
    pub fn cost_so_far(&self) -> ExecutionCost {
        match self.cost_track {
            Some(ref track) => track.get_total(),
            None => ExecutionCost::ZERO,
        }
    }

    /// Evaluate a poison-microblock transaction
    pub fn run_poison_microblock(
        &mut self,
        sender: &PrincipalData,
        mblock_header_1: &StacksMicroblockHeader,
        mblock_header_2: &StacksMicroblockHeader,
    ) -> Result<Value, Error> {
        self.with_abort_callback(
            |vm_env| {
                vm_env
                    .execute_in_env(sender.clone(), None, None, |env| {
                        env.run_as_transaction(|env| {
                            StacksChainState::handle_poison_microblock(
                                env,
                                mblock_header_1,
                                mblock_header_2,
                            )
                        })
                    })
                    .map_err(Error::from)
            },
            |_, _| false,
        )
        .map(|(value, ..)| value)
    }

    pub fn is_mainnet(&self) -> bool {
        return self.mainnet;
    }

    /// Commit the changes from the edit log.
    /// panics if there is more than one open savepoint
    pub fn commit(mut self) -> Result<(), Error> {
        let log = self
            .log
            .take()
            .expect("BUG: Transaction Connection lost db log connection.");
        let mut rollback_wrapper = RollbackWrapper::from_persisted_log(self.store, log);
        if rollback_wrapper.depth() != 1 {
            panic!(
                "Attempted to commit transaction with {} != 1 rollbacks",
                rollback_wrapper.depth()
            );
        }
        rollback_wrapper.commit().map_err(InterpreterError::from)?;
        // now we can reset the memory usage for the edit-log
        self.cost_track
            .as_mut()
            .expect("BUG: Transaction connection lost cost tracker connection.")
            .reset_memory();
        Ok(())
    }

    /// Evaluate a method of a clarity contract in a read-only environment.
    /// This does not check if the method itself attempted to write,
    ///  but will always rollback any changes.
    ///
    /// The method is invoked as if the contract itself is the tx-sender.
    ///
    /// This method *is not* free: it will update the cost-tracker of
    /// the transaction connection. If the transaction connection is a
    /// free transaction, then these costs will be free, but
    /// otherwise, the cost tracker will be invoked like normal.
    pub fn eval_method_read_only(
        &mut self,
        contract: &QualifiedContractIdentifier,
        method: &str,
        args: &[SymbolicExpression],
    ) -> Result<Value, Error> {
        let (result, _, _, _) = self.with_abort_callback(
            |vm_env| {
                vm_env
                    .execute_transaction(
                        PrincipalData::Contract(contract.clone()),
                        None,
                        contract.clone(),
                        method,
                        args,
                    )
                    .map_err(Error::from)
            },
            |_, _| true,
        )?;
        Ok(result)
    }

    /// Evaluate a raw Clarity snippit
    #[cfg(test)]
    pub fn clarity_eval_raw(&mut self, code: &str) -> Result<Value, Error> {
        let (result, _, _, _) = self.with_abort_callback(
            |vm_env| vm_env.eval_raw(code).map_err(Error::from),
            |_, _| false,
        )?;
        Ok(result)
    }

    #[cfg(test)]
    pub fn eval_read_only(
        &mut self,
        contract: &QualifiedContractIdentifier,
        code: &str,
    ) -> Result<Value, Error> {
        let (result, _, _, _) = self.with_abort_callback(
            |vm_env| vm_env.eval_read_only(contract, code).map_err(Error::from),
            |_, _| false,
        )?;
        Ok(result)
    }
}

#[cfg(test)]
mod tests {
    use std::fs;

    use clarity::vm::analysis::errors::CheckErrors;
    use clarity::vm::database::{ClarityBackingStore, STXBalance};
    use clarity::vm::test_util::{TEST_BURN_STATE_DB, TEST_HEADER_DB};
    use clarity::vm::types::{StandardPrincipalData, Value};
    use stacks_common::consts::CHAIN_ID_TESTNET;
    use stacks_common::types::chainstate::ConsensusHash;
    use stacks_common::types::sqlite::NO_PARAMS;

    use super::*;
    use crate::chainstate::stacks::index::ClarityMarfTrieId;
    use crate::clarity_vm::database::marf::MarfedKV;
    use crate::core::{PEER_VERSION_EPOCH_1_0, PEER_VERSION_EPOCH_2_0, PEER_VERSION_EPOCH_2_05};

    #[test]
    pub fn bad_syntax_test() {
        let marf = MarfedKV::temporary();
        let mut clarity_instance = ClarityInstance::new(false, CHAIN_ID_TESTNET, marf);

        let contract_identifier = QualifiedContractIdentifier::local("foo").unwrap();

        clarity_instance
            .begin_test_genesis_block(
                &StacksBlockId::sentinel(),
                &StacksBlockId([0; 32]),
                &TEST_HEADER_DB,
                &TEST_BURN_STATE_DB,
            )
            .commit_block();

        {
            let mut conn = clarity_instance.begin_block(
                &StacksBlockId([0; 32]),
                &StacksBlockId([1; 32]),
                &TEST_HEADER_DB,
                &TEST_BURN_STATE_DB,
            );

            let contract = "(define-public (foo (x int) (y uint)) (ok (+ x y)))";

            let _e = conn
                .as_transaction(|tx| {
                    tx.analyze_smart_contract(
                        &contract_identifier,
                        ClarityVersion::Clarity1,
                        contract,
                        ASTRules::PrecheckSize,
                    )
                })
                .unwrap_err();

            // okay, let's try it again:

            let _e = conn
                .as_transaction(|tx| {
                    tx.analyze_smart_contract(
                        &contract_identifier,
                        ClarityVersion::Clarity1,
                        contract,
                        ASTRules::PrecheckSize,
                    )
                })
                .unwrap_err();

            conn.commit_block();
        }
    }

    #[test]
    pub fn test_initialize_contract_tx_sender_contract_caller() {
        let marf = MarfedKV::temporary();
        let mut clarity_instance = ClarityInstance::new(false, CHAIN_ID_TESTNET, marf);
        let contract_identifier = QualifiedContractIdentifier::local("foo").unwrap();

        clarity_instance
            .begin_test_genesis_block(
                &StacksBlockId::sentinel(),
                &StacksBlockId([0; 32]),
                &TEST_HEADER_DB,
                &TEST_BURN_STATE_DB,
            )
            .commit_block();

        {
            let mut conn = clarity_instance.begin_block(
                &StacksBlockId([0; 32]),
                &StacksBlockId([1; 32]),
                &TEST_HEADER_DB,
                &TEST_BURN_STATE_DB,
            );

            // S1G2081040G2081040G2081040G208105NK8PE5 is the transient address
            let contract = "
                (begin
                    (asserts! (is-eq tx-sender 'S1G2081040G2081040G2081040G208105NK8PE5)
                        (err tx-sender))

                    (asserts! (is-eq contract-caller 'S1G2081040G2081040G2081040G208105NK8PE5)
                        (err contract-caller))
                )";

            conn.as_transaction(|conn| {
                let (mut ct_ast, ct_analysis) = conn
                    .analyze_smart_contract(
                        &contract_identifier,
                        ClarityVersion::Clarity1,
                        contract,
                        ASTRules::PrecheckSize,
                    )
                    .unwrap();
                conn.initialize_smart_contract(
                    &contract_identifier,
                    ClarityVersion::Clarity1,
<<<<<<< HEAD
                    &mut ct_ast,
                    &ct_analysis,
                    &contract,
=======
                    &ct_ast,
                    contract,
>>>>>>> 14d439f7
                    None,
                    |_, _| false,
                )
                .unwrap();
                conn.save_analysis(&contract_identifier, &ct_analysis)
                    .unwrap();
            });

            conn.commit_block();
        }
    }

    #[test]
    pub fn tx_rollback() {
        let marf = MarfedKV::temporary();
        let mut clarity_instance = ClarityInstance::new(false, CHAIN_ID_TESTNET, marf);

        let contract_identifier = QualifiedContractIdentifier::local("foo").unwrap();
        let contract = "(define-public (foo (x int) (y int)) (ok (+ x y)))";

        clarity_instance
            .begin_test_genesis_block(
                &StacksBlockId::sentinel(),
                &StacksBlockId([0; 32]),
                &TEST_HEADER_DB,
                &TEST_BURN_STATE_DB,
            )
            .commit_block();

        {
            let mut conn = clarity_instance.begin_block(
                &StacksBlockId([0; 32]),
                &StacksBlockId([1; 32]),
                &TEST_HEADER_DB,
                &TEST_BURN_STATE_DB,
            );

            {
                let mut tx = conn.start_transaction_processing();

                let (mut ct_ast, ct_analysis) = tx
                    .analyze_smart_contract(
                        &contract_identifier,
                        ClarityVersion::Clarity1,
                        contract,
                        ASTRules::PrecheckSize,
                    )
                    .unwrap();
                tx.initialize_smart_contract(
                    &contract_identifier,
                    ClarityVersion::Clarity1,
<<<<<<< HEAD
                    &mut ct_ast,
                    &ct_analysis,
                    &contract,
=======
                    &ct_ast,
                    contract,
>>>>>>> 14d439f7
                    None,
                    |_, _| false,
                )
                .unwrap();
                tx.save_analysis(&contract_identifier, &ct_analysis)
                    .unwrap();
            }

            // okay, let's try it again -- should pass since the prior contract
            //   publish was unwound
            {
                let mut tx = conn.start_transaction_processing();

                let contract = "(define-public (foo (x int) (y int)) (ok (+ x y)))";

                let (mut ct_ast, ct_analysis) = tx
                    .analyze_smart_contract(
                        &contract_identifier,
                        ClarityVersion::Clarity1,
                        contract,
                        ASTRules::PrecheckSize,
                    )
                    .unwrap();
                tx.initialize_smart_contract(
                    &contract_identifier,
                    ClarityVersion::Clarity1,
<<<<<<< HEAD
                    &mut ct_ast,
                    &ct_analysis,
                    &contract,
=======
                    &ct_ast,
                    contract,
>>>>>>> 14d439f7
                    None,
                    |_, _| false,
                )
                .unwrap();
                tx.save_analysis(&contract_identifier, &ct_analysis)
                    .unwrap();

                tx.commit().unwrap();
            }

            // should fail since the prior contract
            //   publish committed to the block
            {
                let mut tx = conn.start_transaction_processing();

                let contract = "(define-public (foo (x int) (y int)) (ok (+ x y)))";

                let (mut ct_ast, ct_analysis) = tx
                    .analyze_smart_contract(
                        &contract_identifier,
                        ClarityVersion::Clarity1,
                        contract,
                        ASTRules::PrecheckSize,
                    )
                    .unwrap();
                assert!(format!(
                    "{}",
                    tx.initialize_smart_contract(
                        &contract_identifier,
                        ClarityVersion::Clarity1,
<<<<<<< HEAD
                        &mut ct_ast,
                        &ct_analysis,
                        &contract,
=======
                        &ct_ast,
                        contract,
>>>>>>> 14d439f7
                        None,
                        |_, _| false
                    )
                    .unwrap_err()
                )
                .contains("ContractAlreadyExists"));

                tx.commit().unwrap();
            }
        }
    }

    #[test]
    pub fn simple_test() {
        let marf = MarfedKV::temporary();
        let mut clarity_instance = ClarityInstance::new(false, CHAIN_ID_TESTNET, marf);

        let contract_identifier = QualifiedContractIdentifier::local("foo").unwrap();

        clarity_instance
            .begin_test_genesis_block(
                &StacksBlockId::sentinel(),
                &StacksBlockId([0; 32]),
                &TEST_HEADER_DB,
                &TEST_BURN_STATE_DB,
            )
            .commit_block();

        {
            let mut conn = clarity_instance.begin_block(
                &StacksBlockId([0; 32]),
                &StacksBlockId([1; 32]),
                &TEST_HEADER_DB,
                &TEST_BURN_STATE_DB,
            );

            let contract = "(define-public (foo (x int)) (ok (+ x x)))";

            conn.as_transaction(|conn| {
                let (mut ct_ast, ct_analysis) = conn
                    .analyze_smart_contract(
                        &contract_identifier,
                        ClarityVersion::Clarity1,
                        contract,
                        ASTRules::PrecheckSize,
                    )
                    .unwrap();
                conn.initialize_smart_contract(
                    &contract_identifier,
                    ClarityVersion::Clarity1,
<<<<<<< HEAD
                    &mut ct_ast,
                    &ct_analysis,
                    &contract,
=======
                    &ct_ast,
                    contract,
>>>>>>> 14d439f7
                    None,
                    |_, _| false,
                )
                .unwrap();
                conn.save_analysis(&contract_identifier, &ct_analysis)
                    .unwrap();
            });

            assert_eq!(
                conn.as_transaction(|tx| tx.run_contract_call(
                    &StandardPrincipalData::transient().into(),
                    None,
                    &contract_identifier,
                    "foo",
                    &[Value::Int(1)],
                    |_, _| false
                ))
                .unwrap()
                .0,
                Value::okay(Value::Int(2)).unwrap()
            );

            conn.commit_block();
        }

        let mut marf = clarity_instance.destroy();
        let mut conn = marf.begin_read_only(Some(&StacksBlockId([1; 32])));
        assert!(conn.get_contract_hash(&contract_identifier).is_ok());
    }

    #[test]
    pub fn test_block_roll_back() {
        let marf = MarfedKV::temporary();
        let mut clarity_instance = ClarityInstance::new(false, CHAIN_ID_TESTNET, marf);
        let contract_identifier = QualifiedContractIdentifier::local("foo").unwrap();

        {
            let mut conn = clarity_instance.begin_test_genesis_block(
                &StacksBlockId::sentinel(),
                &StacksBlockId([0; 32]),
                &TEST_HEADER_DB,
                &TEST_BURN_STATE_DB,
            );

            let contract = "(define-public (foo (x int)) (ok (+ x x)))";

            conn.as_transaction(|conn| {
                let (mut ct_ast, ct_analysis) = conn
                    .analyze_smart_contract(
                        &contract_identifier,
                        ClarityVersion::Clarity1,
                        contract,
                        ASTRules::PrecheckSize,
                    )
                    .unwrap();
                conn.initialize_smart_contract(
                    &contract_identifier,
                    ClarityVersion::Clarity1,
<<<<<<< HEAD
                    &mut ct_ast,
                    &ct_analysis,
                    &contract,
=======
                    &ct_ast,
                    contract,
>>>>>>> 14d439f7
                    None,
                    |_, _| false,
                )
                .unwrap();
                conn.save_analysis(&contract_identifier, &ct_analysis)
                    .unwrap();
            });

            conn.rollback_block();
        }

        let mut marf = clarity_instance.destroy();

        let mut conn = marf.begin(&StacksBlockId::sentinel(), &StacksBlockId([0; 32]));
        // should not be in the marf.
        assert_eq!(
            conn.get_contract_hash(&contract_identifier).unwrap_err(),
            CheckErrors::NoSuchContract(contract_identifier.to_string()).into()
        );
        let sql = conn.get_side_store();
        // sqlite only have entries
        assert_eq!(
            0,
            sql.query_row::<u32, _, _>("SELECT COUNT(value) FROM data_table", NO_PARAMS, |row| row
                .get(0))
                .unwrap()
        );
    }

    #[test]
    fn test_unconfirmed() {
        let test_name = "/tmp/clarity_test_unconfirmed";
        if fs::metadata(test_name).is_ok() {
            fs::remove_dir_all(test_name).unwrap();
        }

        let confirmed_marf = MarfedKV::open(test_name, None, None).unwrap();
        let mut confirmed_clarity_instance =
            ClarityInstance::new(false, CHAIN_ID_TESTNET, confirmed_marf);
        let contract_identifier = QualifiedContractIdentifier::local("foo").unwrap();

        let contract = "
        (define-data-var bar int 0)
        (define-public (get-bar) (ok (var-get bar)))
        (define-public (set-bar (x int) (y int))
          (begin (var-set bar (/ x y)) (ok (var-get bar))))";

        // make an empty but confirmed block
        confirmed_clarity_instance
            .begin_test_genesis_block(
                &StacksBlockId::sentinel(),
                &StacksBlockId([0; 32]),
                &TEST_HEADER_DB,
                &TEST_BURN_STATE_DB,
            )
            .commit_block();

        let marf = MarfedKV::open_unconfirmed(test_name, None, None).unwrap();

        let genesis_metadata_entries = marf
            .sql_conn()
            .query_row::<u32, _, _>(
                "SELECT COUNT(value) FROM metadata_table",
                NO_PARAMS,
                |row| row.get(0),
            )
            .unwrap();

        let mut clarity_instance = ClarityInstance::new(false, CHAIN_ID_TESTNET, marf);

        // make an unconfirmed block off of the confirmed block
        {
            let mut conn = clarity_instance.begin_unconfirmed(
                &StacksBlockId([0; 32]),
                &TEST_HEADER_DB,
                &TEST_BURN_STATE_DB,
            );

            conn.as_transaction(|conn| {
                let (mut ct_ast, ct_analysis) = conn
                    .analyze_smart_contract(
                        &contract_identifier,
                        ClarityVersion::Clarity1,
                        contract,
                        ASTRules::PrecheckSize,
                    )
                    .unwrap();
                conn.initialize_smart_contract(
                    &contract_identifier,
                    ClarityVersion::Clarity1,
<<<<<<< HEAD
                    &mut ct_ast,
                    &ct_analysis,
                    &contract,
=======
                    &ct_ast,
                    contract,
>>>>>>> 14d439f7
                    None,
                    |_, _| false,
                )
                .unwrap();
                conn.save_analysis(&contract_identifier, &ct_analysis)
                    .unwrap();
            });

            conn.commit_unconfirmed();
        }

        // contract is still there, in unconfirmed status
        {
            let mut conn = clarity_instance.begin_unconfirmed(
                &StacksBlockId([0; 32]),
                &TEST_HEADER_DB,
                &TEST_BURN_STATE_DB,
            );

            conn.as_transaction(|conn| {
                conn.with_clarity_db_readonly(|ref mut tx| {
                    let src = tx.get_contract_src(&contract_identifier).unwrap();
                    assert_eq!(src, contract);
                });
            });

            conn.rollback_block();
        }

        // contract is still there, in unconfirmed status, even though the conn got explicitly
        // rolled back (but that should only drop the current TrieRAM)
        {
            let mut conn = clarity_instance.begin_unconfirmed(
                &StacksBlockId([0; 32]),
                &TEST_HEADER_DB,
                &TEST_BURN_STATE_DB,
            );

            conn.as_transaction(|conn| {
                conn.with_clarity_db_readonly(|ref mut tx| {
                    let src = tx.get_contract_src(&contract_identifier).unwrap();
                    assert_eq!(src, contract);
                });
            });

            conn.rollback_unconfirmed();
        }

        // contract is now absent, now that we did a rollback of unconfirmed state
        {
            let mut conn = clarity_instance.begin_unconfirmed(
                &StacksBlockId([0; 32]),
                &TEST_HEADER_DB,
                &TEST_BURN_STATE_DB,
            );

            conn.as_transaction(|conn| {
                conn.with_clarity_db_readonly(|ref mut tx| {
                    assert!(tx.get_contract_src(&contract_identifier).is_none());
                });
            });

            conn.commit_unconfirmed();
        }

        let mut marf = clarity_instance.destroy();
        let mut conn = marf.begin_unconfirmed(&StacksBlockId([0; 32]));

        // should not be in the marf.
        assert_eq!(
            conn.get_contract_hash(&contract_identifier).unwrap_err(),
            CheckErrors::NoSuchContract(contract_identifier.to_string()).into()
        );

        let sql = conn.get_side_store();
        // sqlite only have any metadata entries from the genesis block
        assert_eq!(
            genesis_metadata_entries,
            sql.query_row::<u32, _, _>(
                "SELECT COUNT(value) FROM metadata_table",
                NO_PARAMS,
                |row| row.get(0)
            )
            .unwrap()
        );
    }

    #[test]
    pub fn test_tx_roll_backs() {
        let marf = MarfedKV::temporary();
        let mut clarity_instance = ClarityInstance::new(false, CHAIN_ID_TESTNET, marf);
        let contract_identifier = QualifiedContractIdentifier::local("foo").unwrap();
        let sender = StandardPrincipalData::transient().into();

        clarity_instance
            .begin_test_genesis_block(
                &StacksBlockId::sentinel(),
                &StacksBlockId([0; 32]),
                &TEST_HEADER_DB,
                &TEST_BURN_STATE_DB,
            )
            .commit_block();

        {
            let mut conn = clarity_instance.begin_block(
                &StacksBlockId([0; 32]),
                &StacksBlockId([1; 32]),
                &TEST_HEADER_DB,
                &TEST_BURN_STATE_DB,
            );

            let contract = "
            (define-data-var bar int 0)
            (define-public (get-bar) (ok (var-get bar)))
            (define-public (set-bar (x int) (y int))
              (begin (var-set bar (/ x y)) (ok (var-get bar))))";

            conn.as_transaction(|conn| {
                let (mut ct_ast, ct_analysis) = conn
                    .analyze_smart_contract(
                        &contract_identifier,
                        ClarityVersion::Clarity1,
                        contract,
                        ASTRules::PrecheckSize,
                    )
                    .unwrap();
                conn.initialize_smart_contract(
                    &contract_identifier,
                    ClarityVersion::Clarity1,
<<<<<<< HEAD
                    &mut ct_ast,
                    &ct_analysis,
                    &contract,
=======
                    &ct_ast,
                    contract,
>>>>>>> 14d439f7
                    None,
                    |_, _| false,
                )
                .unwrap();
                conn.save_analysis(&contract_identifier, &ct_analysis)
                    .unwrap();
            });

            assert_eq!(
                conn.as_transaction(|tx| tx.run_contract_call(
                    &sender,
                    None,
                    &contract_identifier,
                    "get-bar",
                    &[],
                    |_, _| false
                ))
                .unwrap()
                .0,
                Value::okay(Value::Int(0)).unwrap()
            );

            assert_eq!(
                conn.as_transaction(|tx| tx.run_contract_call(
                    &sender,
                    None,
                    &contract_identifier,
                    "set-bar",
                    &[Value::Int(1), Value::Int(1)],
                    |_, _| false
                ))
                .unwrap()
                .0,
                Value::okay(Value::Int(1)).unwrap()
            );

            let e = conn
                .as_transaction(|tx| {
                    tx.run_contract_call(
                        &sender,
                        None,
                        &contract_identifier,
                        "set-bar",
                        &[Value::Int(10), Value::Int(1)],
                        |_, _| true,
                    )
                })
                .unwrap_err();
            let result_value = if let Error::AbortedByCallback(v, ..) = e {
                v.unwrap()
            } else {
                panic!("Expects a AbortedByCallback error")
            };

            assert_eq!(result_value, Value::okay(Value::Int(10)).unwrap());

            // prior transaction should have rolled back due to abort call back!
            assert_eq!(
                conn.as_transaction(|tx| tx.run_contract_call(
                    &sender,
                    None,
                    &contract_identifier,
                    "get-bar",
                    &[],
                    |_, _| false
                ))
                .unwrap()
                .0,
                Value::okay(Value::Int(1)).unwrap()
            );

            assert!(format!(
                "{:?}",
                conn.as_transaction(|tx| tx.run_contract_call(
                    &sender,
                    None,
                    &contract_identifier,
                    "set-bar",
                    &[Value::Int(10), Value::Int(0)],
                    |_, _| true
                ))
                .unwrap_err()
            )
            .contains("DivisionByZero"));

            // prior transaction should have rolled back due to runtime error
            assert_eq!(
                conn.as_transaction(|tx| tx.run_contract_call(
                    &StandardPrincipalData::transient().into(),
                    None,
                    &contract_identifier,
                    "get-bar",
                    &[],
                    |_, _| false
                ))
                .unwrap()
                .0,
                Value::okay(Value::Int(1)).unwrap()
            );

            conn.commit_block();
        }
    }

    #[test]
    pub fn test_post_condition_failure_contract_publish() {
        use stacks_common::util::hash::Hash160;
        use stacks_common::util::secp256k1::MessageSignature;

        use crate::chainstate::stacks::db::*;
        use crate::chainstate::stacks::*;
        use crate::util_lib::strings::StacksString;

        let marf = MarfedKV::temporary();
        let mut clarity_instance = ClarityInstance::new(false, CHAIN_ID_TESTNET, marf);
        let sender = StandardPrincipalData::transient().into();

        let spending_cond = TransactionSpendingCondition::Singlesig(SinglesigSpendingCondition {
            signer: Hash160([0x11u8; 20]),
            hash_mode: SinglesigHashMode::P2PKH,
            key_encoding: TransactionPublicKeyEncoding::Compressed,
            nonce: 0,
            tx_fee: 1,
            signature: MessageSignature::from_raw(&[0xfe; 65]),
        });

        let contract = "(define-public (foo) (ok 1))";

        let mut tx1 = StacksTransaction::new(
            TransactionVersion::Mainnet,
            TransactionAuth::Standard(spending_cond.clone()),
            TransactionPayload::SmartContract(
                TransactionSmartContract {
                    name: "hello-world".into(),
                    code_body: StacksString::from_str(contract).unwrap(),
                },
                None,
            ),
        );

        let tx2 = StacksTransaction::new(
            TransactionVersion::Mainnet,
            TransactionAuth::Standard(spending_cond.clone()),
            TransactionPayload::SmartContract(
                TransactionSmartContract {
                    name: "hello-world".into(),
                    code_body: StacksString::from_str(contract).unwrap(),
                },
                None,
            ),
        );

        tx1.post_conditions.push(TransactionPostCondition::STX(
            PostConditionPrincipal::Origin,
            FungibleConditionCode::SentEq,
            100,
        ));

        let mut tx3 = StacksTransaction::new(
            TransactionVersion::Mainnet,
            TransactionAuth::Standard(spending_cond),
            TransactionPayload::ContractCall(TransactionContractCall {
                address: sender,
                contract_name: "hello-world".into(),
                function_name: "foo".into(),
                function_args: vec![],
            }),
        );

        tx3.post_conditions.push(TransactionPostCondition::STX(
            PostConditionPrincipal::Origin,
            FungibleConditionCode::SentEq,
            100,
        ));
        let stx_balance = STXBalance::initial(5000);
        let account = StacksAccount {
            principal: sender.into(),
            nonce: 0,
            stx_balance,
        };

        clarity_instance
            .begin_test_genesis_block(
                &StacksBlockId::sentinel(),
                &StacksBlockId([0; 32]),
                &TEST_HEADER_DB,
                &TEST_BURN_STATE_DB,
            )
            .commit_block();

        {
            let mut conn = clarity_instance.begin_block(
                &StacksBlockId([0; 32]),
                &StacksBlockId([1; 32]),
                &TEST_HEADER_DB,
                &TEST_BURN_STATE_DB,
            );

            conn.as_transaction(|clarity_tx| {
                let receipt = StacksChainState::process_transaction_payload(
                    clarity_tx,
                    &tx1,
                    &account,
                    ASTRules::PrecheckSize,
                )
                .unwrap();
                assert!(receipt.post_condition_aborted);
            });
            conn.as_transaction(|clarity_tx| {
                StacksChainState::process_transaction_payload(
                    clarity_tx,
                    &tx2,
                    &account,
                    ASTRules::PrecheckSize,
                )
                .unwrap();
            });

            conn.as_transaction(|clarity_tx| {
                let receipt = StacksChainState::process_transaction_payload(
                    clarity_tx,
                    &tx3,
                    &account,
                    ASTRules::PrecheckSize,
                )
                .unwrap();

                assert!(receipt.post_condition_aborted);
            });

            conn.commit_block();
        }
    }

    #[test]
    pub fn test_block_limit() {
        let marf = MarfedKV::temporary();
        let mut clarity_instance = ClarityInstance::new(false, CHAIN_ID_TESTNET, marf);
        let contract_identifier = QualifiedContractIdentifier::local("foo").unwrap();
        let sender = StandardPrincipalData::transient().into();

        pub struct BlockLimitBurnStateDB {}
        impl BurnStateDB for BlockLimitBurnStateDB {
            fn get_tip_burn_block_height(&self) -> Option<u32> {
                None
            }

            fn get_tip_sortition_id(&self) -> Option<SortitionId> {
                None
            }

            fn get_burn_block_height(&self, _sortition_id: &SortitionId) -> Option<u32> {
                None
            }

            fn get_burn_header_hash(
                &self,
                _height: u32,
                _sortition_id: &SortitionId,
            ) -> Option<BurnchainHeaderHash> {
                None
            }

            fn get_sortition_id_from_consensus_hash(
                &self,
                consensus_hash: &ConsensusHash,
            ) -> Option<SortitionId> {
                None
            }

            fn get_stacks_epoch(&self, _height: u32) -> Option<StacksEpoch> {
                // Note: We return this StacksEpoch for every input, because this test is not exercising
                // this method.
                Some(StacksEpoch {
                    epoch_id: StacksEpochId::Epoch20,
                    start_height: 0,
                    end_height: u64::MAX,
                    block_limit: ExecutionCost {
                        write_length: u64::MAX,
                        write_count: u64::MAX,
                        read_count: u64::MAX,
                        read_length: u64::MAX,
                        runtime: 100,
                    },
                    network_epoch: PEER_VERSION_EPOCH_2_0,
                })
            }

            fn get_stacks_epoch_by_epoch_id(
                &self,
                _epoch_id: &StacksEpochId,
            ) -> Option<StacksEpoch> {
                self.get_stacks_epoch(0)
            }

            fn get_v1_unlock_height(&self) -> u32 {
                u32::MAX
            }

            fn get_v2_unlock_height(&self) -> u32 {
                u32::MAX
            }

            fn get_v3_unlock_height(&self) -> u32 {
                u32::MAX
            }

            fn get_pox_3_activation_height(&self) -> u32 {
                u32::MAX
            }

            fn get_pox_4_activation_height(&self) -> u32 {
                u32::MAX
            }

            fn get_pox_prepare_length(&self) -> u32 {
                panic!("BlockLimitBurnStateDB should not return PoX info");
            }

            fn get_pox_reward_cycle_length(&self) -> u32 {
                panic!("BlockLimitBurnStateDB should not return PoX info");
            }

            fn get_pox_rejection_fraction(&self) -> u64 {
                panic!("BlockLimitBurnStateDB should not return PoX info");
            }
            fn get_burn_start_height(&self) -> u32 {
                0
            }
            fn get_pox_payout_addrs(
                &self,
                _height: u32,
                _sortition_id: &SortitionId,
            ) -> Option<(Vec<TupleData>, u128)> {
                return None;
            }
            fn get_ast_rules(&self, height: u32) -> ASTRules {
                ASTRules::Typical
            }
        }

        let burn_state_db = BlockLimitBurnStateDB {};
        clarity_instance
            .begin_test_genesis_block(
                &StacksBlockId::sentinel(),
                &StacksBlockId([0; 32]),
                &TEST_HEADER_DB,
                &TEST_BURN_STATE_DB,
            )
            .commit_block();

        {
            let mut conn = clarity_instance.begin_block(
                &StacksBlockId([0; 32]),
                &StacksBlockId([1; 32]),
                &TEST_HEADER_DB,
                &TEST_BURN_STATE_DB,
            );

            let contract = "
            (define-public (do-expand)
              (let ((list1 (list 1 2 3 4 5 6 7 8 9 10)))
                (let ((list2 (concat list1 list1)))
                  (let ((list3 (concat list2 list2)))
                    (let ((list4 (concat list3 list3)))
                      (ok (concat list4 list4)))))))
            ";

            conn.as_transaction(|conn| {
                let (mut ct_ast, ct_analysis) = conn
                    .analyze_smart_contract(
                        &contract_identifier,
                        ClarityVersion::Clarity1,
                        contract,
                        ASTRules::PrecheckSize,
                    )
                    .unwrap();
                conn.initialize_smart_contract(
                    &contract_identifier,
                    ClarityVersion::Clarity1,
<<<<<<< HEAD
                    &mut ct_ast,
                    &ct_analysis,
                    &contract,
=======
                    &ct_ast,
                    contract,
>>>>>>> 14d439f7
                    None,
                    |_, _| false,
                )
                .unwrap();
                conn.save_analysis(&contract_identifier, &ct_analysis)
                    .unwrap();
            });

            conn.commit_block();
        }

        {
            let mut conn = clarity_instance.begin_block(
                &StacksBlockId([1; 32]),
                &StacksBlockId([2; 32]),
                &TEST_HEADER_DB,
                &burn_state_db,
            );
            assert!(match conn
                .as_transaction(|tx| tx.run_contract_call(
                    &sender,
                    None,
                    &contract_identifier,
                    "do-expand",
                    &[],
                    |_, _| false
                ))
                .unwrap_err()
            {
                Error::CostError(total, limit) => {
                    eprintln!("{}, {}", total, limit);
                    limit.runtime == 100 && total.runtime > 100
                }
                x => {
                    eprintln!("{}", x);
                    false
                }
            });

            conn.commit_block();
        }
    }
}<|MERGE_RESOLUTION|>--- conflicted
+++ resolved
@@ -2042,14 +2042,9 @@
                 conn.initialize_smart_contract(
                     &contract_identifier,
                     ClarityVersion::Clarity1,
-<<<<<<< HEAD
                     &mut ct_ast,
                     &ct_analysis,
-                    &contract,
-=======
-                    &ct_ast,
                     contract,
->>>>>>> 14d439f7
                     None,
                     |_, _| false,
                 )
@@ -2101,14 +2096,9 @@
                 tx.initialize_smart_contract(
                     &contract_identifier,
                     ClarityVersion::Clarity1,
-<<<<<<< HEAD
                     &mut ct_ast,
                     &ct_analysis,
-                    &contract,
-=======
-                    &ct_ast,
                     contract,
->>>>>>> 14d439f7
                     None,
                     |_, _| false,
                 )
@@ -2135,14 +2125,9 @@
                 tx.initialize_smart_contract(
                     &contract_identifier,
                     ClarityVersion::Clarity1,
-<<<<<<< HEAD
                     &mut ct_ast,
                     &ct_analysis,
-                    &contract,
-=======
-                    &ct_ast,
                     contract,
->>>>>>> 14d439f7
                     None,
                     |_, _| false,
                 )
@@ -2173,14 +2158,9 @@
                     tx.initialize_smart_contract(
                         &contract_identifier,
                         ClarityVersion::Clarity1,
-<<<<<<< HEAD
                         &mut ct_ast,
                         &ct_analysis,
-                        &contract,
-=======
-                        &ct_ast,
                         contract,
->>>>>>> 14d439f7
                         None,
                         |_, _| false
                     )
@@ -2231,14 +2211,9 @@
                 conn.initialize_smart_contract(
                     &contract_identifier,
                     ClarityVersion::Clarity1,
-<<<<<<< HEAD
                     &mut ct_ast,
                     &ct_analysis,
-                    &contract,
-=======
-                    &ct_ast,
                     contract,
->>>>>>> 14d439f7
                     None,
                     |_, _| false,
                 )
@@ -2297,14 +2272,9 @@
                 conn.initialize_smart_contract(
                     &contract_identifier,
                     ClarityVersion::Clarity1,
-<<<<<<< HEAD
                     &mut ct_ast,
                     &ct_analysis,
-                    &contract,
-=======
-                    &ct_ast,
                     contract,
->>>>>>> 14d439f7
                     None,
                     |_, _| false,
                 )
@@ -2395,14 +2365,9 @@
                 conn.initialize_smart_contract(
                     &contract_identifier,
                     ClarityVersion::Clarity1,
-<<<<<<< HEAD
                     &mut ct_ast,
                     &ct_analysis,
-                    &contract,
-=======
-                    &ct_ast,
                     contract,
->>>>>>> 14d439f7
                     None,
                     |_, _| false,
                 )
@@ -2532,14 +2497,9 @@
                 conn.initialize_smart_contract(
                     &contract_identifier,
                     ClarityVersion::Clarity1,
-<<<<<<< HEAD
                     &mut ct_ast,
                     &ct_analysis,
-                    &contract,
-=======
-                    &ct_ast,
                     contract,
->>>>>>> 14d439f7
                     None,
                     |_, _| false,
                 )
@@ -2920,14 +2880,9 @@
                 conn.initialize_smart_contract(
                     &contract_identifier,
                     ClarityVersion::Clarity1,
-<<<<<<< HEAD
                     &mut ct_ast,
                     &ct_analysis,
-                    &contract,
-=======
-                    &ct_ast,
                     contract,
->>>>>>> 14d439f7
                     None,
                     |_, _| false,
                 )
