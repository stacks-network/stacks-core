--- conflicted
+++ resolved
@@ -15,14 +15,8 @@
 // along with this program.  If not, see <http://www.gnu.org/licenses/>.
 
 use clarity::types::StacksEpochId;
-<<<<<<< HEAD
-use clarity::vm::ast::ASTRules;
 use clarity::vm::clarity::ClarityError;
 use clarity::vm::errors::{CheckErrorKind, VmExecutionError};
-=======
-use clarity::vm::clarity::Error as ClarityError;
-use clarity::vm::errors::{CheckErrors, Error};
->>>>>>> 895537e0
 use clarity::vm::types::SequenceData::Buffer;
 use clarity::vm::types::{
     BuffData, OptionalData, PrincipalData, QualifiedContractIdentifier, TupleData, TypeSignature,
@@ -52,21 +46,10 @@
         let epoch = conn.get_epoch();
         conn.as_transaction(|clarity_db| {
             let clarity_version = ClarityVersion::default_for_epoch(epoch);
-<<<<<<< HEAD
-            let res = clarity_db.analyze_smart_contract(
-                &contract_identifier,
-                clarity_version,
-                contract,
-                ASTRules::PrecheckSize,
-            );
+            let res =
+                clarity_db.analyze_smart_contract(&contract_identifier, clarity_version, contract);
             if let Err(ClarityError::StaticCheck(check_error)) = res {
                 if let CheckErrorKind::UnknownFunction(func_name) = *check_error.err {
-=======
-            let res =
-                clarity_db.analyze_smart_contract(&contract_identifier, clarity_version, contract);
-            if let Err(ClarityError::Analysis(check_error)) = res {
-                if let CheckErrors::UnknownFunction(func_name) = *check_error.err {
->>>>>>> 895537e0
                     assert_eq!(func_name, "get-burn-block-info?");
                 } else {
                     panic!("Bad analysis error: {:?}", &check_error);
@@ -84,21 +67,10 @@
         let epoch = conn.get_epoch();
         conn.as_transaction(|clarity_db| {
             let clarity_version = ClarityVersion::default_for_epoch(epoch);
-<<<<<<< HEAD
-            let res = clarity_db.analyze_smart_contract(
-                &contract_identifier,
-                clarity_version,
-                contract,
-                ASTRules::PrecheckSize,
-            );
+            let res =
+                clarity_db.analyze_smart_contract(&contract_identifier, clarity_version, contract);
             if let Err(ClarityError::StaticCheck(check_error)) = res {
                 if let CheckErrorKind::UnknownFunction(func_name) = *check_error.err {
-=======
-            let res =
-                clarity_db.analyze_smart_contract(&contract_identifier, clarity_version, contract);
-            if let Err(ClarityError::Analysis(check_error)) = res {
-                if let CheckErrors::UnknownFunction(func_name) = *check_error.err {
->>>>>>> 895537e0
                     assert_eq!(func_name, "get-burn-block-info?");
                 } else {
                     panic!("Bad analysis error: {:?}", &check_error);
@@ -187,21 +159,10 @@
         let epoch = conn.get_epoch();
         conn.as_transaction(|clarity_db| {
             let clarity_version = ClarityVersion::default_for_epoch(epoch);
-<<<<<<< HEAD
-            let res = clarity_db.analyze_smart_contract(
-                &contract_identifier,
-                clarity_version,
-                contract,
-                ASTRules::PrecheckSize,
-            );
+            let res =
+                clarity_db.analyze_smart_contract(&contract_identifier, clarity_version, contract);
             if let Err(ClarityError::StaticCheck(check_error)) = res {
                 if let CheckErrorKind::NoSuchBlockInfoProperty(name) = *check_error.err {
-=======
-            let res =
-                clarity_db.analyze_smart_contract(&contract_identifier, clarity_version, contract);
-            if let Err(ClarityError::Analysis(check_error)) = res {
-                if let CheckErrors::NoSuchBlockInfoProperty(name) = *check_error.err {
->>>>>>> 895537e0
                     assert_eq!(name, "block-reward");
                 } else {
                     panic!("Bad analysis error: {:?}", &check_error);
@@ -219,21 +180,10 @@
         let epoch = conn.get_epoch();
         conn.as_transaction(|clarity_db| {
             let clarity_version = ClarityVersion::default_for_epoch(epoch);
-<<<<<<< HEAD
-            let res = clarity_db.analyze_smart_contract(
-                &contract_identifier,
-                clarity_version,
-                contract,
-                ASTRules::PrecheckSize,
-            );
+            let res =
+                clarity_db.analyze_smart_contract(&contract_identifier, clarity_version, contract);
             if let Err(ClarityError::StaticCheck(check_error)) = res {
                 if let CheckErrorKind::NoSuchBlockInfoProperty(name) = *check_error.err {
-=======
-            let res =
-                clarity_db.analyze_smart_contract(&contract_identifier, clarity_version, contract);
-            if let Err(ClarityError::Analysis(check_error)) = res {
-                if let CheckErrors::NoSuchBlockInfoProperty(name) = *check_error.err {
->>>>>>> 895537e0
                     assert_eq!(name, "block-reward");
                 } else {
                     panic!("Bad analysis error: {:?}", &check_error);
