// Copyright (C) 2013-2020 Blockstack PBC, a public benefit corporation
// Copyright (C) 2020-2022 Stacks Open Internet Foundation
//
// This program is free software: you can redistribute it and/or modify
// it under the terms of the GNU General Public License as published by
// the Free Software Foundation, either version 3 of the License, or
// (at your option) any later version.
//
// This program is distributed in the hope that it will be useful,
// but WITHOUT ANY WARRANTY; without even the implied warranty of
// MERCHANTABILITY or FITNESS FOR A PARTICULAR PURPOSE.  See the
// GNU General Public License for more details.
//
// You should have received a copy of the GNU General Public License
// along with this program.  If not, see <http://www.gnu.org/licenses/>.

use clarity::types::StacksEpochId;
use clarity::vm::ast::ASTRules;
use clarity::vm::clarity::Error as ClarityError;
<<<<<<< HEAD
use clarity::vm::errors::{CheckErrors, VmExecutionError};
=======
use clarity::vm::errors::{CheckErrorKind, Error};
>>>>>>> 927747ce
use clarity::vm::types::SequenceData::Buffer;
use clarity::vm::types::{
    BuffData, OptionalData, PrincipalData, QualifiedContractIdentifier, TupleData, TypeSignature,
    Value,
};
use clarity::vm::ClarityVersion;
use clarity::vm::Value::Sequence;
use stacks_common::types::chainstate::StacksAddress;

use crate::chainstate::stacks::boot::contract_tests::{test_sim_height_to_hash, ClarityTestSim};
use crate::clarity::vm::clarity::{ClarityConnection, TransactionConnection};
use crate::clarity_vm::clarity::ClarityBlockConnection;

#[test]
// Here, we set up a basic test to see if we can recover a path from the ClarityTestSim.
fn test_get_burn_block_info_eval() {
    let mut sim = ClarityTestSim::new();
    sim.epoch_bounds = vec![0, 2, 4];

    // Advance at least one block because 'get-burn-block-info' only works after the first block.
    sim.execute_next_block(|_env| {});
    // Advance another block so we get to Stacks 2.05.
    sim.execute_next_block_as_conn(|conn| {
        let contract_identifier = QualifiedContractIdentifier::local("test-contract-1").unwrap();
        let contract =
            "(define-private (test-func (height uint)) (get-burn-block-info? header-hash height))";
        let epoch = conn.get_epoch();
        conn.as_transaction(|clarity_db| {
            let clarity_version = ClarityVersion::default_for_epoch(epoch);
            let res = clarity_db.analyze_smart_contract(
                &contract_identifier,
                clarity_version,
                contract,
                ASTRules::PrecheckSize,
            );
            if let Err(ClarityError::StaticCheck(check_error)) = res {
                if let CheckErrorKind::UnknownFunction(func_name) = *check_error.err {
                    assert_eq!(func_name, "get-burn-block-info?");
                } else {
                    panic!("Bad analysis error: {:?}", &check_error);
                }
            } else {
                panic!("Bad analysis result: {:?}", &res);
            }
        });
    });
    // Advance another block so we get to Stacks 2.1. This is the last block in 2.05
    sim.execute_next_block_as_conn(|conn| {
        let contract_identifier = QualifiedContractIdentifier::local("test-contract-2").unwrap();
        let contract =
            "(define-private (test-func (height uint)) (get-burn-block-info? header-hash height))";
        let epoch = conn.get_epoch();
        conn.as_transaction(|clarity_db| {
            let clarity_version = ClarityVersion::default_for_epoch(epoch);
            let res = clarity_db.analyze_smart_contract(
                &contract_identifier,
                clarity_version,
                contract,
                ASTRules::PrecheckSize,
            );
            if let Err(ClarityError::StaticCheck(check_error)) = res {
                if let CheckErrorKind::UnknownFunction(func_name) = *check_error.err {
                    assert_eq!(func_name, "get-burn-block-info?");
                } else {
                    panic!("Bad analysis error: {:?}", &check_error);
                }
            } else {
                panic!("Bad analysis result: {:?}", &res);
            }
        });
    });
    // now in Stacks 2.1, so this should work!
    sim.execute_next_block_as_conn(|conn| {
        let contract_identifier = QualifiedContractIdentifier::local("test-contract-3").unwrap();
        let contract =
            "(define-private (test-func (height uint)) (get-burn-block-info? header-hash height))";
        let epoch = conn.get_epoch();
        conn.as_transaction(|clarity_db| {
            let clarity_version = ClarityVersion::default_for_epoch(epoch);
            let (ast, analysis) = clarity_db
                .analyze_smart_contract(
                    &contract_identifier,
                    clarity_version,
                    contract,
                    ASTRules::PrecheckSize,
                )
                .unwrap();
            clarity_db
                .initialize_smart_contract(
                    &contract_identifier,
                    clarity_version,
                    &ast,
                    contract,
                    None,
                    |_, _| None,
                    None,
                )
                .unwrap();
        });
        // This relies on `TestSimBurnStateDB::get_burn_header_hash'
        // * burnchain is 100 blocks ahead of stacks
        // * sortition IDs, consensus hashes, and block hashes encode height and fork ID
        let mut tx = conn.start_transaction_processing();
        assert_eq!(
            Value::Optional(OptionalData {
                data: Some(Box::new(Sequence(Buffer(BuffData {
                    data: test_sim_height_to_hash(0, 0).to_vec()
                }))))
            }),
            tx.eval_read_only(&contract_identifier, "(test-func u0)")
                .unwrap()
        );
        assert_eq!(
            Value::Optional(OptionalData {
                data: Some(Box::new(Sequence(Buffer(BuffData {
                    data: test_sim_height_to_hash(1, 0).to_vec()
                }))))
            }),
            tx.eval_read_only(&contract_identifier, "(test-func u1)")
                .unwrap()
        );
        assert_eq!(
            Value::Optional(OptionalData {
                data: Some(Box::new(Sequence(Buffer(BuffData {
                    data: test_sim_height_to_hash(2, 0).to_vec()
                }))))
            }),
            tx.eval_read_only(&contract_identifier, "(test-func u2)")
                .unwrap()
        );
        // burnchain is 100 blocks ahead of stacks chain in this sim
        assert_eq!(
            Value::Optional(OptionalData { data: None }),
            tx.eval_read_only(&contract_identifier, "(test-func u203)")
                .unwrap()
        );
    });
}

#[test]
fn test_get_block_info_eval_v210() {
    let mut sim = ClarityTestSim::new();
    sim.epoch_bounds = vec![0, 3, 5];

    // Advance at least one block because 'get-block-info' only works after the first block.
    sim.execute_next_block(|_env| {});
    // Advance another block so we get to Stacks 2.05.
    sim.execute_next_block(|_env| {});
    sim.execute_next_block_as_conn(|conn| {
        let contract_identifier = QualifiedContractIdentifier::local("test-contract-1").unwrap();
        let contract =
            "(define-private (test-func (height uint)) (get-block-info? block-reward height))";
        let epoch = conn.get_epoch();
        conn.as_transaction(|clarity_db| {
            let clarity_version = ClarityVersion::default_for_epoch(epoch);
            let res = clarity_db.analyze_smart_contract(
                &contract_identifier,
                clarity_version,
                contract,
                ASTRules::PrecheckSize,
            );
            if let Err(ClarityError::StaticCheck(check_error)) = res {
                if let CheckErrorKind::NoSuchBlockInfoProperty(name) = *check_error.err {
                    assert_eq!(name, "block-reward");
                } else {
                    panic!("Bad analysis error: {:?}", &check_error);
                }
            } else {
                panic!("Bad analysis result: {:?}", &res);
            }
        });
    });
    // Advance another block so we get to Stacks 2.1. This is the last block in 2.05
    sim.execute_next_block_as_conn(|conn| {
        let contract_identifier = QualifiedContractIdentifier::local("test-contract-2").unwrap();
        let contract =
            "(define-private (test-func (height uint)) (get-block-info? block-reward height))";
        let epoch = conn.get_epoch();
        conn.as_transaction(|clarity_db| {
            let clarity_version = ClarityVersion::default_for_epoch(epoch);
            let res = clarity_db.analyze_smart_contract(
                &contract_identifier,
                clarity_version,
                contract,
                ASTRules::PrecheckSize,
            );
            if let Err(ClarityError::StaticCheck(check_error)) = res {
                if let CheckErrorKind::NoSuchBlockInfoProperty(name) = *check_error.err {
                    assert_eq!(name, "block-reward");
                } else {
                    panic!("Bad analysis error: {:?}", &check_error);
                }
            } else {
                panic!("Bad analysis result: {:?}", &res);
            }
        });
    });
    // now in Stacks 2.1, so this should work!
    sim.execute_next_block_as_conn(|conn| {
        let contract_identifier = QualifiedContractIdentifier::local("test-contract-3").unwrap();
        let contract =
            "(define-private (test-func-1 (height uint)) (get-block-info? block-reward height))
             (define-private (test-func-2 (height uint)) (get-block-info? miner-spend-winner height))
             (define-private (test-func-3 (height uint)) (get-block-info? miner-spend-total height))";
        let epoch = conn.get_epoch();
        conn.as_transaction(|clarity_db| {
            let clarity_version = ClarityVersion::default_for_epoch(epoch);
            let (ast, analysis) = clarity_db
                .analyze_smart_contract(&contract_identifier, clarity_version, contract, ASTRules::PrecheckSize)
                .unwrap();
            clarity_db
                .initialize_smart_contract(&contract_identifier, clarity_version, &ast, contract, None, |_, _| None, None)
                .unwrap();
        });
        let mut tx = conn.start_transaction_processing();
        // no values for the genesis block
        assert_eq!(
            Value::none(),
            tx.eval_read_only(&contract_identifier, "(test-func-1 u0)")
                .unwrap()
        );
        assert_eq!(
            Value::some(Value::UInt(0)).unwrap(),
            tx.eval_read_only(&contract_identifier, "(test-func-2 u0)")
                .unwrap()
        );
        assert_eq!(
            Value::some(Value::UInt(0)).unwrap(),
            tx.eval_read_only(&contract_identifier, "(test-func-3 u0)")
                .unwrap()
        );
        // only works at the first block and later (not the 0th block)
        assert_eq!(
            Value::some(Value::UInt(3000)).unwrap(),
            tx.eval_read_only(&contract_identifier, "(test-func-1 u1)")
                .unwrap()
        );
        assert_eq!(
            Value::some(Value::UInt(1000)).unwrap(),
            tx.eval_read_only(&contract_identifier, "(test-func-2 u1)")
                .unwrap()
        );
        assert_eq!(
            Value::some(Value::UInt(2000)).unwrap(),
            tx.eval_read_only(&contract_identifier, "(test-func-3 u1)")
                .unwrap()
        );
        assert_eq!(
            Value::none(),
            tx.eval_read_only(&contract_identifier, "(test-func-1 u103)")
                .unwrap()
        );
        assert_eq!(
            Value::none(),
            tx.eval_read_only(&contract_identifier, "(test-func-2 u103)")
                .unwrap()
        );
        assert_eq!(
            Value::none(),
            tx.eval_read_only(&contract_identifier, "(test-func-3 u103)")
                .unwrap()
        );
        // only works on ancestor blocks, not the current block
        assert_eq!(
            Value::none(),
            tx.eval_read_only(&contract_identifier, "(test-func-1 block-height)")
                .unwrap()
        );
        assert_eq!(
            Value::none(),
            tx.eval_read_only(&contract_identifier, "(test-func-2 block-height)")
                .unwrap()
        );
        assert_eq!(
            Value::none(),
            tx.eval_read_only(&contract_identifier, "(test-func-3 block-height)")
                .unwrap()
        );
    });
}

fn publish_contract(
    bc: &mut ClarityBlockConnection,
    contract_id: &QualifiedContractIdentifier,
    contract: &str,
    version: ClarityVersion,
) -> Result<(), clarity::vm::clarity::Error> {
    bc.as_transaction(|tx| {
        let (ast, analysis) =
            tx.analyze_smart_contract(contract_id, version, contract, ASTRules::PrecheckSize)?;
        tx.initialize_smart_contract(
            contract_id,
            version,
            &ast,
            contract,
            None,
            |_, _| None,
            None,
        )?;
        tx.save_analysis(contract_id, &analysis)?;
        Ok(())
    })
}

/// Test that you cannot invoke a 2.05 contract
///  with a trait parameter using a stored principal.
#[test]
fn trait_invocation_205_with_stored_principal() {
    let mut sim = ClarityTestSim::new();
    sim.epoch_bounds = vec![0, 3, 5];

    // Advance two blocks so we get to Stacks 2.05.
    sim.execute_next_block(|_env| {});
    sim.execute_next_block(|_env| {});

    let trait_contract = "(define-trait simple-method ((foo (uint) (response uint uint)) ))";
    let impl_contract =
        "(impl-trait .simple-trait.simple-method) (define-read-only (foo (x uint)) (ok x))";
    let use_contract = "(use-trait simple .simple-trait.simple-method)
                        (define-public (call-simple (s <simple>)) (contract-call? s foo u0))";
    let invoke_contract = "
        (use-trait simple .simple-trait.simple-method)
        (define-data-var callee-contract principal .impl-simple)
        (define-public (invocation-1)
          (contract-call? .use-simple call-simple (var-get callee-contract)))
    ";

    let trait_contract_id = QualifiedContractIdentifier::local("simple-trait").unwrap();
    let impl_contract_id = QualifiedContractIdentifier::local("impl-simple").unwrap();
    let use_contract_id = QualifiedContractIdentifier::local("use-simple").unwrap();
    let invoke_contract_id = QualifiedContractIdentifier::local("invoke-simple").unwrap();

    sim.execute_next_block_as_conn(|conn| {
        let epoch = conn.get_epoch();
        let clarity_version = ClarityVersion::default_for_epoch(epoch);
        publish_contract(conn, &trait_contract_id, trait_contract, clarity_version).unwrap();
        publish_contract(conn, &impl_contract_id, impl_contract, clarity_version).unwrap();
        publish_contract(conn, &use_contract_id, use_contract, clarity_version).unwrap();
    });
    // Advance another block so we get to Stacks 2.1. This is the last block in 2.05
    sim.execute_next_block(|_| {});
    // now in Stacks 2.1
    sim.execute_next_block_as_conn(|conn| {
        let epoch = conn.get_epoch();
        let clarity_version = ClarityVersion::default_for_epoch(epoch);
        assert_eq!(clarity_version, ClarityVersion::Clarity2);
        let error = publish_contract(conn, &invoke_contract_id, invoke_contract, clarity_version)
            .unwrap_err();
        match error {
            ClarityError::StaticCheck(ref e) => match *e.err {
                CheckErrorKind::TypeError(..) => (),
                _ => panic!("Unexpected error: {:?}", error),
            },
            _ => panic!("Unexpected error: {:?}", error),
        };
    });
}

/// Publish a trait in epoch 2.05 and then invoke it in epoch 2.1.
/// Test the behaviors in 2.2 and 2.3 as well.
#[test]
fn trait_invocation_cross_epoch() {
    let mut sim = ClarityTestSim::new();
    sim.epoch_bounds = vec![0, 3, 5, 7, 9];

    // Advance two blocks so we get to Stacks 2.05.
    sim.execute_next_block(|_env| {});
    sim.execute_next_block(|_env| {});

    let trait_contract = "(define-trait simple-method ((foo (uint) (response uint uint)) ))";
    let impl_contract =
        "(impl-trait .simple-trait.simple-method) (define-read-only (foo (x uint)) (ok x))";
    let use_contract = "(use-trait simple .simple-trait.simple-method)
                        (define-public (call-simple (s <simple>)) (contract-call? s foo u0))";
    let invoke_contract = "
        (use-trait simple .simple-trait.simple-method)
        (define-public (invocation-1)
          (contract-call? .use-simple call-simple .impl-simple))
        (define-public (invocation-2 (st <simple>))
          (contract-call? .use-simple call-simple st))
    ";

    let trait_contract_id = QualifiedContractIdentifier::local("simple-trait").unwrap();
    let impl_contract_id = QualifiedContractIdentifier::local("impl-simple").unwrap();
    let use_contract_id = QualifiedContractIdentifier::local("use-simple").unwrap();
    let invoke_contract_id = QualifiedContractIdentifier::local("invoke-simple").unwrap();

    let sender = StacksAddress::burn_address(false).into();

    info!("Sim height = {}", sim.block_height);
    sim.execute_next_block_as_conn(|conn| {
        let epoch = conn.get_epoch();
        let clarity_version = ClarityVersion::default_for_epoch(epoch);
        publish_contract(conn, &trait_contract_id, trait_contract, clarity_version).unwrap();
        publish_contract(conn, &impl_contract_id, impl_contract, clarity_version).unwrap();
        publish_contract(conn, &use_contract_id, use_contract, clarity_version).unwrap();
    });
    // Advance another block so we get to Stacks 2.1. This is the last block in 2.05
    info!("Sim height = {}", sim.block_height);
    sim.execute_next_block(|_| {});
    // now in Stacks 2.1
    sim.execute_next_block_as_conn(|conn| {
        let epoch = conn.get_epoch();
        let clarity_version = ClarityVersion::default_for_epoch(epoch);
        assert_eq!(clarity_version, ClarityVersion::Clarity2);
        publish_contract(conn, &invoke_contract_id, invoke_contract, clarity_version).unwrap();
    });

    info!("Sim height = {}", sim.block_height);
    sim.execute_next_block_as_conn(|conn| {
        let epoch = conn.get_epoch();
        conn.as_transaction(|clarity_db| {
            clarity_db
                .run_contract_call(
                    &sender,
                    None,
                    &invoke_contract_id,
                    "invocation-1",
                    &[],
                    |_, _| None,
                    None,
                )
                .unwrap();
        });
    });

    info!("Sim height = {}", sim.block_height);
    // now in Stacks 2.2
    sim.execute_next_block_as_conn(|conn| {
        let epoch = conn.get_epoch();
        conn.as_transaction(|clarity_db| {
            let error = clarity_db
                .run_contract_call(
                    &sender,
                    None,
                    &invoke_contract_id,
                    "invocation-1",
                    &[],
                    |_, _| None,
                    None
                )
                .unwrap_err();

<<<<<<< HEAD
            if let ClarityError::Interpreter(VmExecutionError::Unchecked(CheckErrors::TypeValueError(trait_ref_type, value))) = error {
=======
            if let ClarityError::Interpreter(Error::Unchecked(CheckErrorKind::TypeValueError(trait_ref_type, value))) = error {
>>>>>>> 927747ce
                assert!(matches!(*trait_ref_type, TypeSignature::TraitReferenceType(_)));
            } else {
                panic!("Expected an Interpreter(UncheckedError(TypeValue(TraitReferenceType, Principal))) during Epoch-2.2");
            };
        });
    });

    info!("Sim height = {}", sim.block_height);
    sim.execute_next_block_as_conn(|conn| {
        let epoch = conn.get_epoch();
        conn.as_transaction(|clarity_db| {
            let error = clarity_db
                .run_contract_call(
                    &sender,
                    None,
                    &invoke_contract_id,
                    "invocation-2",
                    &[Value::Principal(impl_contract_id.clone().into())],
                    |_, _| None,
                    None
                )
                .unwrap_err();

<<<<<<< HEAD
            if let ClarityError::Interpreter(VmExecutionError::Unchecked(CheckErrors::TypeValueError(trait_ref_type, value))) = error {
=======
            if let ClarityError::Interpreter(Error::Unchecked(CheckErrorKind::TypeValueError(trait_ref_type, value))) = error {
>>>>>>> 927747ce
                assert!(matches!(*trait_ref_type, TypeSignature::TraitReferenceType(_)));
            } else {
                panic!("Expected an Interpreter(UncheckedError(TypeValue(TraitReferenceType, Principal))) during Epoch-2.2");
            };
        });
    });

    // should now be in Stacks 2.3, so the invocation should work again!
    info!("Sim height = {}", sim.block_height);
    sim.execute_next_block_as_conn(|conn| {
        let epoch = conn.get_epoch();
        conn.as_transaction(|clarity_db| {
            clarity_db
                .run_contract_call(
                    &sender,
                    None,
                    &invoke_contract_id,
                    "invocation-1",
                    &[],
                    |_, _| None,
                    None,
                )
                .unwrap();
        });
    });

    info!("Sim height = {}", sim.block_height);
    sim.execute_next_block_as_conn(|conn| {
        let epoch = conn.get_epoch();
        conn.as_transaction(|clarity_db| {
            clarity_db
                .run_contract_call(
                    &sender,
                    None,
                    &invoke_contract_id,
                    "invocation-2",
                    &[Value::Principal(impl_contract_id.clone().into())],
                    |_, _| None,
                    None,
                )
                .unwrap();
        });
    });
}

/// Publish a trait that includes another trait in one of its functions in
/// epoch 2.05 and then invoke it in epoch 2.1. Test variations of epoch and
/// Clarity versions for the contract that uses the trait.
#[test]
fn trait_with_trait_invocation_cross_epoch() {
    let mut sim = ClarityTestSim::new();
    sim.epoch_bounds = vec![0, 3, 5];

    // Advance two blocks so we get to Stacks 2.05.
    sim.execute_next_block(|_env| {});
    sim.execute_next_block(|_env| {});

    let math_trait = "
        (define-trait math (
            (add (uint uint) (response uint uint))
            (sub (uint uint) (response uint uint))
        ))
    ";
    let compute_trait = "
        (use-trait math-trait .math-trait.math)
        (define-trait compute-trait (
            (compute (<math-trait> uint) (response uint uint))
        ))
    ";
    let impl_compute = "
        (impl-trait .compute.compute-trait)
        (use-trait math-trait .math-trait.math)
        (define-public (compute (m <math-trait>) (arg uint))
            (contract-call? m add arg u1)
        )
    ";
    let impl_math = "
    (impl-trait .math-trait.math)
    (define-read-only (add (x uint) (y uint)) (ok (+ x y)) )
    (define-read-only (sub (x uint) (y uint)) (ok (- x y)) )
    ";
    let use_compute = "
        (use-trait compute-trait .compute.compute-trait)
        (use-trait math-trait .math-trait.math)
        (define-public (do-it-static)
            (contract-call? .impl-compute compute .impl-math-trait u3)
        )
        (define-public (do-it-dyn (computer <compute-trait>) (math-contract <math-trait>) (x uint))
            (contract-call? computer compute math-contract x)
        )
    ";

    let math_contract_id = QualifiedContractIdentifier::local("math-trait").unwrap();
    let compute_contract_id = QualifiedContractIdentifier::local("compute").unwrap();
    let impl_math_id = QualifiedContractIdentifier::local("impl-math-trait").unwrap();
    let impl_compute_id = QualifiedContractIdentifier::local("impl-compute").unwrap();
    let use_compute_20_id = QualifiedContractIdentifier::local("use-compute-2-0").unwrap();
    let use_compute_21_c1_id = QualifiedContractIdentifier::local("use-compute-2-1-c1").unwrap();
    let use_compute_21_c2_id = QualifiedContractIdentifier::local("use-compute-2-1-c2").unwrap();

    let sender = StacksAddress::burn_address(false).into();

    sim.execute_next_block_as_conn(|conn| {
        let epoch = conn.get_epoch();
        conn.as_transaction(|clarity_db| {
            let clarity_version = ClarityVersion::default_for_epoch(epoch);
            let (ast, analysis) = clarity_db
                .analyze_smart_contract(
                    &math_contract_id,
                    clarity_version,
                    math_trait,
                    ASTRules::PrecheckSize,
                )
                .unwrap();
            clarity_db
                .initialize_smart_contract(
                    &math_contract_id,
                    clarity_version,
                    &ast,
                    math_trait,
                    None,
                    |_, _| None,
                    None,
                )
                .unwrap();
            clarity_db
                .save_analysis(&math_contract_id, &analysis)
                .expect("FATAL: failed to store contract analysis");
        });
        conn.as_transaction(|clarity_db| {
            let clarity_version = ClarityVersion::default_for_epoch(epoch);
            let (ast, analysis) = clarity_db
                .analyze_smart_contract(
                    &compute_contract_id,
                    clarity_version,
                    compute_trait,
                    ASTRules::PrecheckSize,
                )
                .unwrap();
            clarity_db
                .initialize_smart_contract(
                    &compute_contract_id,
                    clarity_version,
                    &ast,
                    compute_trait,
                    None,
                    |_, _| None,
                    None,
                )
                .unwrap();
            clarity_db
                .save_analysis(&compute_contract_id, &analysis)
                .expect("FATAL: failed to store contract analysis");
        });
        conn.as_transaction(|clarity_db| {
            let clarity_version = ClarityVersion::default_for_epoch(epoch);
            let (ast, analysis) = clarity_db
                .analyze_smart_contract(
                    &impl_compute_id,
                    clarity_version,
                    impl_compute,
                    ASTRules::PrecheckSize,
                )
                .unwrap();
            clarity_db
                .initialize_smart_contract(
                    &impl_compute_id,
                    clarity_version,
                    &ast,
                    impl_compute,
                    None,
                    |_, _| None,
                    None,
                )
                .unwrap();
            clarity_db
                .save_analysis(&impl_compute_id, &analysis)
                .expect("FATAL: failed to store contract analysis");
        });
        conn.as_transaction(|clarity_db| {
            let clarity_version = ClarityVersion::default_for_epoch(epoch);
            let (ast, analysis) = clarity_db
                .analyze_smart_contract(
                    &impl_math_id,
                    clarity_version,
                    impl_math,
                    ASTRules::PrecheckSize,
                )
                .unwrap();
            clarity_db
                .initialize_smart_contract(
                    &impl_math_id,
                    clarity_version,
                    &ast,
                    impl_math,
                    None,
                    |_, _| None,
                    None,
                )
                .unwrap();
            clarity_db
                .save_analysis(&impl_math_id, &analysis)
                .expect("FATAL: failed to store contract analysis");
        });
        conn.as_transaction(|clarity_db| {
            let clarity_version = ClarityVersion::default_for_epoch(epoch);
            let (ast, analysis) = clarity_db
                .analyze_smart_contract(
                    &use_compute_20_id,
                    clarity_version,
                    use_compute,
                    ASTRules::PrecheckSize,
                )
                .unwrap();
            clarity_db
                .initialize_smart_contract(
                    &use_compute_20_id,
                    clarity_version,
                    &ast,
                    use_compute,
                    None,
                    |_, _| None,
                    None,
                )
                .unwrap();
            clarity_db
                .save_analysis(&use_compute_20_id, &analysis)
                .expect("FATAL: failed to store contract analysis");
        });
    });
    // Advance another block so we get to Stacks 2.1. This is the last block in 2.05
    sim.execute_next_block(|_| {});
    // now in Stacks 2.1
    sim.execute_next_block_as_conn(|conn| {
        let epoch = conn.get_epoch();
        // Publish the contract that uses the trait in both Clarity 1 and Clarity 2
        conn.as_transaction(|clarity_db| {
            let clarity_version = ClarityVersion::Clarity1;
            let (ast, analysis) = clarity_db
                .analyze_smart_contract(
                    &use_compute_21_c1_id,
                    clarity_version,
                    use_compute,
                    ASTRules::PrecheckSize,
                )
                .unwrap();
            clarity_db
                .initialize_smart_contract(
                    &use_compute_21_c1_id,
                    clarity_version,
                    &ast,
                    use_compute,
                    None,
                    |_, _| None,
                    None,
                )
                .unwrap();
            clarity_db
                .save_analysis(&use_compute_21_c1_id, &analysis)
                .expect("FATAL: failed to store contract analysis");
        });
        conn.as_transaction(|clarity_db| {
            let clarity_version = ClarityVersion::Clarity2;
            let (ast, analysis) = clarity_db
                .analyze_smart_contract(
                    &use_compute_21_c2_id,
                    clarity_version,
                    use_compute,
                    ASTRules::PrecheckSize,
                )
                .unwrap();
            clarity_db
                .initialize_smart_contract(
                    &use_compute_21_c2_id,
                    clarity_version,
                    &ast,
                    use_compute,
                    None,
                    |_, _| None,
                    None,
                )
                .unwrap();
            clarity_db
                .save_analysis(&use_compute_21_c2_id, &analysis)
                .expect("FATAL: failed to store contract analysis");
        });
    });

    // Call both functions in the 2.05 version
    sim.execute_next_block_as_conn(|conn| {
        let epoch = conn.get_epoch();
        conn.as_transaction(|clarity_db| {
            clarity_db
                .run_contract_call(
                    &sender,
                    None,
                    &use_compute_20_id,
                    "do-it-static",
                    &[],
                    |_, _| None,
                    None,
                )
                .unwrap();
        });
    });

    sim.execute_next_block_as_conn(|conn| {
        let epoch = conn.get_epoch();
        conn.as_transaction(|clarity_db| {
            clarity_db
                .run_contract_call(
                    &sender,
                    None,
                    &use_compute_20_id,
                    "do-it-dyn",
                    &[
                        Value::Principal(impl_compute_id.clone().into()),
                        Value::Principal(impl_math_id.clone().into()),
                        Value::UInt(1),
                    ],
                    |_, _| None,
                    None,
                )
                .unwrap();
        });
    });

    // Call both functions in the 2.1 Clarity 1 version
    sim.execute_next_block_as_conn(|conn| {
        let epoch = conn.get_epoch();
        conn.as_transaction(|clarity_db| {
            clarity_db
                .run_contract_call(
                    &sender,
                    None,
                    &use_compute_21_c1_id,
                    "do-it-static",
                    &[],
                    |_, _| None,
                    None,
                )
                .unwrap();
        });
    });

    sim.execute_next_block_as_conn(|conn| {
        let epoch = conn.get_epoch();
        conn.as_transaction(|clarity_db| {
            clarity_db
                .run_contract_call(
                    &sender,
                    None,
                    &use_compute_21_c1_id,
                    "do-it-dyn",
                    &[
                        Value::Principal(impl_compute_id.clone().into()),
                        Value::Principal(impl_math_id.clone().into()),
                        Value::UInt(1),
                    ],
                    |_, _| None,
                    None,
                )
                .unwrap();
        });
    });

    // Call both functions in the 2.1 Clarity 2 version
    sim.execute_next_block_as_conn(|conn| {
        let epoch = conn.get_epoch();
        conn.as_transaction(|clarity_db| {
            clarity_db
                .run_contract_call(
                    &sender,
                    None,
                    &use_compute_21_c2_id,
                    "do-it-static",
                    &[],
                    |_, _| None,
                    None,
                )
                .unwrap();
        });
    });

    sim.execute_next_block_as_conn(|conn| {
        let epoch = conn.get_epoch();
        conn.as_transaction(|clarity_db| {
            clarity_db
                .run_contract_call(
                    &sender,
                    None,
                    &use_compute_21_c2_id,
                    "do-it-dyn",
                    &[
                        Value::Principal(impl_compute_id.into()),
                        Value::Principal(impl_math_id.into()),
                        Value::UInt(1),
                    ],
                    |_, _| None,
                    None,
                )
                .unwrap();
        });
    });
}

#[test]
fn test_block_heights() {
    let mut sim = ClarityTestSim::new();
    sim.epoch_bounds = vec![0, 1, 2, 3, 4, 5, 6, 7];

    let contract_identifier1 = QualifiedContractIdentifier::local("test-contract-1").unwrap();
    let contract_identifier2 = QualifiedContractIdentifier::local("test-contract-2").unwrap();

    // Advance to epoch 3.0
    while sim.block_height <= 7 {
        sim.execute_next_block(|_env| {});
    }

    let block_height = sim.block_height as u128;
    let burn_block_height = sim.burn_block_height() as u128;
    let tenure_height = sim.tenure_height as u128;
    sim.execute_next_block_as_conn(|conn| {
        let epoch = conn.get_epoch();
        assert_eq!(epoch, StacksEpochId::Epoch30);

        // This version uses the Clarity 1 / 2 keywords
        let contract_clarity1 =
            "(define-private (test-func) { burn-block-height: burn-block-height, block-height: block-height })";
        // This version uses the Clarity 3 keywords
        let contract_clarity3 =
            "(define-private (test-func) { burn-block-height: burn-block-height, stacks-block-height: stacks-block-height, tenure-height: tenure-height })";

        // Check both contracts in Clarity 1, publish the Clarity 1 contract
        conn.as_transaction(|clarity_db| {
            // analyze the contracts as Clarity 1
            let (ast, analysis) = clarity_db.analyze_smart_contract(
                &contract_identifier1,
                ClarityVersion::Clarity1,
                contract_clarity1,
                ASTRules::PrecheckSize,
            ).unwrap();

            let res = clarity_db.analyze_smart_contract(
                &contract_identifier2,
                ClarityVersion::Clarity1,
                contract_clarity3,
                ASTRules::PrecheckSize,
            );
            if let Err(ClarityError::StaticCheck(check_error)) = res {
                if let CheckErrorKind::UndefinedVariable(var_name) = *check_error.err {
                    assert_eq!(var_name, "stacks-block-height");
                } else {
                    panic!("Bad analysis error: {:?}", &check_error);
                }
            } else {
                panic!("Bad analysis result: {:?}", &res);
            }

            // Publish the Clarity 1 contract
            clarity_db
                .initialize_smart_contract(
                    &contract_identifier1,
                    ClarityVersion::Clarity1,
                    &ast,
                    contract_clarity1,
                    None,
                    |_, _| None,
                    None
                ).unwrap();

            // analyze the contracts as Clarity 2
            let (ast, analysis) = clarity_db.analyze_smart_contract(
                &contract_identifier1,
                ClarityVersion::Clarity2,
                contract_clarity1,
                ASTRules::PrecheckSize,
            ).unwrap();

            let res = clarity_db.analyze_smart_contract(
                &contract_identifier2,
                ClarityVersion::Clarity2,
                contract_clarity3,
                ASTRules::PrecheckSize,
            );
            if let Err(ClarityError::StaticCheck(check_error)) = res {
                if let CheckErrorKind::UndefinedVariable(var_name) = *check_error.err {
                    assert_eq!(var_name, "stacks-block-height");
                } else {
                    panic!("Bad analysis error: {:?}", &check_error);
                }
            } else {
                panic!("Bad analysis result: {:?}", &res);
            }

            // analyze the contracts as Clarity 3
            let res = clarity_db.analyze_smart_contract(
                &contract_identifier1,
                ClarityVersion::Clarity3,
                contract_clarity1,
                ASTRules::PrecheckSize,
            );
            if let Err(ClarityError::StaticCheck(check_error)) = res {
                if let CheckErrorKind::UndefinedVariable(var_name) = *check_error.err {
                    assert_eq!(var_name, "block-height");
                } else {
                    panic!("Bad analysis error: {:?}", &check_error);
                }
            } else {
                panic!("Bad analysis result: {:?}", &res);
            }

            let (ast, analysis) = clarity_db.analyze_smart_contract(
                &contract_identifier2,
                ClarityVersion::Clarity3,
                contract_clarity3,
                ASTRules::PrecheckSize,
            ).unwrap();

            // Publish the Clarity 3 contract
            clarity_db
                .initialize_smart_contract(
                    &contract_identifier2,
                    ClarityVersion::Clarity3,
                    &ast,
                    contract_clarity3,
                    None,
                    |_, _| None,
                    None
                ).unwrap();
        });

        // Call the contracts and validate the results
        let mut tx = conn.start_transaction_processing();
        assert_eq!(
            Value::Tuple(TupleData::from_data(vec![
                ("burn-block-height".into(), Value::UInt(burn_block_height + 1)),
                ("block-height".into(), Value::UInt(tenure_height + 1))
            ]).unwrap()),
            tx.eval_read_only(&contract_identifier1, "(test-func)")
                .unwrap()
        );
        assert_eq!(
            Value::Tuple(TupleData::from_data(vec![
                ("burn-block-height".into(), Value::UInt(burn_block_height + 1)),
                ("stacks-block-height".into(), Value::UInt(block_height + 1)),
                ("tenure-height".into(), Value::UInt(tenure_height + 1))
            ]).unwrap()),
            tx.eval_read_only(&contract_identifier2, "(test-func)")
                .unwrap()
        );
    });

    // Call the contracts in the next block and validate the results
    let block_height = sim.block_height as u128;
    let burn_block_height = sim.burn_block_height() as u128;
    let tenure_height = sim.tenure_height as u128;
    sim.execute_next_block_as_conn(|conn| {
        let mut tx = conn.start_transaction_processing();
        assert_eq!(
            Value::Tuple(
                TupleData::from_data(vec![
                    (
                        "burn-block-height".into(),
                        Value::UInt(burn_block_height + 1)
                    ),
                    ("block-height".into(), Value::UInt(tenure_height + 1)),
                ])
                .unwrap()
            ),
            tx.eval_read_only(&contract_identifier1, "(test-func)")
                .unwrap()
        );
        assert_eq!(
            Value::Tuple(
                TupleData::from_data(vec![
                    (
                        "burn-block-height".into(),
                        Value::UInt(burn_block_height + 1)
                    ),
                    ("stacks-block-height".into(), Value::UInt(block_height + 1)),
                    ("tenure-height".into(), Value::UInt(tenure_height + 1))
                ])
                .unwrap()
            ),
            tx.eval_read_only(&contract_identifier2, "(test-func)")
                .unwrap()
        );
    });

    // Call the contracts in the next block with no new tenure and validate the results
    let block_height = sim.block_height as u128;
    let burn_block_height = sim.burn_block_height() as u128;
    let tenure_height = sim.tenure_height as u128;
    sim.execute_next_block_as_conn_with_tenure(false, |conn| {
        let mut tx = conn.start_transaction_processing();
        assert_eq!(
            Value::Tuple(
                TupleData::from_data(vec![
                    ("burn-block-height".into(), Value::UInt(burn_block_height)),
                    ("block-height".into(), Value::UInt(tenure_height))
                ])
                .unwrap()
            ),
            tx.eval_read_only(&contract_identifier1, "(test-func)")
                .unwrap()
        );
        assert_eq!(
            Value::Tuple(
                TupleData::from_data(vec![
                    ("burn-block-height".into(), Value::UInt(burn_block_height)),
                    ("stacks-block-height".into(), Value::UInt(block_height + 1)),
                    ("tenure-height".into(), Value::UInt(tenure_height))
                ])
                .unwrap()
            ),
            tx.eval_read_only(&contract_identifier2, "(test-func)")
                .unwrap()
        );
    });

    // Call the contracts in the next block with no new tenure and validate the results
    let block_height = sim.block_height as u128;
    let burn_block_height = sim.burn_block_height() as u128;
    let tenure_height = sim.tenure_height as u128;
    sim.execute_next_block_as_conn_with_tenure(false, |conn| {
        let mut tx = conn.start_transaction_processing();
        assert_eq!(
            Value::Tuple(
                TupleData::from_data(vec![
                    ("burn-block-height".into(), Value::UInt(burn_block_height)),
                    ("block-height".into(), Value::UInt(tenure_height))
                ])
                .unwrap()
            ),
            tx.eval_read_only(&contract_identifier1, "(test-func)")
                .unwrap()
        );
        assert_eq!(
            Value::Tuple(
                TupleData::from_data(vec![
                    ("burn-block-height".into(), Value::UInt(burn_block_height)),
                    ("stacks-block-height".into(), Value::UInt(block_height + 1)),
                    ("tenure-height".into(), Value::UInt(tenure_height))
                ])
                .unwrap()
            ),
            tx.eval_read_only(&contract_identifier2, "(test-func)")
                .unwrap()
        );
    });

    // Call the contracts in the next block with a new tenure and validate the results
    let block_height = sim.block_height as u128;
    let burn_block_height = sim.burn_block_height() as u128;
    let tenure_height = sim.tenure_height as u128;
    sim.execute_next_block_as_conn(|conn| {
        let mut tx = conn.start_transaction_processing();
        assert_eq!(
            Value::Tuple(
                TupleData::from_data(vec![
                    (
                        "burn-block-height".into(),
                        Value::UInt(burn_block_height + 1)
                    ),
                    ("block-height".into(), Value::UInt(tenure_height + 1))
                ])
                .unwrap()
            ),
            tx.eval_read_only(&contract_identifier1, "(test-func)")
                .unwrap()
        );
        assert_eq!(
            Value::Tuple(
                TupleData::from_data(vec![
                    (
                        "burn-block-height".into(),
                        Value::UInt(burn_block_height + 1)
                    ),
                    ("stacks-block-height".into(), Value::UInt(block_height + 1)),
                    ("tenure-height".into(), Value::UInt(tenure_height + 1))
                ])
                .unwrap()
            ),
            tx.eval_read_only(&contract_identifier2, "(test-func)")
                .unwrap()
        );
    });
}

/// Test calling into a Clarity 1 or Clarity 2 contract which have bound
/// variable names `stacks-block-height` and `tenure-height` from a Clarity 3
/// contract.
#[test]
fn test_block_heights_across_versions() {
    let mut sim = ClarityTestSim::new();
    sim.epoch_bounds = vec![0, 1, 2, 3, 4, 5, 6, 7];

    let contract_id_e2c1 = QualifiedContractIdentifier::local("epoch-2-clarity-1").unwrap();
    let contract_id_e2c2 = QualifiedContractIdentifier::local("epoch-2-clarity-2").unwrap();
    let contract_id_e3c3 = QualifiedContractIdentifier::local("epoch-3-clarity-3").unwrap();

    let contract_e2c1_2 = r#"
        (define-read-only (get-height (stacks-block-height int) (tenure-height bool))
            (if tenure-height
                stacks-block-height
                (+ stacks-block-height 1)
            )
        )
        "#;
    let contract_e3c3 = format!(
        r#"
        (define-read-only (call-e2 (version int))
            (if (is-eq version 1)
                (contract-call? '{contract_id_e2c1} get-height 123 false)
                (contract-call? '{contract_id_e2c2} get-height 456 true)
            )
        )
        "#
    );

    sim.execute_next_block(|_env| {});

    // Deploy the Clarity 1 contract in the next block
    sim.execute_next_block_as_conn(|conn| {
        conn.as_transaction(|clarity_db| {
            // Analyze the Clarity 1 contract
            let (ast, analysis) = clarity_db
                .analyze_smart_contract(
                    &contract_id_e2c1,
                    ClarityVersion::Clarity1,
                    contract_e2c1_2,
                    ASTRules::PrecheckSize,
                )
                .unwrap();
            clarity_db
                .save_analysis(&contract_id_e2c1, &analysis)
                .unwrap();

            // Publish the Clarity 1 contract
            clarity_db
                .initialize_smart_contract(
                    &contract_id_e2c1,
                    ClarityVersion::Clarity1,
                    &ast,
                    contract_e2c1_2,
                    None,
                    |_, _| None,
                    None,
                )
                .unwrap();
        });
    });

    // Deploy the Clarity 2 contract in the next block
    sim.execute_next_block_as_conn(|conn| {
        conn.as_transaction(|clarity_db| {
            // Analyze the Clarity 2 contract
            let (ast, analysis) = clarity_db
                .analyze_smart_contract(
                    &contract_id_e2c2,
                    ClarityVersion::Clarity2,
                    contract_e2c1_2,
                    ASTRules::PrecheckSize,
                )
                .unwrap();
            clarity_db
                .save_analysis(&contract_id_e2c2, &analysis)
                .unwrap();

            // Publish the Clarity 2 contract
            clarity_db
                .initialize_smart_contract(
                    &contract_id_e2c2,
                    ClarityVersion::Clarity2,
                    &ast,
                    contract_e2c1_2,
                    None,
                    |_, _| None,
                    None,
                )
                .unwrap();
        });
    });

    // Advance to epoch 3
    while sim.block_height <= 7 {
        sim.execute_next_block(|_env| {});
    }

    // Deploy the Clarity 3 contract in the next block
    sim.execute_next_block_as_conn(|conn| {
        conn.as_transaction(|clarity_db| {
            // Analyze the Clarity 3 contract
            let (ast, analysis) = clarity_db
                .analyze_smart_contract(
                    &contract_id_e3c3,
                    ClarityVersion::Clarity3,
                    &contract_e3c3,
                    ASTRules::PrecheckSize,
                )
                .unwrap();

            // Publish the Clarity 3 contract
            clarity_db
                .initialize_smart_contract(
                    &contract_id_e3c3,
                    ClarityVersion::Clarity3,
                    &ast,
                    &contract_e3c3,
                    None,
                    |_, _| None,
                    None,
                )
                .unwrap();
        });
    });

    // Call the Clarity 3 contract and validate the results
    sim.execute_next_block_as_conn(|conn| {
        let mut tx = conn.start_transaction_processing();
        assert_eq!(
            Value::Int(124),
            tx.eval_read_only(&contract_id_e3c3, "(call-e2 1)").unwrap()
        );
        assert_eq!(
            Value::Int(456),
            tx.eval_read_only(&contract_id_e3c3, "(call-e2 2)").unwrap()
        );
    });
}

/// Test passing a Clarity 3 contract using `stacks-block-height` and
/// `tenure-height` as a trait into a Clarity 1 and Clarity 2 contract.
#[test]
fn test_block_heights_across_versions_traits_3_from_2() {
    let mut sim = ClarityTestSim::new();
    sim.epoch_bounds = vec![0, 1, 2, 3, 4, 5, 6, 7];

    let contract_id_e2c1 = QualifiedContractIdentifier::local("epoch-2-clarity-1").unwrap();
    let contract_id_e2c2 = QualifiedContractIdentifier::local("epoch-2-clarity-2").unwrap();
    let contract_id_e3c3 = QualifiedContractIdentifier::local("epoch-3-clarity-3").unwrap();

    let contract_e2c1_2 = r#"
        (define-trait getter ((get-int () (response uint uint))))
        (define-public (get-it (get-trait <getter>))
            (contract-call? get-trait get-int)
        )
        "#;
    let contract_e3c3 = r#"
        (define-public (get-int)
            (ok (+ stacks-block-height tenure-height))
        )
        "#
    .to_string();

    sim.execute_next_block(|_env| {});

    // Deploy the Clarity 1 contract in the next block
    sim.execute_next_block_as_conn(|conn| {
        conn.as_transaction(|clarity_db| {
            // Analyze the Clarity 1 contract
            let (ast, analysis) = clarity_db
                .analyze_smart_contract(
                    &contract_id_e2c1,
                    ClarityVersion::Clarity1,
                    contract_e2c1_2,
                    ASTRules::PrecheckSize,
                )
                .unwrap();

            // Publish the Clarity 1 contract
            clarity_db
                .initialize_smart_contract(
                    &contract_id_e2c1,
                    ClarityVersion::Clarity1,
                    &ast,
                    contract_e2c1_2,
                    None,
                    |_, _| None,
                    None,
                )
                .unwrap();
        });
    });

    // Deploy the Clarity 2 contract in the next block
    sim.execute_next_block_as_conn(|conn| {
        conn.as_transaction(|clarity_db| {
            // Analyze the Clarity 2 contract
            let (ast, analysis) = clarity_db
                .analyze_smart_contract(
                    &contract_id_e2c2,
                    ClarityVersion::Clarity2,
                    contract_e2c1_2,
                    ASTRules::PrecheckSize,
                )
                .unwrap();

            // Publish the Clarity 2 contract
            clarity_db
                .initialize_smart_contract(
                    &contract_id_e2c2,
                    ClarityVersion::Clarity2,
                    &ast,
                    contract_e2c1_2,
                    None,
                    |_, _| None,
                    None,
                )
                .unwrap();
        });
    });

    // Advance to epoch 3
    while sim.block_height <= 7 {
        sim.execute_next_block(|_env| {});
    }

    // Deploy the Clarity 3 contract in the next block
    sim.execute_next_block_as_conn(|conn| {
        conn.as_transaction(|clarity_db| {
            // Analyze the Clarity 3 contract
            let (ast, analysis) = clarity_db
                .analyze_smart_contract(
                    &contract_id_e3c3,
                    ClarityVersion::Clarity3,
                    &contract_e3c3,
                    ASTRules::PrecheckSize,
                )
                .unwrap();

            // Publish the Clarity 3 contract
            clarity_db
                .initialize_smart_contract(
                    &contract_id_e3c3,
                    ClarityVersion::Clarity3,
                    &ast,
                    &contract_e3c3,
                    None,
                    |_, _| None,
                    None,
                )
                .unwrap();
        });
    });

    // Call the Clarity 1 and 2 contracts, passing the Clarity 3 contract
    sim.execute_next_block_as_conn(|conn| {
        let mut tx = conn.start_transaction_processing();
        let res1 = tx
            .run_contract_call(
                &PrincipalData::parse("STNHKEPYEPJ8ET55ZZ0M5A34J0R3N5FM2CMMMAZ6").unwrap(),
                None,
                &contract_id_e2c1,
                "get-it",
                &[Value::Principal(contract_id_e3c3.clone().into())],
                |_, _| None,
                None,
            )
            .unwrap();
        assert_eq!(Value::okay(Value::UInt(20)).unwrap(), res1.0);

        let res2 = tx
            .run_contract_call(
                &PrincipalData::parse("STNHKEPYEPJ8ET55ZZ0M5A34J0R3N5FM2CMMMAZ6").unwrap(),
                None,
                &contract_id_e2c2,
                "get-it",
                &[Value::Principal(contract_id_e3c3.clone().into())],
                |_, _| None,
                None,
            )
            .unwrap();
        assert_eq!(Value::okay(Value::UInt(20)).unwrap(), res2.0);
    });
}

/// Test passing a Clarity 2 contract using `stacks-block-height` and
/// `tenure-height` as a trait into a Clarity 3 contract.
#[test]
fn test_block_heights_across_versions_traits_2_from_3() {
    let mut sim = ClarityTestSim::new();
    sim.epoch_bounds = vec![0, 1, 2, 3, 4, 5, 6, 7];

    let contract_id_e2c1 = QualifiedContractIdentifier::local("epoch-2-clarity-1").unwrap();
    let contract_id_e2c2 = QualifiedContractIdentifier::local("epoch-2-clarity-2").unwrap();
    let contract_id_e3c3 = QualifiedContractIdentifier::local("epoch-3-clarity-3").unwrap();

    let contract_e2c1_2 = r#"
        (define-constant stacks-block-height u555)
        (define-data-var tenure-height uint u222)
        (define-public (get-int)
            (ok (+ stacks-block-height (var-get tenure-height)))
        )
        "#;
    let contract_e3c3 = r#"
        (define-trait getter ((get-int () (response uint uint))))
        (define-public (get-it (get-trait <getter>))
            (contract-call? get-trait get-int)
        )
        "#
    .to_string();

    sim.execute_next_block(|_env| {});

    // Deploy the Clarity 1 contract in the next block
    sim.execute_next_block_as_conn(|conn| {
        conn.as_transaction(|clarity_db| {
            // Analyze the Clarity 1 contract
            let (ast, analysis) = clarity_db
                .analyze_smart_contract(
                    &contract_id_e2c1,
                    ClarityVersion::Clarity1,
                    contract_e2c1_2,
                    ASTRules::PrecheckSize,
                )
                .unwrap();

            // Publish the Clarity 1 contract
            clarity_db
                .initialize_smart_contract(
                    &contract_id_e2c1,
                    ClarityVersion::Clarity1,
                    &ast,
                    contract_e2c1_2,
                    None,
                    |_, _| None,
                    None,
                )
                .unwrap();
        });
    });

    // Deploy the Clarity 2 contract in the next block
    sim.execute_next_block_as_conn(|conn| {
        conn.as_transaction(|clarity_db| {
            // Analyze the Clarity 2 contract
            let (ast, analysis) = clarity_db
                .analyze_smart_contract(
                    &contract_id_e2c2,
                    ClarityVersion::Clarity2,
                    contract_e2c1_2,
                    ASTRules::PrecheckSize,
                )
                .unwrap();

            // Publish the Clarity 2 contract
            clarity_db
                .initialize_smart_contract(
                    &contract_id_e2c2,
                    ClarityVersion::Clarity2,
                    &ast,
                    contract_e2c1_2,
                    None,
                    |_, _| None,
                    None,
                )
                .unwrap();
        });
    });

    // Advance to epoch 3
    while sim.block_height <= 7 {
        sim.execute_next_block(|_env| {});
    }

    // Deploy the Clarity 3 contract in the next block
    sim.execute_next_block_as_conn(|conn| {
        conn.as_transaction(|clarity_db| {
            // Analyze the Clarity 3 contract
            let (ast, analysis) = clarity_db
                .analyze_smart_contract(
                    &contract_id_e3c3,
                    ClarityVersion::Clarity3,
                    &contract_e3c3,
                    ASTRules::PrecheckSize,
                )
                .unwrap();

            // Publish the Clarity 3 contract
            clarity_db
                .initialize_smart_contract(
                    &contract_id_e3c3,
                    ClarityVersion::Clarity3,
                    &ast,
                    &contract_e3c3,
                    None,
                    |_, _| None,
                    None,
                )
                .unwrap();
        });
    });

    // Call the Clarity 3 contract, passing the Clarity 1 and 2 contracts
    sim.execute_next_block_as_conn(|conn| {
        let mut tx = conn.start_transaction_processing();
        let res1 = tx
            .run_contract_call(
                &PrincipalData::parse("STNHKEPYEPJ8ET55ZZ0M5A34J0R3N5FM2CMMMAZ6").unwrap(),
                None,
                &contract_id_e3c3,
                "get-it",
                &[Value::Principal(contract_id_e2c1.clone().into())],
                |_, _| None,
                None,
            )
            .unwrap();
        assert_eq!(Value::okay(Value::UInt(777)).unwrap(), res1.0);

        let res2 = tx
            .run_contract_call(
                &PrincipalData::parse("STNHKEPYEPJ8ET55ZZ0M5A34J0R3N5FM2CMMMAZ6").unwrap(),
                None,
                &contract_id_e3c3,
                "get-it",
                &[Value::Principal(contract_id_e2c2.clone().into())],
                |_, _| None,
                None,
            )
            .unwrap();
        assert_eq!(Value::okay(Value::UInt(777)).unwrap(), res2.0);
    });
}

#[test]
fn test_block_heights_at_block() {
    let mut sim = ClarityTestSim::new();
    sim.epoch_bounds = vec![0, 1, 2, 3, 4, 5, 6, 7];

    let contract_identifier = QualifiedContractIdentifier::local("test-contract").unwrap();

    // Advance to epoch 3.0
    while sim.block_height <= 7 {
        sim.execute_next_block(|_env| {});
    }

    let block_height = sim.block_height as u128;
    sim.execute_next_block_as_conn(|conn| {
        let epoch = conn.get_epoch();
        assert_eq!(epoch, StacksEpochId::Epoch30);

        let contract =r#"
            (define-private (test-tenure) (at-block (unwrap-panic (get-stacks-block-info? id-header-hash u0)) tenure-height))
            (define-private (test-stacks) (at-block (unwrap-panic (get-stacks-block-info? id-header-hash u1)) stacks-block-height))
            "#;

        conn.as_transaction(|clarity_db| {
            // Analyze the contract
            let (ast, analysis) = clarity_db.analyze_smart_contract(
                &contract_identifier,
                ClarityVersion::Clarity3,
                contract,
                ASTRules::PrecheckSize,
            ).unwrap();

            // Publish the contract
            clarity_db
                .initialize_smart_contract(
                    &contract_identifier,
                    ClarityVersion::Clarity3,
                    &ast,
                    contract,
                    None,
                    |_, _| None,
                    None
                ).unwrap();
            });

        // Call the contracts and validate the results
        let mut tx = conn.start_transaction_processing();
        assert_eq!(
            Value::UInt(0),
            tx.eval_read_only(&contract_identifier, "(test-tenure)")
                .unwrap()
        );
        assert_eq!(
            Value::UInt(1),
            tx.eval_read_only(&contract_identifier, "(test-stacks)")
                .unwrap()
        );
    });
}

#[test]
fn test_get_block_info_time() {
    let mut sim = ClarityTestSim::new();
    sim.epoch_bounds = vec![0, 1, 2, 3, 4, 5, 6, 7];

    let contract_identifier2 = QualifiedContractIdentifier::local("test-contract-2").unwrap();
    let contract_identifier3 = QualifiedContractIdentifier::local("test-contract-3").unwrap();
    let contract_identifier3_3 = QualifiedContractIdentifier::local("test-contract-3-3").unwrap();

    // Advance to epoch 3.0
    while sim.block_height <= 10 {
        sim.execute_next_block(|_env| {});
    }

    let block_height = sim.block_height as u128;
    sim.execute_next_block_as_conn(|conn| {
        let epoch = conn.get_epoch();
        assert_eq!(epoch, StacksEpochId::Epoch30);

        let contract2 = "(define-private (get-time) (get-block-info? time (- block-height u1)))";
        let contract3 =
            "(define-private (get-time) (get-stacks-block-info? time (- stacks-block-height u1)))";
        let contract3_3 = "(define-private (get-time) (get-stacks-block-info? time u1))";

        conn.as_transaction(|clarity_db| {
            // Analyze the contract as Clarity 2
            let (ast, analysis) = clarity_db
                .analyze_smart_contract(
                    &contract_identifier2,
                    ClarityVersion::Clarity2,
                    contract2,
                    ASTRules::PrecheckSize,
                )
                .unwrap();

            // Publish the contract as Clarity 2
            clarity_db
                .initialize_smart_contract(
                    &contract_identifier2,
                    ClarityVersion::Clarity2,
                    &ast,
                    contract2,
                    None,
                    |_, _| None,
                    None,
                )
                .unwrap();

            // Analyze the contract as Clarity 3
            let (ast, analysis) = clarity_db
                .analyze_smart_contract(
                    &contract_identifier3,
                    ClarityVersion::Clarity3,
                    contract3,
                    ASTRules::PrecheckSize,
                )
                .unwrap();

            // Publish the contract as Clarity 3
            clarity_db
                .initialize_smart_contract(
                    &contract_identifier3,
                    ClarityVersion::Clarity3,
                    &ast,
                    contract3,
                    None,
                    |_, _| None,
                    None,
                )
                .unwrap();

            // Analyze the contract as Clarity 3
            let (ast, analysis) = clarity_db
                .analyze_smart_contract(
                    &contract_identifier3_3,
                    ClarityVersion::Clarity3,
                    contract3_3,
                    ASTRules::PrecheckSize,
                )
                .unwrap();

            // Publish the contract as Clarity 3
            clarity_db
                .initialize_smart_contract(
                    &contract_identifier3_3,
                    ClarityVersion::Clarity3,
                    &ast,
                    contract3_3,
                    None,
                    |_, _| None,
                    None,
                )
                .unwrap();
        });

        // Call the contracts and validate the results
        let mut tx = conn.start_transaction_processing();
        assert_eq!(
            Value::some(Value::UInt(11)).unwrap(),
            tx.eval_read_only(&contract_identifier2, "(get-time)")
                .unwrap()
        );
        assert_eq!(
            Value::some(Value::UInt(1713799984)).unwrap(),
            tx.eval_read_only(&contract_identifier3, "(get-time)")
                .unwrap()
        );
        assert_eq!(
            Value::some(Value::UInt(1)).unwrap(),
            tx.eval_read_only(&contract_identifier3_3, "(get-time)")
                .unwrap()
        );
    });
}<|MERGE_RESOLUTION|>--- conflicted
+++ resolved
@@ -17,11 +17,7 @@
 use clarity::types::StacksEpochId;
 use clarity::vm::ast::ASTRules;
 use clarity::vm::clarity::Error as ClarityError;
-<<<<<<< HEAD
-use clarity::vm::errors::{CheckErrors, VmExecutionError};
-=======
-use clarity::vm::errors::{CheckErrorKind, Error};
->>>>>>> 927747ce
+use clarity::vm::errors::{CheckErrorKind, VmExecutionError};
 use clarity::vm::types::SequenceData::Buffer;
 use clarity::vm::types::{
     BuffData, OptionalData, PrincipalData, QualifiedContractIdentifier, TupleData, TypeSignature,
@@ -465,11 +461,7 @@
                 )
                 .unwrap_err();
 
-<<<<<<< HEAD
-            if let ClarityError::Interpreter(VmExecutionError::Unchecked(CheckErrors::TypeValueError(trait_ref_type, value))) = error {
-=======
-            if let ClarityError::Interpreter(Error::Unchecked(CheckErrorKind::TypeValueError(trait_ref_type, value))) = error {
->>>>>>> 927747ce
+            if let ClarityError::Interpreter(VmExecutionError::Unchecked(CheckErrorKind::TypeValueError(trait_ref_type, value))) = error {
                 assert!(matches!(*trait_ref_type, TypeSignature::TraitReferenceType(_)));
             } else {
                 panic!("Expected an Interpreter(UncheckedError(TypeValue(TraitReferenceType, Principal))) during Epoch-2.2");
@@ -493,11 +485,7 @@
                 )
                 .unwrap_err();
 
-<<<<<<< HEAD
-            if let ClarityError::Interpreter(VmExecutionError::Unchecked(CheckErrors::TypeValueError(trait_ref_type, value))) = error {
-=======
-            if let ClarityError::Interpreter(Error::Unchecked(CheckErrorKind::TypeValueError(trait_ref_type, value))) = error {
->>>>>>> 927747ce
+            if let ClarityError::Interpreter(VmExecutionError::Unchecked(CheckErrorKind::TypeValueError(trait_ref_type, value))) = error {
                 assert!(matches!(*trait_ref_type, TypeSignature::TraitReferenceType(_)));
             } else {
                 panic!("Expected an Interpreter(UncheckedError(TypeValue(TraitReferenceType, Principal))) during Epoch-2.2");
