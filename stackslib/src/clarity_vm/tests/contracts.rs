// Copyright (C) 2013-2020 Blockstack PBC, a public benefit corporation
// Copyright (C) 2020-2022 Stacks Open Internet Foundation
//
// This program is free software: you can redistribute it and/or modify
// it under the terms of the GNU General Public License as published by
// the Free Software Foundation, either version 3 of the License, or
// (at your option) any later version.
//
// This program is distributed in the hope that it will be useful,
// but WITHOUT ANY WARRANTY; without even the implied warranty of
// MERCHANTABILITY or FITNESS FOR A PARTICULAR PURPOSE.  See the
// GNU General Public License for more details.
//
// You should have received a copy of the GNU General Public License
// along with this program.  If not, see <http://www.gnu.org/licenses/>.

use clarity::types::StacksEpochId;
use clarity::vm::ast::errors::ParseErrors;
use clarity::vm::ast::ASTRules;
use clarity::vm::clarity::Error as ClarityError;
use clarity::vm::contexts::{Environment, GlobalContext, OwnedEnvironment};
use clarity::vm::contracts::Contract;
use clarity::vm::costs::ExecutionCost;
use clarity::vm::database::{ClarityDatabase, MemoryBackingStore};
use clarity::vm::errors::{CheckErrors, Error, RuntimeErrorType};
use clarity::vm::representations::SymbolicExpression;
use clarity::vm::tests::{
    execute, is_committed, is_err_code_i128 as is_err_code, symbols_from_values, BurnStateDB,
    TEST_BURN_STATE_DB, TEST_HEADER_DB,
};
use clarity::vm::types::SequenceData::Buffer;
use clarity::vm::types::{
    BuffData, OptionalData, PrincipalData, QualifiedContractIdentifier, ResponseData,
    StandardPrincipalData, TupleData, TypeSignature, Value,
};
use clarity::vm::Value::Sequence;
use clarity::vm::{ast, execute as vm_execute, ClarityVersion};
#[cfg(any(test, feature = "testing"))]
use rstest::rstest;
#[cfg(any(test, feature = "testing"))]
use rstest_reuse::{self, *};
use stacks_common::types::chainstate::{
    BlockHeaderHash, BurnchainHeaderHash, ConsensusHash, SortitionId, StacksAddress, StacksBlockId,
};
use stacks_common::types::StacksEpoch;
use stacks_common::util::hash::hex_bytes;

use crate::chainstate::burn::BlockSnapshot;
use crate::chainstate::stacks::boot::contract_tests::{test_sim_height_to_hash, ClarityTestSim};
use crate::clarity::vm::clarity::{ClarityConnection, TransactionConnection};
use crate::clarity_vm::clarity::ClarityBlockConnection;

#[test]
// Here, we set up a basic test to see if we can recover a path from the ClarityTestSim.
fn test_get_burn_block_info_eval() {
    let mut sim = ClarityTestSim::new();
    sim.epoch_bounds = vec![0, 2, 4];

    // Advance at least one block because 'get-burn-block-info' only works after the first block.
    sim.execute_next_block(|_env| {});
    // Advance another block so we get to Stacks 2.05.
    sim.execute_next_block_as_conn(|conn| {
        let contract_identifier = QualifiedContractIdentifier::local("test-contract-1").unwrap();
        let contract =
            "(define-private (test-func (height uint)) (get-burn-block-info? header-hash height))";
        let epoch = conn.get_epoch();
        conn.as_transaction(|clarity_db| {
            let clarity_version = ClarityVersion::default_for_epoch(epoch);
            let res = clarity_db.analyze_smart_contract(
                &contract_identifier,
                clarity_version,
                contract,
                ASTRules::PrecheckSize,
            );
            if let Err(ClarityError::Analysis(check_error)) = res {
                if let CheckErrors::UnknownFunction(func_name) = check_error.err {
                    assert_eq!(func_name, "get-burn-block-info?");
                } else {
                    panic!("Bad analysis error: {:?}", &check_error);
                }
            } else {
                panic!("Bad analysis result: {:?}", &res);
            }
        });
    });
    // Advance another block so we get to Stacks 2.1. This is the last block in 2.05
    sim.execute_next_block_as_conn(|conn| {
        let contract_identifier = QualifiedContractIdentifier::local("test-contract-2").unwrap();
        let contract =
            "(define-private (test-func (height uint)) (get-burn-block-info? header-hash height))";
        let epoch = conn.get_epoch();
        conn.as_transaction(|clarity_db| {
            let clarity_version = ClarityVersion::default_for_epoch(epoch);
            let res = clarity_db.analyze_smart_contract(
                &contract_identifier,
                clarity_version,
                contract,
                ASTRules::PrecheckSize,
            );
            if let Err(ClarityError::Analysis(check_error)) = res {
                if let CheckErrors::UnknownFunction(func_name) = check_error.err {
                    assert_eq!(func_name, "get-burn-block-info?");
                } else {
                    panic!("Bad analysis error: {:?}", &check_error);
                }
            } else {
                panic!("Bad analysis result: {:?}", &res);
            }
        });
    });
    // now in Stacks 2.1, so this should work!
    sim.execute_next_block_as_conn(|conn| {
        let contract_identifier = QualifiedContractIdentifier::local("test-contract-3").unwrap();
        let contract =
            "(define-private (test-func (height uint)) (get-burn-block-info? header-hash height))";
        let epoch = conn.get_epoch();
        conn.as_transaction(|clarity_db| {
            let clarity_version = ClarityVersion::default_for_epoch(epoch);
            let (mut ast, analysis) = clarity_db
                .analyze_smart_contract(
                    &contract_identifier,
                    clarity_version,
                    contract,
                    ASTRules::PrecheckSize,
                )
                .unwrap();
            clarity_db
                .initialize_smart_contract(
                    &contract_identifier,
                    clarity_version,
                    &mut ast,
                    &analysis,
                    contract,
                    None,
                    |_, _| false,
                    None,
                )
                .unwrap();
        });
        // This relies on `TestSimBurnStateDB::get_burn_header_hash'
        // * burnchain is 100 blocks ahead of stacks
        // * sortition IDs, consensus hashes, and block hashes encode height and fork ID
        let mut tx = conn.start_transaction_processing();
        assert_eq!(
            Value::Optional(OptionalData {
                data: Some(Box::new(Sequence(Buffer(BuffData {
                    data: test_sim_height_to_hash(0, 0).to_vec()
                }))))
            }),
            tx.eval_read_only(&contract_identifier, "(test-func u0)")
                .unwrap()
        );
        assert_eq!(
            Value::Optional(OptionalData {
                data: Some(Box::new(Sequence(Buffer(BuffData {
                    data: test_sim_height_to_hash(1, 0).to_vec()
                }))))
            }),
            tx.eval_read_only(&contract_identifier, "(test-func u1)")
                .unwrap()
        );
        assert_eq!(
            Value::Optional(OptionalData {
                data: Some(Box::new(Sequence(Buffer(BuffData {
                    data: test_sim_height_to_hash(2, 0).to_vec()
                }))))
            }),
            tx.eval_read_only(&contract_identifier, "(test-func u2)")
                .unwrap()
        );
        // burnchain is 100 blocks ahead of stacks chain in this sim
        assert_eq!(
            Value::Optional(OptionalData { data: None }),
            tx.eval_read_only(&contract_identifier, "(test-func u203)")
                .unwrap()
        );
    });
}

#[test]
fn test_get_block_info_eval_v210() {
    let mut sim = ClarityTestSim::new();
    sim.epoch_bounds = vec![0, 3, 5];

    // Advance at least one block because 'get-block-info' only works after the first block.
    sim.execute_next_block(|_env| {});
    // Advance another block so we get to Stacks 2.05.
    sim.execute_next_block(|_env| {});
    sim.execute_next_block_as_conn(|conn| {
        let contract_identifier = QualifiedContractIdentifier::local("test-contract-1").unwrap();
        let contract =
            "(define-private (test-func (height uint)) (get-block-info? block-reward height))";
        let epoch = conn.get_epoch();
        conn.as_transaction(|clarity_db| {
            let clarity_version = ClarityVersion::default_for_epoch(epoch);
            let res = clarity_db.analyze_smart_contract(
                &contract_identifier,
                clarity_version,
                contract,
                ASTRules::PrecheckSize,
            );
            if let Err(ClarityError::Analysis(check_error)) = res {
                if let CheckErrors::NoSuchBlockInfoProperty(name) = check_error.err {
                    assert_eq!(name, "block-reward");
                } else {
                    panic!("Bad analysis error: {:?}", &check_error);
                }
            } else {
                panic!("Bad analysis result: {:?}", &res);
            }
        });
    });
    // Advance another block so we get to Stacks 2.1. This is the last block in 2.05
    sim.execute_next_block_as_conn(|conn| {
        let contract_identifier = QualifiedContractIdentifier::local("test-contract-2").unwrap();
        let contract =
            "(define-private (test-func (height uint)) (get-block-info? block-reward height))";
        let epoch = conn.get_epoch();
        conn.as_transaction(|clarity_db| {
            let clarity_version = ClarityVersion::default_for_epoch(epoch);
            let res = clarity_db.analyze_smart_contract(
                &contract_identifier,
                clarity_version,
                contract,
                ASTRules::PrecheckSize,
            );
            if let Err(ClarityError::Analysis(check_error)) = res {
                if let CheckErrors::NoSuchBlockInfoProperty(name) = check_error.err {
                    assert_eq!(name, "block-reward");
                } else {
                    panic!("Bad analysis error: {:?}", &check_error);
                }
            } else {
                panic!("Bad analysis result: {:?}", &res);
            }
        });
    });
    // now in Stacks 2.1, so this should work!
    sim.execute_next_block_as_conn(|conn| {
        let contract_identifier = QualifiedContractIdentifier::local("test-contract-3").unwrap();
        let contract =
            "(define-private (test-func-1 (height uint)) (get-block-info? block-reward height))
             (define-private (test-func-2 (height uint)) (get-block-info? miner-spend-winner height))
             (define-private (test-func-3 (height uint)) (get-block-info? miner-spend-total height))";
        let epoch = conn.get_epoch();
        conn.as_transaction(|clarity_db| {
            let clarity_version = ClarityVersion::default_for_epoch(epoch);
            let (mut ast, analysis) = clarity_db
                .analyze_smart_contract(&contract_identifier, clarity_version, contract, ASTRules::PrecheckSize)
                .unwrap();
            clarity_db
<<<<<<< HEAD
                .initialize_smart_contract(&contract_identifier, clarity_version, &mut ast, &analysis, contract, None, |_, _| false)
=======
                .initialize_smart_contract(&contract_identifier, clarity_version, &ast, contract, None, |_, _| false, None)
>>>>>>> 8f9c5ed6
                .unwrap();
        });
        let mut tx = conn.start_transaction_processing();
        // no values for the genesis block
        assert_eq!(
            Value::none(),
            tx.eval_read_only(&contract_identifier, "(test-func-1 u0)")
                .unwrap()
        );
        assert_eq!(
            Value::some(Value::UInt(0)).unwrap(),
            tx.eval_read_only(&contract_identifier, "(test-func-2 u0)")
                .unwrap()
        );
        assert_eq!(
            Value::some(Value::UInt(0)).unwrap(),
            tx.eval_read_only(&contract_identifier, "(test-func-3 u0)")
                .unwrap()
        );
        // only works at the first block and later (not the 0th block)
        assert_eq!(
            Value::some(Value::UInt(3000)).unwrap(),
            tx.eval_read_only(&contract_identifier, "(test-func-1 u1)")
                .unwrap()
        );
        assert_eq!(
            Value::some(Value::UInt(1000)).unwrap(),
            tx.eval_read_only(&contract_identifier, "(test-func-2 u1)")
                .unwrap()
        );
        assert_eq!(
            Value::some(Value::UInt(2000)).unwrap(),
            tx.eval_read_only(&contract_identifier, "(test-func-3 u1)")
                .unwrap()
        );
        assert_eq!(
            Value::none(),
            tx.eval_read_only(&contract_identifier, "(test-func-1 u103)")
                .unwrap()
        );
        assert_eq!(
            Value::none(),
            tx.eval_read_only(&contract_identifier, "(test-func-2 u103)")
                .unwrap()
        );
        assert_eq!(
            Value::none(),
            tx.eval_read_only(&contract_identifier, "(test-func-3 u103)")
                .unwrap()
        );
        // only works on ancestor blocks, not the current block
        assert_eq!(
            Value::none(),
            tx.eval_read_only(&contract_identifier, "(test-func-1 block-height)")
                .unwrap()
        );
        assert_eq!(
            Value::none(),
            tx.eval_read_only(&contract_identifier, "(test-func-2 block-height)")
                .unwrap()
        );
        assert_eq!(
            Value::none(),
            tx.eval_read_only(&contract_identifier, "(test-func-3 block-height)")
                .unwrap()
        );
    });
}

fn publish_contract(
    bc: &mut ClarityBlockConnection,
    contract_id: &QualifiedContractIdentifier,
    contract: &str,
    version: ClarityVersion,
) -> Result<(), clarity::vm::clarity::Error> {
    bc.as_transaction(|tx| {
        let (mut ast, analysis) =
            tx.analyze_smart_contract(contract_id, version, contract, ASTRules::PrecheckSize)?;
        tx.initialize_smart_contract(
            contract_id,
            version,
<<<<<<< HEAD
            &mut ast,
            &analysis,
            contract,
            None,
            |_, _| false,
=======
            &ast,
            contract,
            None,
            |_, _| false,
            None,
>>>>>>> 8f9c5ed6
        )?;
        tx.save_analysis(contract_id, &analysis)?;
        Ok(())
    })
}

/// Test that you cannot invoke a 2.05 contract
///  with a trait parameter using a stored principal.
#[test]
fn trait_invocation_205_with_stored_principal() {
    let mut sim = ClarityTestSim::new();
    sim.epoch_bounds = vec![0, 3, 5];

    // Advance two blocks so we get to Stacks 2.05.
    sim.execute_next_block(|_env| {});
    sim.execute_next_block(|_env| {});

    let trait_contract = "(define-trait simple-method ((foo (uint) (response uint uint)) ))";
    let impl_contract =
        "(impl-trait .simple-trait.simple-method) (define-read-only (foo (x uint)) (ok x))";
    let use_contract = "(use-trait simple .simple-trait.simple-method)
                        (define-public (call-simple (s <simple>)) (contract-call? s foo u0))";
    let invoke_contract = "
        (use-trait simple .simple-trait.simple-method)
        (define-data-var callee-contract principal .impl-simple)
        (define-public (invocation-1)
          (contract-call? .use-simple call-simple (var-get callee-contract)))
    ";

    let trait_contract_id = QualifiedContractIdentifier::local("simple-trait").unwrap();
    let impl_contract_id = QualifiedContractIdentifier::local("impl-simple").unwrap();
    let use_contract_id = QualifiedContractIdentifier::local("use-simple").unwrap();
    let invoke_contract_id = QualifiedContractIdentifier::local("invoke-simple").unwrap();

    sim.execute_next_block_as_conn(|conn| {
        let epoch = conn.get_epoch();
        let clarity_version = ClarityVersion::default_for_epoch(epoch);
        publish_contract(conn, &trait_contract_id, trait_contract, clarity_version).unwrap();
        publish_contract(conn, &impl_contract_id, impl_contract, clarity_version).unwrap();
        publish_contract(conn, &use_contract_id, use_contract, clarity_version).unwrap();
    });
    // Advance another block so we get to Stacks 2.1. This is the last block in 2.05
    sim.execute_next_block(|_| {});
    // now in Stacks 2.1
    sim.execute_next_block_as_conn(|conn| {
        let epoch = conn.get_epoch();
        let clarity_version = ClarityVersion::default_for_epoch(epoch);
        assert_eq!(clarity_version, ClarityVersion::Clarity2);
        let error = publish_contract(conn, &invoke_contract_id, invoke_contract, clarity_version)
            .unwrap_err();
        match error {
            ClarityError::Analysis(ref e) => match e.err {
                CheckErrors::TypeError(..) => (),
                _ => panic!("Unexpected error: {:?}", error),
            },
            _ => panic!("Unexpected error: {:?}", error),
        };
    });
}

/// Publish a trait in epoch 2.05 and then invoke it in epoch 2.1.
/// Test the behaviors in 2.2 and 2.3 as well.
#[test]
fn trait_invocation_cross_epoch() {
    let mut sim = ClarityTestSim::new();
    sim.epoch_bounds = vec![0, 3, 5, 7, 9];

    // Advance two blocks so we get to Stacks 2.05.
    sim.execute_next_block(|_env| {});
    sim.execute_next_block(|_env| {});

    let trait_contract = "(define-trait simple-method ((foo (uint) (response uint uint)) ))";
    let impl_contract =
        "(impl-trait .simple-trait.simple-method) (define-read-only (foo (x uint)) (ok x))";
    let use_contract = "(use-trait simple .simple-trait.simple-method)
                        (define-public (call-simple (s <simple>)) (contract-call? s foo u0))";
    let invoke_contract = "
        (use-trait simple .simple-trait.simple-method)
        (define-public (invocation-1)
          (contract-call? .use-simple call-simple .impl-simple))
        (define-public (invocation-2 (st <simple>))
          (contract-call? .use-simple call-simple st))
    ";

    let trait_contract_id = QualifiedContractIdentifier::local("simple-trait").unwrap();
    let impl_contract_id = QualifiedContractIdentifier::local("impl-simple").unwrap();
    let use_contract_id = QualifiedContractIdentifier::local("use-simple").unwrap();
    let invoke_contract_id = QualifiedContractIdentifier::local("invoke-simple").unwrap();

    let sender = StacksAddress::burn_address(false).into();

    info!("Sim height = {}", sim.block_height);
    sim.execute_next_block_as_conn(|conn| {
        let epoch = conn.get_epoch();
        let clarity_version = ClarityVersion::default_for_epoch(epoch);
        publish_contract(conn, &trait_contract_id, trait_contract, clarity_version).unwrap();
        publish_contract(conn, &impl_contract_id, impl_contract, clarity_version).unwrap();
        publish_contract(conn, &use_contract_id, use_contract, clarity_version).unwrap();
    });
    // Advance another block so we get to Stacks 2.1. This is the last block in 2.05
    info!("Sim height = {}", sim.block_height);
    sim.execute_next_block(|_| {});
    // now in Stacks 2.1
    sim.execute_next_block_as_conn(|conn| {
        let epoch = conn.get_epoch();
        let clarity_version = ClarityVersion::default_for_epoch(epoch);
        assert_eq!(clarity_version, ClarityVersion::Clarity2);
        publish_contract(conn, &invoke_contract_id, invoke_contract, clarity_version).unwrap();
    });

    info!("Sim height = {}", sim.block_height);
    sim.execute_next_block_as_conn(|conn| {
        let epoch = conn.get_epoch();
        conn.as_transaction(|clarity_db| {
            clarity_db
                .run_contract_call(
                    &sender,
                    None,
                    &invoke_contract_id,
                    "invocation-1",
                    &[],
                    |_, _| false,
                    None,
                )
                .unwrap();
        });
    });

    info!("Sim height = {}", sim.block_height);
    // now in Stacks 2.2
    sim.execute_next_block_as_conn(|conn| {
        let epoch = conn.get_epoch();
        conn.as_transaction(|clarity_db| {
            let error = clarity_db
                .run_contract_call(
                    &sender,
                    None,
                    &invoke_contract_id,
                    "invocation-1",
                    &[],
                    |_, _| false, None
                )
                .unwrap_err();

            if let ClarityError::Interpreter(Error::Unchecked(CheckErrors::TypeValueError(TypeSignature::TraitReferenceType(_), value))) = error {
                // pass
            } else {
                panic!("Expected an Interpreter(UncheckedError(TypeValue(TraitReferenceType, Principal))) during Epoch-2.2");
            };
        });
    });

    info!("Sim height = {}", sim.block_height);
    sim.execute_next_block_as_conn(|conn| {
        let epoch = conn.get_epoch();
        conn.as_transaction(|clarity_db| {
            let error = clarity_db
                .run_contract_call(
                    &sender,
                    None,
                    &invoke_contract_id,
                    "invocation-2",
                    &[Value::Principal(impl_contract_id.clone().into())],
                    |_, _| false, None
                )
                .unwrap_err();

            if let ClarityError::Interpreter(Error::Unchecked(CheckErrors::TypeValueError(TypeSignature::TraitReferenceType(_), value))) = error {
                // pass
            } else {
                panic!("Expected an Interpreter(UncheckedError(TypeValue(TraitReferenceType, Principal))) during Epoch-2.2");
            };
        });
    });

    // should now be in Stacks 2.3, so the invocation should work again!
    info!("Sim height = {}", sim.block_height);
    sim.execute_next_block_as_conn(|conn| {
        let epoch = conn.get_epoch();
        conn.as_transaction(|clarity_db| {
            clarity_db
                .run_contract_call(
                    &sender,
                    None,
                    &invoke_contract_id,
                    "invocation-1",
                    &[],
                    |_, _| false,
                    None,
                )
                .unwrap();
        });
    });

    info!("Sim height = {}", sim.block_height);
    sim.execute_next_block_as_conn(|conn| {
        let epoch = conn.get_epoch();
        conn.as_transaction(|clarity_db| {
            clarity_db
                .run_contract_call(
                    &sender,
                    None,
                    &invoke_contract_id,
                    "invocation-2",
                    &[Value::Principal(impl_contract_id.clone().into())],
                    |_, _| false,
                    None,
                )
                .unwrap();
        });
    });
}

/// Publish a trait that includes another trait in one of its functions in
/// epoch 2.05 and then invoke it in epoch 2.1. Test variations of epoch and
/// Clarity versions for the contract that uses the trait.
#[test]
fn trait_with_trait_invocation_cross_epoch() {
    let mut sim = ClarityTestSim::new();
    sim.epoch_bounds = vec![0, 3, 5];

    // Advance two blocks so we get to Stacks 2.05.
    sim.execute_next_block(|_env| {});
    sim.execute_next_block(|_env| {});

    let math_trait = "
        (define-trait math (
            (add (uint uint) (response uint uint))
            (sub (uint uint) (response uint uint))
        ))
    ";
    let compute_trait = "
        (use-trait math-trait .math-trait.math)
        (define-trait compute-trait (
            (compute (<math-trait> uint) (response uint uint))
        ))
    ";
    let impl_compute = "
        (impl-trait .compute.compute-trait)
        (use-trait math-trait .math-trait.math)
        (define-public (compute (m <math-trait>) (arg uint))
            (contract-call? m add arg u1)
        )
    ";
    let impl_math = "
    (impl-trait .math-trait.math)
    (define-read-only (add (x uint) (y uint)) (ok (+ x y)) )
    (define-read-only (sub (x uint) (y uint)) (ok (- x y)) )
    ";
    let use_compute = "
        (use-trait compute-trait .compute.compute-trait)
        (use-trait math-trait .math-trait.math)
        (define-public (do-it-static)
            (contract-call? .impl-compute compute .impl-math-trait u3)
        )
        (define-public (do-it-dyn (computer <compute-trait>) (math-contract <math-trait>) (x uint))
            (contract-call? computer compute math-contract x)
        )
    ";

    let math_contract_id = QualifiedContractIdentifier::local("math-trait").unwrap();
    let compute_contract_id = QualifiedContractIdentifier::local("compute").unwrap();
    let impl_math_id = QualifiedContractIdentifier::local("impl-math-trait").unwrap();
    let impl_compute_id = QualifiedContractIdentifier::local("impl-compute").unwrap();
    let use_compute_20_id = QualifiedContractIdentifier::local("use-compute-2-0").unwrap();
    let use_compute_21_c1_id = QualifiedContractIdentifier::local("use-compute-2-1-c1").unwrap();
    let use_compute_21_c2_id = QualifiedContractIdentifier::local("use-compute-2-1-c2").unwrap();

    let sender = StacksAddress::burn_address(false).into();

    sim.execute_next_block_as_conn(|conn| {
        let epoch = conn.get_epoch();
        conn.as_transaction(|clarity_db| {
            let clarity_version = ClarityVersion::default_for_epoch(epoch);
            let (mut ast, analysis) = clarity_db
                .analyze_smart_contract(
                    &math_contract_id,
                    clarity_version,
                    math_trait,
                    ASTRules::PrecheckSize,
                )
                .unwrap();
            clarity_db
                .initialize_smart_contract(
                    &math_contract_id,
                    clarity_version,
                    &mut ast,
                    &analysis,
                    math_trait,
                    None,
                    |_, _| false,
                    None,
                )
                .unwrap();
            clarity_db
                .save_analysis(&math_contract_id, &analysis)
                .expect("FATAL: failed to store contract analysis");
        });
        conn.as_transaction(|clarity_db| {
            let clarity_version = ClarityVersion::default_for_epoch(epoch);
            let (mut ast, analysis) = clarity_db
                .analyze_smart_contract(
                    &compute_contract_id,
                    clarity_version,
                    compute_trait,
                    ASTRules::PrecheckSize,
                )
                .unwrap();
            clarity_db
                .initialize_smart_contract(
                    &compute_contract_id,
                    clarity_version,
                    &mut ast,
                    &analysis,
                    compute_trait,
                    None,
                    |_, _| false,
                    None,
                )
                .unwrap();
            clarity_db
                .save_analysis(&compute_contract_id, &analysis)
                .expect("FATAL: failed to store contract analysis");
        });
        conn.as_transaction(|clarity_db| {
            let clarity_version = ClarityVersion::default_for_epoch(epoch);
            let (mut ast, analysis) = clarity_db
                .analyze_smart_contract(
                    &impl_compute_id,
                    clarity_version,
                    impl_compute,
                    ASTRules::PrecheckSize,
                )
                .unwrap();
            clarity_db
                .initialize_smart_contract(
                    &impl_compute_id,
                    clarity_version,
                    &mut ast,
                    &analysis,
                    impl_compute,
                    None,
                    |_, _| false,
                    None,
                )
                .unwrap();
            clarity_db
                .save_analysis(&impl_compute_id, &analysis)
                .expect("FATAL: failed to store contract analysis");
        });
        conn.as_transaction(|clarity_db| {
            let clarity_version = ClarityVersion::default_for_epoch(epoch);
            let (mut ast, analysis) = clarity_db
                .analyze_smart_contract(
                    &impl_math_id,
                    clarity_version,
                    impl_math,
                    ASTRules::PrecheckSize,
                )
                .unwrap();
            clarity_db
                .initialize_smart_contract(
                    &impl_math_id,
                    clarity_version,
                    &mut ast,
                    &analysis,
                    impl_math,
                    None,
                    |_, _| false,
                    None,
                )
                .unwrap();
            clarity_db
                .save_analysis(&impl_math_id, &analysis)
                .expect("FATAL: failed to store contract analysis");
        });
        conn.as_transaction(|clarity_db| {
            let clarity_version = ClarityVersion::default_for_epoch(epoch);
            let (mut ast, analysis) = clarity_db
                .analyze_smart_contract(
                    &use_compute_20_id,
                    clarity_version,
                    use_compute,
                    ASTRules::PrecheckSize,
                )
                .unwrap();
            clarity_db
                .initialize_smart_contract(
                    &use_compute_20_id,
                    clarity_version,
                    &mut ast,
                    &analysis,
                    use_compute,
                    None,
                    |_, _| false,
                    None,
                )
                .unwrap();
            clarity_db
                .save_analysis(&use_compute_20_id, &analysis)
                .expect("FATAL: failed to store contract analysis");
        });
    });
    // Advance another block so we get to Stacks 2.1. This is the last block in 2.05
    sim.execute_next_block(|_| {});
    // now in Stacks 2.1
    sim.execute_next_block_as_conn(|conn| {
        let epoch = conn.get_epoch();
        // Publish the contract that uses the trait in both Clarity 1 and Clarity 2
        conn.as_transaction(|clarity_db| {
            let clarity_version = ClarityVersion::Clarity1;
            let (mut ast, analysis) = clarity_db
                .analyze_smart_contract(
                    &use_compute_21_c1_id,
                    clarity_version,
                    use_compute,
                    ASTRules::PrecheckSize,
                )
                .unwrap();
            clarity_db
                .initialize_smart_contract(
                    &use_compute_21_c1_id,
                    clarity_version,
                    &mut ast,
                    &analysis,
                    use_compute,
                    None,
                    |_, _| false,
                    None,
                )
                .unwrap();
            clarity_db
                .save_analysis(&use_compute_21_c1_id, &analysis)
                .expect("FATAL: failed to store contract analysis");
        });
        conn.as_transaction(|clarity_db| {
            let clarity_version = ClarityVersion::Clarity2;
            let (mut ast, analysis) = clarity_db
                .analyze_smart_contract(
                    &use_compute_21_c2_id,
                    clarity_version,
                    use_compute,
                    ASTRules::PrecheckSize,
                )
                .unwrap();
            clarity_db
                .initialize_smart_contract(
                    &use_compute_21_c2_id,
                    clarity_version,
                    &mut ast,
                    &analysis,
                    use_compute,
                    None,
                    |_, _| false,
                    None,
                )
                .unwrap();
            clarity_db
                .save_analysis(&use_compute_21_c2_id, &analysis)
                .expect("FATAL: failed to store contract analysis");
        });
    });

    // Call both functions in the 2.05 version
    sim.execute_next_block_as_conn(|conn| {
        let epoch = conn.get_epoch();
        conn.as_transaction(|clarity_db| {
            clarity_db
                .run_contract_call(
                    &sender,
                    None,
                    &use_compute_20_id,
                    "do-it-static",
                    &[],
                    |_, _| false,
                    None,
                )
                .unwrap();
        });
    });

    sim.execute_next_block_as_conn(|conn| {
        let epoch = conn.get_epoch();
        conn.as_transaction(|clarity_db| {
            clarity_db
                .run_contract_call(
                    &sender,
                    None,
                    &use_compute_20_id,
                    "do-it-dyn",
                    &[
                        Value::Principal(impl_compute_id.clone().into()),
                        Value::Principal(impl_math_id.clone().into()),
                        Value::UInt(1),
                    ],
                    |_, _| false,
                    None,
                )
                .unwrap();
        });
    });

    // Call both functions in the 2.1 Clarity 1 version
    sim.execute_next_block_as_conn(|conn| {
        let epoch = conn.get_epoch();
        conn.as_transaction(|clarity_db| {
            clarity_db
                .run_contract_call(
                    &sender,
                    None,
                    &use_compute_21_c1_id,
                    "do-it-static",
                    &[],
                    |_, _| false,
                    None,
                )
                .unwrap();
        });
    });

    sim.execute_next_block_as_conn(|conn| {
        let epoch = conn.get_epoch();
        conn.as_transaction(|clarity_db| {
            clarity_db
                .run_contract_call(
                    &sender,
                    None,
                    &use_compute_21_c1_id,
                    "do-it-dyn",
                    &[
                        Value::Principal(impl_compute_id.clone().into()),
                        Value::Principal(impl_math_id.clone().into()),
                        Value::UInt(1),
                    ],
                    |_, _| false,
                    None,
                )
                .unwrap();
        });
    });

    // Call both functions in the 2.1 Clarity 2 version
    sim.execute_next_block_as_conn(|conn| {
        let epoch = conn.get_epoch();
        conn.as_transaction(|clarity_db| {
            clarity_db
                .run_contract_call(
                    &sender,
                    None,
                    &use_compute_21_c2_id,
                    "do-it-static",
                    &[],
                    |_, _| false,
                    None,
                )
                .unwrap();
        });
    });

    sim.execute_next_block_as_conn(|conn| {
        let epoch = conn.get_epoch();
        conn.as_transaction(|clarity_db| {
            clarity_db
                .run_contract_call(
                    &sender,
                    None,
                    &use_compute_21_c2_id,
                    "do-it-dyn",
                    &[
                        Value::Principal(impl_compute_id.into()),
                        Value::Principal(impl_math_id.into()),
                        Value::UInt(1),
                    ],
                    |_, _| false,
                    None,
                )
                .unwrap();
        });
    });
}

#[test]
fn test_block_heights() {
    let mut sim = ClarityTestSim::new();
    sim.epoch_bounds = vec![0, 1, 2, 3, 4, 5, 6, 7];

    let contract_identifier1 = QualifiedContractIdentifier::local("test-contract-1").unwrap();
    let contract_identifier2 = QualifiedContractIdentifier::local("test-contract-2").unwrap();

    // Advance to epoch 3.0
    while sim.block_height <= 7 {
        sim.execute_next_block(|_env| {});
    }

    let block_height = sim.block_height as u128;
    let burn_block_height = sim.burn_block_height() as u128;
    let tenure_height = sim.tenure_height as u128;
    sim.execute_next_block_as_conn(|conn| {
        let epoch = conn.get_epoch();
        assert_eq!(epoch, StacksEpochId::Epoch30);

        // This version uses the Clarity 1 / 2 keywords
        let contract_clarity1 =
            "(define-private (test-func) { burn-block-height: burn-block-height, block-height: block-height })";
        // This version uses the Clarity 3 keywords
        let contract_clarity3 =
            "(define-private (test-func) { burn-block-height: burn-block-height, stacks-block-height: stacks-block-height, tenure-height: tenure-height })";

        // Check both contracts in Clarity 1, publish the Clarity 1 contract
        conn.as_transaction(|clarity_db| {
            // analyze the contracts as Clarity 1
            let (mut ast, analysis) = clarity_db.analyze_smart_contract(
                &contract_identifier1,
                ClarityVersion::Clarity1,
                contract_clarity1,
                ASTRules::PrecheckSize,
            ).unwrap();

            let res = clarity_db.analyze_smart_contract(
                &contract_identifier2,
                ClarityVersion::Clarity1,
                contract_clarity3,
                ASTRules::PrecheckSize,
            );
            if let Err(ClarityError::Analysis(check_error)) = res {
                if let CheckErrors::UndefinedVariable(var_name) = check_error.err {
                    assert_eq!(var_name, "stacks-block-height");
                } else {
                    panic!("Bad analysis error: {:?}", &check_error);
                }
            } else {
                panic!("Bad analysis result: {:?}", &res);
            }

            // Publish the Clarity 1 contract
            clarity_db
                .initialize_smart_contract(
                    &contract_identifier1,
                    ClarityVersion::Clarity1,
                    &mut ast,
                    &analysis,
                    contract_clarity1,
                    None,
                    |_, _| false,
                    None
                ).unwrap();

            // analyze the contracts as Clarity 2
            let (ast, analysis) = clarity_db.analyze_smart_contract(
                &contract_identifier1,
                ClarityVersion::Clarity2,
                contract_clarity1,
                ASTRules::PrecheckSize,
            ).unwrap();

            let res = clarity_db.analyze_smart_contract(
                &contract_identifier2,
                ClarityVersion::Clarity2,
                contract_clarity3,
                ASTRules::PrecheckSize,
            );
            if let Err(ClarityError::Analysis(check_error)) = res {
                if let CheckErrors::UndefinedVariable(var_name) = check_error.err {
                    assert_eq!(var_name, "stacks-block-height");
                } else {
                    panic!("Bad analysis error: {:?}", &check_error);
                }
            } else {
                panic!("Bad analysis result: {:?}", &res);
            }

            // analyze the contracts as Clarity 3
            let res = clarity_db.analyze_smart_contract(
                &contract_identifier1,
                ClarityVersion::Clarity3,
                contract_clarity1,
                ASTRules::PrecheckSize,
            );
            if let Err(ClarityError::Analysis(check_error)) = res {
                if let CheckErrors::UndefinedVariable(var_name) = check_error.err {
                    assert_eq!(var_name, "block-height");
                } else {
                    panic!("Bad analysis error: {:?}", &check_error);
                }
            } else {
                panic!("Bad analysis result: {:?}", &res);
            }

            let (mut ast, analysis) = clarity_db.analyze_smart_contract(
                &contract_identifier2,
                ClarityVersion::Clarity3,
                contract_clarity3,
                ASTRules::PrecheckSize,
            ).unwrap();

            // Publish the Clarity 3 contract
            clarity_db
                .initialize_smart_contract(
                    &contract_identifier2,
                    ClarityVersion::Clarity3,
                    &mut ast,
                    &analysis,
                    contract_clarity3,
                    None,
                    |_, _| false,
                    None
                ).unwrap();
        });

        // Call the contracts and validate the results
        let mut tx = conn.start_transaction_processing();
        assert_eq!(
            Value::Tuple(TupleData::from_data(vec![
                ("burn-block-height".into(), Value::UInt(burn_block_height + 1)),
                ("block-height".into(), Value::UInt(tenure_height + 1))
            ]).unwrap()),
            tx.eval_read_only(&contract_identifier1, "(test-func)")
                .unwrap()
        );
        assert_eq!(
            Value::Tuple(TupleData::from_data(vec![
                ("burn-block-height".into(), Value::UInt(burn_block_height + 1)),
                ("stacks-block-height".into(), Value::UInt(block_height + 1)),
                ("tenure-height".into(), Value::UInt(tenure_height + 1))
            ]).unwrap()),
            tx.eval_read_only(&contract_identifier2, "(test-func)")
                .unwrap()
        );
    });

    // Call the contracts in the next block and validate the results
    let block_height = sim.block_height as u128;
    let burn_block_height = sim.burn_block_height() as u128;
    let tenure_height = sim.tenure_height as u128;
    sim.execute_next_block_as_conn(|conn| {
        let mut tx = conn.start_transaction_processing();
        assert_eq!(
            Value::Tuple(
                TupleData::from_data(vec![
                    (
                        "burn-block-height".into(),
                        Value::UInt(burn_block_height + 1)
                    ),
                    ("block-height".into(), Value::UInt(tenure_height + 1)),
                ])
                .unwrap()
            ),
            tx.eval_read_only(&contract_identifier1, "(test-func)")
                .unwrap()
        );
        assert_eq!(
            Value::Tuple(
                TupleData::from_data(vec![
                    (
                        "burn-block-height".into(),
                        Value::UInt(burn_block_height + 1)
                    ),
                    ("stacks-block-height".into(), Value::UInt(block_height + 1)),
                    ("tenure-height".into(), Value::UInt(tenure_height + 1))
                ])
                .unwrap()
            ),
            tx.eval_read_only(&contract_identifier2, "(test-func)")
                .unwrap()
        );
    });

    // Call the contracts in the next block with no new tenure and validate the results
    let block_height = sim.block_height as u128;
    let burn_block_height = sim.burn_block_height() as u128;
    let tenure_height = sim.tenure_height as u128;
    sim.execute_next_block_as_conn_with_tenure(false, |conn| {
        let mut tx = conn.start_transaction_processing();
        assert_eq!(
            Value::Tuple(
                TupleData::from_data(vec![
                    ("burn-block-height".into(), Value::UInt(burn_block_height)),
                    ("block-height".into(), Value::UInt(tenure_height))
                ])
                .unwrap()
            ),
            tx.eval_read_only(&contract_identifier1, "(test-func)")
                .unwrap()
        );
        assert_eq!(
            Value::Tuple(
                TupleData::from_data(vec![
                    ("burn-block-height".into(), Value::UInt(burn_block_height)),
                    ("stacks-block-height".into(), Value::UInt(block_height + 1)),
                    ("tenure-height".into(), Value::UInt(tenure_height))
                ])
                .unwrap()
            ),
            tx.eval_read_only(&contract_identifier2, "(test-func)")
                .unwrap()
        );
    });

    // Call the contracts in the next block with no new tenure and validate the results
    let block_height = sim.block_height as u128;
    let burn_block_height = sim.burn_block_height() as u128;
    let tenure_height = sim.tenure_height as u128;
    sim.execute_next_block_as_conn_with_tenure(false, |conn| {
        let mut tx = conn.start_transaction_processing();
        assert_eq!(
            Value::Tuple(
                TupleData::from_data(vec![
                    ("burn-block-height".into(), Value::UInt(burn_block_height)),
                    ("block-height".into(), Value::UInt(tenure_height))
                ])
                .unwrap()
            ),
            tx.eval_read_only(&contract_identifier1, "(test-func)")
                .unwrap()
        );
        assert_eq!(
            Value::Tuple(
                TupleData::from_data(vec![
                    ("burn-block-height".into(), Value::UInt(burn_block_height)),
                    ("stacks-block-height".into(), Value::UInt(block_height + 1)),
                    ("tenure-height".into(), Value::UInt(tenure_height))
                ])
                .unwrap()
            ),
            tx.eval_read_only(&contract_identifier2, "(test-func)")
                .unwrap()
        );
    });

    // Call the contracts in the next block with a new tenure and validate the results
    let block_height = sim.block_height as u128;
    let burn_block_height = sim.burn_block_height() as u128;
    let tenure_height = sim.tenure_height as u128;
    sim.execute_next_block_as_conn(|conn| {
        let mut tx = conn.start_transaction_processing();
        assert_eq!(
            Value::Tuple(
                TupleData::from_data(vec![
                    (
                        "burn-block-height".into(),
                        Value::UInt(burn_block_height + 1)
                    ),
                    ("block-height".into(), Value::UInt(tenure_height + 1))
                ])
                .unwrap()
            ),
            tx.eval_read_only(&contract_identifier1, "(test-func)")
                .unwrap()
        );
        assert_eq!(
            Value::Tuple(
                TupleData::from_data(vec![
                    (
                        "burn-block-height".into(),
                        Value::UInt(burn_block_height + 1)
                    ),
                    ("stacks-block-height".into(), Value::UInt(block_height + 1)),
                    ("tenure-height".into(), Value::UInt(tenure_height + 1))
                ])
                .unwrap()
            ),
            tx.eval_read_only(&contract_identifier2, "(test-func)")
                .unwrap()
        );
    });
}

/// Test calling into a Clarity 1 or Clarity 2 contract which have bound
/// variable names `stacks-block-height` and `tenure-height` from a Clarity 3
/// contract.
#[test]
fn test_block_heights_across_versions() {
    let mut sim = ClarityTestSim::new();
    sim.epoch_bounds = vec![0, 1, 2, 3, 4, 5, 6, 7];

    let contract_id_e2c1 = QualifiedContractIdentifier::local("epoch-2-clarity-1").unwrap();
    let contract_id_e2c2 = QualifiedContractIdentifier::local("epoch-2-clarity-2").unwrap();
    let contract_id_e3c3 = QualifiedContractIdentifier::local("epoch-3-clarity-3").unwrap();

    let contract_e2c1_2 = r#"
        (define-read-only (get-height (stacks-block-height int) (tenure-height bool))
            (if tenure-height
                stacks-block-height
                (+ stacks-block-height 1)
            )
        )
        "#;
    let contract_e3c3 = format!(
        r#"
        (define-read-only (call-e2 (version int))
            (if (is-eq version 1)
                (contract-call? '{contract_id_e2c1} get-height 123 false)
                (contract-call? '{contract_id_e2c2} get-height 456 true)
            )
        )
        "#
    );

    sim.execute_next_block(|_env| {});

    // Deploy the Clarity 1 contract in the next block
    sim.execute_next_block_as_conn(|conn| {
        conn.as_transaction(|clarity_db| {
            // Analyze the Clarity 1 contract
            let (mut ast, analysis) = clarity_db
                .analyze_smart_contract(
                    &contract_id_e2c1,
                    ClarityVersion::Clarity1,
                    contract_e2c1_2,
                    ASTRules::PrecheckSize,
                )
                .unwrap();
            clarity_db
                .save_analysis(&contract_id_e2c1, &analysis)
                .unwrap();

            // Publish the Clarity 1 contract
            clarity_db
                .initialize_smart_contract(
                    &contract_id_e2c1,
                    ClarityVersion::Clarity1,
                    &mut ast,
                    &analysis,
                    contract_e2c1_2,
                    None,
                    |_, _| false,
                    None,
                )
                .unwrap();
        });
    });

    // Deploy the Clarity 2 contract in the next block
    sim.execute_next_block_as_conn(|conn| {
        conn.as_transaction(|clarity_db| {
            // Analyze the Clarity 2 contract
            let (mut ast, analysis) = clarity_db
                .analyze_smart_contract(
                    &contract_id_e2c2,
                    ClarityVersion::Clarity2,
                    contract_e2c1_2,
                    ASTRules::PrecheckSize,
                )
                .unwrap();
            clarity_db
                .save_analysis(&contract_id_e2c2, &analysis)
                .unwrap();

            // Publish the Clarity 2 contract
            clarity_db
                .initialize_smart_contract(
                    &contract_id_e2c2,
                    ClarityVersion::Clarity2,
                    &mut ast,
                    &analysis,
                    contract_e2c1_2,
                    None,
                    |_, _| false,
                    None,
                )
                .unwrap();
        });
    });

    // Advance to epoch 3
    while sim.block_height <= 7 {
        sim.execute_next_block(|_env| {});
    }

    // Deploy the Clarity 3 contract in the next block
    sim.execute_next_block_as_conn(|conn| {
        conn.as_transaction(|clarity_db| {
            // Analyze the Clarity 3 contract
            let (mut ast, analysis) = clarity_db
                .analyze_smart_contract(
                    &contract_id_e3c3,
                    ClarityVersion::Clarity3,
                    &contract_e3c3,
                    ASTRules::PrecheckSize,
                )
                .unwrap();

            // Publish the Clarity 3 contract
            clarity_db
                .initialize_smart_contract(
                    &contract_id_e3c3,
                    ClarityVersion::Clarity3,
                    &mut ast,
                    &analysis,
                    &contract_e3c3,
                    None,
                    |_, _| false,
                    None,
                )
                .unwrap();
        });
    });

    // Call the Clarity 3 contract and validate the results
    sim.execute_next_block_as_conn(|conn| {
        let mut tx = conn.start_transaction_processing();
        assert_eq!(
            Value::Int(124),
            tx.eval_read_only(&contract_id_e3c3, "(call-e2 1)").unwrap()
        );
        assert_eq!(
            Value::Int(456),
            tx.eval_read_only(&contract_id_e3c3, "(call-e2 2)").unwrap()
        );
    });
}

/// Test passing a Clarity 3 contract using `stacks-block-height` and
/// `tenure-height` as a trait into a Clarity 1 and Clarity 2 contract.
#[test]
fn test_block_heights_across_versions_traits_3_from_2() {
    let mut sim = ClarityTestSim::new();
    sim.epoch_bounds = vec![0, 1, 2, 3, 4, 5, 6, 7];

    let contract_id_e2c1 = QualifiedContractIdentifier::local("epoch-2-clarity-1").unwrap();
    let contract_id_e2c2 = QualifiedContractIdentifier::local("epoch-2-clarity-2").unwrap();
    let contract_id_e3c3 = QualifiedContractIdentifier::local("epoch-3-clarity-3").unwrap();

    let contract_e2c1_2 = r#"
        (define-trait getter ((get-int () (response uint uint))))
        (define-public (get-it (get-trait <getter>))
            (contract-call? get-trait get-int)
        )
        "#;
    let contract_e3c3 = r#"
        (define-public (get-int)
            (ok (+ stacks-block-height tenure-height))
        )
        "#
    .to_string();

    sim.execute_next_block(|_env| {});

    // Deploy the Clarity 1 contract in the next block
    sim.execute_next_block_as_conn(|conn| {
        conn.as_transaction(|clarity_db| {
            // Analyze the Clarity 1 contract
            let (mut ast, analysis) = clarity_db
                .analyze_smart_contract(
                    &contract_id_e2c1,
                    ClarityVersion::Clarity1,
                    contract_e2c1_2,
                    ASTRules::PrecheckSize,
                )
                .unwrap();

            // Publish the Clarity 1 contract
            clarity_db
                .initialize_smart_contract(
                    &contract_id_e2c1,
                    ClarityVersion::Clarity1,
                    &mut ast,
                    &analysis,
                    contract_e2c1_2,
                    None,
                    |_, _| false,
                    None,
                )
                .unwrap();
        });
    });

    // Deploy the Clarity 2 contract in the next block
    sim.execute_next_block_as_conn(|conn| {
        conn.as_transaction(|clarity_db| {
            // Analyze the Clarity 2 contract
            let (mut ast, analysis) = clarity_db
                .analyze_smart_contract(
                    &contract_id_e2c2,
                    ClarityVersion::Clarity2,
                    contract_e2c1_2,
                    ASTRules::PrecheckSize,
                )
                .unwrap();

            // Publish the Clarity 2 contract
            clarity_db
                .initialize_smart_contract(
                    &contract_id_e2c2,
                    ClarityVersion::Clarity2,
                    &mut ast,
                    &analysis,
                    contract_e2c1_2,
                    None,
                    |_, _| false,
                    None,
                )
                .unwrap();
        });
    });

    // Advance to epoch 3
    while sim.block_height <= 7 {
        sim.execute_next_block(|_env| {});
    }

    // Deploy the Clarity 3 contract in the next block
    sim.execute_next_block_as_conn(|conn| {
        conn.as_transaction(|clarity_db| {
            // Analyze the Clarity 3 contract
            let (mut ast, analysis) = clarity_db
                .analyze_smart_contract(
                    &contract_id_e3c3,
                    ClarityVersion::Clarity3,
                    &contract_e3c3,
                    ASTRules::PrecheckSize,
                )
                .unwrap();

            // Publish the Clarity 3 contract
            clarity_db
                .initialize_smart_contract(
                    &contract_id_e3c3,
                    ClarityVersion::Clarity3,
                    &mut ast,
                    &analysis,
                    &contract_e3c3,
                    None,
                    |_, _| false,
                    None,
                )
                .unwrap();
        });
    });

    // Call the Clarity 1 and 2 contracts, passing the Clarity 3 contract
    sim.execute_next_block_as_conn(|conn| {
        let mut tx = conn.start_transaction_processing();
        let res1 = tx
            .run_contract_call(
                &PrincipalData::parse("STNHKEPYEPJ8ET55ZZ0M5A34J0R3N5FM2CMMMAZ6").unwrap(),
                None,
                &contract_id_e2c1,
                "get-it",
                &[Value::Principal(contract_id_e3c3.clone().into())],
                |_, _| false,
                None,
            )
            .unwrap();
        assert_eq!(Value::okay(Value::UInt(20)).unwrap(), res1.0);

        let res2 = tx
            .run_contract_call(
                &PrincipalData::parse("STNHKEPYEPJ8ET55ZZ0M5A34J0R3N5FM2CMMMAZ6").unwrap(),
                None,
                &contract_id_e2c2,
                "get-it",
                &[Value::Principal(contract_id_e3c3.clone().into())],
                |_, _| false,
                None,
            )
            .unwrap();
        assert_eq!(Value::okay(Value::UInt(20)).unwrap(), res2.0);
    });
}

/// Test passing a Clarity 2 contract using `stacks-block-height` and
/// `tenure-height` as a trait into a Clarity 3 contract.
#[test]
fn test_block_heights_across_versions_traits_2_from_3() {
    let mut sim = ClarityTestSim::new();
    sim.epoch_bounds = vec![0, 1, 2, 3, 4, 5, 6, 7];

    let contract_id_e2c1 = QualifiedContractIdentifier::local("epoch-2-clarity-1").unwrap();
    let contract_id_e2c2 = QualifiedContractIdentifier::local("epoch-2-clarity-2").unwrap();
    let contract_id_e3c3 = QualifiedContractIdentifier::local("epoch-3-clarity-3").unwrap();

    let contract_e2c1_2 = r#"
        (define-constant stacks-block-height u555)
        (define-data-var tenure-height uint u222)
        (define-public (get-int)
            (ok (+ stacks-block-height (var-get tenure-height)))
        )
        "#;
    let contract_e3c3 = r#"
        (define-trait getter ((get-int () (response uint uint))))
        (define-public (get-it (get-trait <getter>))
            (contract-call? get-trait get-int)
        )
        "#
    .to_string();

    sim.execute_next_block(|_env| {});

    // Deploy the Clarity 1 contract in the next block
    sim.execute_next_block_as_conn(|conn| {
        conn.as_transaction(|clarity_db| {
            // Analyze the Clarity 1 contract
            let (mut ast, analysis) = clarity_db
                .analyze_smart_contract(
                    &contract_id_e2c1,
                    ClarityVersion::Clarity1,
                    contract_e2c1_2,
                    ASTRules::PrecheckSize,
                )
                .unwrap();

            // Publish the Clarity 1 contract
            clarity_db
                .initialize_smart_contract(
                    &contract_id_e2c1,
                    ClarityVersion::Clarity1,
                    &mut ast,
                    &analysis,
                    contract_e2c1_2,
                    None,
                    |_, _| false,
                    None,
                )
                .unwrap();
        });
    });

    // Deploy the Clarity 2 contract in the next block
    sim.execute_next_block_as_conn(|conn| {
        conn.as_transaction(|clarity_db| {
            // Analyze the Clarity 2 contract
            let (mut ast, analysis) = clarity_db
                .analyze_smart_contract(
                    &contract_id_e2c2,
                    ClarityVersion::Clarity2,
                    contract_e2c1_2,
                    ASTRules::PrecheckSize,
                )
                .unwrap();

            // Publish the Clarity 2 contract
            clarity_db
                .initialize_smart_contract(
                    &contract_id_e2c2,
                    ClarityVersion::Clarity2,
                    &mut ast,
                    &analysis,
                    contract_e2c1_2,
                    None,
                    |_, _| false,
                    None,
                )
                .unwrap();
        });
    });

    // Advance to epoch 3
    while sim.block_height <= 7 {
        sim.execute_next_block(|_env| {});
    }

    // Deploy the Clarity 3 contract in the next block
    sim.execute_next_block_as_conn(|conn| {
        conn.as_transaction(|clarity_db| {
            // Analyze the Clarity 3 contract
            let (mut ast, analysis) = clarity_db
                .analyze_smart_contract(
                    &contract_id_e3c3,
                    ClarityVersion::Clarity3,
                    &contract_e3c3,
                    ASTRules::PrecheckSize,
                )
                .unwrap();

            // Publish the Clarity 3 contract
            clarity_db
                .initialize_smart_contract(
                    &contract_id_e3c3,
                    ClarityVersion::Clarity3,
                    &mut ast,
                    &analysis,
                    &contract_e3c3,
                    None,
                    |_, _| false,
                    None,
                )
                .unwrap();
        });
    });

    // Call the Clarity 3 contract, passing the Clarity 1 and 2 contracts
    sim.execute_next_block_as_conn(|conn| {
        let mut tx = conn.start_transaction_processing();
        let res1 = tx
            .run_contract_call(
                &PrincipalData::parse("STNHKEPYEPJ8ET55ZZ0M5A34J0R3N5FM2CMMMAZ6").unwrap(),
                None,
                &contract_id_e3c3,
                "get-it",
                &[Value::Principal(contract_id_e2c1.clone().into())],
                |_, _| false,
                None,
            )
            .unwrap();
        assert_eq!(Value::okay(Value::UInt(777)).unwrap(), res1.0);

        let res2 = tx
            .run_contract_call(
                &PrincipalData::parse("STNHKEPYEPJ8ET55ZZ0M5A34J0R3N5FM2CMMMAZ6").unwrap(),
                None,
                &contract_id_e3c3,
                "get-it",
                &[Value::Principal(contract_id_e2c2.clone().into())],
                |_, _| false,
                None,
            )
            .unwrap();
        assert_eq!(Value::okay(Value::UInt(777)).unwrap(), res2.0);
    });
}

#[test]
fn test_block_heights_at_block() {
    let mut sim = ClarityTestSim::new();
    sim.epoch_bounds = vec![0, 1, 2, 3, 4, 5, 6, 7];

    let contract_identifier = QualifiedContractIdentifier::local("test-contract").unwrap();

    // Advance to epoch 3.0
    while sim.block_height <= 7 {
        sim.execute_next_block(|_env| {});
    }

    let block_height = sim.block_height as u128;
    sim.execute_next_block_as_conn(|conn| {
        let epoch = conn.get_epoch();
        assert_eq!(epoch, StacksEpochId::Epoch30);

        let contract =r#"
            (define-private (test-tenure) (at-block (unwrap-panic (get-stacks-block-info? id-header-hash u0)) tenure-height))
            (define-private (test-stacks) (at-block (unwrap-panic (get-stacks-block-info? id-header-hash u1)) stacks-block-height))
            "#;

        conn.as_transaction(|clarity_db| {
            // Analyze the contract
            let (mut ast, analysis) = clarity_db.analyze_smart_contract(
                &contract_identifier,
                ClarityVersion::Clarity3,
                contract,
                ASTRules::PrecheckSize,
            ).unwrap();

            // Publish the contract
            clarity_db
                .initialize_smart_contract(
                    &contract_identifier,
                    ClarityVersion::Clarity3,
                    &mut ast,
                    &analysis,
                    contract,
                    None,
                    |_, _| false,
                    None
                ).unwrap();
            });

        // Call the contracts and validate the results
        let mut tx = conn.start_transaction_processing();
        assert_eq!(
            Value::UInt(0),
            tx.eval_read_only(&contract_identifier, "(test-tenure)")
                .unwrap()
        );
        assert_eq!(
            Value::UInt(1),
            tx.eval_read_only(&contract_identifier, "(test-stacks)")
                .unwrap()
        );
    });
}

#[test]
fn test_get_block_info_time() {
    let mut sim = ClarityTestSim::new();
    sim.epoch_bounds = vec![0, 1, 2, 3, 4, 5, 6, 7];

    let contract_identifier2 = QualifiedContractIdentifier::local("test-contract-2").unwrap();
    let contract_identifier3 = QualifiedContractIdentifier::local("test-contract-3").unwrap();
    let contract_identifier3_3 = QualifiedContractIdentifier::local("test-contract-3-3").unwrap();

    // Advance to epoch 3.0
    while sim.block_height <= 10 {
        sim.execute_next_block(|_env| {});
    }

    let block_height = sim.block_height as u128;
    sim.execute_next_block_as_conn(|conn| {
        let epoch = conn.get_epoch();
        assert_eq!(epoch, StacksEpochId::Epoch30);

        let contract2 = "(define-private (get-time) (get-block-info? time (- block-height u1)))";
        let contract3 =
            "(define-private (get-time) (get-stacks-block-info? time (- stacks-block-height u1)))";
        let contract3_3 = "(define-private (get-time) (get-stacks-block-info? time u1))";

        conn.as_transaction(|clarity_db| {
            // Analyze the contract as Clarity 2
            let (mut ast, analysis) = clarity_db
                .analyze_smart_contract(
                    &contract_identifier2,
                    ClarityVersion::Clarity2,
                    contract2,
                    ASTRules::PrecheckSize,
                )
                .unwrap();

            // Publish the contract as Clarity 2
            clarity_db
                .initialize_smart_contract(
                    &contract_identifier2,
                    ClarityVersion::Clarity2,
                    &mut ast,
                    &analysis,
                    contract2,
                    None,
                    |_, _| false,
                    None,
                )
                .unwrap();

            // Analyze the contract as Clarity 3
            let (mut ast, analysis) = clarity_db
                .analyze_smart_contract(
                    &contract_identifier3,
                    ClarityVersion::Clarity3,
                    contract3,
                    ASTRules::PrecheckSize,
                )
                .unwrap();

            // Publish the contract as Clarity 3
            clarity_db
                .initialize_smart_contract(
                    &contract_identifier3,
                    ClarityVersion::Clarity3,
                    &mut ast,
                    &analysis,
                    contract3,
                    None,
                    |_, _| false,
                    None,
                )
                .unwrap();

            // Analyze the contract as Clarity 3
            let (mut ast, analysis) = clarity_db
                .analyze_smart_contract(
                    &contract_identifier3_3,
                    ClarityVersion::Clarity3,
                    contract3_3,
                    ASTRules::PrecheckSize,
                )
                .unwrap();

            // Publish the contract as Clarity 3
            clarity_db
                .initialize_smart_contract(
                    &contract_identifier3_3,
                    ClarityVersion::Clarity3,
                    &mut ast,
                    &analysis,
                    contract3_3,
                    None,
                    |_, _| false,
                    None,
                )
                .unwrap();
        });

        // Call the contracts and validate the results
        let mut tx = conn.start_transaction_processing();
        assert_eq!(
            Value::some(Value::UInt(11)).unwrap(),
            tx.eval_read_only(&contract_identifier2, "(get-time)")
                .unwrap()
        );
        assert_eq!(
            Value::some(Value::UInt(1713799984)).unwrap(),
            tx.eval_read_only(&contract_identifier3, "(get-time)")
                .unwrap()
        );
        assert_eq!(
            Value::some(Value::UInt(1)).unwrap(),
            tx.eval_read_only(&contract_identifier3_3, "(get-time)")
                .unwrap()
        );
    });
}<|MERGE_RESOLUTION|>--- conflicted
+++ resolved
@@ -249,11 +249,7 @@
                 .analyze_smart_contract(&contract_identifier, clarity_version, contract, ASTRules::PrecheckSize)
                 .unwrap();
             clarity_db
-<<<<<<< HEAD
-                .initialize_smart_contract(&contract_identifier, clarity_version, &mut ast, &analysis, contract, None, |_, _| false)
-=======
-                .initialize_smart_contract(&contract_identifier, clarity_version, &ast, contract, None, |_, _| false, None)
->>>>>>> 8f9c5ed6
+                .initialize_smart_contract(&contract_identifier, clarity_version, &mut ast, &analysis, contract, None, |_, _| false, None)
                 .unwrap();
         });
         let mut tx = conn.start_transaction_processing();
@@ -335,19 +331,12 @@
         tx.initialize_smart_contract(
             contract_id,
             version,
-<<<<<<< HEAD
             &mut ast,
             &analysis,
             contract,
             None,
             |_, _| false,
-=======
-            &ast,
-            contract,
             None,
-            |_, _| false,
-            None,
->>>>>>> 8f9c5ed6
         )?;
         tx.save_analysis(contract_id, &analysis)?;
         Ok(())
