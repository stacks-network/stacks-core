// Copyright (C) 2013-2020 Blockstack PBC, a public benefit corporation
// Copyright (C) 2020 Stacks Open Internet Foundation
//
// This program is free software: you can redistribute it and/or modify
// it under the terms of the GNU General Public License as published by
// the Free Software Foundation, either version 3 of the License, or
// (at your option) any later version.
//
// This program is distributed in the hope that it will be useful,
// but WITHOUT ANY WARRANTY; without even the implied warranty of
// MERCHANTABILITY or FITNESS FOR A PARTICULAR PURPOSE.  See the
// GNU General Public License for more details.
//
// You should have received a copy of the GNU General Public License
// along with this program.  If not, see <http://www.gnu.org/licenses/>.

use clarity::vm::clarity::{Error as ClarityError, TransactionConnection};
use clarity::vm::costs::ExecutionCost;
use clarity::vm::errors::CheckErrors;
use clarity::vm::functions::NativeFunctions;
use clarity::vm::test_util::TEST_HEADER_DB;
use clarity::vm::tests::{test_only_mainnet_to_chain_id, UnitTestBurnStateDB};
use clarity::vm::types::{PrincipalData, QualifiedContractIdentifier, Value};
use clarity::vm::{execute as vm_execute, ClarityVersion, ContractName};
use rstest::rstest;
use stacks_common::types::chainstate::StacksBlockId;
use stacks_common::types::StacksEpochId;

use crate::chainstate::stacks::index::ClarityMarfTrieId;
use crate::clarity_vm::clarity::{ClarityConnection, ClarityInstance};
use crate::clarity_vm::database::marf::MarfedKV;
use crate::clarity_vm::tests::costs::get_simple_test;

fn setup_tracked_cost_test(
    use_mainnet: bool,
    epoch: StacksEpochId,
    version: ClarityVersion,
) -> ClarityInstance {
    let marf = MarfedKV::temporary();
    let chain_id = test_only_mainnet_to_chain_id(use_mainnet);
    let mut clarity_instance = ClarityInstance::new(use_mainnet, chain_id, marf);

    let p1 = vm_execute("'SZ2J6ZY48GV1EZ5V2V5RB9MP66SW86PYKKQ9H6DPR")
        .unwrap()
        .unwrap();

    let Value::Principal(PrincipalData::Standard(p1_principal)) = p1.clone() else {
        panic!("Exepected standard principal data");
    };

    let contract_trait = "(define-trait trait-1 (
                            (foo-exec (int) (response int int))
                          ))";
    let contract_other = "(impl-trait .contract-trait.trait-1)
                          (define-map map-foo { a: int } { b: int })
                          (define-public (foo-exec (a int)) (ok 1))";

    let other_contract_id =
        QualifiedContractIdentifier::new(p1_principal.clone(), "contract-other".into());
    let trait_contract_id = QualifiedContractIdentifier::new(p1_principal, "contract-trait".into());

    let burn_state_db = UnitTestBurnStateDB { epoch_id: epoch };
    clarity_instance
        .begin_test_genesis_block(
            &StacksBlockId::sentinel(),
            &StacksBlockId([0; 32]),
            &TEST_HEADER_DB,
            &burn_state_db,
        )
        .commit_block();

    {
        let mut conn = clarity_instance.begin_block(
            &StacksBlockId([0; 32]),
            &StacksBlockId([1; 32]),
            &TEST_HEADER_DB,
            &burn_state_db,
        );

        if epoch > StacksEpochId::Epoch20 {
            conn.initialize_epoch_2_05().unwrap();
        }
        if epoch > StacksEpochId::Epoch2_05 {
            conn.initialize_epoch_2_1().unwrap();
        }

        conn.commit_block();
    }

    {
        let mut conn = clarity_instance.begin_block(
            &StacksBlockId([1; 32]),
            &StacksBlockId([2; 32]),
            &TEST_HEADER_DB,
            &burn_state_db,
        );

        assert_eq!(
            conn.with_clarity_db_readonly(|db| db.get_clarity_epoch_version().unwrap()),
            epoch
        );

        conn.as_transaction(|conn| {
<<<<<<< HEAD
            let (mut ct_ast, ct_analysis) = conn
                .analyze_smart_contract(
                    &trait_contract_id,
                    version,
                    contract_trait,
                    ASTRules::PrecheckSize,
                )
=======
            let (ct_ast, ct_analysis) = conn
                .analyze_smart_contract(&trait_contract_id, version, contract_trait)
>>>>>>> 0efc005f
                .unwrap();
            conn.initialize_smart_contract(
                &trait_contract_id,
                version,
                &mut ct_ast,
                &ct_analysis,
                contract_trait,
                None,
                |_, _| None,
                None,
            )
            .unwrap();
            conn.save_analysis(&trait_contract_id, &ct_analysis)
                .unwrap();
        });

        conn.commit_block();
    }

    {
        let mut conn = clarity_instance.begin_block(
            &StacksBlockId([2; 32]),
            &StacksBlockId([3; 32]),
            &TEST_HEADER_DB,
            &burn_state_db,
        );

        conn.as_transaction(|conn| {
<<<<<<< HEAD
            let (mut ct_ast, ct_analysis) = conn
                .analyze_smart_contract(
                    &other_contract_id,
                    version,
                    contract_other,
                    ASTRules::PrecheckSize,
                )
=======
            let (ct_ast, ct_analysis) = conn
                .analyze_smart_contract(&other_contract_id, version, contract_other)
>>>>>>> 0efc005f
                .unwrap();
            conn.initialize_smart_contract(
                &other_contract_id,
                version,
                &mut ct_ast,
                &ct_analysis,
                contract_other,
                None,
                |_, _| None,
                None,
            )
            .unwrap();
            conn.save_analysis(&other_contract_id, &ct_analysis)
                .unwrap();
        });

        conn.commit_block();
    }

    clarity_instance
}

fn test_tracked_costs(
    prog: &str,
    epoch: StacksEpochId,
    version: ClarityVersion,
    prog_id: usize,
    clarity_instance: &mut ClarityInstance,
) -> ExecutionCost {
    let contract_self = format!(
        "(define-map map-foo {{ a: int }} {{ b: int }})
        (define-non-fungible-token nft-foo int)
        (define-fungible-token ft-foo)
        (define-data-var var-foo int 0)
        (define-constant tuple-foo (tuple (a 1)))
        (define-constant list-foo (list true))
        (define-constant list-bar (list 1))
        (define-constant str-foo \"foobar\")
        (use-trait trait-1 .contract-trait.trait-1)
        (define-public (execute (contract <trait-1>)) (ok {}))",
        prog
    );

    let p1 = vm_execute("'SZ2J6ZY48GV1EZ5V2V5RB9MP66SW86PYKKQ9H6DPR")
        .unwrap()
        .unwrap();

    let Value::Principal(PrincipalData::Standard(p1_principal)) = p1.clone() else {
        panic!("Exepected standard principal data");
    };

    let self_contract_id = QualifiedContractIdentifier::new(
        p1_principal,
        ContractName::try_from(format!("self-{prog_id}")).unwrap(),
    );

    let burn_state_db = UnitTestBurnStateDB { epoch_id: epoch };

    {
        let mut conn = clarity_instance.begin_block(
            &StacksBlockId([3; 32]),
            &StacksBlockId([4 + prog_id as u8; 32]),
            &TEST_HEADER_DB,
            &burn_state_db,
        );

        conn.as_transaction(|conn| {
<<<<<<< HEAD
            let (mut ct_ast, ct_analysis) = conn
                .analyze_smart_contract(
                    &self_contract_id,
                    version,
                    &contract_self,
                    ASTRules::PrecheckSize,
                )
=======
            let (ct_ast, ct_analysis) = conn
                .analyze_smart_contract(&self_contract_id, version, &contract_self)
>>>>>>> 0efc005f
                .unwrap();
            conn.initialize_smart_contract(
                &self_contract_id,
                version,
                &mut ct_ast,
                &ct_analysis,
                &contract_self,
                None,
                |_, _| None,
                None,
            )
            .unwrap();
            conn.save_analysis(&self_contract_id, &ct_analysis).unwrap();
        });

        conn.commit_block().get_total()
    }
}

fn epoch_21_test_all(use_mainnet: bool, version: ClarityVersion) {
    let mut instance = setup_tracked_cost_test(use_mainnet, StacksEpochId::Epoch21, version);

    let baseline = test_tracked_costs("1", StacksEpochId::Epoch21, version, 0, &mut instance);

    for (ix, f) in NativeFunctions::ALL.iter().enumerate() {
        if version < f.get_min_version() || f.get_max_version().map_or(false, |max| version > max) {
            continue;
        }

        if let Some(test) = get_simple_test(f) {
            let cost =
                test_tracked_costs(test, StacksEpochId::Epoch21, version, ix + 1, &mut instance);
            assert!(cost.exceeds(&baseline));
        }
    }
}

#[test]
fn epoch_21_test_all_mainnet() {
    epoch_21_test_all(true, ClarityVersion::Clarity1);
    epoch_21_test_all(true, ClarityVersion::Clarity2);
}

#[test]
fn epoch_21_test_all_testnet() {
    epoch_21_test_all(false, ClarityVersion::Clarity1);
    epoch_21_test_all(false, ClarityVersion::Clarity2);
}

fn epoch_205_test_all(use_mainnet: bool) {
    let mut instance = setup_tracked_cost_test(
        use_mainnet,
        StacksEpochId::Epoch2_05,
        ClarityVersion::Clarity1,
    );
    let baseline = test_tracked_costs(
        "1",
        StacksEpochId::Epoch2_05,
        ClarityVersion::Clarity1,
        0,
        &mut instance,
    );

    for (ix, f) in NativeFunctions::ALL.iter().enumerate() {
        if f.get_min_version() == ClarityVersion::Clarity1 {
            if let Some(test) = get_simple_test(f) {
                let cost = test_tracked_costs(
                    test,
                    StacksEpochId::Epoch2_05,
                    ClarityVersion::Clarity1,
                    ix + 1,
                    &mut instance,
                );
                assert!(cost.exceeds(&baseline));
            }
        }
    }
}

#[test]
fn epoch_205_test_all_mainnet() {
    epoch_205_test_all(true);
}

#[test]
fn epoch_205_test_all_testnet() {
    epoch_205_test_all(false);
}

#[rstest]
#[case(true, StacksEpochId::Epoch21)]
#[case(true, StacksEpochId::Epoch2_05)]
#[case(false, StacksEpochId::Epoch21)]
#[case(false, StacksEpochId::Epoch2_05)]
fn undefined_top_variable_error(#[case] use_mainnet: bool, #[case] epoch: StacksEpochId) {
    let mut clarity_instance =
        setup_tracked_cost_test(use_mainnet, epoch, ClarityVersion::Clarity1);
    let contract_self = "foo";

    let self_contract_id =
        QualifiedContractIdentifier::local("undefined-top-variable-error").unwrap();

    let burn_state_db = UnitTestBurnStateDB { epoch_id: epoch };

    {
        let mut conn = clarity_instance.begin_block(
            &StacksBlockId([3; 32]),
            &StacksBlockId([4; 32]),
            &TEST_HEADER_DB,
            &burn_state_db,
        );

        conn.as_transaction(|conn| {
            let analysis_result = conn.analyze_smart_contract(
                &self_contract_id,
                ClarityVersion::Clarity1,
                &contract_self,
            );
            let Err(ClarityError::Analysis(check_error)) = analysis_result else {
                panic!("Bad analysis result: {analysis_result:?}");
            };
            let CheckErrors::UndefinedVariable(var_name) = *check_error.err else {
                panic!("Bad analysis error: {check_error:?}");
            };
            assert_eq!(var_name, "foo".to_string());
        });

        conn.commit_block();
    }
}<|MERGE_RESOLUTION|>--- conflicted
+++ resolved
@@ -101,7 +101,6 @@
         );
 
         conn.as_transaction(|conn| {
-<<<<<<< HEAD
             let (mut ct_ast, ct_analysis) = conn
                 .analyze_smart_contract(
                     &trait_contract_id,
@@ -109,10 +108,6 @@
                     contract_trait,
                     ASTRules::PrecheckSize,
                 )
-=======
-            let (ct_ast, ct_analysis) = conn
-                .analyze_smart_contract(&trait_contract_id, version, contract_trait)
->>>>>>> 0efc005f
                 .unwrap();
             conn.initialize_smart_contract(
                 &trait_contract_id,
@@ -141,7 +136,6 @@
         );
 
         conn.as_transaction(|conn| {
-<<<<<<< HEAD
             let (mut ct_ast, ct_analysis) = conn
                 .analyze_smart_contract(
                     &other_contract_id,
@@ -149,10 +143,6 @@
                     contract_other,
                     ASTRules::PrecheckSize,
                 )
-=======
-            let (ct_ast, ct_analysis) = conn
-                .analyze_smart_contract(&other_contract_id, version, contract_other)
->>>>>>> 0efc005f
                 .unwrap();
             conn.initialize_smart_contract(
                 &other_contract_id,
@@ -220,7 +210,6 @@
         );
 
         conn.as_transaction(|conn| {
-<<<<<<< HEAD
             let (mut ct_ast, ct_analysis) = conn
                 .analyze_smart_contract(
                     &self_contract_id,
@@ -228,10 +217,6 @@
                     &contract_self,
                     ASTRules::PrecheckSize,
                 )
-=======
-            let (ct_ast, ct_analysis) = conn
-                .analyze_smart_contract(&self_contract_id, version, &contract_self)
->>>>>>> 0efc005f
                 .unwrap();
             conn.initialize_smart_contract(
                 &self_contract_id,
