--- conflicted
+++ resolved
@@ -561,7 +561,6 @@
         let mut env = owned_env.get_exec_environment(None, None, &placeholder_context);
 
         let contract_identifier = QualifiedContractIdentifier::local("tokens").unwrap();
-<<<<<<< HEAD
         env.initialize_contract_with_db(
             contract_identifier,
             tokens_contract,
@@ -578,14 +577,6 @@
             &mut analysis_db,
         )
         .unwrap();
-=======
-        env.initialize_contract(contract_identifier, tokens_contract)
-            .unwrap();
-
-        let contract_identifier = QualifiedContractIdentifier::local("names").unwrap();
-        env.initialize_contract(contract_identifier, names_contract)
-            .unwrap();
->>>>>>> 0efc005f
     }
 
     {
@@ -785,7 +776,6 @@
         }
 
         conn.as_transaction(|conn| {
-<<<<<<< HEAD
             let (mut ct_ast, ct_analysis) = conn
                 .analyze_smart_contract(
                     &contract_identifier,
@@ -793,10 +783,6 @@
                     &contract,
                     ASTRules::PrecheckSize,
                 )
-=======
-            let (ct_ast, _ct_analysis) = conn
-                .analyze_smart_contract(&contract_identifier, clarity_version, &contract)
->>>>>>> 0efc005f
                 .unwrap();
             assert!(format!(
                 "{:?}",
@@ -868,7 +854,6 @@
         contract.push_str(") 1)");
 
         conn.as_transaction(|conn| {
-<<<<<<< HEAD
             let (mut ct_ast, ct_analysis) = conn
                 .analyze_smart_contract(
                     &contract_identifier,
@@ -876,10 +861,6 @@
                     &contract,
                     ASTRules::PrecheckSize,
                 )
-=======
-            let (ct_ast, _ct_analysis) = conn
-                .analyze_smart_contract(&contract_identifier, clarity_version, &contract)
->>>>>>> 0efc005f
                 .unwrap();
             assert!(format!(
                 "{:?}",
@@ -954,7 +935,6 @@
         contract.push(')');
 
         conn.as_transaction(|conn| {
-<<<<<<< HEAD
             let (mut ct_ast, ct_analysis) = conn
                 .analyze_smart_contract(
                     &contract_identifier,
@@ -962,10 +942,6 @@
                     &contract,
                     ASTRules::PrecheckSize,
                 )
-=======
-            let (ct_ast, _ct_analysis) = conn
-                .analyze_smart_contract(&contract_identifier, clarity_version, &contract)
->>>>>>> 0efc005f
                 .unwrap();
             assert!(format!(
                 "{:?}",
@@ -1056,7 +1032,6 @@
         eprintln!("{}", contract_err);
 
         conn.as_transaction(|conn| {
-<<<<<<< HEAD
             let (mut ct_ast, ct_analysis) = conn
                 .analyze_smart_contract(
                     &contract_identifier,
@@ -1064,10 +1039,6 @@
                     &contract_ok,
                     ASTRules::PrecheckSize,
                 )
-=======
-            let (ct_ast, _ct_analysis) = conn
-                .analyze_smart_contract(&contract_identifier, clarity_version, &contract_ok)
->>>>>>> 0efc005f
                 .unwrap();
             assert!(match conn
                 .initialize_smart_contract(
@@ -1089,7 +1060,6 @@
         });
 
         conn.as_transaction(|conn| {
-<<<<<<< HEAD
             let (mut ct_ast, ct_analysis) = conn
                 .analyze_smart_contract(
                     &contract_identifier,
@@ -1097,10 +1067,6 @@
                     &contract_err,
                     ASTRules::PrecheckSize,
                 )
-=======
-            let (ct_ast, _ct_analysis) = conn
-                .analyze_smart_contract(&contract_identifier, clarity_version, &contract_err)
->>>>>>> 0efc005f
                 .unwrap();
             assert!(format!(
                 "{:?}",
@@ -1184,7 +1150,6 @@
 
             if i < (CONTRACTS - 1) {
                 conn.as_transaction(|conn| {
-<<<<<<< HEAD
                     let (mut ct_ast, ct_analysis) = conn
                         .analyze_smart_contract(
                             &contract_identifier,
@@ -1192,10 +1157,6 @@
                             &contract,
                             ASTRules::PrecheckSize,
                         )
-=======
-                    let (ct_ast, ct_analysis) = conn
-                        .analyze_smart_contract(&contract_identifier, clarity_version, &contract)
->>>>>>> 0efc005f
                         .unwrap();
                     conn.initialize_smart_contract(
                         &contract_identifier,
@@ -1213,7 +1174,6 @@
                 });
             } else {
                 conn.as_transaction(|conn| {
-<<<<<<< HEAD
                     let (mut ct_ast, ct_analysis) = conn
                         .analyze_smart_contract(
                             &contract_identifier,
@@ -1221,10 +1181,6 @@
                             &contract,
                             ASTRules::PrecheckSize,
                         )
-=======
-                    let (ct_ast, _ct_analysis) = conn
-                        .analyze_smart_contract(&contract_identifier, clarity_version, &contract)
->>>>>>> 0efc005f
                         .unwrap();
                     assert!(format!(
                         "{:?}",
