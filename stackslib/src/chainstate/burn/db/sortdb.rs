// Copyright (C) 2013-2020 Blockstack PBC, a public benefit corporation
// Copyright (C) 2020 Stacks Open Internet Foundation
//
// This program is free software: you can redistribute it and/or modify
// it under the terms of the GNU General Public License as published by
// the Free Software Foundation, either version 3 of the License, or
// (at your option) any later version.
//
// This program is distributed in the hope that it will be useful,
// but WITHOUT ANY WARRANTY; without even the implied warranty of
// MERCHANTABILITY or FITNESS FOR A PARTICULAR PURPOSE.  See the
// GNU General Public License for more details.
//
// You should have received a copy of the GNU General Public License
// along with this program.  If not, see <http://www.gnu.org/licenses/>.

use std::cmp::Ordering;
use std::collections::{HashMap, HashSet};
use std::io::{ErrorKind, Write};
use std::ops::{Deref, DerefMut};
use std::str::FromStr;
use std::{cmp, fmt, fs};

use clarity::vm::ast::ASTRules;
use clarity::vm::costs::ExecutionCost;
use clarity::vm::representations::{ClarityName, ContractName};
use clarity::vm::types::{PrincipalData, Value};
use rand;
use rand::RngCore;
use rusqlite::types::ToSql;
use rusqlite::{
<<<<<<< HEAD
    Connection, Error as sqlite_error, OpenFlags, OptionalExtension, Row, Transaction,
=======
    params, Connection, Error as sqlite_error, OpenFlags, OptionalExtension, Row, Transaction,
>>>>>>> d57dda47
    TransactionBehavior,
};
use sha2::{Digest, Sha512_256};
use stacks_common::address::AddressHashMode;
use stacks_common::types::chainstate::{
    BlockHeaderHash, BurnchainHeaderHash, PoxId, SortitionId, StacksAddress, StacksBlockId,
    TrieHash, VRFSeed,
};
use stacks_common::types::sqlite::NO_PARAMS;
use stacks_common::types::StacksPublicKeyBuffer;
use stacks_common::util::hash::{hex_bytes, to_hex, Hash160, Sha512Trunc256Sum};
use stacks_common::util::secp256k1::{MessageSignature, Secp256k1PublicKey};
use stacks_common::util::vrf::*;
use stacks_common::util::{get_epoch_time_secs, log};

use crate::burnchains::affirmation::{AffirmationMap, AffirmationMapEntry};
use crate::burnchains::bitcoin::BitcoinNetworkType;
use crate::burnchains::db::{BurnchainDB, BurnchainHeaderReader};
use crate::burnchains::{
    Address, Burnchain, BurnchainBlockHeader, BurnchainRecipient, BurnchainSigner,
    BurnchainStateTransition, BurnchainStateTransitionOps, BurnchainTransaction, BurnchainView,
    Error as BurnchainError, PoxConstants, PublicKey, Txid,
};
use crate::chainstate::burn::operations::leader_block_commit::{
    MissedBlockCommit, RewardSetInfo, OUTPUTS_PER_COMMIT,
};
use crate::chainstate::burn::operations::{
    BlockstackOperationType, DelegateStxOp, LeaderBlockCommitOp, LeaderKeyRegisterOp, PreStxOp,
    StackStxOp, TransferStxOp, VoteForAggregateKeyOp,
};
use crate::chainstate::burn::{
    BlockSnapshot, ConsensusHash, ConsensusHashExtensions, Opcodes, OpsHash, SortitionHash,
};
use crate::chainstate::coordinator::{
    Error as CoordinatorError, PoxAnchorBlockStatus, RewardCycleInfo, SortitionDBMigrator,
};
use crate::chainstate::nakamoto::{NakamotoBlockHeader, NakamotoChainState};
use crate::chainstate::stacks::address::{PoxAddress, StacksAddressExtensions};
use crate::chainstate::stacks::boot::PoxStartCycleInfo;
use crate::chainstate::stacks::db::{StacksBlockHeaderTypes, StacksChainState, StacksHeaderInfo};
use crate::chainstate::stacks::index::marf::{MARFOpenOpts, MarfConnection, MARF};
use crate::chainstate::stacks::index::storage::TrieFileStorage;
use crate::chainstate::stacks::index::{
    ClarityMarfTrieId, Error as MARFError, MARFValue, MarfTrieId,
};
use crate::chainstate::stacks::{StacksPublicKey, *};
use crate::chainstate::ChainstateDB;
use crate::core::{
    StacksEpoch, StacksEpochExtension, StacksEpochId, AST_RULES_PRECHECK_SIZE,
    FIRST_BURNCHAIN_CONSENSUS_HASH, FIRST_STACKS_BLOCK_HASH, STACKS_EPOCH_MAX,
};
use crate::net::neighbors::MAX_NEIGHBOR_BLOCK_DELAY;
use crate::util_lib::db::{
    db_mkdirs, get_ancestor_block_hash, opt_u64_to_sql, query_count, query_row, query_row_columns,
    query_row_panic, query_rows, sql_pragma, table_exists, tx_begin_immediate, tx_busy_handler,
    u64_to_sql, DBConn, DBTx, Error as db_error, FromColumn, FromRow, IndexDBConn, IndexDBTx,
};

const BLOCK_HEIGHT_MAX: u64 = ((1 as u64) << 63) - 1;

pub const REWARD_WINDOW_START: u64 = 144 * 15;
pub const REWARD_WINDOW_END: u64 = 144 * 90 + REWARD_WINDOW_START;

pub type BlockHeaderCache = HashMap<ConsensusHash, (Option<BlockHeaderHash>, ConsensusHash)>;

impl FromRow<SortitionId> for SortitionId {
    fn from_row<'a>(row: &'a Row) -> Result<SortitionId, db_error> {
        SortitionId::from_column(row, "sortition_id")
    }
}

impl FromRow<ConsensusHash> for ConsensusHash {
    fn from_row<'a>(row: &'a Row) -> Result<ConsensusHash, db_error> {
        ConsensusHash::from_column(row, "consensus_hash")
    }
}

impl FromRow<BurnchainHeaderHash> for BurnchainHeaderHash {
    fn from_row<'a>(row: &'a Row) -> Result<BurnchainHeaderHash, db_error> {
        BurnchainHeaderHash::from_column(row, "burn_header_hash")
    }
}

impl FromRow<MissedBlockCommit> for MissedBlockCommit {
    fn from_row<'a>(row: &'a Row) -> Result<MissedBlockCommit, db_error> {
        let intended_sortition = SortitionId::from_column(row, "intended_sortition_id")?;
        let input_json: String = row.get_unwrap("input");
        let input =
            serde_json::from_str(&input_json).map_err(|e| db_error::SerializationError(e))?;
        let txid = Txid::from_column(row, "txid")?;

        Ok(MissedBlockCommit {
            input,
            txid,
            intended_sortition,
        })
    }
}

impl FromRow<BlockSnapshot> for BlockSnapshot {
    fn from_row<'a>(row: &'a Row) -> Result<BlockSnapshot, db_error> {
        let block_height = u64::from_column(row, "block_height")?;
        let burn_header_hash = BurnchainHeaderHash::from_column(row, "burn_header_hash")?;
        let burn_header_timestamp = u64::from_column(row, "burn_header_timestamp")?;
        let parent_burn_header_hash =
            BurnchainHeaderHash::from_column(row, "parent_burn_header_hash")?;
        let consensus_hash = ConsensusHash::from_column(row, "consensus_hash")?;
        let ops_hash = OpsHash::from_column(row, "ops_hash")?;
        let total_burn_str: String = row.get_unwrap("total_burn");
        let sortition: bool = row.get_unwrap("sortition");
        let sortition_hash = SortitionHash::from_column(row, "sortition_hash")?;
        let winning_block_txid = Txid::from_column(row, "winning_block_txid")?;
        let winning_stacks_block_hash =
            BlockHeaderHash::from_column(row, "winning_stacks_block_hash")?;
        let index_root = TrieHash::from_column(row, "index_root")?;
        let num_sortitions = u64::from_column(row, "num_sortitions")?;

        // information we learn about the stacks block this snapshot committedto
        let stacks_block_accepted: bool = row.get_unwrap("stacks_block_accepted");
        let stacks_block_height = u64::from_column(row, "stacks_block_height")?;
        let arrival_index = u64::from_column(row, "arrival_index")?;

        // information about what we have determined about the stacks chain tip.
        // This is memoized to a given canonical chain tip block.
        let canonical_stacks_tip_height = u64::from_column(row, "canonical_stacks_tip_height")?;
        let canonical_stacks_tip_hash =
            BlockHeaderHash::from_column(row, "canonical_stacks_tip_hash")?;
        let canonical_stacks_tip_consensus_hash =
            ConsensusHash::from_column(row, "canonical_stacks_tip_consensus_hash")?;

        // identifiers derived from PoX forking state
        let sortition_id = SortitionId::from_column(row, "sortition_id")?;
        let parent_sortition_id = SortitionId::from_column(row, "parent_sortition_id")?;
        let pox_valid = row.get_unwrap("pox_valid");

        let accumulated_coinbase_ustx_str: String = row.get_unwrap("accumulated_coinbase_ustx");
        let accumulated_coinbase_ustx = accumulated_coinbase_ustx_str
            .parse::<u128>()
            .expect("DB CORRUPTION: failed to parse stored value");

        let total_burn = total_burn_str
            .parse::<u64>()
            .map_err(|_e| db_error::ParseError)?;

        let miner_pk_hash = row.get("miner_pk_hash")?;

        let snapshot = BlockSnapshot {
            block_height,
            burn_header_timestamp,
            burn_header_hash,
            parent_burn_header_hash,
            consensus_hash,
            ops_hash,
            total_burn,
            sortition,
            sortition_hash,
            winning_block_txid,
            winning_stacks_block_hash,
            index_root,
            num_sortitions,

            stacks_block_accepted,
            stacks_block_height,
            arrival_index,

            canonical_stacks_tip_height,
            canonical_stacks_tip_hash,
            canonical_stacks_tip_consensus_hash,

            sortition_id,
            parent_sortition_id,
            pox_valid,
            accumulated_coinbase_ustx,

            miner_pk_hash,
        };
        Ok(snapshot)
    }
}

impl FromRow<LeaderKeyRegisterOp> for LeaderKeyRegisterOp {
    fn from_row<'a>(row: &'a Row) -> Result<LeaderKeyRegisterOp, db_error> {
        let txid = Txid::from_column(row, "txid")?;
        let vtxindex: u32 = row.get_unwrap("vtxindex");
        let block_height = u64::from_column(row, "block_height")?;
        let burn_header_hash = BurnchainHeaderHash::from_column(row, "burn_header_hash")?;
        let consensus_hash = ConsensusHash::from_column(row, "consensus_hash")?;
        let public_key = VRFPublicKey::from_column(row, "public_key")?;
        let memo_hex: String = row.get_unwrap("memo");

        let memo_bytes = hex_bytes(&memo_hex).map_err(|_e| db_error::ParseError)?;

        let memo = memo_bytes.to_vec();

        let leader_key_row = LeaderKeyRegisterOp {
            txid: txid,
            vtxindex: vtxindex,
            block_height: block_height,
            burn_header_hash: burn_header_hash,

            consensus_hash: consensus_hash,
            public_key: public_key,
            memo: memo,
        };

        Ok(leader_key_row)
    }
}

impl FromRow<LeaderBlockCommitOp> for LeaderBlockCommitOp {
    fn from_row<'a>(row: &'a Row) -> Result<LeaderBlockCommitOp, db_error> {
        let txid = Txid::from_column(row, "txid")?;
        let vtxindex: u32 = row.get_unwrap("vtxindex");
        let block_height = u64::from_column(row, "block_height")?;
        let burn_header_hash = BurnchainHeaderHash::from_column(row, "burn_header_hash")?;
        let block_header_hash = BlockHeaderHash::from_column(row, "block_header_hash")?;
        let new_seed = VRFSeed::from_column(row, "new_seed")?;
        let parent_block_ptr: u32 = row.get_unwrap("parent_block_ptr");
        let parent_vtxindex: u16 = row.get_unwrap("parent_vtxindex");
        let key_block_ptr: u32 = row.get_unwrap("key_block_ptr");
        let key_vtxindex: u16 = row.get_unwrap("key_vtxindex");
        let memo_hex: String = row.get_unwrap("memo");
        let burn_fee_str: String = row.get_unwrap("burn_fee");
        let input_json: String = row.get_unwrap("input");
        let apparent_sender_json: String = row.get_unwrap("apparent_sender");
        let sunset_burn_str: String = row.get_unwrap("sunset_burn");

        let commit_outs = serde_json::from_value(row.get_unwrap("commit_outs"))
            .expect("Unparseable value stored to database");

        let memo_bytes = hex_bytes(&memo_hex).map_err(|_e| db_error::ParseError)?;

        let memo = memo_bytes.to_vec();

        let input =
            serde_json::from_str(&input_json).map_err(|e| db_error::SerializationError(e))?;

        let apparent_sender = serde_json::from_str(&apparent_sender_json)
            .map_err(|e| db_error::SerializationError(e))?;

        let burn_fee = burn_fee_str
            .parse::<u64>()
            .expect("DB Corruption: burn fee is not parseable as u64");

        let sunset_burn = sunset_burn_str
            .parse::<u64>()
            .expect("DB Corruption: Sunset burn is not parseable as u64");

        let burn_parent_modulus: u8 = row.get_unwrap("burn_parent_modulus");

        let punished_str: Option<String> = row.get_unwrap("punished");
        let punished = punished_str
            .as_deref()
            .map(serde_json::from_str)
            .transpose()
            .map_err(|e| db_error::SerializationError(e))?
            .unwrap_or_else(|| vec![]);

        let block_commit = LeaderBlockCommitOp {
            block_header_hash,
            new_seed,
            parent_block_ptr,
            parent_vtxindex,
            key_block_ptr,
            key_vtxindex,
            memo,
            burn_parent_modulus,

            burn_fee,
            input,
            apparent_sender,
            commit_outs,
            sunset_burn,
            txid,
            vtxindex,
            block_height,
            burn_header_hash,
            treatment: punished,
        };
        Ok(block_commit)
    }
}

impl FromRow<StackStxOp> for StackStxOp {
    fn from_row<'a>(row: &'a Row) -> Result<StackStxOp, db_error> {
        let txid = Txid::from_column(row, "txid")?;
        let vtxindex: u32 = row.get_unwrap("vtxindex");
        let block_height = u64::from_column(row, "block_height")?;
        let burn_header_hash = BurnchainHeaderHash::from_column(row, "burn_header_hash")?;

        let sender = StacksAddress::from_column(row, "sender_addr")?;
        let reward_addr = PoxAddress::from_column(row, "reward_addr")?;
        let stacked_ustx_str: String = row.get_unwrap("stacked_ustx");
        let stacked_ustx = u128::from_str_radix(&stacked_ustx_str, 10)
            .expect("CORRUPTION: bad u128 written to sortdb");
        let num_cycles = row.get_unwrap("num_cycles");
        let signing_key_str_opt: Option<String> = row.get("signer_key")?;
        let signer_key = match signing_key_str_opt {
            Some(key_str) => serde_json::from_str(&key_str).ok(),
            None => None,
        };
        let max_amount_str_opt: Option<String> = row.get("max_amount")?;
        let max_amount = match max_amount_str_opt {
            Some(max_amount_str) => u128::from_str_radix(&max_amount_str, 10)
                .map_err(|_| db_error::ParseError)
                .ok(),
            None => None,
        };
        let auth_id = row.get("auth_id")?;

        Ok(StackStxOp {
            txid,
            vtxindex,
            block_height,
            burn_header_hash,
            sender,
            reward_addr,
            stacked_ustx,
            num_cycles,
            signer_key,
            max_amount,
            auth_id,
        })
    }
}

impl FromRow<DelegateStxOp> for DelegateStxOp {
    fn from_row<'a>(row: &'a Row) -> Result<DelegateStxOp, db_error> {
        let txid = Txid::from_column(row, "txid")?;
        let vtxindex: u32 = row.get_unwrap("vtxindex");
        let block_height = u64::from_column(row, "block_height")?;
        let burn_header_hash = BurnchainHeaderHash::from_column(row, "burn_header_hash")?;

        let sender = StacksAddress::from_column(row, "sender_addr")?;
        let delegate_to = StacksAddress::from_column(row, "delegate_to")?;
        let reward_addr_str: String = row.get_unwrap("reward_addr");
        let reward_addr = serde_json::from_str(&reward_addr_str)
            .expect("CORRUPTION: DB stored bad transition ops");

        let delegated_ustx_str: String = row.get_unwrap("delegated_ustx");
        let delegated_ustx = u128::from_str_radix(&delegated_ustx_str, 10)
            .expect("CORRUPTION: bad u128 written to sortdb");
        let until_burn_height = u64::from_column(row, "until_burn_height")?;

        Ok(DelegateStxOp {
            txid,
            vtxindex,
            block_height,
            burn_header_hash,
            sender,
            delegate_to,
            reward_addr,
            delegated_ustx,
            until_burn_height,
        })
    }
}

impl FromRow<TransferStxOp> for TransferStxOp {
    fn from_row<'a>(row: &'a Row) -> Result<TransferStxOp, db_error> {
        let txid = Txid::from_column(row, "txid")?;
        let vtxindex: u32 = row.get_unwrap("vtxindex");
        let block_height = u64::from_column(row, "block_height")?;
        let burn_header_hash = BurnchainHeaderHash::from_column(row, "burn_header_hash")?;

        let sender = StacksAddress::from_column(row, "sender_addr")?;
        let recipient = StacksAddress::from_column(row, "recipient_addr")?;
        let transfered_ustx_str: String = row.get_unwrap("transfered_ustx");
        let transfered_ustx = u128::from_str_radix(&transfered_ustx_str, 10)
            .expect("CORRUPTION: bad u128 written to sortdb");
        let memo_hex: String = row.get_unwrap("memo");
        let memo = hex_bytes(&memo_hex).map_err(|_| db_error::Corruption)?;

        Ok(TransferStxOp {
            txid,
            vtxindex,
            block_height,
            burn_header_hash,
            sender,
            recipient,
            transfered_ustx,
            memo,
        })
    }
}

impl FromRow<VoteForAggregateKeyOp> for VoteForAggregateKeyOp {
    fn from_row<'a>(row: &'a Row) -> Result<VoteForAggregateKeyOp, db_error> {
        let txid = Txid::from_column(row, "txid")?;
        let vtxindex: u32 = row.get_unwrap("vtxindex");
        let block_height = u64::from_column(row, "block_height")?;
        let burn_header_hash = BurnchainHeaderHash::from_column(row, "burn_header_hash")?;

        let sender = StacksAddress::from_column(row, "sender_addr")?;
        let aggregate_key_str: String = row.get_unwrap("aggregate_key");
        let aggregate_key: StacksPublicKeyBuffer = serde_json::from_str(&aggregate_key_str)
            .expect("CORRUPTION: DB stored bad transition ops");
        let round: u32 = row.get_unwrap("round");
        let reward_cycle = u64::from_column(row, "reward_cycle")?;
        let signer_index: u16 = row.get_unwrap("signer_index");
        let signer_key_str: String = row.get_unwrap("signer_key");
        let signer_key: StacksPublicKeyBuffer = serde_json::from_str(&signer_key_str)
            .expect("CORRUPTION: DB stored bad transition ops");

        Ok(VoteForAggregateKeyOp {
            txid,
            vtxindex,
            block_height,
            burn_header_hash,
            sender,
            aggregate_key,
            round,
            reward_cycle,
            signer_index,
            signer_key,
        })
    }
}

impl FromColumn<ASTRules> for ASTRules {
    fn from_column<'a>(row: &'a Row, column_name: &str) -> Result<ASTRules, db_error> {
        let x: u8 = row.get_unwrap(column_name);
        let ast_rules = ASTRules::from_u8(x).ok_or(db_error::ParseError)?;
        Ok(ast_rules)
    }
}

impl FromRow<(ASTRules, u64)> for (ASTRules, u64) {
    fn from_row<'a>(row: &'a Row) -> Result<(ASTRules, u64), db_error> {
        let ast_rules = ASTRules::from_column(row, "ast_rule_id")?;
        let height = u64::from_column(row, "block_height")?;
        Ok((ast_rules, height))
    }
}

struct AcceptedStacksBlockHeader {
    pub tip_consensus_hash: ConsensusHash, // PoX tip
    pub consensus_hash: ConsensusHash,     // stacks block consensus hash
    pub block_hash: BlockHeaderHash,       // stacks block hash
    pub height: u64,                       // stacks block height
}

#[derive(Debug)]
pub struct InitialMiningBonus {
    pub total_reward: u128,
    pub per_block: u128,
}

impl FromRow<AcceptedStacksBlockHeader> for AcceptedStacksBlockHeader {
    fn from_row<'a>(row: &'a Row) -> Result<AcceptedStacksBlockHeader, db_error> {
        let tip_consensus_hash = ConsensusHash::from_column(row, "tip_consensus_hash")?;
        let consensus_hash = ConsensusHash::from_column(row, "consensus_hash")?;
        let block_hash = BlockHeaderHash::from_column(row, "stacks_block_hash")?;
        let height = u64::from_column(row, "block_height")?;

        Ok(AcceptedStacksBlockHeader {
            tip_consensus_hash,
            consensus_hash,
            block_hash,
            height,
        })
    }
}

impl FromRow<StacksEpoch> for StacksEpoch {
    fn from_row<'a>(row: &'a Row) -> Result<StacksEpoch, db_error> {
        let epoch_id_u32: u32 = row.get_unwrap("epoch_id");
        let epoch_id = StacksEpochId::try_from(epoch_id_u32).map_err(|_| db_error::ParseError)?;

        let start_height = u64::from_column(row, "start_block_height")?;
        let end_height = u64::from_column(row, "end_block_height")?;

        let network_epoch: u8 = row.get_unwrap("network_epoch");

        let block_limit = row.get_unwrap("block_limit");
        Ok(StacksEpoch {
            epoch_id,
            start_height,
            end_height,
            block_limit,
            network_epoch,
        })
    }
}

pub const SORTITION_DB_VERSION: &'static str = "9";

const SORTITION_DB_INITIAL_SCHEMA: &'static [&'static str] = &[
    r#"
    PRAGMA foreign_keys = ON;
    "#,
    r#"
    -- sortition snapshots -- snapshot of all transactions processed in a burn block
    -- organizes the set of forks in the burn chain as well.
    CREATE TABLE snapshots(
        block_height INTEGER NOT NULL,
        burn_header_hash TEXT NOT NULL,
        sortition_id TEXT UNIQUE NOT NULL,
        parent_sortition_id TEXT NOT NULL,
        burn_header_timestamp INT NOT NULL,
        parent_burn_header_hash TEXT NOT NULL,
        consensus_hash TEXT UNIQUE NOT NULL,
        ops_hash TEXT NOT NULL,
        total_burn TEXT NOT NULL,
        sortition INTEGER NOT NULL,
        sortition_hash TEXT NOT NULL,
        winning_block_txid TEXT NOT NULL,
        winning_stacks_block_hash TEXT NOT NULL,
        index_root TEXT UNIQUE NOT NULL,

        num_sortitions INTEGER NOT NULL,

        stacks_block_accepted INTEGER NOT NULL,        -- set to 1 if we fetched and processed this Stacks block
        stacks_block_height INTEGER NOT NULL,           -- set to the height of the stacks block, once it's processed
        arrival_index INTEGER NOT NULL,                 -- (global) order in which this Stacks block was processed

        canonical_stacks_tip_height INTEGER NOT NULL,   -- height of highest known Stacks fork in this burn chain fork
        canonical_stacks_tip_hash TEXT NOT NULL,        -- hash of highest known Stacks fork's tip block in this burn chain fork
        canonical_stacks_tip_consensus_hash TEXT NOT NULL,   -- burn hash of highest known Stacks fork's tip block in this burn chain fork

        pox_valid INTEGER NOT NULL,

        accumulated_coinbase_ustx TEXT NOT NULL,

        -- JSON-serialized total PoX payouts
        pox_payouts TEXT NOT NULL,

        PRIMARY KEY(sortition_id)
    );"#,
    r#"
    CREATE TABLE snapshot_transition_ops(
      sortition_id TEXT PRIMARY KEY,
      accepted_ops TEXT NOT NULL,
      consumed_keys TEXT NOT NULL
    );"#,
    r#"
    -- all leader keys registered in the blockchain.
    -- contains pointers to the burn block and fork in which they occur
    CREATE TABLE leader_keys(
        txid TEXT NOT NULL,
        vtxindex INTEGER NOT NULL,
        block_height INTEGER NOT NULL,
        burn_header_hash TEXT NOT NULL,
        sortition_id TEXT NOT NULL,

        consensus_hash TEXT NOT NULL,
        public_key TEXT NOT NULL,
        memo TEXT,

        PRIMARY KEY(txid,sortition_id),
        FOREIGN KEY(sortition_id) REFERENCES snapshots(sortition_id)
    );"#,
    r#"
    CREATE TABLE block_commits(
        txid TEXT NOT NULL,
        vtxindex INTEGER NOT NULL,
        block_height INTEGER NOT NULL,
        burn_header_hash TEXT NOT NULL,
        sortition_id TEXT NOT NULL,

        block_header_hash TEXT NOT NULL,
        new_seed TEXT NOT NULL,
        parent_block_ptr INTEGER NOT NULL,
        parent_vtxindex INTEGER NOT NULL,
        key_block_ptr INTEGER NOT NULL,
        key_vtxindex INTEGER NOT NULL,
        memo TEXT,
        commit_outs TEXT,
        burn_fee TEXT NOT NULL,     -- use text to encode really big numbers
        sunset_burn TEXT NOT NULL,     -- use text to encode really big numbers
        input TEXT NOT NULL,
        apparent_sender TEXT NOT NULL,
        burn_parent_modulus INTEGER NOT NULL,

        PRIMARY KEY(txid,sortition_id),
        FOREIGN KEY(sortition_id) REFERENCES snapshots(sortition_id)
    );"#,
    r#"
    CREATE TABLE stack_stx (
        txid TEXT NOT NULL,
        vtxindex INTEGER NOT NULL,
        block_height INTEGER NOT NULL,
        burn_header_hash TEXT NOT NULL,

        sender_addr TEXT NOT NULL,
        reward_addr TEXT NOT NULL,
        stacked_ustx TEXT NOT NULL,
        num_cycles INTEGER NOT NULL,

        -- The primary key here is (txid, burn_header_hash) because
        -- this transaction will be accepted regardless of which sortition
        -- history it is in.
        PRIMARY KEY(txid,burn_header_hash)
    );"#,
    r#"
    CREATE TABLE transfer_stx (
        txid TEXT NOT NULL,
        vtxindex INTEGER NOT NULL,
        block_height INTEGER NOT NULL,
        burn_header_hash TEXT NOT NULL,

        sender_addr TEXT NOT NULL,
        recipient_addr TEXT NOT NULL,
        transfered_ustx TEXT NOT NULL,
        memo TEXT NOT NULL,

        -- The primary key here is (txid, burn_header_hash) because
        -- this transaction will be accepted regardless of which sortition
        -- history it is in.
        PRIMARY KEY(txid,burn_header_hash)
    );"#,
    r#"
    CREATE TABLE missed_commits (
        txid TEXT NOT NULL,
        input TEXT NOT NULL,
        intended_sortition_id TEXT NOT NULL,

        PRIMARY KEY(txid, intended_sortition_id)
    );"#,
    "CREATE TABLE db_config(version TEXT PRIMARY KEY);",
];

const SORTITION_DB_SCHEMA_2: &'static [&'static str] = &[r#"
     CREATE TABLE epochs (
         start_block_height INTEGER NOT NULL,
         end_block_height INTEGER NOT NULL,
         epoch_id INTEGER NOT NULL,
         block_limit TEXT NOT NULL,
         network_epoch INTEGER NOT NULL,
         PRIMARY KEY(start_block_height,epoch_id)
     );"#];

const SORTITION_DB_SCHEMA_3: &'static [&'static str] = &[r#"
    CREATE TABLE block_commit_parents (
        block_commit_txid TEXT NOT NULL,
        block_commit_sortition_id TEXT NOT NULL,

        parent_sortition_id TEXT NOT NULL,

        PRIMARY KEY(block_commit_txid,block_commit_sortition_id),
        FOREIGN KEY(block_commit_txid,block_commit_sortition_id) REFERENCES block_commits(txid,sortition_id)
    );"#];

const SORTITION_DB_SCHEMA_4: &'static [&'static str] = &[
    r#"
    CREATE TABLE delegate_stx (
        txid TEXT NOT NULL,
        vtxindex INTEGER NOT NULL,
        block_height INTEGER NOT NULL,
        burn_header_hash TEXT NOT NULL,

        sender_addr TEXT NOT NULL,
        delegate_to TEXT NOT NULL,
        reward_addr TEXT NOT NULL,
        delegated_ustx TEXT NOT NULL,
        until_burn_height INTEGER,

        PRIMARY KEY(txid,burn_header_Hash)
    );"#,
    r#"
    CREATE TABLE ast_rule_heights (
        ast_rule_id INTEGER PRIMAR KEY NOT NULL,
        block_height INTEGER NOT NULL
    );"#,
];

/// The changes for version five *just* replace the existing epochs table
///  by deleting all the current entries and inserting the new epochs definition.
const SORTITION_DB_SCHEMA_5: &'static [&'static str] = &[r#"
     DELETE FROM epochs;"#];

const SORTITION_DB_SCHEMA_6: &'static [&'static str] = &[r#"
     DELETE FROM epochs;"#];

const SORTITION_DB_SCHEMA_7: &'static [&'static str] = &[r#"
     DELETE FROM epochs;"#];

const SORTITION_DB_SCHEMA_8: &'static [&'static str] = &[
    r#"DELETE FROM epochs;"#,
    r#"DROP INDEX IF EXISTS index_user_burn_support_txid;"#,
    r#"DROP INDEX IF EXISTS index_user_burn_support_sortition_id_vtxindex;"#,
    r#"DROP INDEX IF EXISTS index_user_burn_support_sortition_id_hash_160_key_vtxindex_key_block_ptr_vtxindex;"#,
    r#"DROP TABLE IF EXISTS user_burn_support;"#,
    r#"ALTER TABLE snapshots ADD miner_pk_hash TEXT DEFAULT NULL"#,
    r#"
    -- eagerly-processed reward sets, before they're applied to the start of the next reward cycle
    CREATE TABLE preprocessed_reward_sets (
        sortition_id TEXT PRIMARY KEY,
        reward_set TEXT NOT NULL
    );"#,
    r#"
    -- canonical chain tip at each sortition ID.
    -- This is updated in both 2.x and Nakamoto, but Nakamoto relies on this exclusively
    CREATE TABLE stacks_chain_tips (
        sortition_id TEXT PRIMARY KEY,
        consensus_hash TEXT NOT NULL,
        block_hash TEXT NOT NULL,
        block_height INTEGER NOT NULL
    );"#,
    r#"ALTER TABLE stack_stx ADD signer_key TEXT DEFAULT NULL;"#,
    r#"ALTER TABLE stack_stx ADD max_amount TEXT DEFAULT NULL;"#,
    r#"ALTER TABLE stack_stx ADD auth_id INTEGER DEFAULT NULL;"#,
    r#"
    -- table definition for `vote-for-aggregate-key` burn op
    CREATE TABLE vote_for_aggregate_key (
        txid TEXT NOT NULL,
        vtxindex INTEGER NOT NULL,
        block_height INTEGER NOT NULL,
        burn_header_hash TEXT NOT NULL,

        sender_addr TEXT NOT NULL,
        aggregate_key TEXT NOT NULL,
        round INTEGER NOT NULL,
        reward_cycle INTEGER NOT NULL,
        signer_index INTEGER NOT NULL,
        signer_key TEXT NOT NULL,

        PRIMARY KEY(txid,burn_header_hash)
    );"#,
];

static SORTITION_DB_SCHEMA_9: &[&'static str] =
    &[r#"ALTER TABLE block_commits ADD punished TEXT DEFAULT NULL;"#];

const LAST_SORTITION_DB_INDEX: &'static str = "index_block_commits_by_sender";
const SORTITION_DB_INDEXES: &'static [&'static str] = &[
    "CREATE INDEX IF NOT EXISTS snapshots_block_hashes ON snapshots(block_height,index_root,winning_stacks_block_hash);",
    "CREATE INDEX IF NOT EXISTS snapshots_block_stacks_hashes ON snapshots(num_sortitions,index_root,winning_stacks_block_hash);",
    "CREATE INDEX IF NOT EXISTS snapshots_block_heights ON snapshots(burn_header_hash,block_height);",
    "CREATE INDEX IF NOT EXISTS snapshots_block_winning_hash ON snapshots(winning_stacks_block_hash);",
    "CREATE INDEX IF NOT EXISTS snapshots_canonical_chain_tip ON snapshots(pox_valid,block_height DESC,burn_header_hash ASC);",
    "CREATE INDEX IF NOT EXISTS block_arrivals ON snapshots(arrival_index,burn_header_hash);",
    "CREATE INDEX IF NOT EXISTS arrival_indexes ON snapshots(arrival_index);",
    "CREATE INDEX IF NOT EXISTS index_leader_keys_sortition_id_block_height_vtxindex ON leader_keys(sortition_id,block_height,vtxindex);",
    "CREATE INDEX IF NOT EXISTS index_block_commits_sortition_id_vtxindex ON block_commits(sortition_id,vtxindex);",
    "CREATE INDEX IF NOT EXISTS index_block_commits_sortition_id_block_height_vtxindex ON block_commits(sortition_id,block_height,vtxindex);",
    "CREATE INDEX IF NOT EXISTS index_stack_stx_burn_header_hash ON stack_stx(burn_header_hash);",
    "CREATE INDEX IF NOT EXISTS index_transfer_stx_burn_header_hash ON transfer_stx(burn_header_hash);",
    "CREATE INDEX IF NOT EXISTS index_missed_commits_intended_sortition_id ON missed_commits(intended_sortition_id);",
    "CREATE INDEX IF NOT EXISTS index_parent_sortition_id ON block_commit_parents(parent_sortition_id);",
    "CREATE INDEX IF NOT EXISTS index_burn_header_hash ON snapshots(burn_header_hash);",
    "CREATE INDEX IF NOT EXISTS index_parent_burn_header_hash ON snapshots(parent_burn_header_hash,burn_header_hash);",
    "CREATE INDEX IF NOT EXISTS index_pox_payouts ON snapshots(pox_payouts);",
    "CREATE INDEX IF NOT EXISTS index_burn_header_hash_pox_valid ON snapshots(burn_header_hash,pox_valid);",
    "CREATE INDEX IF NOT EXISTS index_delegate_stx_burn_header_hash ON delegate_stx(burn_header_hash);",
    "CREATE INDEX IF NOT EXISTS index_vote_for_aggregate_key_burn_header_hash ON vote_for_aggregate_key(burn_header_hash);",
    "CREATE INDEX IF NOT EXISTS index_block_commits_by_burn_height ON block_commits(block_height);",
    "CREATE INDEX IF NOT EXISTS index_block_commits_by_sender ON block_commits(apparent_sender);"
];

/// Handle to the sortition database, a MARF'ed sqlite DB on disk.
/// It stores information pertaining to cryptographic sortitions performed in each Bitcoin block --
/// either to select the next Stacks block (in epoch 2.5 and earlier), or to choose the next Stacks
/// miner (epoch 3.0 and later).
pub struct SortitionDB {
    /// Whether or not write operations are permitted.  Pertains to whether or not transaction
    /// objects can be created or schema migrations can happen on this SortitionDB instance.
    pub readwrite: bool,
    /// If true, then while write operations will be permitted, they will not be committed (and may
    /// even be skipped).  This is not used in production; it's used in the `stacks-inspect` tool
    /// to simulate what could happen (e.g. to replay sortitions with different anti-MEV strategies
    /// without corrupting the underlying DB).
    pub dryrun: bool,
    /// Handle to the MARF which stores an index over each burnchain and PoX fork.
    pub marf: MARF<SortitionId>,
    /// First burnchain block height at which sortitions will be considered.  All Stacks epochs
    /// besides epoch 1.0 must start at or after this height.
    pub first_block_height: u64,
    /// Hash of the first burnchain block at which sortitions will be considered.
    pub first_burn_header_hash: BurnchainHeaderHash,
    /// PoX constants that pertain to this DB, for purposes of (but not limited to) evaluating PoX
    /// reward cycles and evaluating block-commit validity within a PoX reward cycle
    pub pox_constants: PoxConstants,
    /// Path on disk from which this DB was opened (caller-given; not resolved).
    pub path: String,
}

#[derive(Clone)]
pub struct SortitionDBTxContext {
    pub first_block_height: u64,
    pub pox_constants: PoxConstants,
    pub dryrun: bool,
}

#[derive(Clone)]
pub struct SortitionHandleContext {
    pub first_block_height: u64,
    pub pox_constants: PoxConstants,
    pub chain_tip: SortitionId,
    pub dryrun: bool,
}

pub type SortitionDBConn<'a> = IndexDBConn<'a, SortitionDBTxContext, SortitionId>;
pub type SortitionDBTx<'a> = IndexDBTx<'a, SortitionDBTxContext, SortitionId>;

///
/// These structs are used to keep an open "handle" to the
///   sortition db -- this is just the db/marf connection
///   and a chain tip. This mostly just makes the job of callers
///   much simpler, because they don't have to worry about passing
///   around the open chain tip everywhere.
///
pub type SortitionHandleConn<'a> = IndexDBConn<'a, SortitionHandleContext, SortitionId>;
pub type SortitionHandleTx<'a> = IndexDBTx<'a, SortitionHandleContext, SortitionId>;

///
/// This trait is used for functions that
///  can accept either a SortitionHandleConn or a SortitionDBConn
///
pub trait SortitionContext: Clone {
    fn first_block_height(&self) -> u64;
}

impl SortitionContext for SortitionHandleContext {
    fn first_block_height(&self) -> u64 {
        self.first_block_height
    }
}

impl SortitionContext for SortitionDBTxContext {
    fn first_block_height(&self) -> u64 {
        self.first_block_height
    }
}

pub fn get_block_commit_by_txid(
    conn: &Connection,
    sort_id: &SortitionId,
    txid: &Txid,
) -> Result<Option<LeaderBlockCommitOp>, db_error> {
    let qry = "SELECT * FROM block_commits WHERE sortition_id = ?1 AND txid = ?2 LIMIT 1";
    let args = params![sort_id, txid];
    query_row(conn, qry, args)
}

pub fn get_ancestor_sort_id<C: SortitionContext>(
    ic: &IndexDBConn<'_, C, SortitionId>,
    block_height: u64,
    tip_block_hash: &SortitionId,
) -> Result<Option<SortitionId>, db_error> {
    let adjusted_height = match get_adjusted_block_height(&ic.context, block_height) {
        Some(x) => x,
        None => return Ok(None),
    };

    ic.get_ancestor_block_hash(adjusted_height, &tip_block_hash)
}

pub fn get_ancestor_sort_id_tx<C: SortitionContext>(
    ic: &mut IndexDBTx<'_, C, SortitionId>,
    block_height: u64,
    tip_block_hash: &SortitionId,
) -> Result<Option<SortitionId>, db_error> {
    let adjusted_height = match get_adjusted_block_height(&ic.context, block_height) {
        Some(x) => x,
        None => return Ok(None),
    };

    ic.get_ancestor_block_hash(adjusted_height, &tip_block_hash)
}

/// Returns the difference between `block_height` and `context.first_block_height()`, if this
/// is non-negative. Otherwise returns None.
fn get_adjusted_block_height<C: SortitionContext>(context: &C, block_height: u64) -> Option<u64> {
    let first_block_height = context.first_block_height();
    if block_height < first_block_height {
        return None;
    }

    Some(block_height - first_block_height)
}

struct db_keys;
impl db_keys {
    /// store an entry that maps from a PoX anchor's <stacks-block-header-hash> to <sortition-id of last block in prepare phase that chose it>
    pub fn pox_anchor_to_prepare_end(block_hash: &BlockHeaderHash) -> String {
        format!("sortition_db::pox_anchor_to_prepare_end::{}", block_hash)
    }

    pub fn pox_last_anchor() -> &'static str {
        "sortition_db::last_anchor_block"
    }

    pub fn pox_last_anchor_txid() -> &'static str {
        "sortition_db::last_anchor_block_txid"
    }

    pub fn pox_last_selected_anchor() -> &'static str {
        "sortition_db::last_selected_anchor_block"
    }

    pub fn pox_last_selected_anchor_txid() -> &'static str {
        "sortition_db::last_selected_anchor_block_txid"
    }

    pub fn pox_affirmation_map() -> &'static str {
        "sortition_db::affirmation_map"
    }

    pub fn pox_reward_cycle_unlocks(cycle: u64) -> String {
        format!("sortition_db::reward_set_unlocks::{}", cycle)
    }

    pub fn pox_reward_set_size() -> &'static str {
        "sortition_db::reward_set::size"
    }

    pub fn pox_reward_set_entry(ix: u16) -> String {
        format!("sortition_db::reward_set::entry::{}", ix)
    }

    pub fn pox_reward_set_payouts_key() -> String {
        format!("sortition_db::reward_set::payouts")
    }

    pub fn pox_reward_set_payouts_value(addrs: Vec<PoxAddress>, payout_per_addr: u128) -> String {
        serde_json::to_string(&(addrs, payout_per_addr)).unwrap()
    }

    pub fn pox_reward_set_payouts_decode(addr_str: &str) -> (Vec<PoxAddress>, u128) {
        let addrs_and_payout: (Vec<PoxAddress>, u128) = serde_json::from_str(addr_str).unwrap();
        addrs_and_payout
    }

    /// store an entry for retrieving the PoX identifier (i.e., the PoX bitvector) for this PoX fork
    pub fn pox_identifier() -> &'static str {
        "sortition_db::pox_identifier"
    }

    pub fn initial_mining_bonus_remaining() -> &'static str {
        "sortition_db::initial_mining::remaining"
    }

    pub fn initial_mining_bonus_per_block() -> &'static str {
        "sortition_db::initial_mining::per_block"
    }

    pub fn sortition_id_for_bhh(bhh: &BurnchainHeaderHash) -> String {
        format!("sortition_db::sortition_id_for_bhh::{}", bhh)
    }
    pub fn vrf_key_status(key: &VRFPublicKey) -> String {
        format!("sortition_db::vrf::{}", key.to_hex())
    }
    pub fn stacks_block_present(block_hash: &BlockHeaderHash) -> String {
        format!("sortition_db::sortition_block_hash::{}", block_hash)
    }
    pub fn last_sortition() -> &'static str {
        "sortition_db::last_sortition"
    }

    /// MARF index key for a processed stacks block.  Maps to its height.
    pub fn stacks_block_index(stacks_block_hash: &BlockHeaderHash) -> String {
        format!("sortition_db::stacks::block::{}", stacks_block_hash)
    }

    /// MARF index value for a processed stacks block
    fn stacks_block_index_value(height: u64) -> String {
        format!("{}", height)
    }

    /// MARF index key for the highest arrival index processed in a fork
    pub fn stacks_block_max_arrival_index() -> String {
        "sortition_db::stacks::block::max_arrival_index".to_string()
    }

    /// MARF index value for the highest arrival index processed in a fork
    fn stacks_block_max_arrival_index_value(index: u64) -> String {
        format!("{}", index)
    }

    pub fn reward_set_size_to_string(size: usize) -> String {
        to_hex(
            &u16::try_from(size)
                .expect("BUG: maximum reward set size should be u16")
                .to_le_bytes(),
        )
    }

    pub fn reward_set_size_from_string(size: &str) -> u16 {
        let bytes = hex_bytes(size).expect("CORRUPTION: bad format written for reward set size");
        let mut byte_buff = [0; 2];
        byte_buff.copy_from_slice(&bytes[0..2]);
        u16::from_le_bytes(byte_buff)
    }

    /// reward cycle ID that was last processed
    /// NOTE: unused now, but was used in earlier consensus rules.
    /// Preserved for testing compatibility.
    pub fn last_reward_cycle_key() -> &'static str {
        "sortition_db::last_reward_cycle"
    }

    /// NOTE: unused now, but was used in earlier consensus rules.
    /// Preserved for testing compatibility.
    pub fn last_reward_cycle_to_string(rc: u64) -> String {
        to_hex(&rc.to_le_bytes())
    }

    /// NOTE: unused now, but was used in earlier consensus rules.
    /// Preserved for testing compatibility.
    pub fn last_reward_cycle_from_string(rc_str: &str) -> u64 {
        let bytes = hex_bytes(rc_str).expect("CORRUPTION: bad format written for reward cycle ID");
        assert_eq!(
            bytes.len(),
            8,
            "CORRUPTION: expected 8 bytes for reward cycle"
        );
        let mut rc_buff = [0; 8];
        rc_buff.copy_from_slice(&bytes[0..8]);
        u64::from_le_bytes(rc_buff)
    }
}

/// Trait for structs that provide a chaintip-indexed handle into the
///  SortitionDB (i.e., a MARF view from a particular SortitionId)
pub trait SortitionHandle {
    /// Returns a connection to the SQLite db. If this handle is wrapping
    ///  a transaction, this should point to the open transaction.
    fn sqlite(&self) -> &Connection;

    /// Returns the snapshot of the burnchain block at burnchain height `block_height`.
    /// Returns None if there is no block at this height.
    fn get_block_snapshot_by_height(
        &mut self,
        block_height: u64,
    ) -> Result<Option<BlockSnapshot>, db_error>;

    /// Get the first burn block height
    fn first_burn_block_height(&self) -> u64;

    /// Get a ref to the PoX constants
    fn pox_constants(&self) -> &PoxConstants;

    /// Get the sortition ID of the sortition history tip this handle represents
    fn tip(&self) -> SortitionId;

    /// Get the highest-processed Nakamoto block on this sortition history.
    /// Returns Ok(Some(nakamoto-tip-ch, nakamoto-tip-bhh, nakamoto-tip-height))) on success, if
    /// there was a tip found
    /// Returns Ok(None) if no Nakamoto blocks are present on this sortition history
    /// Returns Err(..) on DB errors
    fn get_nakamoto_tip(&self) -> Result<Option<(ConsensusHash, BlockHeaderHash, u64)>, db_error>;

    /// is the given block a descendant of `potential_ancestor`?
    ///  * block_at_burn_height: the burn height of the sortition that chose the stacks block to check
    ///  * potential_ancestor: the stacks block hash of the potential ancestor
    fn descended_from(
        &mut self,
        block_at_burn_height: u64,
        potential_ancestor: &BlockHeaderHash,
    ) -> Result<bool, db_error> {
        let earliest_block_height_opt = self.sqlite().query_row(
            "SELECT block_height FROM snapshots WHERE winning_stacks_block_hash = ? ORDER BY block_height ASC LIMIT 1",
            &[potential_ancestor],
            |row| Ok(u64::from_row(row).expect("Expected u64 in database")))
            .optional()?;

        let earliest_block_height = match earliest_block_height_opt {
            Some(h) => h,
            None => {
                return Ok(false);
            }
        };

        let mut sn = self
            .get_block_snapshot_by_height(block_at_burn_height)?
            .ok_or_else(|| {
                test_debug!("No snapshot at height {}", block_at_burn_height);
                db_error::NotFoundError
            })?;

        while sn.block_height >= earliest_block_height {
            if !sn.sortition {
                return Ok(false);
            }
            if &sn.winning_stacks_block_hash == potential_ancestor {
                return Ok(true);
            }

            // step back to the parent
            match SortitionDB::get_block_commit_parent_sortition_id(
                self.sqlite(),
                &sn.winning_block_txid,
                &sn.sortition_id,
            )? {
                Some(parent_sortition_id) => {
                    // we have the block_commit parent memoization data
                    test_debug!(
                        "Parent sortition of {} memoized as {}",
                        &sn.winning_block_txid,
                        &parent_sortition_id
                    );
                    sn = SortitionDB::get_block_snapshot(self.sqlite(), &parent_sortition_id)?
                        .ok_or_else(|| db_error::NotFoundError)?;
                }
                None => {
                    // we do not have the block_commit parent memoization data
                    // step back to the parent
                    test_debug!("No parent sortition memo for {}", &sn.winning_block_txid);
                    let block_commit = get_block_commit_by_txid(
                        &self.sqlite(),
                        &sn.sortition_id,
                        &sn.winning_block_txid,
                    )?
                    .expect("CORRUPTION: winning block commit for snapshot not found");
                    sn = self
                        .get_block_snapshot_by_height(block_commit.parent_block_ptr as u64)?
                        .ok_or_else(|| db_error::NotFoundError)?;
                }
            }
        }
        return Ok(false);
    }
}

impl<'a> SortitionHandleTx<'a> {
    /// begin a MARF transaction with this connection
    ///  this is used by _writing_ contexts
    pub fn begin(
        conn: &'a mut SortitionDB,
        parent_chain_tip: &SortitionId,
    ) -> Result<SortitionHandleTx<'a>, db_error> {
        if !conn.readwrite {
            return Err(db_error::ReadOnly);
        }

        let handle = SortitionHandleTx::new(
            &mut conn.marf,
            SortitionHandleContext {
                chain_tip: parent_chain_tip.clone(),
                first_block_height: conn.first_block_height,
                pox_constants: conn.pox_constants.clone(),
                dryrun: conn.dryrun,
            },
        );

        Ok(handle)
    }

    /// Uses the handle's current fork identifier to get a block snapshot by
    ///   burnchain block header
    /// If the burn header hash is _not_ in the current fork, then this will return Ok(None)
    pub fn get_block_snapshot(
        &mut self,
        burn_header_hash: &BurnchainHeaderHash,
        chain_tip: &SortitionId,
    ) -> Result<Option<BlockSnapshot>, db_error> {
        let sortition_identifier_key = db_keys::sortition_id_for_bhh(burn_header_hash);
        let sortition_id = match self.get_indexed(&chain_tip, &sortition_identifier_key)? {
            None => return Ok(None),
            Some(x) => SortitionId::from_hex(&x).expect("FATAL: bad Sortition ID stored in DB"),
        };

        SortitionDB::get_block_snapshot(self.tx(), &sortition_id)
    }

    /// Get a leader key at a specific location in the burn chain's fork history, given the
    /// matching block commit's fork index root (block_height and vtxindex are the leader's
    /// calculated location in this fork).
    /// Returns None if there is no leader key at this location.
    pub fn get_leader_key_at(
        &mut self,
        key_block_height: u64,
        key_vtxindex: u32,
        tip: &SortitionId,
    ) -> Result<Option<LeaderKeyRegisterOp>, db_error> {
        assert!(key_block_height < BLOCK_HEIGHT_MAX);
        let ancestor_snapshot =
            match SortitionDB::get_ancestor_snapshot_tx(self, key_block_height, tip)? {
                Some(sn) => sn,
                None => {
                    return Ok(None);
                }
            };

        let qry = "SELECT * FROM leader_keys WHERE sortition_id = ?1 AND block_height = ?2 AND vtxindex = ?3 LIMIT 2";
        let args = params![
            ancestor_snapshot.sortition_id,
            u64_to_sql(key_block_height)?,
            key_vtxindex,
        ];
        query_row_panic(self.tx(), qry, args, || {
            format!(
                "Multiple keys at {},{} in {}",
                key_block_height, key_vtxindex, tip
            )
        })
    }

    /// Find the VRF public keys consumed by each block candidate in the given list.
    /// The burn DB should have a key for each candidate; otherwise the candidate would not have
    /// been accepted.
    pub fn get_consumed_leader_keys(
        &mut self,
        parent_tip: &BlockSnapshot,
        block_candidates: &Vec<LeaderBlockCommitOp>,
    ) -> Result<Vec<LeaderKeyRegisterOp>, db_error> {
        // get the set of VRF keys consumed by these commits
        let mut leader_keys = vec![];
        for i in 0..block_candidates.len() {
            let leader_key_block_height = block_candidates[i].key_block_ptr as u64;
            let leader_key_vtxindex = block_candidates[i].key_vtxindex as u32;
            let leader_key = self
                .get_leader_key_at(
                    leader_key_block_height,
                    leader_key_vtxindex,
                    &parent_tip.sortition_id,
                )?
                .unwrap_or_else(|| {
                    panic!(
                        "FATAL: no leader key for accepted block commit {} (at {},{})",
                        &block_candidates[i].txid, leader_key_block_height, leader_key_vtxindex
                    )
                });

            leader_keys.push(leader_key);
        }

        Ok(leader_keys)
    }

    /// Get a block commit by its content-addressed location in a specific sortition.
    pub fn get_block_commit(
        &self,
        txid: &Txid,
        sortition_id: &SortitionId,
    ) -> Result<Option<LeaderBlockCommitOp>, db_error> {
        SortitionDB::get_block_commit(self.tx(), txid, sortition_id)
    }

    pub fn get_consensus_at(
        &mut self,
        block_height: u64,
    ) -> Result<Option<ConsensusHash>, db_error> {
        assert!(block_height < BLOCK_HEIGHT_MAX);
        let chain_tip = self.context.chain_tip.clone();

        match SortitionDB::get_ancestor_snapshot_tx(self, block_height, &chain_tip)? {
            Some(sn) => Ok(Some(sn.consensus_hash)),
            None => Ok(None),
        }
    }

    /// Do we expect a stacks block in this particular fork?
    /// i.e. is this block hash part of the fork history identified by tip_block_hash?
    pub fn expects_stacks_block_in_fork(
        &mut self,
        block_hash: &BlockHeaderHash,
    ) -> Result<bool, db_error> {
        let chain_tip = self.context.chain_tip.clone();
        self.get_indexed(&chain_tip, &db_keys::stacks_block_present(block_hash))
            .map(|result| result.is_some())
    }

    /// Get the latest block snapshot on this fork where a sortition occured.
    /// Search snapshots up to (but excluding) the given block height.
    /// Will always return a snapshot -- even if it's the initial sentinel snapshot.
    pub fn get_last_snapshot_with_sortition(
        &mut self,
        burn_block_height: u64,
    ) -> Result<BlockSnapshot, db_error> {
        assert!(burn_block_height < BLOCK_HEIGHT_MAX);
        test_debug!(
            "Get snapshot at from sortition tip {}, expect height {}",
            &self.context.chain_tip,
            burn_block_height
        );
        let chain_tip = self.context.chain_tip.clone();

        let get_from = match get_ancestor_sort_id_tx(self, burn_block_height, &chain_tip)? {
            Some(sortition_id) => sortition_id,
            None => {
                error!(
                    "No blockheight {} ancestor at sortition identifier {}",
                    burn_block_height, &self.context.chain_tip
                );
                return Err(db_error::NotFoundError);
            }
        };

        let ancestor_hash = match self.get_indexed(&get_from, &db_keys::last_sortition())? {
            Some(hex_str) => BurnchainHeaderHash::from_hex(&hex_str).unwrap_or_else(|_| {
                panic!(
                    "FATAL: corrupt database: failed to parse {} into a hex string",
                    &hex_str
                )
            }),
            None => {
                // no prior sortitions, so get the first
                return SortitionDB::get_first_block_snapshot(self.tx());
            }
        };

        self.get_block_snapshot(&ancestor_hash, &chain_tip)
            .map(|snapshot_opt| {
                snapshot_opt.unwrap_or_else(|| {
                    panic!("FATAL: corrupt index: no snapshot {}", ancestor_hash)
                })
            })
    }

    /// Determine whether or not a leader key has been consumed by a subsequent block commitment in
    /// this fork's history.
    /// Will return false if the leader key does not exist.
    pub fn is_leader_key_consumed(
        &mut self,
        leader_key: &LeaderKeyRegisterOp,
    ) -> Result<bool, db_error> {
        assert!(leader_key.block_height < BLOCK_HEIGHT_MAX);
        let chain_tip = self.context.chain_tip.clone();

        let key_status =
            match self.get_indexed(&chain_tip, &db_keys::vrf_key_status(&leader_key.public_key))? {
                Some(status_str) => {
                    if status_str == "1" {
                        // key is still available
                        false
                    } else if status_str == "0" {
                        // key is consumed
                        true
                    } else {
                        panic!("Invalid key status string {}", status_str);
                    }
                }
                None => {
                    // never before seen
                    false
                }
            };

        Ok(key_status)
    }

    /// Get a parent block commit at a specific location in the burn chain on a particular fork.
    /// Returns None if there is no block commit at this location.
    pub fn get_block_commit_parent(
        &mut self,
        block_height: u64,
        vtxindex: u32,
        tip: &SortitionId,
    ) -> Result<Option<LeaderBlockCommitOp>, db_error> {
        assert!(block_height < BLOCK_HEIGHT_MAX);
        let ancestor_id = match get_ancestor_sort_id_tx(self, block_height, tip)? {
            Some(id) => id,
            None => {
                return Ok(None);
            }
        };

        SortitionDB::get_block_commit_of_sortition(self.tx(), &ancestor_id, block_height, vtxindex)
    }

    pub fn has_VRF_public_key(&mut self, key: &VRFPublicKey) -> Result<bool, db_error> {
        let chain_tip = self.context.chain_tip.clone();
        let key_status = self
            .get_indexed(&chain_tip, &db_keys::vrf_key_status(key))?
            .is_some();
        Ok(key_status)
    }

    fn check_fresh_consensus_hash<F>(
        &mut self,
        consensus_hash_lifetime: u64,
        check: F,
    ) -> Result<bool, db_error>
    where
        F: Fn(&ConsensusHash) -> bool,
    {
        let chain_tip = self.context.chain_tip.clone();
        let first_snapshot = SortitionDB::get_first_block_snapshot(self.tx())?;
        let mut last_snapshot =
            SortitionDB::get_block_snapshot(self.tx(), &self.context.chain_tip)?
                .ok_or_else(|| db_error::NotFoundError)?;
        let current_block_height = last_snapshot.block_height;

        let mut oldest_height = if current_block_height < consensus_hash_lifetime {
            0
        } else {
            current_block_height - consensus_hash_lifetime
        };

        if oldest_height < first_snapshot.block_height {
            oldest_height = first_snapshot.block_height;
        }

        if check(&last_snapshot.consensus_hash) {
            return Ok(true);
        }

        for _i in oldest_height..current_block_height {
            let ancestor_snapshot = self
                .get_block_snapshot(&last_snapshot.parent_burn_header_hash, &chain_tip)?
                .unwrap_or_else(|| {
                    panic!(
                        "Discontiguous index: missing block {}",
                        last_snapshot.parent_burn_header_hash
                    )
                });
            if check(&ancestor_snapshot.consensus_hash) {
                return Ok(true);
            }
            last_snapshot = ancestor_snapshot;
        }

        return Ok(false);
    }

    /// Find out whether or not a given consensus hash is "recent" enough to be used in this fork.
    pub fn is_fresh_consensus_hash(
        &mut self,
        consensus_hash_lifetime: u64,
        consensus_hash: &ConsensusHash,
    ) -> Result<bool, db_error> {
        self.check_fresh_consensus_hash(consensus_hash_lifetime, |fresh_hash| {
            fresh_hash == consensus_hash
        })
    }

    /// Find out whether or not a given consensus hash is "recent" enough to be used in this fork.
    /// This function only checks the first 19 bytes
    pub fn is_fresh_consensus_hash_check_19b(
        &mut self,
        consensus_hash_lifetime: u64,
        consensus_hash: &ConsensusHash,
    ) -> Result<bool, db_error> {
        self.check_fresh_consensus_hash(consensus_hash_lifetime, |fresh_hash| {
            fresh_hash.as_bytes()[0..19] == consensus_hash.as_bytes()[0..19]
        })
    }
}

impl SortitionHandle for SortitionHandleTx<'_> {
    fn get_block_snapshot_by_height(
        &mut self,
        block_height: u64,
    ) -> Result<Option<BlockSnapshot>, db_error> {
        assert!(block_height < BLOCK_HEIGHT_MAX);
        let chain_tip = self.context.chain_tip.clone();
        SortitionDB::get_ancestor_snapshot_tx(self, block_height, &chain_tip)
    }

    fn first_burn_block_height(&self) -> u64 {
        self.context.first_block_height
    }

    fn pox_constants(&self) -> &PoxConstants {
        &self.context.pox_constants
    }

    fn sqlite(&self) -> &Connection {
        self.tx()
    }

    fn tip(&self) -> SortitionId {
        self.context.chain_tip.clone()
    }

    fn get_nakamoto_tip(&self) -> Result<Option<(ConsensusHash, BlockHeaderHash, u64)>, db_error> {
        let sn = SortitionDB::get_block_snapshot(self.sqlite(), &self.context.chain_tip)?
            .ok_or(db_error::NotFoundError)?;
        SortitionDB::get_canonical_nakamoto_tip_hash_and_height(self.sqlite(), &sn)
    }
}

impl SortitionHandle for SortitionHandleConn<'_> {
    fn get_block_snapshot_by_height(
        &mut self,
        block_height: u64,
    ) -> Result<Option<BlockSnapshot>, db_error> {
        SortitionHandleConn::get_block_snapshot_by_height(self, block_height)
    }

    fn first_burn_block_height(&self) -> u64 {
        self.context.first_block_height
    }

    fn pox_constants(&self) -> &PoxConstants {
        &self.context.pox_constants
    }

    fn sqlite(&self) -> &Connection {
        self.conn()
    }

    fn tip(&self) -> SortitionId {
        self.context.chain_tip.clone()
    }

    fn get_nakamoto_tip(&self) -> Result<Option<(ConsensusHash, BlockHeaderHash, u64)>, db_error> {
        let sn = SortitionDB::get_block_snapshot(self.sqlite(), &self.context.chain_tip)?
            .ok_or(db_error::NotFoundError)?;
        SortitionDB::get_canonical_nakamoto_tip_hash_and_height(self.sqlite(), &sn)
    }
}

impl<'a> SortitionHandleTx<'a> {
    pub fn set_stacks_block_accepted(
        &mut self,
        consensus_hash: &ConsensusHash,
        stacks_block_hash: &BlockHeaderHash,
        stacks_block_height: u64,
    ) -> Result<(), db_error> {
        let chain_tip = SortitionDB::get_block_snapshot(self, &self.context.chain_tip)?.expect(
            "FAIL: Setting stacks block accepted in canonical chain tip which cannot be found",
        );

        // record new arrival
        self.set_stacks_block_accepted_at_tip(
            &chain_tip,
            consensus_hash,
            stacks_block_hash,
            stacks_block_height,
        )?;

        if cfg!(test) {
            let (ch, bhh) = SortitionDB::get_canonical_stacks_chain_tip_hash(self).unwrap();
            debug!(
                "Memoized canonical Stacks chain tip is now {}/{}, written to {}",
                &ch, &bhh, &self.context.chain_tip
            );
        }

        Ok(())
    }

    /// Get the expected PoX recipients (reward set) for the next sortition, either by querying information
    ///  from the current reward cycle, or if `next_pox_info` is provided, by querying information
    ///  for the next reward cycle.
    ///
    /// Returns None if:
    ///   * The reward cycle had an anchor block, but it isn't known by this node.
    ///   * The reward cycle did not have anchor block
    ///   * The block is in the prepare phase of a reward cycle, in which case miners must burn
    ///   * The Stacking recipient set is empty (either because this reward cycle has already exhausted the set of addresses or because no one ever Stacked).
    fn pick_recipients(
        &mut self,
        burnchain: &Burnchain,
        block_height: u64,
        reward_set_vrf_seed: &SortitionHash,
        next_pox_info: Option<&RewardCycleInfo>,
    ) -> Result<Option<RewardSetInfo>, BurnchainError> {
        let allow_nakamoto_punishment = SortitionDB::get_stacks_epoch(self.sqlite(), block_height)?
            .ok_or_else(|| BurnchainError::NoStacksEpoch)?
            .epoch_id
            .allows_pox_punishment();

        if let Some(next_pox_info) = next_pox_info {
            if let PoxAnchorBlockStatus::SelectedAndKnown(
                ref anchor_block,
                ref _txid,
                ref reward_set,
            ) = next_pox_info.anchor_status
            {
                if burnchain.is_in_prepare_phase(block_height) {
                    debug!(
                        "No recipients for block {}, since in prepare phase",
                        block_height
                    );
                    return Ok(None);
                }

                test_debug!(
                    "Pick recipients for anchor block {} -- {} reward recipient(s)",
                    anchor_block,
                    reward_set.rewarded_addresses.len()
                );
                if reward_set.rewarded_addresses.len() == 0 {
                    return Ok(None);
                }

                if OUTPUTS_PER_COMMIT != 2 {
                    unreachable!("BUG: PoX reward address selection only implemented for OUTPUTS_PER_COMMIT = 2");
                }

                let chosen_recipients = reward_set_vrf_seed.choose_two(
                    reward_set
                        .rewarded_addresses
                        .len()
                        .try_into()
                        .expect("BUG: u32 overflow in PoX outputs per commit"),
                );

                Ok(Some(RewardSetInfo {
                    anchor_block: anchor_block.clone(),
                    recipients: chosen_recipients
                        .into_iter()
                        .map(|ix| {
                            let recipient = reward_set.rewarded_addresses[ix as usize].clone();
                            info!("PoX recipient chosen";
                               "recipient" => recipient.to_burnchain_repr(),
                               "block_height" => block_height,
                               "anchor_stacks_block_hash" => &anchor_block,
                            );
                            (recipient, u16::try_from(ix).unwrap())
                        })
                        .collect(),
                    allow_nakamoto_punishment,
                }))
            } else {
                test_debug!(
                    "No anchor block known for this reward cycle (starting at {})",
                    block_height
                );
                Ok(None)
            }
        } else {
            let last_anchor = self.get_last_anchor_block_hash()?;
            if let Some(anchor_block) = last_anchor {
                // known
                // get the reward set size
                let reward_set_size = self.get_reward_set_size()?;
                if reward_set_size == 0 {
                    test_debug!(
                        "No more reward recipients descending from anchor block {}",
                        anchor_block
                    );
                    Ok(None)
                } else {
                    let chosen_recipients = reward_set_vrf_seed.choose_two(reward_set_size as u32);
                    let mut recipients = vec![];
                    for ix in chosen_recipients.into_iter() {
                        let ix = u16::try_from(ix).unwrap();
                        let recipient = self.get_reward_set_entry(ix)?;
                        info!("PoX recipient chosen";
                           "recipient" => recipient.to_burnchain_repr(),
                           "block_height" => block_height,
                           "stacks_block_hash" => %anchor_block
                        );
                        recipients.push((recipient, ix));
                    }
                    Ok(Some(RewardSetInfo {
                        anchor_block,
                        recipients,
                        allow_nakamoto_punishment,
                    }))
                }
            } else {
                // no anchor block selected
                test_debug!("No anchor block selected for this reward cycle");
                Ok(None)
            }
        }
    }

    pub fn get_reward_set_payouts_at(
        &self,
        sortition_id: &SortitionId,
    ) -> Result<(Vec<PoxAddress>, u128), db_error> {
        let sql = "SELECT pox_payouts FROM snapshots WHERE sortition_id = ?1";
        let args = params![sortition_id];
        let pox_addrs_json: String = query_row(self, sql, args)?.ok_or(db_error::NotFoundError)?;

        let pox_addrs: (Vec<PoxAddress>, u128) =
            serde_json::from_str(&pox_addrs_json).expect("FATAL: failed to decode pox payout JSON");
        Ok(pox_addrs)
    }

    pub fn get_reward_set_size_at(&mut self, sortition_id: &SortitionId) -> Result<u16, db_error> {
        self.get_indexed(sortition_id, &db_keys::pox_reward_set_size())
            .map(|x| {
                db_keys::reward_set_size_from_string(
                    &x.expect("CORRUPTION: no current reward set size written"),
                )
            })
    }

    pub fn get_reward_set_entry_at(
        &mut self,
        sortition_id: &SortitionId,
        entry_ix: u16,
    ) -> Result<PoxAddress, db_error> {
        let entry_str = self
            .get_indexed(sortition_id, &db_keys::pox_reward_set_entry(entry_ix))?
            .unwrap_or_else(|| {
                panic!(
                    "CORRUPTION: expected reward set entry at index={}, but not found",
                    entry_ix
                )
            });
        Ok(PoxAddress::from_db_string(&entry_str).expect("FATAL: could not decode PoX address"))
    }

    fn get_reward_set_entry(&mut self, entry_ix: u16) -> Result<PoxAddress, db_error> {
        self.get_reward_set_entry_at(&self.context.chain_tip.clone(), entry_ix)
    }

    fn get_reward_set_size(&mut self) -> Result<u16, db_error> {
        self.get_reward_set_size_at(&self.context.chain_tip.clone())
    }

    pub fn get_last_anchor_block_hash(&mut self) -> Result<Option<BlockHeaderHash>, db_error> {
        let chain_tip = self.context.chain_tip.clone();
        let anchor_block_hash = SortitionDB::parse_last_anchor_block_hash(
            self.get_indexed(&chain_tip, &db_keys::pox_last_anchor())?,
        );
        Ok(anchor_block_hash)
    }

    pub fn get_last_anchor_block_txid(&mut self) -> Result<Option<Txid>, db_error> {
        let chain_tip = self.context.chain_tip.clone();
        let anchor_block_txid = SortitionDB::parse_last_anchor_block_txid(
            self.get_indexed(&chain_tip, &db_keys::pox_last_anchor_txid())?,
        );
        Ok(anchor_block_txid)
    }

    pub fn get_sortition_affirmation_map(&mut self) -> Result<AffirmationMap, db_error> {
        let chain_tip = self.context.chain_tip.clone();
        let affirmation_map = match self.get_indexed(&chain_tip, &db_keys::pox_affirmation_map())? {
            Some(am_str) => {
                AffirmationMap::decode(&am_str).expect("FATAL: corrupt affirmation map")
            }
            None => AffirmationMap::empty(),
        };
        Ok(affirmation_map)
    }

    pub fn get_last_selected_anchor_block_hash(
        &mut self,
    ) -> Result<Option<BlockHeaderHash>, db_error> {
        let chain_tip = self.context.chain_tip.clone();
        let anchor_block_hash = SortitionDB::parse_last_anchor_block_hash(
            self.get_indexed(&chain_tip, &db_keys::pox_last_selected_anchor())?,
        );
        Ok(anchor_block_hash)
    }

    pub fn get_last_selected_anchor_block_txid(&mut self) -> Result<Option<Txid>, db_error> {
        let chain_tip = self.context.chain_tip.clone();
        let anchor_block_txid = SortitionDB::parse_last_anchor_block_txid(
            self.get_indexed(&chain_tip, &db_keys::pox_last_selected_anchor_txid())?,
        );
        Ok(anchor_block_txid)
    }

    /// Update the canonical Stacks tip
    fn update_canonical_stacks_tip(
        &mut self,
        sort_id: &SortitionId,
        consensus_hash: &ConsensusHash,
        stacks_block_hash: &BlockHeaderHash,
        stacks_block_height: u64,
    ) -> Result<(), db_error> {
        let sql = "INSERT OR REPLACE INTO stacks_chain_tips (sortition_id,consensus_hash,block_hash,block_height) VALUES (?1,?2,?3,?4)";
        let args = params![
            sort_id,
            consensus_hash,
            stacks_block_hash,
            u64_to_sql(stacks_block_height)?,
        ];
        self.execute(sql, args)?;
        Ok(())
    }

    /// Mark an existing snapshot's stacks block as accepted at a particular burn chain tip within a PoX fork (identified by the consensus hash),
    /// and calculate and store its arrival index.
    /// If this Stacks block extends the canonical stacks chain tip, then also update the memoized canonical
    /// stacks chain tip metadata on the burn chain tip.
    // TODO: this method's inner call to get_indexed() can occur within a MARF transaction, which
    // means it will clone() the underlying TrieRAM.  Until this is rectified, care should be taken
    // to ensure that no keys are inserted until after this method is called.  This should already
    // be the case, since the only time keys are inserted into the sortition DB MARF is when the
    // next snapshot is processed (whereas this method is called when a Stacks epoch is processed).
    fn set_stacks_block_accepted_at_tip(
        &mut self,
        burn_tip: &BlockSnapshot,
        consensus_hash: &ConsensusHash,
        stacks_block_hash: &BlockHeaderHash,
        stacks_block_height: u64,
    ) -> Result<(), db_error> {
        let block_sn = SortitionDB::get_block_snapshot_consensus(self, consensus_hash)?
            .ok_or(db_error::NotFoundError)?;

        let cur_epoch =
            SortitionDB::get_stacks_epoch(self, block_sn.block_height)?.unwrap_or_else(|| {
                panic!(
                    "FATAL: no epoch defined for burn height {}",
                    block_sn.block_height
                )
            });

        if cur_epoch.epoch_id >= StacksEpochId::Epoch30 {
            // Nakamoto blocks are always processed in order since the chain can't fork
            self.update_canonical_stacks_tip(
                &burn_tip.sortition_id,
                consensus_hash,
                stacks_block_hash,
                stacks_block_height,
            )?;
            return Ok(());
        }

        // in epoch 2.x, where we track canonical stacks tip via the sortition DB
        let arrival_index = SortitionDB::get_max_arrival_index(self)?;
        let args = params![
            u64_to_sql(stacks_block_height)?,
            u64_to_sql(arrival_index + 1)?,
            consensus_hash,
            stacks_block_hash,
        ];

        debug!(
            "Set Stacks block {}/{} ({}) as arrival #{} on tip {} ({},{})",
            consensus_hash,
            stacks_block_hash,
            stacks_block_height,
            arrival_index + 1,
            &burn_tip.burn_header_hash,
            &burn_tip.consensus_hash,
            burn_tip.block_height
        );

        // NOTE: in Nakamoto, this may return zero rows since blocks are no longer coupled to
        // snapshots.  However, it will update at least one row if the block is a tenure-start
        // block.
        self.execute("UPDATE snapshots SET stacks_block_accepted = 1, stacks_block_height = ?1, arrival_index = ?2 WHERE consensus_hash = ?3 AND winning_stacks_block_hash = ?4", args)?;

        // update arrival data across all Stacks forks
        let (best_ch, best_bhh, best_height) = self.find_new_block_arrivals(burn_tip)?;
        self.update_canonical_stacks_tip(&burn_tip.sortition_id, &best_ch, &best_bhh, best_height)?;
        self.update_new_block_arrivals(burn_tip, best_ch, best_bhh, best_height)?;

        Ok(())
    }
}

impl<'a> SortitionHandleConn<'a> {
    /// open a reader handle from a consensus hash
    pub fn open_reader_consensus(
        connection: &'a SortitionDBConn<'a>,
        chain_tip: &ConsensusHash,
    ) -> Result<SortitionHandleConn<'a>, db_error> {
        let sn = match SortitionDB::get_block_snapshot_consensus(&connection.conn(), chain_tip)? {
            Some(sn) => {
                if !sn.pox_valid {
                    warn!(
                        "No such chain tip consensus hash {}: not on a valid PoX fork",
                        chain_tip
                    );
                    return Err(db_error::InvalidPoxSortition);
                }
                sn
            }
            None => {
                test_debug!("No such chain tip consensus hash {}", chain_tip);
                return Err(db_error::NotFoundError);
            }
        };

        SortitionHandleConn::open_reader(connection, &sn.sortition_id)
    }

    pub fn get_reward_set_size_at(&self, sortition_id: &SortitionId) -> Result<u16, db_error> {
        self.get_indexed(sortition_id, &db_keys::pox_reward_set_size())
            .map(|x| {
                db_keys::reward_set_size_from_string(
                    &x.expect("CORRUPTION: no current reward set size written"),
                )
            })
    }

    pub fn get_last_anchor_block_hash(&self) -> Result<Option<BlockHeaderHash>, db_error> {
        let anchor_block_hash = SortitionDB::parse_last_anchor_block_hash(
            self.get_indexed(&self.context.chain_tip, &db_keys::pox_last_anchor())?,
        );
        Ok(anchor_block_hash)
    }

    pub fn get_last_anchor_block_txid(&self) -> Result<Option<Txid>, db_error> {
        let anchor_block_txid = SortitionDB::parse_last_anchor_block_txid(
            self.get_indexed(&self.context.chain_tip, &db_keys::pox_last_anchor_txid())?,
        );
        Ok(anchor_block_txid)
    }

    pub fn get_sortition_affirmation_map(&self) -> Result<AffirmationMap, db_error> {
        let chain_tip = self.context.chain_tip.clone();
        let affirmation_map = match self.get_indexed(&chain_tip, &db_keys::pox_affirmation_map())? {
            Some(am_str) => {
                AffirmationMap::decode(&am_str).expect("FATAL: corrupt affirmation map")
            }
            None => AffirmationMap::empty(),
        };
        Ok(affirmation_map)
    }

    pub fn get_last_selected_anchor_block_hash(&self) -> Result<Option<BlockHeaderHash>, db_error> {
        let anchor_block_hash = SortitionDB::parse_last_anchor_block_hash(self.get_indexed(
            &self.context.chain_tip,
            &db_keys::pox_last_selected_anchor(),
        )?);
        Ok(anchor_block_hash)
    }

    pub fn get_last_selected_anchor_block_txid(&self) -> Result<Option<Txid>, db_error> {
        let anchor_block_txid = SortitionDB::parse_last_anchor_block_txid(self.get_indexed(
            &self.context.chain_tip,
            &db_keys::pox_last_selected_anchor_txid(),
        )?);
        Ok(anchor_block_txid)
    }

    pub fn get_reward_cycle_unlocks(
        &mut self,
        cycle: u64,
    ) -> Result<Option<PoxStartCycleInfo>, db_error> {
        let start_info = self
            .get_tip_indexed(&db_keys::pox_reward_cycle_unlocks(cycle))?
            .map(|x| {
                PoxStartCycleInfo::deserialize(&x)
                    .expect("CORRUPTION: Failed to deserialize PoxStartCycleInfo from database")
            });
        Ok(start_info)
    }

    pub fn get_pox_id(&self) -> Result<PoxId, db_error> {
        let pox_id = self
            .get_tip_indexed(db_keys::pox_identifier())?
            .map(|s| s.parse().expect("BUG: Bad PoX identifier stored in DB"))
            .expect("BUG: No PoX identifier stored.");
        Ok(pox_id)
    }

    /// open a reader handle
    pub fn open_reader(
        connection: &'a SortitionDBConn<'a>,
        chain_tip: &SortitionId,
    ) -> Result<SortitionHandleConn<'a>, db_error> {
        Ok(SortitionHandleConn {
            context: SortitionHandleContext {
                chain_tip: chain_tip.clone(),
                first_block_height: connection.context.first_block_height,
                pox_constants: connection.context.pox_constants.clone(),
                dryrun: connection.context.dryrun,
            },
            index: &connection.index,
        })
    }

    fn get_tip_indexed(&self, key: &str) -> Result<Option<String>, db_error> {
        self.get_indexed(&self.context.chain_tip, key)
    }

    fn get_sortition_id_for_bhh(
        &self,
        burn_header_hash: &BurnchainHeaderHash,
    ) -> Result<Option<SortitionId>, db_error> {
        let sortition_identifier_key = db_keys::sortition_id_for_bhh(burn_header_hash);
        let sortition_id = match self.get_tip_indexed(&sortition_identifier_key)? {
            None => return Ok(None),
            Some(x) => SortitionId::from_hex(&x).expect("FATAL: bad Sortition ID stored in DB"),
        };
        Ok(Some(sortition_id))
    }

    /// Uses the handle's current fork identifier to get a block snapshot by
    ///   burnchain block header
    /// If the burn header hash is _not_ in the current fork, then this will return Ok(None)
    pub fn get_block_snapshot(
        &self,
        burn_header_hash: &BurnchainHeaderHash,
    ) -> Result<Option<BlockSnapshot>, db_error> {
        let sortition_id = match self.get_sortition_id_for_bhh(burn_header_hash)? {
            None => return Ok(None),
            Some(x) => x,
        };
        SortitionDB::get_block_snapshot(self.conn(), &sortition_id)
    }

    /// Has `consensus_hash` been processed in the current fork?
    pub fn processed_block(&self, consensus_hash: &ConsensusHash) -> Result<bool, db_error> {
        let Some(snapshot) = SortitionDB::get_block_snapshot_consensus(self, consensus_hash)?
        else {
            return Ok(false);
        };
        let Some(expected_sortition_id) =
            self.get_sortition_id_for_bhh(&snapshot.burn_header_hash)?
        else {
            return Ok(false);
        };
        let matched_fork = expected_sortition_id == snapshot.sortition_id;
        Ok(matched_fork)
    }

    pub fn get_tip_snapshot(&self) -> Result<Option<BlockSnapshot>, db_error> {
        SortitionDB::get_block_snapshot(self.conn(), &self.context.chain_tip)
    }

    pub fn get_first_block_snapshot(&self) -> Result<BlockSnapshot, db_error> {
        SortitionDB::get_first_block_snapshot(self.conn())
    }

    /// Get consensus hash from a particular chain tip's history
    /// Returns None if the block height or block hash does not correspond to a
    /// known snapshot.
    pub fn get_consensus_at(&self, block_height: u64) -> Result<Option<ConsensusHash>, db_error> {
        assert!(block_height < BLOCK_HEIGHT_MAX);

        match SortitionDB::get_ancestor_snapshot(self, block_height, &self.context.chain_tip)? {
            Some(sn) => Ok(Some(sn.consensus_hash)),
            None => Ok(None),
        }
    }

    pub fn get_block_snapshot_by_height(
        &self,
        block_height: u64,
    ) -> Result<Option<BlockSnapshot>, db_error> {
        assert!(block_height < BLOCK_HEIGHT_MAX);

        // Note: This would return None if `block_height` were the height of `chain_tip`.
        SortitionDB::get_ancestor_snapshot(self, block_height, &self.context.chain_tip)
    }

    /// Get the block snapshot of the parent stacks block of the given stacks block.
    /// The returned block-commit is for the given (consensus_hash, block_hash).
    /// The returned BlockSnapshot is for the parent of the block identified by (consensus_hash,
    /// block_hash).
    pub fn get_block_snapshot_of_parent_stacks_block(
        &self,
        consensus_hash: &ConsensusHash,
        block_hash: &BlockHeaderHash,
    ) -> Result<Option<(LeaderBlockCommitOp, BlockSnapshot)>, db_error> {
        let block_commit = match SortitionDB::get_block_commit_for_stacks_block(
            self.conn(),
            consensus_hash,
            &block_hash,
        )? {
            Some(bc) => bc,
            None => {
                // unsoliciated
                debug!("No block commit for {}/{}", consensus_hash, block_hash);
                return Ok(None);
            }
        };

        // get the stacks chain tip this block commit builds off of
        let stacks_chain_tip =
            if block_commit.parent_block_ptr == 0 && block_commit.parent_vtxindex == 0 {
                // no parent -- this is the first-ever Stacks block in this fork
                test_debug!(
                    "Block {}/{} mines off of genesis",
                    consensus_hash,
                    block_hash
                );
                self.get_first_block_snapshot()?
            } else {
                let parent_commit = match self.get_block_commit_parent(
                    block_commit.parent_block_ptr.into(),
                    block_commit.parent_vtxindex.into(),
                )? {
                    Some(commit) => commit,
                    None => {
                        // unsolicited -- orphaned
                        warn!(
                        "Received unsolicited block, could not find parent: {}/{}, parent={}/{}",
                        consensus_hash, block_hash, block_commit.parent_block_ptr, consensus_hash
                    );
                        return Ok(None);
                    }
                };

                debug!(
                    "Block {}/{} mines off of parent {},{}",
                    consensus_hash, block_hash, parent_commit.block_height, parent_commit.vtxindex
                );
                self.get_block_snapshot(&parent_commit.burn_header_hash)?
                    .expect("FATAL: burn DB does not have snapshot for parent block commit")
            };

        Ok(Some((block_commit, stacks_chain_tip)))
    }

    /// Get the latest block snapshot on this fork where a sortition occured.
    /// Search snapshots up to (but excluding) the given block height.
    /// Will always return a snapshot -- even if it's the initial sentinel snapshot.
    pub fn get_last_snapshot_with_sortition(
        &self,
        burn_block_height: u64,
    ) -> Result<BlockSnapshot, db_error> {
        assert!(burn_block_height < BLOCK_HEIGHT_MAX);
        test_debug!(
            "Get snapshot at from sortition tip {}, expect height {}",
            &self.context.chain_tip,
            burn_block_height
        );
        let get_from = match get_ancestor_sort_id(self, burn_block_height, &self.context.chain_tip)?
        {
            Some(sortition_id) => sortition_id,
            None => {
                error!(
                    "No blockheight {} ancestor at sortition identifier {}",
                    burn_block_height, &self.context.chain_tip
                );
                return Err(db_error::NotFoundError);
            }
        };

        let ancestor_hash = match self.get_indexed(&get_from, &db_keys::last_sortition())? {
            Some(hex_str) => BurnchainHeaderHash::from_hex(&hex_str).unwrap_or_else(|_| {
                panic!(
                    "FATAL: corrupt database: failed to parse {} into a hex string",
                    &hex_str
                )
            }),
            None => {
                // no prior sortitions, so get the first
                return self.get_first_block_snapshot();
            }
        };

        self.get_block_snapshot(&ancestor_hash).map(|snapshot_opt| {
            snapshot_opt
                .unwrap_or_else(|| panic!("FATAL: corrupt index: no snapshot {}", ancestor_hash))
        })
    }

    /// Get the latest block snapshot on this fork where a sortition occured.
    pub fn get_last_snapshot_with_sortition_from_tip(&self) -> Result<BlockSnapshot, db_error> {
        let ancestor_hash =
            match self.get_indexed(&self.context.chain_tip, &db_keys::last_sortition())? {
                Some(hex_str) => BurnchainHeaderHash::from_hex(&hex_str).unwrap_or_else(|_| {
                    panic!(
                        "FATAL: corrupt database: failed to parse {} into a hex string",
                        &hex_str
                    )
                }),
                None => {
                    // no prior sortitions, so get the first
                    return self.get_first_block_snapshot();
                }
            };

        self.get_block_snapshot(&ancestor_hash).map(|snapshot_opt| {
            snapshot_opt
                .unwrap_or_else(|| panic!("FATAL: corrupt index: no snapshot {}", ancestor_hash))
        })
    }

    pub fn get_leader_key_at(
        &self,
        key_block_height: u64,
        key_vtxindex: u32,
    ) -> Result<Option<LeaderKeyRegisterOp>, db_error> {
        SortitionDB::get_leader_key_at(
            self,
            key_block_height,
            key_vtxindex,
            &self.context.chain_tip,
        )
    }

    pub fn get_block_commit_parent(
        &self,
        block_height: u64,
        vtxindex: u32,
    ) -> Result<Option<LeaderBlockCommitOp>, db_error> {
        SortitionDB::get_block_commit_parent(self, block_height, vtxindex, &self.context.chain_tip)
    }

    /// Get a block commit by txid. In the event of a burnchain fork, this may not be unique.
    ///   this function simply returns one of those block commits: only use data that is
    ///   immutable across burnchain/pox forks, e.g., parent block ptr,
    pub fn get_block_commit_by_txid(
        &self,
        sort_id: &SortitionId,
        txid: &Txid,
    ) -> Result<Option<LeaderBlockCommitOp>, db_error> {
        get_block_commit_by_txid(self.conn(), sort_id, txid)
    }

    /// Return a vec of sortition winner's burn header hash and stacks header hash, ordered by
    ///   increasing block height in the range (block_height_begin, block_height_end]
    fn get_sortition_winners_in_fork(
        &self,
        block_height_begin: u32,
        block_height_end: u32,
    ) -> Result<Vec<(SortitionId, Txid, u64)>, BurnchainError> {
        let mut result = vec![];
        for height in (block_height_begin + 1)..(block_height_end + 1) {
            debug!("Looking for winners at height = {}", height);
            let snapshot =
                SortitionDB::get_ancestor_snapshot(self, height as u64, &self.context.chain_tip)?
                    .ok_or_else(|| {
                    warn!("Missing parent"; "sortition_height" => %height);
                    BurnchainError::MissingParentBlock
                })?;
            if snapshot.sortition {
                result.push((
                    snapshot.sortition_id,
                    snapshot.winning_block_txid,
                    snapshot.block_height,
                ));
            }
        }
        Ok(result)
    }

    /// Helper method to get the burn block height of the end of a prepare phase block.
    /// Returns Ok(Some((effective_height, absolute_height))) on success
    /// Returns Ok(None) if the effective height of this block was 0, meaning that it's the first
    /// block.
    /// Returns Err(BurnchainError::MissingParentBlock) if we couldn't find the sortition for this
    /// burnchain block hash
    /// Returns Err(CoordiantorError::NotPrepareEndBlock) if this wasn't the last block in a
    /// prepare phase.
    fn get_heights_for_prepare_phase_end_block(
        &self,
        prepare_end_bhh: &BurnchainHeaderHash,
        pox_consts: &PoxConstants,
        check_position: bool,
    ) -> Result<Option<(u32, u32)>, CoordinatorError> {
        let prepare_end_sortid =
            self.get_sortition_id_for_bhh(prepare_end_bhh)?
                .ok_or_else(|| {
                    warn!("Missing parent"; "burn_header_hash" => %prepare_end_bhh, "sortition_tip" => %&self.context.chain_tip);
                    BurnchainError::MissingParentBlock
                })?;
        let block_height = SortitionDB::get_block_height(self.deref(), &prepare_end_sortid)?
            .expect("CORRUPTION: SortitionID known, but no block height in SQL store");

        // if this block is the _end_ of a prepare phase,
        let effective_height = block_height - self.context.first_block_height as u32;
        let position_in_cycle = effective_height % pox_consts.reward_cycle_length;
        if position_in_cycle != 0 {
            debug!(
                "effective_height = {}, reward cycle length == {}",
                effective_height, pox_consts.reward_cycle_length
            );
            if check_position {
                return Err(CoordinatorError::NotPrepareEndBlock);
            }
        }

        if effective_height == 0 {
            debug!(
                "effective_height = {}, reward cycle length == {}",
                effective_height, pox_consts.reward_cycle_length
            );
            return Ok(None);
        }

        Ok(Some((effective_height, block_height)))
    }

    /// Get the chosen PoX anchor block for a reward cycle, given the last block of its prepare
    /// phase.
    ///
    /// In epochs 2.05 and earlier, this was the Stacks block that received F*w confirmations.
    ///
    /// In epoch 2.1 and later, this was the Stacks block whose block-commit received not only F*w
    /// confirmations from subsequent block-commits in the prepare phase, but also the most BTC
    /// burnt from all such candidates (and if there is still a tie, then the higher block-commit
    /// is chosen).  In particular, the block-commit is not required to be the winning block-commit
    /// or even a valid block-commit, unlike in 2.05.  However, this will be a winning block-commit
    /// if at least 20% of the BTC was spent honestly.
    ///
    /// Here, instead of reasoning about which epoch we're in, the caller will instead supply an
    /// optional handle to the burnchain database.  If it's `Some(..)`, then the epoch 2.1 rules
    /// are used -- the PoX anchor block will be determined from block-commits.  If it's `None`,
    /// then the epoch 2.05 rules are used -- the PoX anchor block will be determined from present
    /// Stacks blocks.
    pub fn get_chosen_pox_anchor(
        &self,
        burnchain_db_conn: Option<&DBConn>,
        prepare_end_bhh: &BurnchainHeaderHash,
        pox_consts: &PoxConstants,
    ) -> Result<Option<(ConsensusHash, BlockHeaderHash, Txid)>, CoordinatorError> {
        match burnchain_db_conn {
            Some(conn) => self.get_chosen_pox_anchor_v210(conn, prepare_end_bhh, pox_consts),
            None => self.get_chosen_pox_anchor_v205(prepare_end_bhh, pox_consts),
        }
    }

    /// Use the epoch 2.1 method for choosing a PoX anchor block.
    /// The PoX anchor block corresponds to the block-commit that received F*w confirmations in its
    /// prepare phase, and had the most BTC of all such candidates, and was the highest of all such
    /// candidates.  This information is stored in the burnchain DB.
    ///
    /// Note that it does not matter if the anchor block-commit does not correspond to a valid
    /// Stacks block, or even won sortition.  The result is the same for the honest network
    /// participants: they mark the anchor block as absent in their affirmation maps, and this PoX
    /// fork's quality is degraded as such.
    pub fn get_chosen_pox_anchor_v210(
        &self,
        burnchain_db_conn: &DBConn,
        prepare_end_bhh: &BurnchainHeaderHash,
        pox_consts: &PoxConstants,
    ) -> Result<Option<(ConsensusHash, BlockHeaderHash, Txid)>, CoordinatorError> {
        let rc = match self.get_heights_for_prepare_phase_end_block(
            prepare_end_bhh,
            pox_consts,
            true,
        )? {
            Some((_, block_height)) => {
                let rc = pox_consts
                    .block_height_to_reward_cycle(
                        self.context.first_block_height,
                        block_height.into(),
                    )
                    .ok_or(CoordinatorError::NotPrepareEndBlock)?;
                rc
            }
            None => {
                // there can't be an anchor block
                return Ok(None);
            }
        };
        let (anchor_block_op, anchor_block_metadata) = {
            let mut res = None;
            let metadatas = BurnchainDB::get_anchor_block_commit_metadatas(burnchain_db_conn, rc)?;

            // find the one on this fork
            for metadata in metadatas {
                let sn = SortitionDB::get_ancestor_snapshot(
                    self,
                    metadata.block_height,
                    &self.context.chain_tip,
                )?
                .expect("FATAL: accepted block-commit but no sortition at height");
                if sn.burn_header_hash == metadata.burn_block_hash {
                    // this is the metadata on this burnchain fork
                    res = match BurnchainDB::get_anchor_block_commit(
                        burnchain_db_conn,
                        &sn.burn_header_hash,
                        rc,
                    )? {
                        Some(x) => Some(x),
                        None => {
                            continue;
                        }
                    };
                    if res.is_some() {
                        break;
                    }
                }
            }
            if let Some(x) = res {
                x
            } else {
                // no anchor block
                test_debug!("No anchor block for reward cycle {}", rc);
                return Ok(None);
            }
        };

        // sanity check: we must have processed this burnchain block already
        let anchor_sort_id = self.get_sortition_id_for_bhh(&anchor_block_metadata.burn_block_hash)?
            .ok_or_else(|| {
                warn!("Missing anchor block sortition"; "burn_header_hash" => %anchor_block_metadata.burn_block_hash, "sortition_tip" => %&self.context.chain_tip);
                BurnchainError::MissingParentBlock
            })?;

        let anchor_sn = SortitionDB::get_block_snapshot(self, &anchor_sort_id)?
            .ok_or(BurnchainError::MissingParentBlock)?;

        // the sortition does not even need to have picked this anchor block; all that matters is
        // that miners confirmed it.  If the winning block hash doesn't even correspond to a Stacks
        // block, then the honest miners in the network will affirm that it's absent.
        let ch = anchor_sn.consensus_hash;
        Ok(Some((
            ch,
            anchor_block_op.block_header_hash,
            anchor_block_op.txid,
        )))
    }

    /// This is the method for calculating the PoX anchor block for a reward cycle in epoch 2.05 and earlier.
    /// Return identifying information for a PoX anchor block for the reward cycle that
    ///   begins the block after `prepare_end_bhh`.
    /// If a PoX anchor block is chosen, this returns Some, if a PoX anchor block was not
    ///   selected, return `None`
    /// `prepare_end_bhh`: this is the burn block which is the last block in the prepare phase
    ///                 for the corresponding reward cycle
    fn get_chosen_pox_anchor_v205(
        &self,
        prepare_end_bhh: &BurnchainHeaderHash,
        pox_consts: &PoxConstants,
    ) -> Result<Option<(ConsensusHash, BlockHeaderHash, Txid)>, CoordinatorError> {
        match self.get_chosen_pox_anchor_check_position_v205(prepare_end_bhh, pox_consts, true) {
            Ok(Ok((c_hash, bh_hash, txid, _))) => Ok(Some((c_hash, bh_hash, txid))),
            Ok(Err(_)) => Ok(None),
            Err(e) => Err(e),
        }
    }

    /// This is the method for calculating the PoX anchor block for a reward cycle in epoch 2.05 and earlier.
    /// If no PoX anchor block is found, it returns Ok(Err(maximum confirmations of all candidates))
    pub fn get_chosen_pox_anchor_check_position_v205(
        &self,
        prepare_end_bhh: &BurnchainHeaderHash,
        pox_consts: &PoxConstants,
        check_position: bool,
    ) -> Result<Result<(ConsensusHash, BlockHeaderHash, Txid, u32), u32>, CoordinatorError> {
        let (effective_height, block_height) = match self.get_heights_for_prepare_phase_end_block(
            prepare_end_bhh,
            pox_consts,
            check_position,
        )? {
            Some(x) => x,
            None => {
                // effective height was 0
                return Ok(Err(0));
            }
        };

        let prepare_end = block_height;
        let prepare_begin = prepare_end.saturating_sub(pox_consts.prepare_length);

        let mut candidate_anchors = HashMap::new();
        let mut memoized_candidates: HashMap<_, (SortitionId, Txid, u64)> = HashMap::new();

        // iterate over every sortition winner in the prepare phase
        //   looking for their highest ancestor _before_ prepare_begin.
        let winners = self.get_sortition_winners_in_fork(prepare_begin, prepare_end)?;
        for (winner_sort_id, winner_commit_txid, winner_block_height) in winners.into_iter() {
            let mut cursor = (winner_sort_id, winner_commit_txid, winner_block_height);
            let mut found_ancestor = true;

            while cursor.2 > (prepare_begin as u64) {
                // check if we've already discovered the candidate for this block
                if let Some(ancestor) = memoized_candidates.get(&cursor.2) {
                    cursor = ancestor.clone();
                } else {
                    // get the block commit
                    let block_commit = self.get_block_commit_by_txid(&cursor.0, &cursor.1)?.expect(
                        "CORRUPTED: Failed to fetch block commit for known sortition winner",
                    );
                    // is this a height=1 block?
                    if block_commit.is_parent_genesis() {
                        debug!("First parent before prepare phase for block winner is the genesis block, dropping block's PoX anchor vote";
                               "sortition_id" => %&cursor.0,
                               "winner_txid" => %&cursor.1,
                               "burn_block_height" => cursor.2);
                        found_ancestor = false;
                        break;
                    }

                    // find the parent sortition
                    let sn = SortitionDB::get_ancestor_snapshot(
                        self,
                        block_commit.parent_block_ptr as u64,
                        &self.context.chain_tip,
                    )?
                    .expect(
                        "CORRUPTED: accepted block commit, but parent pointer not in sortition set",
                    );
                    assert!(sn.sortition, "CORRUPTED: accepted block commit, but parent pointer not a sortition winner");

                    cursor = (sn.sortition_id, sn.winning_block_txid, sn.block_height);
                }
            }
            if !found_ancestor {
                continue;
            }
            // this is the burn block height of the sortition that chose the
            //   highest ancestor of winner_stacks_bh whose sortition occurred before prepare_begin
            //  the winner of that sortition is the PoX anchor block candidate that winner_stacks_bh is "voting for"
            let highest_ancestor = cursor.2;
            memoized_candidates.insert(winner_block_height, cursor);
            if let Some(x) = candidate_anchors.get_mut(&highest_ancestor) {
                *x += 1;
            } else {
                candidate_anchors.insert(highest_ancestor, 1u32);
            }
        }

        // did any candidate receive >= F*w?
        let mut result = None;
        let mut max_confirmed_by = 0;
        for (candidate, confirmed_by) in candidate_anchors.into_iter() {
            if confirmed_by > max_confirmed_by {
                max_confirmed_by = confirmed_by;
            }
            if confirmed_by >= pox_consts.anchor_threshold {
                // find the sortition at height
                let sn =
                    SortitionDB::get_ancestor_snapshot(self, candidate, &self.context.chain_tip)?
                        .expect("BUG: cannot find chosen PoX candidate's sortition");
                assert!(
                    result
                        .replace((
                            sn.consensus_hash,
                            sn.winning_stacks_block_hash,
                            sn.winning_block_txid,
                            confirmed_by
                        ))
                        .is_none(),
                    "BUG: multiple anchor blocks received more confirmations than anchor_threshold"
                );
            }
        }

        let reward_cycle_id = effective_height / pox_consts.reward_cycle_length;
        match result {
            None => {
                info!(
                    "Reward cycle #{} ({}): (F*w) not reached, expecting consensus over proof of burn",
                    reward_cycle_id, block_height
                );
                Ok(Err(max_confirmed_by))
            }
            Some(response) => {
                info!("Reward cycle #{} ({}): {:?} reached (F*w), expecting consensus over proof of transfer", reward_cycle_id, block_height, result);
                Ok(Ok(response))
            }
        }
    }

    pub fn get_reward_set_payouts_at(
        &self,
        sortition_id: &SortitionId,
    ) -> Result<(Vec<PoxAddress>, u128), db_error> {
        let sql = "SELECT pox_payouts FROM snapshots WHERE sortition_id = ?1";
        let args = params![sortition_id];
        let pox_addrs_json: String = query_row(self, sql, args)?.ok_or(db_error::NotFoundError)?;

        let pox_addrs: (Vec<PoxAddress>, u128) =
            serde_json::from_str(&pox_addrs_json).expect("FATAL: failed to decode pox payout JSON");
        Ok(pox_addrs)
    }
}

// Connection methods
impl SortitionDB {
    /// Begin a transaction.
    pub fn tx_begin<'a>(&'a mut self) -> Result<SortitionDBTx<'a>, db_error> {
        if !self.readwrite {
            return Err(db_error::ReadOnly);
        }

        let index_tx = SortitionDBTx::new(
            &mut self.marf,
            SortitionDBTxContext {
                first_block_height: self.first_block_height,
                pox_constants: self.pox_constants.clone(),
                dryrun: self.dryrun,
            },
        );
        Ok(index_tx)
    }

    /// Make an indexed connection
    pub fn index_conn<'a>(&'a self) -> SortitionDBConn<'a> {
        SortitionDBConn::new(
            &self.marf,
            SortitionDBTxContext {
                first_block_height: self.first_block_height,
                pox_constants: self.pox_constants.clone(),
                dryrun: self.dryrun,
            },
        )
    }

    pub fn index_handle<'a>(&'a self, chain_tip: &SortitionId) -> SortitionHandleConn<'a> {
        SortitionHandleConn::new(
            &self.marf,
            SortitionHandleContext {
                first_block_height: self.first_block_height,
                chain_tip: chain_tip.clone(),
                pox_constants: self.pox_constants.clone(),
                dryrun: self.dryrun,
            },
        )
    }

    pub fn index_handle_at_block<'a>(
        &'a self,
        chainstate: &StacksChainState,
        stacks_block_id: &StacksBlockId,
    ) -> Result<SortitionHandleConn<'a>, db_error> {
        let lookup_block_id = if let Some(ref unconfirmed_state) = chainstate.unconfirmed_state {
            if &unconfirmed_state.unconfirmed_chain_tip == stacks_block_id {
                &unconfirmed_state.confirmed_chain_tip
            } else {
                stacks_block_id
            }
        } else {
            stacks_block_id
        };
        let header = match NakamotoChainState::get_block_header(chainstate.db(), lookup_block_id) {
            Ok(Some(x)) => x,
            x => {
                debug!("Failed to get block header: {:?}", x);
                return Err(db_error::NotFoundError);
            }
        };
        // if its a nakamoto block, we want to use the burnchain view of the block
        let burn_view = match &header.anchored_header {
            StacksBlockHeaderTypes::Epoch2(_) => header.consensus_hash,
            StacksBlockHeaderTypes::Nakamoto(_) => header.burn_view.ok_or_else(|| {
                error!("Loaded nakamoto block header without a burn view"; "block_id" => %stacks_block_id);
                db_error::Other("Nakamoto block header without burn view".into())
            })?,
        };

        let snapshot = SortitionDB::get_block_snapshot_consensus(&self.conn(), &burn_view)?
            .ok_or(db_error::NotFoundError)?;
        Ok(self.index_handle(&snapshot.sortition_id))
    }

    pub fn tx_handle_begin<'a>(
        &'a mut self,
        chain_tip: &SortitionId,
    ) -> Result<SortitionHandleTx<'a>, db_error> {
        if !self.readwrite {
            return Err(db_error::ReadOnly);
        }
        Ok(SortitionHandleTx::new(
            &mut self.marf,
            SortitionHandleContext {
                first_block_height: self.first_block_height,
                chain_tip: chain_tip.clone(),
                pox_constants: self.pox_constants.clone(),
                dryrun: self.dryrun,
            },
        ))
    }

    pub fn conn<'a>(&'a self) -> &'a Connection {
        self.marf.sqlite_conn()
    }

    fn open_index(index_path: &str) -> Result<MARF<SortitionId>, db_error> {
        test_debug!("Open index at {}", index_path);
        let open_opts = MARFOpenOpts::default();
        let marf = MARF::from_path(index_path, open_opts).map_err(|_e| db_error::Corruption)?;
        sql_pragma(marf.sqlite_conn(), "foreign_keys", &true)?;
        Ok(marf)
    }

    /// Open the database on disk.  It must already exist and be instantiated.
    /// It's best not to call this if you are able to call connect().  If you must call this, do so
    /// after you call connect() somewhere else, since connect() performs additional validations.
    pub fn open(
        path: &str,
        readwrite: bool,
        pox_constants: PoxConstants,
    ) -> Result<SortitionDB, db_error> {
        let index_path = db_mkdirs(path)?;
        debug!(
            "Open sortdb as '{}', with index as '{}'",
            if readwrite { "readwrite" } else { "readonly" },
            index_path
        );

        let marf = SortitionDB::open_index(&index_path)?;
        let (first_block_height, first_burn_header_hash) =
            SortitionDB::get_first_block_height_and_hash(marf.sqlite_conn())?;

        let mut db = SortitionDB {
            path: path.to_string(),
            marf,
            readwrite,
            dryrun: false,
            pox_constants,
            first_block_height,
            first_burn_header_hash,
        };

        db.check_schema_version_or_error()?;
        Ok(db)
    }

    /// Open a new copy of this SortitionDB. Will use the same `readwrite` flag
    ///  of `self`.
    pub fn reopen(&self) -> Result<SortitionDB, db_error> {
        Self::open(&self.path, self.readwrite, self.pox_constants.clone())
    }

    /// Open the burn database at the given path.  Open read-only or read/write.
    /// If opened for read/write and it doesn't exist, instantiate it.
    pub fn connect(
        path: &str,
        first_block_height: u64,
        first_burn_hash: &BurnchainHeaderHash,
        first_burn_header_timestamp: u64,
        epochs: &[StacksEpoch],
        pox_constants: PoxConstants,
        migrator: Option<SortitionDBMigrator>,
        readwrite: bool,
    ) -> Result<SortitionDB, db_error> {
        let create_flag = match fs::metadata(path) {
            Err(e) => {
                if e.kind() == ErrorKind::NotFound {
                    // need to create
                    if readwrite {
                        true
                    } else {
                        return Err(db_error::NoDBError);
                    }
                } else {
                    return Err(db_error::IOError(e));
                }
            }
            Ok(_md) => false,
        };

        let index_path = db_mkdirs(path)?;
        debug!(
            "Connect/Open {} sortdb as '{}', with index as '{}'",
            if create_flag { "(create)" } else { "" },
            if readwrite { "readwrite" } else { "readonly" },
            index_path
        );

        let marf = SortitionDB::open_index(&index_path)?;

        let mut db = SortitionDB {
            path: path.to_string(),
            marf,
            readwrite,
            dryrun: false,
            first_block_height,
            pox_constants,
            first_burn_header_hash: first_burn_hash.clone(),
        };

        if create_flag {
            // instantiate!
            db.instantiate(
                first_block_height,
                first_burn_hash,
                first_burn_header_timestamp,
                epochs,
            )?;
        }

        db.check_schema_version_and_update(epochs, migrator)?;

        // validate -- must contain the given first block and first block hash
        let snapshot = SortitionDB::get_first_block_snapshot(db.conn())?;
        if !snapshot.is_initial()
            || snapshot.block_height != first_block_height
            || snapshot.burn_header_hash != *first_burn_hash
        {
            error!("Invalid genesis snapshot: sn.is_initial = {}, sn.block_height = {}, sn.burn_hash = {}, expect.block_height = {}, expect.burn_hash = {}",
                   snapshot.is_initial(), snapshot.block_height, &snapshot.burn_header_hash, first_block_height, first_burn_hash);
            return Err(db_error::Corruption);
        }

        if readwrite {
            db.add_indexes()?;
        }

        Ok(db)
    }

    fn instantiate(
        &mut self,
        first_block_height: u64,
        first_burn_header_hash: &BurnchainHeaderHash,
        first_burn_header_timestamp: u64,
        epochs_ref: &[StacksEpoch],
    ) -> Result<(), db_error> {
        debug!(
            "Instantiate SortDB: first block is {},{}",
            first_block_height, first_burn_header_hash
        );

        sql_pragma(self.conn(), "journal_mode", &"WAL")?;
        sql_pragma(self.conn(), "foreign_keys", &true)?;

        let mut db_tx = SortitionHandleTx::begin(self, &SortitionId::sentinel())?;

        // create first (sentinel) snapshot
        debug!("Make first snapshot");
        let mut first_snapshot = BlockSnapshot::initial(
            first_block_height,
            first_burn_header_hash,
            first_burn_header_timestamp,
        );

        assert!(first_snapshot.parent_burn_header_hash != first_snapshot.burn_header_hash);
        assert_eq!(
            first_snapshot.parent_burn_header_hash,
            BurnchainHeaderHash::sentinel()
        );

        for row_text in SORTITION_DB_INITIAL_SCHEMA {
            db_tx.execute_batch(row_text)?;
        }
        SortitionDB::apply_schema_2(&db_tx, epochs_ref)?;
        SortitionDB::apply_schema_3(&db_tx)?;
        SortitionDB::apply_schema_4(&db_tx)?;
        SortitionDB::apply_schema_5(&db_tx, epochs_ref)?;
        SortitionDB::apply_schema_6(&db_tx, epochs_ref)?;
        SortitionDB::apply_schema_7(&db_tx, epochs_ref)?;
        SortitionDB::apply_schema_8_tables(&db_tx, epochs_ref)?;
        SortitionDB::apply_schema_9(&db_tx, epochs_ref)?;

        db_tx.instantiate_index()?;

        let mut first_sn = first_snapshot.clone();
        first_sn.sortition_id = SortitionId::sentinel();
        let (index_root, pox_payout) =
            db_tx.index_add_fork_info(&mut first_sn, &first_snapshot, &[], None, None, None)?;
        first_snapshot.index_root = index_root;

        db_tx.insert_block_snapshot(&first_snapshot, pox_payout)?;
        db_tx.store_transition_ops(
            &first_snapshot.sortition_id,
            &BurnchainStateTransition::noop(),
        )?;

        db_tx.commit()?;

        // NOTE: we don't need to provide a migrator here because we're not migrating
        self.apply_schema_8_migration(None)?;

        self.add_indexes()?;

        debug!("Instantiated SortDB");
        Ok(())
    }

    /// Validates given StacksEpochs (will runtime panic if there is any invalid StacksEpoch structuring) and
    ///  inserts them into the SortitionDB's epochs table.
    fn validate_and_insert_epochs(
        db_tx: &Transaction,
        epochs: &[StacksEpoch],
    ) -> Result<(), db_error> {
        let epochs = StacksEpoch::validate_epochs(epochs);
        for epoch in epochs.into_iter() {
            let args = params![
                (epoch.epoch_id as u32),
                u64_to_sql(epoch.start_height)?,
                u64_to_sql(epoch.end_height)?,
                epoch.block_limit,
                epoch.network_epoch,
            ];
            db_tx.execute(
                "INSERT INTO epochs (epoch_id,start_block_height,end_block_height,block_limit,network_epoch) VALUES (?1,?2,?3,?4,?5)",
                args
            )?;
        }
        Ok(())
    }

    /// Validates given StacksEpochs (will runtime panic if there is any invalid StacksEpoch structuring) and
    /// replaces them into the SortitionDB's epochs table
    fn validate_and_replace_epochs(
        db_tx: &Transaction,
        epochs: &[StacksEpoch],
    ) -> Result<(), db_error> {
        let epochs = StacksEpoch::validate_epochs(epochs);
        let existing_epochs = Self::get_stacks_epochs(db_tx)?;
        if existing_epochs == epochs {
            return Ok(());
        }

        let tip = SortitionDB::get_canonical_burn_chain_tip(db_tx)?;
        let existing_epoch_idx = StacksEpoch::find_epoch(&existing_epochs, tip.block_height)
            .unwrap_or_else(|| {
                panic!(
                    "FATAL: Sortition tip {} has no epoch in its existing epochs table",
                    tip.block_height
                );
            });

        let new_epoch_idx =
            StacksEpoch::find_epoch(&epochs, tip.block_height).unwrap_or_else(|| {
                panic!(
                    "FATAL: Sortition tip {} has no epoch in the configured epochs list",
                    tip.block_height
                );
            });

        // can't retcon epochs -- all epochs up to (but excluding) the tip's epoch in both epoch
        // lists must be the same.
        for i in 0..existing_epoch_idx.min(new_epoch_idx) {
            if existing_epochs[i] != epochs[i] {
                panic!(
                    "FATAL: tried to retcon epoch {:?} into epoch {:?}",
                    &existing_epochs[i], &epochs[i]
                );
            }
        }

        // can't change parameters of the current epoch in either epoch list,
        // except for the end height (and only if it hasn't been reached yet)
        let mut diff_epoch = existing_epochs[existing_epoch_idx].clone();
        diff_epoch.end_height = epochs[new_epoch_idx].end_height;

        if diff_epoch != epochs[new_epoch_idx] {
            panic!(
                "FATAL: tried to change current epoch {:?} into {:?}",
                &existing_epochs[existing_epoch_idx], &epochs[new_epoch_idx]
            );
        }

        if tip.block_height >= epochs[new_epoch_idx].end_height {
            panic!("FATAL: tip has reached or passed the end of the configured epoch");
        }

        info!("Replace existing epochs with new epochs");
        db_tx.execute("DELETE FROM epochs;", [])?;
        for epoch in epochs.into_iter() {
            let args = params![
                (epoch.epoch_id as u32),
                u64_to_sql(epoch.start_height)?,
                u64_to_sql(epoch.end_height)?,
                epoch.block_limit,
                epoch.network_epoch,
            ];
            db_tx.execute(
                "INSERT INTO epochs (epoch_id,start_block_height,end_block_height,block_limit,network_epoch) VALUES (?1,?2,?3,?4,?5)",
                args
            )?;
        }
        Ok(())
    }

    /// Get a block commit by its content-addressed location in a specific sortition.
    pub fn get_block_commit(
        conn: &Connection,
        txid: &Txid,
        sortition_id: &SortitionId,
    ) -> Result<Option<LeaderBlockCommitOp>, db_error> {
        let qry = "SELECT * FROM block_commits WHERE txid = ?1 AND sortition_id = ?2";
        let args = params![txid, sortition_id];
        query_row(conn, qry, args)
    }

    /// Get the Sortition ID for the burnchain block containing `txid`'s parent.
    /// `txid` is the burnchain txid of a block-commit.
    pub fn get_block_commit_parent_sortition_id(
        conn: &Connection,
        txid: &Txid,
        sortition_id: &SortitionId,
    ) -> Result<Option<SortitionId>, db_error> {
        let qry = "SELECT parent_sortition_id AS sortition_id FROM block_commit_parents WHERE block_commit_parents.block_commit_txid = ?1 AND block_commit_parents.block_commit_sortition_id = ?2";
        let args = params![txid, sortition_id];
        query_row(conn, qry, args)
    }

    /// Load up all snapshots, in ascending order by block height.  Great for testing!
    pub fn get_all_snapshots(&self) -> Result<Vec<BlockSnapshot>, db_error> {
        let qry = "SELECT * FROM snapshots ORDER BY block_height ASC";
        query_rows(self.conn(), qry, [])
    }

    /// Get all snapshots for a burn block hash, even if they're not on the canonical PoX fork.
    pub fn get_all_snapshots_for_burn_block(
        conn: &DBConn,
        bhh: &BurnchainHeaderHash,
    ) -> Result<Vec<BlockSnapshot>, db_error> {
        let qry = "SELECT * FROM snapshots WHERE burn_header_hash = ?1";
        query_rows(conn, qry, &[bhh])
    }

    /// Get all snapshots for a burn block height, even if they're not on the canonical PoX fork
    pub fn get_all_snapshots_by_burn_height(
        conn: &DBConn,
        height: u64,
    ) -> Result<Vec<BlockSnapshot>, db_error> {
        let qry = "SELECT * FROM snapshots WHERE block_height = ?1";
<<<<<<< HEAD
        query_rows(conn, qry, [u64_to_sql(height)?])
=======
        query_rows(conn, qry, params![u64_to_sql(height)?])
>>>>>>> d57dda47
    }

    /// Get all preprocessed reward sets and their associated anchor blocks
    pub fn get_all_preprocessed_reward_sets(
        conn: &DBConn,
    ) -> Result<Vec<(SortitionId, RewardCycleInfo)>, db_error> {
        let sql = "SELECT * FROM preprocessed_reward_sets;";
        let mut stmt = conn.prepare(sql)?;
        let mut qry = stmt.query([])?;
        let mut ret = vec![];
        while let Some(row) = qry.next()? {
            let sort_id: SortitionId = row.get("sortition_id")?;
            let reward_set_str: String = row.get("reward_set")?;
            let reward_set: RewardCycleInfo =
                serde_json::from_str(&reward_set_str).map_err(|_| db_error::ParseError)?;
            ret.push((sort_id, reward_set));
        }
        Ok(ret)
    }

    /// Get the height of a consensus hash, even if it's not on the canonical PoX fork.
    #[cfg_attr(test, mutants::skip)]
    pub fn get_consensus_hash_height(&self, ch: &ConsensusHash) -> Result<Option<u64>, db_error> {
        let qry = "SELECT block_height FROM snapshots WHERE consensus_hash = ?1";
        let mut heights: Vec<u64> = query_rows(self.conn(), qry, &[ch])?;
        if let Some(height) = heights.pop() {
            for next_height in heights {
                if height != next_height {
                    panic!("BUG: consensus hash {} has two different heights", ch);
                }
            }
            Ok(Some(height))
        } else {
            Ok(None)
        }
    }

    /// Get the schema version of a sortition DB, given the path to it.
    /// Returns the version string, if it exists.
    ///
    /// Does **not** migrate the database (like `open()` or `connect()` would)
    pub fn get_db_version_from_path(path: &str) -> Result<Option<String>, db_error> {
        if fs::metadata(path).is_err() {
            return Err(db_error::NoDBError);
        }
        let index_path = db_mkdirs(path)?;
        let marf = SortitionDB::open_index(&index_path)?;
        SortitionDB::get_schema_version(marf.sqlite_conn())
    }

    /// Get the height of the highest burnchain block, given the DB path.
    /// Importantly, this will *not* apply any schema migrations.
    /// This is used to check if the DB is compatible with the current epoch.
    pub fn get_highest_block_height_from_path(path: &str) -> Result<u64, db_error> {
        if fs::metadata(path).is_err() {
            return Err(db_error::NoDBError);
        }
        let index_path = db_mkdirs(path)?;
        let marf = SortitionDB::open_index(&index_path)?;
        let sql = "SELECT MAX(block_height) FROM snapshots";
        Ok(query_rows(&marf.sqlite_conn(), sql, [])?
            .pop()
            .expect("BUG: no snapshots in block_snapshots"))
    }

    /// Is a particular database version supported by a given epoch?
    pub fn is_db_version_supported_in_epoch(epoch: StacksEpochId, version: &str) -> bool {
        let version_u32: u32 = version.parse().unwrap_or_else(|e| {
            error!("Failed to parse sortdb version as u32: {e}");
            0
        });
        match epoch {
            StacksEpochId::Epoch10 => true,
            StacksEpochId::Epoch20 => version_u32 >= 1,
            StacksEpochId::Epoch2_05 => version_u32 >= 2,
            StacksEpochId::Epoch21 => version_u32 >= 3,
            StacksEpochId::Epoch22 => version_u32 >= 3,
            StacksEpochId::Epoch23 => version_u32 >= 3,
            StacksEpochId::Epoch24 => version_u32 >= 3,
            StacksEpochId::Epoch25 => version_u32 >= 3,
            StacksEpochId::Epoch30 => version_u32 >= 3,
        }
    }

    /// Get the database schema version, given a DB connection
    fn get_schema_version(conn: &Connection) -> Result<Option<String>, db_error> {
        let version = conn
<<<<<<< HEAD
            .query_row("SELECT MAX(version) from db_config", [], |row| row.get(0))
=======
            .query_row("SELECT MAX(version) from db_config", NO_PARAMS, |row| {
                row.get(0)
            })
>>>>>>> d57dda47
            .optional()?;
        Ok(version)
    }

    fn apply_schema_2(tx: &DBTx, epochs: &[StacksEpoch]) -> Result<(), db_error> {
        for sql_exec in SORTITION_DB_SCHEMA_2 {
            tx.execute_batch(sql_exec)?;
        }

        SortitionDB::validate_and_insert_epochs(&tx, epochs)?;

        tx.execute(
            "INSERT OR REPLACE INTO db_config (version) VALUES (?1)",
            &["2"],
        )?;

        Ok(())
    }

    fn apply_schema_3(tx: &DBTx) -> Result<(), db_error> {
        for sql_exec in SORTITION_DB_SCHEMA_3 {
            tx.execute_batch(sql_exec)?;
        }
        tx.execute(
            "INSERT OR REPLACE INTO db_config (version) VALUES (?1)",
            &["3"],
        )?;
        Ok(())
    }

    fn apply_schema_4(tx: &DBTx) -> Result<(), db_error> {
        for sql_exec in SORTITION_DB_SCHEMA_4 {
            tx.execute_batch(sql_exec)?;
        }

        let typical_rules = params![(ASTRules::Typical as u8), 0i64];

        let precheck_size_rules = params![
            (ASTRules::PrecheckSize as u8),
            u64_to_sql(AST_RULES_PRECHECK_SIZE)?,
        ];

        tx.execute(
            "INSERT INTO ast_rule_heights (ast_rule_id,block_height) VALUES (?1, ?2)",
            typical_rules,
        )?;
        tx.execute(
            "INSERT INTO ast_rule_heights (ast_rule_id,block_height) VALUES (?1, ?2)",
            precheck_size_rules,
        )?;
        tx.execute(
            "INSERT OR REPLACE INTO db_config (version) VALUES (?1)",
            &["4"],
        )?;
        Ok(())
    }

    #[cfg_attr(test, mutants::skip)]
    fn apply_schema_5(tx: &DBTx, epochs: &[StacksEpoch]) -> Result<(), db_error> {
        // the schema 5 changes simply **replace** the contents of the epochs table
        //  by dropping all the current rows and then revalidating and inserting
        //  `epochs`
        for sql_exec in SORTITION_DB_SCHEMA_5 {
            tx.execute_batch(sql_exec)?;
        }

        SortitionDB::validate_and_insert_epochs(&tx, epochs)?;

        tx.execute(
            "INSERT OR REPLACE INTO db_config (version) VALUES (?1)",
            &["5"],
        )?;

        Ok(())
    }

    #[cfg_attr(test, mutants::skip)]
    fn apply_schema_6(tx: &DBTx, epochs: &[StacksEpoch]) -> Result<(), db_error> {
        for sql_exec in SORTITION_DB_SCHEMA_6 {
            tx.execute_batch(sql_exec)?;
        }

        SortitionDB::validate_and_insert_epochs(&tx, epochs)?;

        tx.execute(
            "INSERT OR REPLACE INTO db_config (version) VALUES (?1)",
            &["6"],
        )?;

        Ok(())
    }

    #[cfg_attr(test, mutants::skip)]
    fn apply_schema_7(tx: &DBTx, epochs: &[StacksEpoch]) -> Result<(), db_error> {
        for sql_exec in SORTITION_DB_SCHEMA_7 {
            tx.execute_batch(sql_exec)?;
        }

        SortitionDB::validate_and_insert_epochs(&tx, epochs)?;

        tx.execute(
            "INSERT OR REPLACE INTO db_config (version) VALUES (?1)",
            &["7"],
        )?;

        Ok(())
    }

    /// Apply just the table creation/alterations for schema 8.  Don't attempt migration yet.
    fn apply_schema_8_tables(tx: &DBTx, epochs: &[StacksEpoch]) -> Result<(), db_error> {
        if table_exists(tx, "stacks_chain_tips")? {
            info!("Schema 8 tables appear to have been created already; skipping this step");
            return Ok(());
        }

        for sql_exec in SORTITION_DB_SCHEMA_8 {
            tx.execute_batch(sql_exec)?;
        }

        SortitionDB::validate_and_insert_epochs(&tx, epochs)?;
        Ok(())
    }

    /// When applying schema 8, instantiate the `stacks_chain_tips` table
    /// NOTE: this only works in epochs 2.5 and earlier
    pub(crate) fn apply_schema_8_stacks_chain_tips(
        &mut self,
        canonical_tip: &BlockSnapshot,
    ) -> Result<(), db_error> {
        let first_block_height = self.first_block_height;
        let tx = self.tx_begin()?;

        // skip if this step was done
        if table_exists(&tx, "stacks_chain_tips")? {
            let sql = "SELECT 1 FROM stacks_chain_tips WHERE sortition_id = ?1";
            let args = params![canonical_tip.sortition_id];
            if let Ok(Some(_)) = query_row::<i64, _>(&tx, sql, args) {
                info!("`stacks_chain_tips` appears to have been populated already; skipping this step");
                return Ok(());
            }
        }

        for height in first_block_height..=canonical_tip.block_height {
            let snapshots = SortitionDB::get_all_snapshots_by_burn_height(&tx, height)?;
            debug!(
                "Populate stacks_chain_tips for {} sortition(s) at height {}",
                snapshots.len(),
                height
            );
            for snapshot in snapshots.into_iter() {
                let sql = "INSERT OR REPLACE INTO stacks_chain_tips (sortition_id,consensus_hash,block_hash,block_height) VALUES (?1,?2,?3,?4)";
                let args = params![
                    snapshot.sortition_id,
                    snapshot.canonical_stacks_tip_consensus_hash,
                    snapshot.canonical_stacks_tip_hash,
                    u64_to_sql(snapshot.canonical_stacks_tip_height)?,
                ];
                tx.execute(sql, args)?;
            }
        }
        tx.commit()?;
        Ok(())
    }

    /// When applying schema 8, instantiate the `preprocessed_reward_sets` table
    pub(crate) fn apply_schema_8_preprocessed_reward_sets(
        &mut self,
        canonical_tip: &BlockSnapshot,
        mut migrator: SortitionDBMigrator,
    ) -> Result<(), db_error> {
        let pox_constants = self.pox_constants.clone();
        for rc in 0..=(canonical_tip.block_height / u64::from(pox_constants.reward_cycle_length)) {
            let rc_start = pox_constants.reward_cycle_to_block_height(self.first_block_height, rc);
            if rc_start > canonical_tip.block_height {
                break;
            }
            let epoch_at_height = SortitionDB::get_stacks_epoch(self.conn(), rc_start)?
                .unwrap_or_else(|| panic!("FATAL: no epoch defined for burn height {}", rc_start))
                .epoch_id;

            if epoch_at_height >= StacksEpochId::Epoch30 {
                break;
            }

            info!("Regenerating reward set for cycle {}", &rc);
            migrator.regenerate_reward_cycle_info(self, rc)?;
        }

        Ok(())
    }

    /// Apply schema 8 migration.  Call after `apply_schema_8_tables()`.
    /// This migration path is different from the others in that it manages sortition DB
    /// transactions on its own (namely, it needs access to the SortitionDB MARF).
    ///
    /// To _migrate_ the sortition DB from schema 7, it needs access to the Stacks chainstate in
    /// order to obtain prior reward sets.  This is encapsulated in the `SortitionDBMigrator`
    /// implementation.  However, to _instantiate_ the sortition DB, no migrator is needed (since
    /// the chainstate will also be empty).
    fn apply_schema_8_migration(
        &mut self,
        mut migrator: Option<SortitionDBMigrator>,
    ) -> Result<(), db_error> {
        let canonical_tip = SortitionDB::get_canonical_burn_chain_tip(self.conn())?;

        // port over `stacks_chain_tips` table
        info!("Instantiating `stacks_chain_tips` table...");
        self.apply_schema_8_stacks_chain_tips(&canonical_tip)?;

        // port over `preprocessed_reward_sets` table
        if let Some(migrator) = migrator.take() {
            info!("Instantiating `preprocessed_reward_sets` table...");
            self.apply_schema_8_preprocessed_reward_sets(&canonical_tip, migrator)?;
        } else {
            // NOTE: if we're instantiating the DB, this is fine.
            info!("No migrator implementation given; `preprocessed_reward_sets` will not be prepopulated");
        }

        let tx = self.tx_begin()?;
        tx.execute(
            "INSERT OR REPLACE INTO db_config (version) VALUES (?1)",
            &["8"],
        )?;
        tx.commit()?;

        Ok(())
    }

    #[cfg_attr(test, mutants::skip)]
    fn apply_schema_9(tx: &DBTx, epochs: &[StacksEpoch]) -> Result<(), db_error> {
        for sql_exec in SORTITION_DB_SCHEMA_9 {
            tx.execute_batch(sql_exec)?;
        }

        SortitionDB::validate_and_replace_epochs(&tx, epochs)?;

        tx.execute(
            "INSERT OR REPLACE INTO db_config (version) VALUES (?1)",
            &["9"],
        )?;

        Ok(())
    }

    fn check_schema_version_or_error(&mut self) -> Result<(), db_error> {
        match SortitionDB::get_schema_version(self.conn()) {
            Ok(Some(version)) => {
                let expected_version = SORTITION_DB_VERSION.to_string();
                if version == expected_version {
                    Ok(())
                } else {
                    let version_u64 = version.parse::<u64>().unwrap();
                    Err(db_error::OldSchema(version_u64))
                }
            }
            Ok(None) => panic!("The schema version of the sortition DB is not recorded."),
            Err(e) => panic!("Error obtaining the version of the sortition DB: {:?}", e),
        }
    }

    /// Migrate the sortition DB to its latest version, given the set of system epochs.
    /// The `migrator` should only be `None` if the DB is being instantiated, or if the DB is
    /// instantiated and migrated to the latest schema.
    /// Otherwise, it should be `Some(..)`.
    fn check_schema_version_and_update(
        &mut self,
        epochs: &[StacksEpoch],
        mut migrator: Option<SortitionDBMigrator>,
    ) -> Result<(), db_error> {
        let expected_version = SORTITION_DB_VERSION.to_string();
        loop {
            match SortitionDB::get_schema_version(self.conn()) {
                Ok(Some(version)) => {
                    if version == "1" {
                        let tx = self.tx_begin()?;
                        SortitionDB::apply_schema_2(&tx.deref(), epochs)?;
                        tx.commit()?;
                    } else if version == "2" {
                        // add the tables of schema 3, but do not populate them.
                        let tx = self.tx_begin()?;
                        SortitionDB::apply_schema_3(&tx.deref())?;
                        tx.commit()?;
                    } else if version == "3" {
                        let tx = self.tx_begin()?;
                        SortitionDB::apply_schema_4(&tx.deref())?;
                        tx.commit()?;
                    } else if version == "4" {
                        let tx = self.tx_begin()?;
                        SortitionDB::apply_schema_5(&tx.deref(), epochs)?;
                        tx.commit()?;
                    } else if version == "5" {
                        let tx = self.tx_begin()?;
                        SortitionDB::apply_schema_6(&tx.deref(), epochs)?;
                        tx.commit()?;
                    } else if version == "6" {
                        let tx = self.tx_begin()?;
                        SortitionDB::apply_schema_7(&tx.deref(), epochs)?;
                        tx.commit()?;
                    } else if version == "7" {
                        let tx = self.tx_begin()?;
                        SortitionDB::apply_schema_8_tables(&tx.deref(), epochs)?;
                        tx.commit()?;

                        self.apply_schema_8_migration(migrator.take())?;
                    } else if version == "8" {
                        let tx = self.tx_begin()?;
                        SortitionDB::apply_schema_9(&tx.deref(), epochs)?;
                        tx.commit()?;
                    } else if version == expected_version {
                        let tx = self.tx_begin()?;
                        SortitionDB::validate_and_replace_epochs(&tx, epochs)?;
                        tx.commit()?;

                        return Ok(());
                    } else {
                        panic!("The schema version of the sortition DB is invalid.")
                    }
                }
                Ok(None) => panic!("The schema version of the sortition DB is not recorded."),
                Err(e) => panic!("Error obtaining the version of the sortition DB: {:?}", e),
            }
        }
    }

    /// Open and migrate the sortition DB if it exists.
    pub fn migrate_if_exists(
        path: &str,
        epochs: &[StacksEpoch],
        migrator: SortitionDBMigrator,
    ) -> Result<(), db_error> {
        // NOTE: the sortition DB created here will not be used for anything, so it's safe to use
        // the mainnet_default PoX constants
        if let Err(db_error::OldSchema(_)) =
            SortitionDB::open(path, false, PoxConstants::mainnet_default())
        {
            let index_path = db_mkdirs(path)?;
            let marf = SortitionDB::open_index(&index_path)?;
            let mut db = SortitionDB {
                path: path.to_string(),
                marf,
                readwrite: true,
                dryrun: false,
                first_block_height: migrator.get_burnchain().first_block_height,
                first_burn_header_hash: migrator.get_burnchain().first_block_hash.clone(),
                pox_constants: migrator.get_burnchain().pox_constants.clone(),
            };
            db.check_schema_version_and_update(epochs, Some(migrator))
        } else {
            debug!("SortitionDB is at the latest schema");
            Ok(())
        }
    }

    fn add_indexes(&mut self) -> Result<(), db_error> {
        // do we need to instantiate indexes?
        // only do a transaction if we need to, since this gets called each time the sortition DB
        // is opened.
        let exists: i64 = query_row(
            self.conn(),
            "SELECT 1 FROM sqlite_master WHERE type = 'index' AND name = ?1",
            &[LAST_SORTITION_DB_INDEX],
        )?
        .unwrap_or(0);
        if exists == 0 {
            let tx = self.tx_begin()?;
            for row_text in SORTITION_DB_INDEXES {
                tx.execute_batch(row_text)?;
            }
            tx.commit()?;
        }
        Ok(())
    }

    #[cfg(any(test, feature = "testing"))]
    pub fn override_ast_rule_height<'a>(
        tx: &mut DBTx<'a>,
        ast_rules: ASTRules,
        height: u64,
    ) -> Result<(), db_error> {
        let rules = params![u64_to_sql(height)?, (ast_rules as u8)];

        tx.execute(
            "UPDATE ast_rule_heights SET block_height = ?1 WHERE ast_rule_id = ?2",
            rules,
        )?;
        Ok(())
    }

    #[cfg(not(any(test, feature = "testing")))]
    pub fn override_ast_rule_height<'a>(
        _tx: &mut DBTx<'a>,
        _ast_rules: ASTRules,
        _height: u64,
    ) -> Result<(), db_error> {
        Ok(())
    }

    /// What's the default AST rules at the given block height?
    pub fn get_ast_rules(conn: &DBConn, height: u64) -> Result<ASTRules, db_error> {
        let ast_rule_sets: Vec<(ASTRules, u64)> = query_rows(
            conn,
            "SELECT * FROM ast_rule_heights ORDER BY block_height ASC",
            [],
        )?;

        assert!(ast_rule_sets.len() > 0);
        let mut last_height = ast_rule_sets[0].1;
        let mut last_rules = ast_rule_sets[0].0;
        for (ast_rules, ast_rule_height) in ast_rule_sets.into_iter() {
            if last_height <= height && height < ast_rule_height {
                return Ok(last_rules);
            }
            last_height = ast_rule_height;
            last_rules = ast_rules;
        }

        return Ok(last_rules);
    }

    /// Store a pre-processed reward set.
    /// `sortition_id` is the first sortition ID of the prepare phase.
    /// No-op if the reward set has a selected-and-unknown anchor block.
    pub fn store_preprocessed_reward_set(
        sort_tx: &mut DBTx,
        sortition_id: &SortitionId,
        rc_info: &RewardCycleInfo,
    ) -> Result<(), db_error> {
        if !rc_info.is_reward_info_known() {
            return Ok(());
        }
        let sql = "REPLACE INTO preprocessed_reward_sets (sortition_id,reward_set) VALUES (?1,?2)";
        let rc_json = serde_json::to_string(rc_info).map_err(db_error::SerializationError)?;
        let args = params![sortition_id, rc_json];
        sort_tx.execute(sql, args)?;
        Ok(())
    }

    /// Get the prepare phase end sortition ID of a reward cycle.  This is the last prepare
    /// phase sortition for the prepare phase that began this reward cycle (i.e. the returned
    /// sortition will be in the preceding reward cycle)
    /// Wrapper around SortitionDBConn::get_prepare_phase_end_sortition_id_for_reward_ccyle()
    pub fn get_prepare_phase_end_sortition_id_for_reward_cycle(
        &self,
        tip: &SortitionId,
        reward_cycle_id: u64,
    ) -> Result<SortitionId, db_error> {
        self.index_conn()
            .get_prepare_phase_end_sortition_id_for_reward_cycle(
                &self.pox_constants,
                self.first_block_height,
                tip,
                reward_cycle_id,
            )
    }

    /// Get the prepare phase start sortition ID of a reward cycle.  This is the first prepare
    /// phase sortition for the prepare phase that began this reward cycle (i.e. the returned
    /// sortition will be in the preceding reward cycle)
    /// Wrapper around SortitionDBConn::get_prepare_phase_start_sortition_id_for_reward_cycle().
    pub fn get_prepare_phase_start_sortition_id_for_reward_cycle(
        &self,
        tip: &SortitionId,
        reward_cycle_id: u64,
    ) -> Result<SortitionId, db_error> {
        self.index_conn()
            .get_prepare_phase_start_sortition_id_for_reward_cycle(
                &self.pox_constants,
                self.first_block_height,
                tip,
                reward_cycle_id,
            )
    }

    /// Figure out the reward cycle for `tip` and lookup the preprocessed
    /// reward set (if it exists) for the active reward cycle during `tip`.
    /// Returns the reward cycle info on success.
    /// Returns Error on DB errors, as well as if the reward set is not yet processed.
    /// Wrapper around SortitionDBConn::get_preprocessed_reward_set_for_reward_cycle().
    pub fn get_preprocessed_reward_set_for_reward_cycle(
        &self,
        tip: &SortitionId,
        reward_cycle_id: u64,
    ) -> Result<(RewardCycleInfo, SortitionId), db_error> {
        self.index_conn()
            .get_preprocessed_reward_set_for_reward_cycle(
                &self.pox_constants,
                self.first_block_height,
                tip,
                reward_cycle_id,
            )
    }

    /// Figure out the reward cycle for `tip` and lookup the preprocessed
    /// reward set (if it exists) for the active reward cycle during `tip`.
    /// Returns the reward cycle info on success.
    /// Returns Error on DB errors, as well as if the reward set is not yet processed.
    /// Wrapper around SortitionDBConn::get_preprocessed_reward_set_of().
    pub fn get_preprocessed_reward_set_of(
        &self,
        tip: &SortitionId,
    ) -> Result<RewardCycleInfo, db_error> {
        Ok(self.index_conn().get_preprocessed_reward_set_of(
            &self.pox_constants,
            self.first_block_height,
            tip,
        )?)
    }

    /// Get a pre-processed reawrd set.
    /// `sortition_id` is the first sortition ID of the prepare phase.
    pub fn get_preprocessed_reward_set(
        sortdb: &DBConn,
        sortition_id: &SortitionId,
    ) -> Result<Option<RewardCycleInfo>, db_error> {
        let sql = "SELECT reward_set FROM preprocessed_reward_sets WHERE sortition_id = ?1";
        let args = params![sortition_id];
        let reward_set_opt: Option<String> =
            sortdb.query_row(sql, args, |row| row.get(0)).optional()?;

        let rc_info = reward_set_opt
            .map(|reward_set_str| serde_json::from_str(&reward_set_str))
            .transpose()
            .map_err(|_| db_error::ParseError)?;

        Ok(rc_info)
    }

    /// Get the number of entries in the reward set, given a sortition ID within the reward cycle
    /// for which this set is active.
    pub fn get_preprocessed_reward_set_size(&self, tip: &SortitionId) -> Option<u16> {
        let Ok(reward_info) = &self.get_preprocessed_reward_set_of(&tip) else {
            return None;
        };
        let Some(reward_set) = reward_info.known_selected_anchor_block() else {
            return None;
        };

        reward_set
            .signers
            .clone()
            .map(|x| x.len())
            .unwrap_or(0)
            .try_into()
            .ok()
    }
}

impl<'a> SortitionDBTx<'a> {
    pub fn find_sortition_tip_affirmation_map(
        &mut self,
        chain_tip: &SortitionId,
    ) -> Result<AffirmationMap, db_error> {
        let affirmation_map = match self.get_indexed(chain_tip, &db_keys::pox_affirmation_map())? {
            Some(am_str) => {
                AffirmationMap::decode(&am_str).expect("FATAL: corrupt affirmation map")
            }
            None => AffirmationMap::empty(),
        };

        // remove the first entry -- it's always `n` based on the way we construct it, while the
        // heaviest affirmation map just has nothing.
        Ok(match affirmation_map.as_slice() {
            [] => AffirmationMap::empty(),
            a => AffirmationMap::new(a[1..].to_vec()),
        })
    }
}

impl<'a> SortitionDBConn<'a> {
    pub fn as_handle<'b>(&'b self, chain_tip: &SortitionId) -> SortitionHandleConn<'b> {
        SortitionHandleConn {
            index: self.index,
            context: SortitionHandleContext {
                first_block_height: self.context.first_block_height.clone(),
                chain_tip: chain_tip.clone(),
                pox_constants: self.context.pox_constants.clone(),
                dryrun: self.context.dryrun,
            },
        }
    }

    /// Given a burnchain consensus hash,
    /// go get the last N Stacks block headers that won sortition
    /// leading up to the given header hash.  The ith slot in the vector will be Some(...) if there
    /// was a sortition, and None if not.
    /// Returns up to num_headers prior block header hashes.
    /// The list of hashes will be in ascending order -- the lowest-height block is item 0.
    /// The last hash will be the hash for the given consensus hash.
    pub fn get_stacks_header_hashes(
        &self,
        num_headers: u64,
        tip_consensus_hash: &ConsensusHash,
        cache: &BlockHeaderCache,
    ) -> Result<Vec<(ConsensusHash, Option<BlockHeaderHash>)>, db_error> {
        let mut ret = vec![];
        let tip_snapshot = SortitionDB::get_block_snapshot_consensus(self, tip_consensus_hash)?
            .ok_or_else(|| db_error::NotFoundError)?;

        if !tip_snapshot.pox_valid {
            warn!("Consensus hash {:?} corresponds to a sortition that is not on the canonical PoX fork", tip_consensus_hash);
            return Err(db_error::InvalidPoxSortition);
        }

        assert!(
            tip_snapshot.block_height >= self.context.first_block_height,
            "DB corruption: have snapshot with a smaller block height than the first block height"
        );

        let db_handle = self.as_handle(&tip_snapshot.sortition_id);

        let headers_count =
            if tip_snapshot.block_height - self.context.first_block_height < num_headers {
                tip_snapshot.block_height - self.context.first_block_height
            } else {
                num_headers
            };

        let mut ancestor_consensus_hash = tip_snapshot.consensus_hash;

        for _i in 0..headers_count {
            if let Some((header_hash_opt, prev_consensus_hash)) =
                cache.get(&ancestor_consensus_hash)
            {
                // cache hit
                ret.push((ancestor_consensus_hash, header_hash_opt.clone()));
                ancestor_consensus_hash = prev_consensus_hash.clone();
                continue;
            }

            // cache miss
            let ancestor_snapshot = SortitionDB::get_block_snapshot_consensus(
                db_handle.conn(),
                &ancestor_consensus_hash,
            )?
            .unwrap_or_else(|| {
                panic!(
                    "Discontiguous index: missing block for consensus hash {}",
                    ancestor_consensus_hash
                )
            });

            // this can happen if this call is interleaved with a PoX invalidation transaction
            if !ancestor_snapshot.pox_valid {
                warn!("Consensus hash {:?} corresponds to a sortition that is not on the canonical PoX fork", ancestor_consensus_hash);
                return Err(db_error::InvalidPoxSortition);
            }

            let header_hash_opt = if ancestor_snapshot.sortition {
                Some(ancestor_snapshot.winning_stacks_block_hash.clone())
            } else {
                None
            };

            debug!(
                "CACHE MISS {} (height {}): {:?}",
                &ancestor_consensus_hash, ancestor_snapshot.block_height, &header_hash_opt
            );

            ret.push((ancestor_snapshot.consensus_hash, header_hash_opt.clone()));

            let ancestor_snapshot_parent = SortitionDB::get_block_snapshot(
                db_handle.conn(),
                &ancestor_snapshot.parent_sortition_id,
            )?
            .unwrap_or_else(|| {
                panic!(
                    "Discontiguous index: missing parent block of parent burn header hash {}",
                    &ancestor_snapshot.parent_burn_header_hash
                )
            });

            ancestor_consensus_hash = ancestor_snapshot_parent.consensus_hash;
        }

        ret.reverse();
        Ok(ret)
    }

    pub fn find_parent_snapshot_for_stacks_block(
        &self,
        consensus_hash: &ConsensusHash,
        block_hash: &BlockHeaderHash,
    ) -> Result<Option<BlockSnapshot>, db_error> {
        let db_handle = SortitionHandleConn::open_reader_consensus(self, consensus_hash)?;
        let parent_block_snapshot = match db_handle
            .get_block_snapshot_of_parent_stacks_block(consensus_hash, &block_hash)
        {
            Ok(Some((_, sn))) => {
                debug!(
                    "Parent of {}/{} is {}/{}",
                    consensus_hash, block_hash, sn.consensus_hash, sn.winning_stacks_block_hash
                );
                sn
            }
            Ok(None) => {
                debug!(
                    "Received block with unknown parent snapshot: {}/{}",
                    consensus_hash, block_hash,
                );
                return Ok(None);
            }
            Err(db_error::InvalidPoxSortition) => {
                warn!(
                    "Received block {}/{} on a non-canonical PoX sortition",
                    consensus_hash, block_hash,
                );
                return Ok(None);
            }
            Err(e) => {
                return Err(e);
            }
        };

        Ok(Some(parent_block_snapshot))
    }

    #[cfg_attr(test, mutants::skip)]
    pub fn get_reward_set_size_at(&mut self, sortition_id: &SortitionId) -> Result<u16, db_error> {
        self.get_indexed(sortition_id, &db_keys::pox_reward_set_size())
            .map(|x| {
                db_keys::reward_set_size_from_string(
                    &x.expect("CORRUPTION: no current reward set size written"),
                )
            })
    }

    pub fn get_reward_set_entry_at(
        &mut self,
        sortition_id: &SortitionId,
        entry_ix: u16,
    ) -> Result<PoxAddress, db_error> {
        let entry_str = self
            .get_indexed(sortition_id, &db_keys::pox_reward_set_entry(entry_ix))?
            .unwrap_or_else(|| {
                panic!(
                    "CORRUPTION: expected reward set entry at index={}, but not found",
                    entry_ix
                )
            });
        Ok(PoxAddress::from_db_string(&entry_str).expect("FATAL: could not decode PoX address"))
    }

    pub fn get_reward_set_payouts_at(
        &self,
        sortition_id: &SortitionId,
    ) -> Result<(Vec<PoxAddress>, u128), db_error> {
        let sql = "SELECT pox_payouts FROM snapshots WHERE sortition_id = ?1";
        let args = params![sortition_id];
        let pox_addrs_json: String =
            query_row(self.conn(), sql, args)?.ok_or(db_error::NotFoundError)?;

        let pox_addrs: (Vec<PoxAddress>, u128) =
            serde_json::from_str(&pox_addrs_json).expect("FATAL: failed to decode pox payout JSON");
        Ok(pox_addrs)
    }

    /// Figure out the reward cycle for `tip` and lookup the preprocessed
    /// reward set (if it exists) for the active reward cycle during `tip`.
    /// Returns the reward cycle info on success.
    /// Returns Error on DB errors, as well as if the reward set is not yet processed.
    pub fn get_preprocessed_reward_set_of(
        &self,
        pox_constants: &PoxConstants,
        first_block_height: u64,
        tip: &SortitionId,
    ) -> Result<RewardCycleInfo, db_error> {
        let tip_sn = SortitionDB::get_block_snapshot(self, tip)?.ok_or_else(|| {
            error!(
                "Could not find snapshot for sortition while fetching reward set";
                "tip_sortition_id" => %tip,
            );
            db_error::NotFoundError
        })?;

        let reward_cycle_id = pox_constants
            .block_height_to_reward_cycle(first_block_height, tip_sn.block_height)
            .expect("FATAL: stored snapshot with block height < first_block_height");

        self.get_preprocessed_reward_set_for_reward_cycle(
            pox_constants,
            first_block_height,
            tip,
            reward_cycle_id,
        )
        .and_then(|(reward_cycle_info, _anchor_sortition_id)| Ok(reward_cycle_info))
    }

    /// Get the prepare phase end sortition ID of a reward cycle.  This is the last prepare
    /// phase sortition for the prepare phase that began this reward cycle (i.e. the returned
    /// sortition will be in the preceding reward cycle)
    pub fn get_prepare_phase_end_sortition_id_for_reward_cycle(
        &self,
        pox_constants: &PoxConstants,
        first_block_height: u64,
        tip: &SortitionId,
        reward_cycle_id: u64,
    ) -> Result<SortitionId, db_error> {
        let prepare_phase_end = pox_constants
            .reward_cycle_to_block_height(first_block_height, reward_cycle_id)
            .saturating_sub(1);

        let last_sortition =
            get_ancestor_sort_id(self, prepare_phase_end, tip)?.ok_or_else(|| {
                error!(
                    "Could not find prepare phase end ancestor while fetching reward set";
                    "tip_sortition_id" => %tip,
                    "reward_cycle_id" => reward_cycle_id,
                    "prepare_phase_end_height" => prepare_phase_end
                );
                db_error::NotFoundError
            })?;
        Ok(last_sortition)
    }

    /// Get the prepare phase start sortition ID of a reward cycle.  This is the first prepare
    /// phase sortition for the prepare phase that began this reward cycle (i.e. the returned
    /// sortition will be in the preceding reward cycle)
    pub fn get_prepare_phase_start_sortition_id_for_reward_cycle(
        &self,
        pox_constants: &PoxConstants,
        first_block_height: u64,
        tip: &SortitionId,
        reward_cycle_id: u64,
    ) -> Result<SortitionId, db_error> {
        let prepare_phase_start = pox_constants
            .reward_cycle_to_block_height(first_block_height, reward_cycle_id)
            .saturating_sub(pox_constants.prepare_length.into());

        let first_sortition =
            get_ancestor_sort_id(self, prepare_phase_start, tip)?.ok_or_else(|| {
                error!(
                    "Could not find prepare phase start ancestor while fetching reward set";
                    "tip_sortition_id" => %tip,
                    "reward_cycle_id" => reward_cycle_id,
                    "prepare_phase_start_height" => prepare_phase_start
                );
                db_error::NotFoundError
            })?;
        Ok(first_sortition)
    }

    /// Get the reward set for a reward cycle, given the reward cycle tip.  The reward cycle info
    /// will be returned for the reward set in which `tip` belongs (i.e. the reward set calculated
    /// in the preceding reward cycle).
    /// Return the reward cycle info for this reward cycle, as well as the first prepare-phase
    /// sortition ID under which this reward cycle info is stored.
    /// Returns Error on DB Error, or if the reward cycle info is not processed yet.
    pub fn get_preprocessed_reward_set_for_reward_cycle(
        &self,
        pox_constants: &PoxConstants,
        first_block_height: u64,
        tip: &SortitionId,
        reward_cycle_id: u64,
    ) -> Result<(RewardCycleInfo, SortitionId), db_error> {
        let first_sortition = self.get_prepare_phase_start_sortition_id_for_reward_cycle(
            pox_constants,
            first_block_height,
            tip,
            reward_cycle_id,
        )?;
        info!("Fetching preprocessed reward set";
              "tip_sortition_id" => %tip,
              "reward_cycle_id" => reward_cycle_id,
              "prepare_phase_start_sortition_id" => %first_sortition,
        );

        Ok((
            SortitionDB::get_preprocessed_reward_set(self, &first_sortition)?
                .ok_or(db_error::NotFoundError)?,
            first_sortition,
        ))
    }
}

// High-level functions used by ChainsCoordinator
impl SortitionDB {
    pub fn get_sortition_id(
        &self,
        burnchain_header_hash: &BurnchainHeaderHash,
        sortition_tip: &SortitionId,
    ) -> Result<Option<SortitionId>, BurnchainError> {
        let handle = self.index_handle(sortition_tip);
        handle
            .get_sortition_id_for_bhh(burnchain_header_hash)
            .map_err(BurnchainError::from)
    }

    pub fn is_sortition_processed(
        &self,
        burnchain_header_hash: &BurnchainHeaderHash,
    ) -> Result<Option<SortitionId>, BurnchainError> {
        let qry = "SELECT sortition_id FROM snapshots WHERE burn_header_hash = ? AND pox_valid = 1";
        query_row(self.conn(), qry, &[burnchain_header_hash]).map_err(BurnchainError::from)
    }

    fn get_block_height(
        conn: &Connection,
        sortition_id: &SortitionId,
    ) -> Result<Option<u32>, db_error> {
        let qry = "SELECT block_height FROM snapshots WHERE sortition_id = ? LIMIT 1";
        conn.query_row(qry, &[sortition_id], |row| row.get(0))
            .optional()
            .map_err(db_error::from)
    }

    /// Is the given block an expected PoX anchor in this sortition history?
    ///  if so, return the Stacks block hash
    pub fn is_stacks_block_pox_anchor(
        &mut self,
        block: &BlockHeaderHash,
        sortition_tip: &SortitionId,
    ) -> Result<Option<BlockHeaderHash>, BurnchainError> {
        let handle = self.index_handle(sortition_tip);
        let expects_block_as_anchor = handle
            .get_tip_indexed(&db_keys::pox_anchor_to_prepare_end(block))?
            .map(|_| block.clone());

        return Ok(expects_block_as_anchor);
    }

    fn parse_last_anchor_block_hash(s: Option<String>) -> Option<BlockHeaderHash> {
        s.map(|s| {
            if s == "" {
                None
            } else {
                Some(BlockHeaderHash::from_hex(&s).expect("BUG: Bad BlockHeaderHash stored in DB"))
            }
        })
        .flatten()
    }

    fn parse_last_anchor_block_txid(s: Option<String>) -> Option<Txid> {
        s.map(|s| {
            if s == "" {
                None
            } else {
                Some(Txid::from_hex(&s).expect("BUG: Bad Txid stored in DB"))
            }
        })
        .flatten()
    }

    /// Mark a Stacks block snapshot as valid again, but update its memoized canonical Stacks tip
    /// height and block-accepted flag.
    #[cfg_attr(test, mutants::skip)]
    pub fn revalidate_snapshot_with_block(
        tx: &DBTx,
        sortition_id: &SortitionId,
        canonical_stacks_ch: &ConsensusHash,
        canonical_stacks_bhh: &BlockHeaderHash,
        canonical_stacks_height: u64,
        stacks_block_accepted: Option<bool>,
    ) -> Result<(), BurnchainError> {
        if let Some(stacks_block_accepted) = stacks_block_accepted {
            let args = params![
                sortition_id,
                u64_to_sql(canonical_stacks_height)?,
                canonical_stacks_bhh,
                canonical_stacks_ch,
                stacks_block_accepted,
            ];
            tx.execute(
                "UPDATE snapshots SET pox_valid = 1, canonical_stacks_tip_height = ?2, canonical_stacks_tip_hash = ?3, canonical_stacks_tip_consensus_hash = ?4, stacks_block_accepted = ?5 WHERE sortition_id = ?1",
                args
            )?;
        } else {
            let args = params![
                sortition_id,
                u64_to_sql(canonical_stacks_height)?,
                canonical_stacks_bhh,
                canonical_stacks_ch,
            ];
            tx.execute(
                "UPDATE snapshots SET pox_valid = 1, canonical_stacks_tip_height = ?2, canonical_stacks_tip_hash = ?3, canonical_stacks_tip_consensus_hash = ?4 WHERE sortition_id = ?1",
                args
            )?;
        }
        Ok(())
    }

    /// Invalidate all block snapshots that descend from the given burnchain block, and for each
    /// invalidated snapshot, apply `cls` to it with the given sortition DB transaction, the
    /// current burnchain block being considered, and the list of burnchain blocks still to be
    /// considered.  That last argument will have length 0 on the last call to `cls`.
    ///
    /// Run `after` with the sorition handle tx right before committing.
    pub fn invalidate_descendants_with_closures<F, G>(
        &mut self,
        burn_block: &BurnchainHeaderHash,
        mut cls: F,
        mut after: G,
    ) -> Result<(), BurnchainError>
    where
        F: FnMut(&mut SortitionDBTx, &BurnchainHeaderHash, &Vec<BurnchainHeaderHash>) -> (),
        G: FnMut(&mut SortitionDBTx) -> (),
    {
        let mut db_tx = self.tx_begin()?;
        let mut queue = vec![burn_block.clone()];

        while let Some(header) = queue.pop() {
            {
                // scope this to keep the borrow-checker happy
                let mut stmt = db_tx.prepare(
                    "SELECT DISTINCT burn_header_hash FROM snapshots WHERE parent_burn_header_hash = ?",
                )?;
                for next_header in stmt.query_map(&[&header], |row| row.get(0))? {
                    queue.push(next_header?);
                }
            }
            cls(&mut db_tx, &header, &queue);

            debug!("Invalidate descendants of burn block {}", &header);

            #[cfg(any(test, feature = "testing"))]
            {
                let to_invalidate: Vec<BlockSnapshot> = query_rows(
                    &db_tx,
                    "SELECT * FROM snapshots WHERE parent_burn_header_hash = ?1",
                    &[&header],
                )?;
                for invalid in to_invalidate {
                    debug!("Invalidate child of {}: {:?}", &header, &invalid);
                }
            }

            db_tx.tx().execute(
                r#"UPDATE snapshots SET
                pox_valid = 0,
                arrival_index = 0,
                canonical_stacks_tip_height = 0,
                canonical_stacks_tip_hash = "0000000000000000000000000000000000000000000000000000000000000000",
                canonical_stacks_tip_consensus_hash = "0000000000000000000000000000000000000000",
                stacks_block_accepted = 0
                WHERE parent_burn_header_hash = ?"#,
                &[&header],
            )?;
        }

        after(&mut db_tx);

        db_tx.commit()?;
        Ok(())
    }

    pub fn invalidate_descendants_of(
        &mut self,
        burn_block: &BurnchainHeaderHash,
    ) -> Result<(), BurnchainError> {
        self.invalidate_descendants_with_closures(burn_block, |_tx, _bhh, _queue| {}, |_tx| {})
    }

    /// Find all sortition IDs with memoized canonical stacks block pointers that are higher than the
    /// given height.  This is used to identify "dirty" but still valid snapshots whose memoized
    /// pointers are no longer valid.
    pub fn find_snapshots_with_dirty_canonical_block_pointers(
        conn: &DBConn,
        canonical_stacks_height: u64,
    ) -> Result<Vec<SortitionId>, db_error> {
        let dirty_sortitions : Vec<SortitionId> = query_rows(conn, "SELECT sortition_id FROM snapshots WHERE canonical_stacks_tip_height > ?1 AND pox_valid = 1", &[&u64_to_sql(canonical_stacks_height)?])?;
        Ok(dirty_sortitions)
    }

    /// Get the last sortition in the prepare phase that chose a particular Stacks block as the anchor,
    ///   or if the anchor is not expected, return None
    pub fn get_prepare_end_for(
        &mut self,
        sortition_tip: &SortitionId,
        anchor: &BlockHeaderHash,
    ) -> Result<Option<BlockSnapshot>, BurnchainError> {
        let handle = self.index_handle(sortition_tip);
        let prepare_end_sortid = match handle
            .get_tip_indexed(&db_keys::pox_anchor_to_prepare_end(anchor))?
        {
            Some(s) => SortitionId::from_hex(&s).expect("CORRUPTION: DB stored bad sortition ID"),
            None => return Ok(None),
        };
        let snapshot =
            SortitionDB::get_block_snapshot(self.conn(), &prepare_end_sortid)?.unwrap_or_else(|| panic!("BUG: Sortition ID for prepare phase end is known, but no BlockSnapshot is stored: {}",
            &prepare_end_sortid));
        Ok(Some(snapshot))
    }

    /// Get the PoX ID at the particular sortition_tip
    pub fn get_pox_id(&mut self, sortition_tip: &SortitionId) -> Result<PoxId, BurnchainError> {
        let handle = self.index_handle(sortition_tip);
        handle.get_pox_id().map_err(BurnchainError::from)
    }

    pub fn get_sortition_result(
        &self,
        id: &SortitionId,
    ) -> Result<Option<(BlockSnapshot, BurnchainStateTransitionOps)>, BurnchainError> {
        let snapshot = match SortitionDB::get_block_snapshot(self.conn(), id)? {
            Some(x) => x,
            None => return Ok(None),
        };

        let sql_transition_ops = "SELECT accepted_ops, consumed_keys FROM snapshot_transition_ops WHERE sortition_id = ?";
        let transition_ops = self
            .conn()
            .query_row(sql_transition_ops, &[id], |row| {
                let accepted_ops: String = row.get_unwrap(0);
                let consumed_leader_keys: String = row.get_unwrap(1);
                Ok(BurnchainStateTransitionOps {
                    accepted_ops: serde_json::from_str(&accepted_ops)
                        .expect("CORRUPTION: DB stored bad transition ops"),
                    consumed_leader_keys: serde_json::from_str(&consumed_leader_keys)
                        .expect("CORRUPTION: DB stored bad transition ops"),
                })
            })
            .optional()?
            .expect("CORRUPTION: DB stored BlockSnapshot, but not the transition ops");

        Ok(Some((snapshot, transition_ops)))
    }

    /// Compute the next PoX ID
    pub fn make_next_pox_id(parent_pox: PoxId, next_pox_info: Option<&RewardCycleInfo>) -> PoxId {
        let mut next_pox = parent_pox;
        if let Some(ref next_pox_info) = next_pox_info {
            if next_pox_info.is_reward_info_known() {
                info!(
                    "Begin reward-cycle sortition with present anchor block={:?}",
                    &next_pox_info.selected_anchor_block(),
                );
                next_pox.extend_with_present_block();
            } else {
                info!(
                    "Begin reward-cycle sortition with absent anchor block={:?}",
                    &next_pox_info.selected_anchor_block(),
                );
                next_pox.extend_with_not_present_block();
            }
        };
        next_pox
    }

    /// Calculate the next sortition ID, given the PoX ID so far and the reward info
    pub fn make_next_sortition_id(
        parent_pox: PoxId,
        this_block_hash: &BurnchainHeaderHash,
        next_pox_info: Option<&RewardCycleInfo>,
    ) -> SortitionId {
        let next_pox = Self::make_next_pox_id(parent_pox, next_pox_info);
        let next_sortition_id = SortitionId::new(this_block_hash, &next_pox);
        next_sortition_id
    }

    /// Evaluate the sortition (SIP-001 miner block election) in the burnchain block defined by
    /// `burn_header`. Returns the new snapshot and burnchain state
    /// transition.
    ///
    /// # Arguments
    /// * `burn_header` - the burnchain block header to process sortition for
    /// * `ops` - the parsed blockstack operations (will be validated in this function)
    /// * `burnchain` - a reference to the burnchain information struct
    /// * `from_tip` - tip of the "sortition chain" that is being built on
    /// * `next_pox_info` - iff this sortition is the first block in a reward cycle, this should be Some
    /// * `announce_to` - a function that will be invoked with the calculated reward set before this method
    ///                   commits its results. This is used to post the calculated reward set to an event observer.
    pub fn evaluate_sortition<F: FnOnce(Option<RewardSetInfo>) -> ()>(
        &mut self,
        burn_header: &BurnchainBlockHeader,
        ops: Vec<BlockstackOperationType>,
        burnchain: &Burnchain,
        from_tip: &SortitionId,
        next_pox_info: Option<RewardCycleInfo>,
        announce_to: F,
    ) -> Result<(BlockSnapshot, BurnchainStateTransition), BurnchainError> {
        let dryrun = self.dryrun;
        let parent_sort_id = self
            .get_sortition_id(&burn_header.parent_block_hash, from_tip)?
            .ok_or_else(|| {
                warn!("Unknown block {:?}", burn_header.parent_block_hash);
                BurnchainError::MissingParentBlock
            })?;

        let cur_epoch = SortitionDB::get_stacks_epoch(self.conn(), burn_header.block_height)?
            .unwrap_or_else(|| {
                panic!(
                    "FATAL: no epoch defined for burn height {}",
                    burn_header.block_height
                )
            });

        let mut sortition_db_handle = SortitionHandleTx::begin(self, &parent_sort_id)?;
        let parent_snapshot = sortition_db_handle
            .get_block_snapshot(&burn_header.parent_block_hash, &parent_sort_id)?
            .ok_or_else(|| {
                warn!("Unknown block {:?}", burn_header.parent_block_hash);
                BurnchainError::MissingParentBlock
            })?;

        let parent_pox = sortition_db_handle.get_pox_id()?;
        test_debug!(
            "parent PoX ID of {:?} off of {} is {}",
            &burn_header.parent_block_hash,
            &from_tip,
            &parent_pox
        );

        let reward_set_vrf_hash = parent_snapshot
            .sortition_hash
            .mix_burn_header(&parent_snapshot.burn_header_hash);

        let reward_set_info = if burnchain
            .pox_constants
            .is_after_pox_sunset_end(burn_header.block_height, cur_epoch.epoch_id)
        {
            test_debug!(
                "No recipients for burn height {}: epoch = {}, sunset_end = {}",
                burnchain.pox_constants.sunset_end,
                cur_epoch.epoch_id,
                burn_header.block_height
            );
            None
        } else {
            sortition_db_handle.pick_recipients(
                burnchain,
                burn_header.block_height,
                &reward_set_vrf_hash,
                next_pox_info.as_ref(),
            )?
        };

        // Get any initial mining bonus which would be due to the winner of this block.
        let bonus_remaining =
            sortition_db_handle.get_initial_mining_bonus_remaining(&parent_sort_id)?;

        let initial_mining_bonus = if bonus_remaining > 0 {
            let mining_bonus_per_block = sortition_db_handle
                .get_initial_mining_bonus_per_block(&parent_sort_id)?
                .expect("BUG: initial mining bonus amount written, but not the per block amount.");
            cmp::min(bonus_remaining, mining_bonus_per_block)
        } else {
            0
        };

        let new_snapshot = sortition_db_handle.process_block_txs(
            &parent_snapshot,
            burn_header,
            burnchain,
            ops,
            next_pox_info,
            parent_pox,
            reward_set_info.as_ref(),
            initial_mining_bonus,
        )?;

        if !dryrun {
            sortition_db_handle
                .store_transition_ops(&new_snapshot.0.sortition_id, &new_snapshot.1)?;
        }

        announce_to(reward_set_info);

        if !dryrun {
            // commit everything!
            sortition_db_handle.commit().expect(
                "Failed to commit to sortition db after announcing reward set info, state corrupted.",
            );
        }
        Ok((new_snapshot.0, new_snapshot.1))
    }

    pub fn get_next_block_recipients(
        &mut self,
        burnchain: &Burnchain,
        parent_snapshot: &BlockSnapshot,
        next_pox_info: Option<&RewardCycleInfo>,
    ) -> Result<Option<RewardSetInfo>, BurnchainError> {
        let reward_set_vrf_hash = parent_snapshot
            .sortition_hash
            .mix_burn_header(&parent_snapshot.burn_header_hash);

        let cur_epoch =
            SortitionDB::get_stacks_epoch(self.conn(), parent_snapshot.block_height + 1)?
                .unwrap_or_else(|| {
                    panic!(
                        "FATAL: no epoch defined for burn height {}",
                        parent_snapshot.block_height + 1
                    )
                });

        let mut sortition_db_handle =
            SortitionHandleTx::begin(self, &parent_snapshot.sortition_id)?;
        if cur_epoch.epoch_id < StacksEpochId::Epoch21
            && parent_snapshot.block_height + 1 >= burnchain.pox_constants.sunset_end
        {
            Ok(None)
        } else {
            sortition_db_handle.pick_recipients(
                burnchain,
                parent_snapshot.block_height + 1,
                &reward_set_vrf_hash,
                next_pox_info,
            )
        }
    }

    pub fn is_stacks_block_in_sortition_set(
        &self,
        sortition_id: &SortitionId,
        block_to_check: &BlockHeaderHash,
    ) -> Result<bool, BurnchainError> {
        let result = self
            .index_handle(sortition_id)
            .get_tip_indexed(&db_keys::stacks_block_present(block_to_check))?;
        Ok(result.is_some())
    }

    #[cfg_attr(test, mutants::skip)]
    pub fn latest_stacks_blocks_processed(
        &self,
        sortition_id: &SortitionId,
    ) -> Result<u64, BurnchainError> {
        let db_handle = self.index_handle(sortition_id);
        SortitionDB::get_max_arrival_index(&db_handle).map_err(|e| BurnchainError::from(e))
    }

    /// Get a burn blockchain snapshot, given a burnchain configuration struct.
    /// Used mainly by the network code to determine what the chain tip currently looks like.
    pub fn get_burnchain_view(
        conn: &SortitionDBConn,
        burnchain: &Burnchain,
        chain_tip: &BlockSnapshot,
    ) -> Result<BurnchainView, db_error> {
        if chain_tip.block_height < burnchain.first_block_height {
            // should never happen, but don't panic since this is network-callable code
            error!(
                "Invalid block height from DB: {}: expected at least {}",
                chain_tip.block_height, burnchain.first_block_height
            );
            return Err(db_error::Corruption);
        }

        if chain_tip.block_height < burnchain.stable_confirmations as u64 {
            // should never happen, but don't panic since this is network-callable code
            error!(
                "Invalid block height from DB: {}: expected at least {}",
                chain_tip.block_height, burnchain.stable_confirmations
            );
            return Err(db_error::Corruption);
        }

        let stable_block_height = cmp::max(
            burnchain.first_block_height,
            chain_tip.block_height - (burnchain.stable_confirmations as u64),
        );

        // get all burn block hashes between the chain tip, and the stable height back
        // MAX_NEIGHBOR_BLOCK_DELAY
        let oldest_height = if stable_block_height < MAX_NEIGHBOR_BLOCK_DELAY {
            0
        } else {
            stable_block_height - MAX_NEIGHBOR_BLOCK_DELAY
        };

        let mut last_burn_block_hashes = HashMap::new();
        let tip_height = chain_tip.block_height;

        let mut cursor = chain_tip.clone();
        let mut cur_height = cursor.block_height;

        for _height in oldest_height..(tip_height + 1) {
            let (ancestor_hash, ancestor_height) =
                if cursor.block_height > burnchain.first_block_height {
                    match SortitionDB::get_block_snapshot(conn, &cursor.parent_sortition_id) {
                        Ok(Some(new_cursor)) => {
                            let ret = (cursor.burn_header_hash.clone(), cursor.block_height);

                            cursor = new_cursor;
                            assert_eq!(cursor.block_height + 1, cur_height);

                            cur_height = cursor.block_height;
                            ret
                        }
                        _ => {
                            cur_height = cur_height.saturating_sub(1);
                            (burnchain.first_block_hash.clone(), cur_height)
                        }
                    }
                } else {
                    cur_height = cur_height.saturating_sub(1);
                    (burnchain.first_block_hash.clone(), cur_height)
                };

            last_burn_block_hashes.insert(ancestor_height, ancestor_hash);
        }

        let burn_stable_block_hash = last_burn_block_hashes
            .get(&stable_block_height)
            .unwrap_or(&burnchain.first_block_hash)
            .clone();

        test_debug!(
            "Chain view: {},{}-{},{},{}",
            chain_tip.block_height,
            chain_tip.burn_header_hash,
            stable_block_height,
            &burn_stable_block_hash,
            &chain_tip.canonical_stacks_tip_consensus_hash,
        );
        Ok(BurnchainView {
            burn_block_height: chain_tip.block_height,
            burn_block_hash: chain_tip.burn_header_hash,
            burn_stable_block_height: stable_block_height,
            burn_stable_block_hash: burn_stable_block_hash,
            last_burn_block_hashes: last_burn_block_hashes,
            rc_consensus_hash: chain_tip.canonical_stacks_tip_consensus_hash,
        })
    }
}

// Querying methods
impl SortitionDB {
    /// Get the canonical burn chain tip -- the tip of the longest burn chain we know about.
    /// Break ties deterministically by ordering on burnchain block hash.
    pub fn get_canonical_burn_chain_tip(conn: &Connection) -> Result<BlockSnapshot, db_error> {
        let qry = "SELECT * FROM snapshots WHERE pox_valid = 1 ORDER BY block_height DESC, burn_header_hash ASC LIMIT 1";
        query_row(conn, qry, []).map(|opt| opt.expect("CORRUPTION: No canonical burnchain tip"))
    }

    /// Get the highest burn chain tip even if it's not PoX-valid.
    /// Break ties deterministically by ordering on burnchain block hash.
    pub fn get_highest_known_burn_chain_tip(conn: &Connection) -> Result<BlockSnapshot, db_error> {
        let qry =
            "SELECT * FROM snapshots ORDER BY block_height DESC, burn_header_hash ASC LIMIT 1";
        query_row(conn, qry, []).map(|opt| opt.expect("CORRUPTION: No burnchain tips"))
    }

    /// Get the canonical burn chain tip -- the tip of the longest burn chain we know about.
    /// Break ties deterministically by ordering on burnchain block hash.
    pub fn get_canonical_chain_tip_bhh(conn: &Connection) -> Result<BurnchainHeaderHash, db_error> {
        let qry = "SELECT burn_header_hash FROM snapshots WHERE pox_valid = 1 ORDER BY block_height DESC, burn_header_hash ASC LIMIT 1";
        match conn.query_row(qry, [], |row| row.get(0)).optional() {
            Ok(opt) => Ok(opt.expect("CORRUPTION: No canonical burnchain tip")),
            Err(e) => Err(db_error::from(e)),
        }
    }

    /// Get the canonical burn chain tip -- the tip of the longest burn chain we know about.
    /// Break ties deterministically by ordering on burnchain block hash.
    ///
    /// Returns Err if the underlying SQLite call fails.
    pub fn get_canonical_sortition_tip(conn: &Connection) -> Result<SortitionId, db_error> {
        let qry = "SELECT sortition_id FROM snapshots WHERE pox_valid = 1 ORDER BY block_height DESC, burn_header_hash ASC LIMIT 1";
        match conn.query_row(qry, [], |row| row.get(0)).optional() {
            Ok(opt) => Ok(opt.expect("CORRUPTION: No canonical burnchain tip")),
            Err(e) => Err(db_error::from(e)),
        }
    }

    /// Find the affirmation map represented by a given sortition ID.
    pub fn find_sortition_tip_affirmation_map(
        &self,
        tip_id: &SortitionId,
    ) -> Result<AffirmationMap, db_error> {
        let ih = self.index_handle(tip_id);
        let am = ih.get_sortition_affirmation_map()?;

        // remove the first entry -- it's always `n` based on the way we construct it, while the
        // heaviest affirmation map just has nothing.
        if am.len() > 0 {
            Ok(AffirmationMap::new(am.as_slice()[1..].to_vec()))
        } else {
            Ok(AffirmationMap::empty())
        }
    }

    /// Get the list of Stack-STX operations processed in a given burnchain block.
    /// This will be the same list in each PoX fork; it's up to the Stacks block-processing logic
    /// to reject them.
    pub fn get_stack_stx_ops(
        conn: &Connection,
        burn_header_hash: &BurnchainHeaderHash,
    ) -> Result<Vec<StackStxOp>, db_error> {
        query_rows(
            conn,
            "SELECT * FROM stack_stx WHERE burn_header_hash = ? ORDER BY vtxindex",
            &[burn_header_hash],
        )
    }

    /// Get the list of Delegate-STX operations processed in a given burnchain block.
    /// This will be the same list in each PoX fork; it's up to the Stacks block-processing logic
    /// to reject them.
    pub fn get_delegate_stx_ops(
        conn: &Connection,
        burn_header_hash: &BurnchainHeaderHash,
    ) -> Result<Vec<DelegateStxOp>, db_error> {
        query_rows(
            conn,
            "SELECT * FROM delegate_stx WHERE burn_header_hash = ? ORDER BY vtxindex",
            &[burn_header_hash],
        )
    }

    /// Get the list of `vote-for-aggregate-key` operations processed in a given burnchain block.
    /// This will be the same list in each PoX fork; it's up to the Stacks block-processing logic
    /// to reject them.
    pub fn get_vote_for_aggregate_key_ops(
        conn: &Connection,
        burn_header_hash: &BurnchainHeaderHash,
    ) -> Result<Vec<VoteForAggregateKeyOp>, db_error> {
        query_rows(
            conn,
            "SELECT * FROM vote_for_aggregate_key WHERE burn_header_hash = ? ORDER BY vtxindex",
            &[burn_header_hash],
        )
    }

    /// Get the list of Transfer-STX operations processed in a given burnchain block.
    /// This will be the same list in each PoX fork; it's up to the Stacks block-processing logic
    /// to reject them.
    pub fn get_transfer_stx_ops(
        conn: &Connection,
        burn_header_hash: &BurnchainHeaderHash,
    ) -> Result<Vec<TransferStxOp>, db_error> {
        query_rows(
            conn,
            "SELECT * FROM transfer_stx WHERE burn_header_hash = ? ORDER BY vtxindex",
            &[burn_header_hash],
        )
    }

    /// Get the parent burnchain header hash of a given burnchain header hash
    fn get_parent_burnchain_header_hash(
        conn: &Connection,
        burnchain_header_hash: &BurnchainHeaderHash,
    ) -> Result<Option<BurnchainHeaderHash>, db_error> {
        let sql = "SELECT parent_burn_header_hash AS burn_header_hash FROM snapshots WHERE burn_header_hash = ?1";
        let args = params![burnchain_header_hash];
        let mut rows = query_rows::<BurnchainHeaderHash, _>(conn, sql, args)?;

        // there can be more than one if there was a PoX reorg.  If so, make sure they're _all the
        // same_ (otherwise we have corruption and must panic)
        if let Some(bhh) = rows.pop() {
            for row in rows.into_iter() {
                if row != bhh {
                    panic!(
                        "FATAL: burnchain header hash {} has two parents: {} and {}",
                        burnchain_header_hash, &bhh, &row
                    );
                }
            }
            Ok(Some(bhh))
        } else {
            Ok(None)
        }
    }

    /// Get the last N ancestor burnchain header hashes, given a burnchain header hash.
    /// This is done without regards to PoX forks.
    ///
    /// The returned list will be formatted as follows:
    ///
    /// * burn_header_hash
    /// * 1st ancestor of burn_header_hash
    /// * 2nd ancestor of burn_header_hash
    /// ...
    /// * Nth ancestor of burn_header_hash
    ///
    /// That is, the resulting list will have up to N+1 items.
    ///
    /// If an ancestor is not found, then return early.
    /// The returned list always starts with `burn_header_hash`.
    pub fn get_ancestor_burnchain_header_hashes(
        conn: &Connection,
        burn_header_hash: &BurnchainHeaderHash,
        count: u64,
    ) -> Result<Vec<BurnchainHeaderHash>, db_error> {
        let mut ret = vec![burn_header_hash.clone()];
        for _i in 0..count {
            let parent_bhh = match SortitionDB::get_parent_burnchain_header_hash(
                conn,
                ret.last().expect("FATAL: empty burn header hash list"),
            )? {
                Some(bhh) => bhh,
                None => {
                    break;
                }
            };
            ret.push(parent_bhh);
        }
        Ok(ret)
    }

    /// DO NOT CALL during Stacks block processing (including during Clarity VM evaluation). This function returns the latest data known to the node, which may not have been at the time of original block assembly.
    pub fn index_handle_at_tip<'a>(&'a self) -> SortitionHandleConn<'a> {
        let sortition_id = SortitionDB::get_canonical_sortition_tip(self.conn()).unwrap();
        self.index_handle(&sortition_id)
    }

    /// Open an index handle at the given consensus hash
    /// Returns a db_error::NotFoundError if `ch` cannot be found
    pub fn index_handle_at_ch<'a>(
        &'a self,
        ch: &ConsensusHash,
    ) -> Result<SortitionHandleConn<'a>, db_error> {
        let sortition_id = Self::get_sortition_id_by_consensus(self.conn(), ch)?
            .ok_or_else(|| db_error::NotFoundError)?;
        Ok(self.index_handle(&sortition_id))
    }

    /// Open a tx handle at the burn chain tip
    /// DO NOT CALL during Stacks block processing (including during Clarity VM evaluation). This function returns the latest data known to the node, which may not have been at the time of original block assembly.
    pub fn tx_begin_at_tip<'a>(&'a mut self) -> SortitionHandleTx<'a> {
        let sortition_id = SortitionDB::get_canonical_sortition_tip(self.conn()).unwrap();
        self.tx_handle_begin(&sortition_id).unwrap()
    }

    /// Given a starting sortition ID, go and find the canonical Nakamoto tip
    /// Returns Ok(Some(tip info)) on success
    /// Returns Ok(None) if there are no Nakamoto blocks in this tip
    /// Returns Err(..) on other DB error
    /// DO NOT CALL during Stacks block processing (including during Clarity VM evaluation). This function returns the latest data known to the node, which may not have been at the time of original block assembly.
    pub fn get_canonical_nakamoto_tip_hash_and_height(
        conn: &Connection,
        tip: &BlockSnapshot,
    ) -> Result<Option<(ConsensusHash, BlockHeaderHash, u64)>, db_error> {
        let mut cursor = tip.clone();
        loop {
            let result_at_tip : Option<(ConsensusHash, BlockHeaderHash, u64)> = conn.query_row_and_then(
                "SELECT consensus_hash,block_hash,block_height FROM stacks_chain_tips WHERE sortition_id = ? ORDER BY block_height DESC LIMIT 1",
                &[&cursor.sortition_id],
                |row| Ok((row.get_unwrap(0), row.get_unwrap(1), (u64::try_from(row.get_unwrap::<_, i64>(2)).expect("FATAL: block height too high"))))
            ).optional()?;
            if let Some(stacks_tip) = result_at_tip {
                return Ok(Some(stacks_tip));
            }
            let Some(next_cursor) =
                SortitionDB::get_block_snapshot(conn, &cursor.parent_sortition_id)?
            else {
                return Ok(None);
            };
            cursor = next_cursor
        }
    }

    /// Get the canonical Stacks chain tip -- this gets memoized on the canonical burn chain tip.
    /// DO NOT CALL during Stacks block processing (including during Clarity VM evaluation). This function returns the latest data known to the node, which may not have been at the time of original block assembly.
    pub fn get_canonical_stacks_chain_tip_hash_and_height(
        conn: &Connection,
    ) -> Result<(ConsensusHash, BlockHeaderHash, u64), db_error> {
        let sn = SortitionDB::get_canonical_burn_chain_tip(conn)?;
        let cur_epoch =
            SortitionDB::get_stacks_epoch(conn, sn.block_height)?.unwrap_or_else(|| {
                panic!(
                    "FATAL: no epoch defined for burn height {}",
                    sn.block_height
                )
            });

        if cur_epoch.epoch_id >= StacksEpochId::Epoch30 {
            // nakamoto behavior -- look to the stacks_chain_tip table
            //  if the chain tip of the current sortition hasn't been set, have to iterate to parent
            return Self::get_canonical_nakamoto_tip_hash_and_height(conn, &sn)?
                .ok_or(db_error::NotFoundError);
        }

        // epoch 2.x behavior -- look at the snapshot itself
        let stacks_block_hash = sn.canonical_stacks_tip_hash;
        let consensus_hash = sn.canonical_stacks_tip_consensus_hash;
        let stacks_block_height = sn.canonical_stacks_tip_height;
        Ok((consensus_hash, stacks_block_hash, stacks_block_height))
    }

    /// Get the canonical Stacks chain tip -- this gets memoized on the canonical burn chain tip.
    /// DO NOT CALL during Stacks block processing (including during Clarity VM evaluation). This function returns the latest data known to the node, which may not have been at the time of original block assembly.
    pub fn get_canonical_stacks_chain_tip_hash(
        conn: &Connection,
    ) -> Result<(ConsensusHash, BlockHeaderHash), db_error> {
        Self::get_canonical_stacks_chain_tip_hash_and_height(conn)
            .map(|(ch, bhh, _height)| (ch, bhh))
    }

    /// Get the maximum arrival index for any known snapshot.
    fn get_max_arrival_index(conn: &Connection) -> Result<u64, db_error> {
        match conn
            .query_row(
                "SELECT IFNULL(MAX(arrival_index), 1) FROM snapshots",
                [],
                |row| Ok(u64::from_row(row).expect("Expected u64 in database")),
            )
            .optional()?
        {
            Some(arrival_index) => Ok(if arrival_index == 0 { 1 } else { arrival_index }),
            None => Ok(1),
        }
    }

    /// Get a snapshot with an arrived block (i.e. a block that was marked as processed)
    fn get_snapshot_by_arrival_index(
        conn: &Connection,
        arrival_index: u64,
    ) -> Result<Option<BlockSnapshot>, db_error> {
        query_row_panic(
            conn,
            "SELECT * FROM snapshots WHERE arrival_index = ?1 AND stacks_block_accepted > 0 AND pox_valid = 1",
            &[&u64_to_sql(arrival_index)?],
            || "BUG: multiple snapshots have the same non-zero arrival index".to_string(),
        )
    }

    pub fn get_burnchain_header_hash_by_consensus(
        conn: &Connection,
        consensus_hash: &ConsensusHash,
    ) -> Result<Option<BurnchainHeaderHash>, db_error> {
        let qry = "SELECT burn_header_hash FROM snapshots WHERE consensus_hash = ?1 AND pox_valid = 1 LIMIT 1";
        let args = [&consensus_hash];
        query_row_panic(conn, qry, &args, || {
            format!(
                "FATAL: multiple block snapshots for the same block with consensus hash {}",
                consensus_hash
            )
        })
    }

    pub fn get_sortition_id_by_consensus(
        conn: &Connection,
        consensus_hash: &ConsensusHash,
    ) -> Result<Option<SortitionId>, db_error> {
        let qry = "SELECT sortition_id FROM snapshots WHERE consensus_hash = ?1 AND pox_valid = 1 LIMIT 1";
        let args = [&consensus_hash];
        query_row_panic(conn, qry, &args, || {
            format!(
                "FATAL: multiple block snapshots for the same block with consensus hash {}",
                consensus_hash
            )
        })
    }

    /// Get a snapshot for an existing burn chain block given its consensus hash.
    /// The snapshot may not be valid.
    pub fn get_block_snapshot_consensus(
        conn: &Connection,
        consensus_hash: &ConsensusHash,
    ) -> Result<Option<BlockSnapshot>, db_error> {
        let qry = "SELECT * FROM snapshots WHERE consensus_hash = ?1";
        let args = [&consensus_hash];
        query_row_panic(conn, qry, &args, || {
            format!(
                "FATAL: multiple block snapshots for the same block with consensus hash {}",
                consensus_hash
            )
        })
    }

    /// Determine if a burnchain block has been processed
    pub fn has_block_snapshot_consensus(
        conn: &Connection,
        consensus_hash: &ConsensusHash,
    ) -> Result<bool, db_error> {
        let qry = "SELECT 1 FROM snapshots WHERE consensus_hash = ?1";
        let args = [&consensus_hash];
        let res: Option<i64> = query_row_panic(conn, qry, &args, || {
            format!(
                "FATAL: multiple block snapshots for the same block with consensus hash {}",
                consensus_hash
            )
        })?;
        Ok(res.is_some())
    }

    /// Get a snapshot for an processed sortition.
    /// The snapshot may not be valid
    pub fn get_block_snapshot(
        conn: &Connection,
        sortition_id: &SortitionId,
    ) -> Result<Option<BlockSnapshot>, db_error> {
        let qry = "SELECT * FROM snapshots WHERE sortition_id = ?1";
        let args = [&sortition_id];
        query_row_panic(conn, qry, &args, || {
            format!(
                "FATAL: multiple block snapshots for the same block {}",
                sortition_id
            )
        })
        .map(|x| {
            if x.is_none() {
                test_debug!("No snapshot with sortition ID {}", sortition_id);
            }
            x
        })
    }

    /// Get the first snapshot
    pub fn get_first_block_snapshot(conn: &Connection) -> Result<BlockSnapshot, db_error> {
        let qry = "SELECT * FROM snapshots WHERE consensus_hash = ?1";
        let result = query_row_panic(conn, qry, &[&ConsensusHash::empty()], || {
            "FATAL: multiple first-block snapshots".into()
        })?;
        match result {
            None => {
                // should never happen
                panic!("FATAL: no first snapshot");
            }
            Some(snapshot) => Ok(snapshot),
        }
    }

    /// Get the first-ever block height and hash
    pub(crate) fn get_first_block_height_and_hash(
        conn: &Connection,
    ) -> Result<(u64, BurnchainHeaderHash), db_error> {
        let sql = "SELECT block_height, burn_header_hash FROM snapshots WHERE consensus_hash = ?1";
        let args = params![ConsensusHash::empty()];
        let mut stmt = conn.prepare(sql)?;
        let mut rows = stmt.query(args)?;
        while let Some(row) = rows.next()? {
            let height_i64: i64 = row.get("block_height")?;
            let hash: BurnchainHeaderHash = row.get("burn_header_hash")?;
            let height = u64::try_from(height_i64).map_err(|_| {
                warn!("Height does not fit into a u64");
                db_error::ParseError
            })?;
            return Ok((height, hash));
        }
        // NOTE: shouldn't be reachable because we instantiate with a first snapshot
        return Err(db_error::NotFoundError);
    }

    pub fn is_pox_active(
        &self,
        burnchain: &Burnchain,
        block: &BlockSnapshot,
    ) -> Result<bool, db_error> {
        let mut reward_start_height = burnchain.reward_cycle_to_block_height(
            burnchain
                .block_height_to_reward_cycle(block.block_height)
                .ok_or_else(|| {
                    warn!(
                        "block height {} does not have a reward cycle",
                        block.block_height
                    );
                    db_error::NotFoundError
                })?,
        );

        // N.B. the reward cycle start height is 1 + (reward_cycle_number * reward_cycle_length),
        // which can be bigger than block.block_height. If this is true, then we really meant the
        // last reward cycle
        if reward_start_height > block.block_height && block.block_height > 0 {
            reward_start_height = burnchain.reward_cycle_to_block_height(
                burnchain
                    .block_height_to_reward_cycle(block.block_height - 1)
                    .ok_or_else(|| {
                        warn!(
                            "block height {} does not have a reward cycle",
                            block.block_height - 1
                        );
                        db_error::NotFoundError
                    })?,
            );
        }

        let sort_id_of_start =
            get_ancestor_sort_id(&self.index_conn(), reward_start_height, &block.sortition_id)?
                .ok_or_else(|| {
                    warn!(
                "reward start height {} (from block height {}) does not have a sortition from {}",
                reward_start_height, block.block_height, &block.sortition_id
            );
                    db_error::NotFoundError
                })?;

        let handle = self.index_handle(&sort_id_of_start);
        Ok(handle.get_reward_set_size_at(&sort_id_of_start)? > 0)
    }

    /// Find out how any burn tokens were destroyed in a given block on a given fork.
    pub fn get_block_burn_amount(
        conn: &Connection,
        block_snapshot: &BlockSnapshot,
    ) -> Result<u64, db_error> {
        let block_commits =
            SortitionDB::get_block_commits_by_block(conn, &block_snapshot.sortition_id)?;
        let mut burn_total: u64 = 0;

        for i in 0..block_commits.len() {
            burn_total = burn_total
                .checked_add(block_commits[i].burn_fee)
                .expect("Way too many tokens burned");
        }
        Ok(burn_total)
    }

    /// Get all block commitments registered in a block on the burn chain's history in this fork.
    /// Returns the list of block commits in order by vtxindex.
    pub fn get_block_commits_by_block(
        conn: &Connection,
        sortition: &SortitionId,
    ) -> Result<Vec<LeaderBlockCommitOp>, db_error> {
        let qry = "SELECT * FROM block_commits WHERE sortition_id = ?1 ORDER BY vtxindex ASC";
        let args = params![sortition];

        query_rows(conn, qry, args)
    }

    /// Get all the missed block commits that were intended to be included in the given
    ///  block but were not
    pub fn get_missed_commits_by_intended(
        conn: &Connection,
        sortition: &SortitionId,
    ) -> Result<Vec<MissedBlockCommit>, db_error> {
        let qry = "SELECT * FROM missed_commits WHERE intended_sortition_id = ?1";
        let args = params![sortition];

        query_rows(conn, qry, args)
    }

    /// Get all leader keys registered in a block on the burn chain's history in this fork.
    /// Returns the list of leader keys in order by vtxindex.
    pub fn get_leader_keys_by_block(
        conn: &Connection,
        sortition: &SortitionId,
    ) -> Result<Vec<LeaderKeyRegisterOp>, db_error> {
        let qry = "SELECT * FROM leader_keys WHERE sortition_id = ?1 ORDER BY vtxindex ASC";
        let args = params![sortition];

        query_rows(conn, qry, args)
    }

    /// Get the vtxindex of the winning sortition.
    /// The sortition may not be valid.
    pub fn get_block_winning_vtxindex(
        conn: &Connection,
        sortition: &SortitionId,
    ) -> Result<Option<u16>, db_error> {
        let qry = "SELECT vtxindex FROM block_commits WHERE sortition_id = ?1
                    AND txid = (
                      SELECT winning_block_txid FROM snapshots WHERE sortition_id = ?2 LIMIT 1) LIMIT 1";
        let args = params![sortition, sortition];
        conn.query_row(qry, args, |row| row.get(0))
            .optional()
            .map_err(db_error::from)
    }

    /// Given the fork index hash of a chain tip, and a block height that is an ancestor of the last
    /// block in this fork, find the snapshot of the block at that height.
    ///
    /// Returns None if there is no ancestor at this height.
    pub fn get_ancestor_snapshot<C: SortitionContext>(
        ic: &IndexDBConn<'_, C, SortitionId>,
        ancestor_block_height: u64,
        tip_block_hash: &SortitionId,
    ) -> Result<Option<BlockSnapshot>, db_error> {
        assert!(ancestor_block_height < BLOCK_HEIGHT_MAX);

        let ancestor = match get_ancestor_sort_id(ic, ancestor_block_height, tip_block_hash)? {
            Some(id) => id,
            None => {
                debug!(
                    "No ancestor block {} from {} in index",
                    ancestor_block_height, tip_block_hash
                );
                return Ok(None);
            }
        };

        SortitionDB::get_block_snapshot(ic, &ancestor)
    }

    /// Given the fork index hash of a chain tip, and a block height that is an ancestor of the last
    /// block in this fork, find the snapshot of the block at that height.
    pub fn get_ancestor_snapshot_tx<C: SortitionContext>(
        ic: &mut IndexDBTx<'_, C, SortitionId>,
        ancestor_block_height: u64,
        tip_block_hash: &SortitionId,
    ) -> Result<Option<BlockSnapshot>, db_error> {
        assert!(ancestor_block_height < BLOCK_HEIGHT_MAX);

        let ancestor = match get_ancestor_sort_id_tx(ic, ancestor_block_height, tip_block_hash)? {
            Some(id) => id,
            None => {
                debug!(
                    "No ancestor block {} from {} in index",
                    ancestor_block_height, tip_block_hash
                );
                return Ok(None);
            }
        };

        SortitionDB::get_block_snapshot(ic.tx(), &ancestor)
    }

    /// Get a parent block commit at a specific location in the burn chain on a particular fork.
    /// Returns None if there is no block commit at this location.
    pub fn get_block_commit_parent<C: SortitionContext>(
        ic: &IndexDBConn<'_, C, SortitionId>,
        block_height: u64,
        vtxindex: u32,
        tip: &SortitionId,
    ) -> Result<Option<LeaderBlockCommitOp>, db_error> {
        assert!(block_height < BLOCK_HEIGHT_MAX);
        let ancestor_id = match get_ancestor_sort_id(ic, block_height, tip)? {
            Some(id) => id,
            None => {
                return Ok(None);
            }
        };

        SortitionDB::get_block_commit_of_sortition(ic, &ancestor_id, block_height, vtxindex)
    }

    fn get_block_commit_of_sortition(
        conn: &Connection,
        sortition: &SortitionId,
        block_height: u64,
        vtxindex: u32,
    ) -> Result<Option<LeaderBlockCommitOp>, db_error> {
        assert!(block_height < BLOCK_HEIGHT_MAX);

        let qry = "SELECT * FROM block_commits WHERE sortition_id = ?1 AND block_height = ?2 AND vtxindex = ?3 LIMIT 2";
        let args = params![sortition, u64_to_sql(block_height)?, vtxindex];
        query_row_panic(conn, qry, args, || {
            format!(
                "Multiple parent blocks at {},{} in {}",
                block_height, vtxindex, sortition
            )
        })
    }

    /// Get a leader key at a specific location in the burn chain's fork history, given the
    /// matching block commit's fork index root (block_height and vtxindex are the leader's
    /// calculated location in this fork).
    /// Returns None if there is no leader key at this location.
    pub fn get_leader_key_at<C: SortitionContext>(
        ic: &IndexDBConn<'_, C, SortitionId>,
        key_block_height: u64,
        key_vtxindex: u32,
        tip: &SortitionId,
    ) -> Result<Option<LeaderKeyRegisterOp>, db_error> {
        assert!(key_block_height < BLOCK_HEIGHT_MAX);
        let ancestor_snapshot = match SortitionDB::get_ancestor_snapshot(ic, key_block_height, tip)?
        {
            Some(sn) => sn,
            None => {
                return Ok(None);
            }
        };

        let qry = "SELECT * FROM leader_keys WHERE sortition_id = ?1 AND block_height = ?2 AND vtxindex = ?3 LIMIT 2";
        let args = params![
            ancestor_snapshot.sortition_id,
            u64_to_sql(key_block_height)?,
            key_vtxindex,
        ];
        query_row_panic(ic, qry, args, || {
            format!(
                "Multiple keys at {},{} in {}",
                key_block_height, key_vtxindex, tip
            )
        })
    }

    /// Get a block commit by its committed block.
    /// For Stacks 2.x, `block_hash` is just the hash of the block
    /// For Nakamoto, `block_hash` is the StacksBlockId of the last tenure's first block
    pub fn get_block_commit_for_stacks_block(
        conn: &Connection,
        consensus_hash: &ConsensusHash,
        block_hash: &BlockHeaderHash,
    ) -> Result<Option<LeaderBlockCommitOp>, db_error> {
        let (sortition_id, winning_txid) = match SortitionDB::get_block_snapshot_consensus(
            conn,
            consensus_hash,
        )? {
            Some(sn) => {
                if !sn.pox_valid {
                    warn!("Consensus hash {:?} corresponds to a sortition that is not on the canonical PoX fork", consensus_hash);
                    return Err(db_error::InvalidPoxSortition);
                }
                (sn.sortition_id, sn.winning_block_txid)
            }
            None => {
                return Ok(None);
            }
        };

        let qry = "SELECT * FROM block_commits WHERE sortition_id = ?1 AND block_header_hash = ?2 AND txid = ?3";
        let args = params![sortition_id, block_hash, winning_txid];
        query_row_panic(conn, qry, args, || {
            format!("FATAL: multiple block commits for {}", &block_hash)
        })
    }

    /// Get a block snapshot for a winning block hash in a given burn chain fork.
    pub fn get_block_snapshot_for_winning_stacks_block(
        ic: &SortitionDBConn,
        tip: &SortitionId,
        block_hash: &BlockHeaderHash,
    ) -> Result<Option<BlockSnapshot>, db_error> {
        match ic.get_indexed(tip, &db_keys::stacks_block_present(block_hash))? {
            Some(sortition_id_hex) => {
                let sortition_id = SortitionId::from_hex(&sortition_id_hex)
                    .expect("FATAL: DB stored non-parseable sortition id");
                SortitionDB::get_block_snapshot(ic, &sortition_id)
            }
            None => Ok(None),
        }
    }

    /// Merge the result of get_stacks_header_hashes() into a BlockHeaderCache
    pub fn merge_block_header_cache(
        cache: &mut BlockHeaderCache,
        header_data: &Vec<(ConsensusHash, Option<BlockHeaderHash>)>,
    ) -> () {
        if header_data.len() > 0 {
            let mut i = header_data.len() - 1;
            while i > 0 {
                let cur_consensus_hash = &header_data[i].0;
                let cur_block_opt = &header_data[i].1;

                if let Some((ref cached_block_opt, _)) = cache.get(cur_consensus_hash) {
                    assert_eq!(cached_block_opt, cur_block_opt);
                } else {
                    let prev_consensus_hash = header_data[i - 1].0.clone();
                    cache.insert(
                        (*cur_consensus_hash).clone(),
                        ((*cur_block_opt).clone(), prev_consensus_hash.clone()),
                    );
                }

                i -= 1;
            }
        }
        debug!("Block header cache has {} items", cache.len());
    }

    /// Get the StacksEpoch for a given burn block height
    pub fn get_stacks_epoch(
        conn: &DBConn,
        burn_block_height: u64,
    ) -> Result<Option<StacksEpoch>, db_error> {
        let sql =
            "SELECT * FROM epochs WHERE start_block_height <= ?1 AND ?2 < end_block_height LIMIT 1";
        let args = params![
            u64_to_sql(burn_block_height)?,
            u64_to_sql(burn_block_height)?,
        ];
        query_row(conn, sql, args)
    }

    /// Get all sortition IDs at the given burnchain block height (including ones that aren't on
    /// the canonical PoX fork)
    pub fn get_sortition_ids_at_height(
        conn: &DBConn,
        height: u64,
    ) -> Result<Vec<SortitionId>, db_error> {
        query_rows(
            conn,
            "SELECT sortition_id FROM snapshots WHERE block_height = ?1",
            &[&u64_to_sql(height)?],
        )
    }

    /// Get all StacksEpochs, in order by ascending start height
    pub fn get_stacks_epochs(conn: &DBConn) -> Result<Vec<StacksEpoch>, db_error> {
        let sql = "SELECT * FROM epochs ORDER BY start_block_height ASC";
        query_rows(conn, sql, [])
    }

    pub fn get_stacks_epoch_by_epoch_id(
        conn: &DBConn,
        epoch_id: &StacksEpochId,
    ) -> Result<Option<StacksEpoch>, db_error> {
        let sql = "SELECT * FROM epochs WHERE epoch_id = ?1 LIMIT 1";
        let args = params![*epoch_id as u32];
        query_row(conn, sql, args)
    }

    // TODO: add tests from mutation testing results #4849
    #[cfg_attr(test, mutants::skip)]
    /// Are microblocks disabled by Epoch 2.5 at the height specified
    /// in `at_burn_height`?
    pub fn are_microblocks_disabled(conn: &DBConn, at_burn_height: u64) -> Result<bool, db_error> {
        match Self::get_stacks_epoch_by_epoch_id(conn, &StacksEpochId::Epoch25)? {
            Some(epoch_25) => Ok(at_burn_height >= epoch_25.start_height),
            None => {
                // Epoch 2.5 is not defined, so it cannot disable microblocks
                Ok(false)
            }
        }
    }

    /// Get the last reward cycle in epoch 2.05
    pub fn get_last_epoch_2_05_reward_cycle(&self) -> Result<u64, db_error> {
        Self::static_get_last_epoch_2_05_reward_cycle(
            self.conn(),
            self.first_block_height,
            &self.pox_constants,
        )
    }

    /// Get the last reward cycle in epoch 2.05
    pub fn static_get_last_epoch_2_05_reward_cycle(
        conn: &DBConn,
        first_block_height: u64,
        pox_constants: &PoxConstants,
    ) -> Result<u64, db_error> {
        let epochs = SortitionDB::get_stacks_epochs(conn)?;

        for epoch in epochs {
            if epoch.epoch_id == StacksEpochId::Epoch2_05 {
                return Ok(pox_constants
                    .block_height_to_reward_cycle(first_block_height, epoch.end_height)
                    .expect("FATAL: end block of epoch 2.05 is before system start height"));
            }
        }

        Ok(u64::MAX)
    }

    /// Get the latest block snapshot on this fork where a sortition occured.
    /// Search snapshots up to (but excluding) the given block height.
    /// Will always return a snapshot -- even if it's the initial sentinel snapshot.
    pub fn get_last_snapshot_with_sortition_tx(
        tx: &mut SortitionDBTx,
        burn_block_height: u64,
        chain_tip: &SortitionId,
    ) -> Result<BlockSnapshot, db_error> {
        assert!(burn_block_height < BLOCK_HEIGHT_MAX);
        test_debug!(
            "Get snapshot at from sortition tip {}, expect height {}",
            chain_tip,
            burn_block_height
        );
        let get_from = match get_ancestor_sort_id_tx(tx, burn_block_height, chain_tip)? {
            Some(sortition_id) => sortition_id,
            None => {
                error!(
                    "No blockheight {} ancestor at sortition identifier {}",
                    burn_block_height, &chain_tip
                );
                return Err(db_error::NotFoundError);
            }
        };

        let ancestor_hash = match tx.get_indexed(&get_from, &db_keys::last_sortition())? {
            Some(hex_str) => BurnchainHeaderHash::from_hex(&hex_str).unwrap_or_else(|_| {
                panic!(
                    "FATAL: corrupt database: failed to parse {} into a hex string",
                    &hex_str
                )
            }),
            None => {
                // no prior sortitions, so get the first
                return SortitionDB::get_first_block_snapshot(tx);
            }
        };

        let sortition_identifier_key = db_keys::sortition_id_for_bhh(&ancestor_hash);
        let sortition_id = match tx.get_indexed(chain_tip, &sortition_identifier_key)? {
            None => return SortitionDB::get_first_block_snapshot(tx),
            Some(x) => SortitionId::from_hex(&x).expect("FATAL: bad Sortition ID stored in DB"),
        };

        SortitionDB::get_block_snapshot(tx, &sortition_id)
            .map(|x| x.expect("FATAL: no snapshot for MARF'ed sortition ID"))
    }
}

impl<'a> SortitionHandleTx<'a> {
    /// Append a snapshot to a chain tip, and update various chain tip statistics.
    /// Returns the new state root of this fork.
    /// `initialize_bonus` - if Some(..), then this snapshot is the first mined snapshot,
    ///    and this method should initialize the `initial_mining_bonus` fields in the sortition db.
    pub fn append_chain_tip_snapshot(
        &mut self,
        parent_snapshot: &BlockSnapshot,
        snapshot: &BlockSnapshot,
        block_ops: &Vec<BlockstackOperationType>,
        missed_commits: &Vec<MissedBlockCommit>,
        next_pox_info: Option<RewardCycleInfo>,
        reward_info: Option<&RewardSetInfo>,
        initialize_bonus: Option<InitialMiningBonus>,
    ) -> Result<TrieHash, db_error> {
        assert_eq!(
            snapshot.parent_burn_header_hash,
            parent_snapshot.burn_header_hash
        );
        assert_eq!(snapshot.parent_sortition_id, parent_snapshot.sortition_id);
        assert_eq!(parent_snapshot.block_height + 1, snapshot.block_height);
        if snapshot.sortition {
            assert_eq!(parent_snapshot.num_sortitions + 1, snapshot.num_sortitions);
        } else {
            assert_eq!(parent_snapshot.num_sortitions, snapshot.num_sortitions);
        }

        let mut parent_sn = parent_snapshot.clone();
        let (root_hash, pox_payout) = self.index_add_fork_info(
            &mut parent_sn,
            snapshot,
            block_ops,
            next_pox_info,
            reward_info,
            initialize_bonus,
        )?;

        let mut sn = snapshot.clone();
        sn.index_root = root_hash.clone();

        let cur_epoch =
            SortitionDB::get_stacks_epoch(self, snapshot.block_height)?.unwrap_or_else(|| {
                panic!(
                    "FATAL: no epoch defined for burn height {}",
                    snapshot.block_height
                )
            });

        if cur_epoch.epoch_id >= StacksEpochId::Epoch30 {
            // nakamoto behavior
            // look at stacks_chain_tips table
            let res: Result<_, db_error> = self.deref().query_row_and_then(
                "SELECT consensus_hash,block_hash,block_height FROM stacks_chain_tips WHERE sortition_id = ? ORDER BY block_height DESC LIMIT 1",
                &[&parent_snapshot.sortition_id],
                |row| Ok((row.get_unwrap(0), row.get_unwrap(1), (u64::try_from(row.get_unwrap::<_, i64>(2)).expect("FATAL: block height too high"))))
            );
            let (
                canonical_stacks_tip_consensus_hash,
                canonical_stacks_tip_block_hash,
                canonical_stacks_tip_height,
            ) = res?;
            debug!(
                "Setting stacks_chain_tips values";
                "sortition_id" => %sn.sortition_id,
                "parent_sortition_id" => %parent_snapshot.sortition_id,
                "stacks_tip_height" => canonical_stacks_tip_height,
                "stacks_tip_hash" => %canonical_stacks_tip_block_hash,
                "stacks_tip_consensus" => %canonical_stacks_tip_consensus_hash
            );
            sn.canonical_stacks_tip_height = canonical_stacks_tip_height;
            sn.canonical_stacks_tip_hash = canonical_stacks_tip_block_hash;
            sn.canonical_stacks_tip_consensus_hash = canonical_stacks_tip_consensus_hash;
        } else {
            // epoch 2.x behavior
            // preserve memoized stacks chain tip from this burn chain fork
            sn.canonical_stacks_tip_height = parent_sn.canonical_stacks_tip_height;
            sn.canonical_stacks_tip_hash = parent_sn.canonical_stacks_tip_hash;
            sn.canonical_stacks_tip_consensus_hash = parent_sn.canonical_stacks_tip_consensus_hash;
        }

        if self.context.dryrun {
            // don't do any inserts
            return Ok(root_hash);
        }

        self.insert_block_snapshot(&sn, pox_payout)?;

        for block_op in block_ops {
            self.store_burnchain_transaction(block_op, &sn.sortition_id)?;
        }

        for missed_commit in missed_commits {
            self.insert_missed_block_commit(missed_commit)?;
        }

        self.update_canonical_stacks_tip(
            &sn.sortition_id,
            &sn.canonical_stacks_tip_consensus_hash,
            &sn.canonical_stacks_tip_hash,
            sn.canonical_stacks_tip_height,
        )?;

        #[cfg(test)]
        {
            let (block_consensus_hash, block_bhh) =
                SortitionDB::get_canonical_stacks_chain_tip_hash(self).unwrap();

            debug!(
                "After sortition {}, canonical Stacks tip is {}/{}",
                &snapshot.consensus_hash, &block_consensus_hash, &block_bhh
            );
        }
        Ok(root_hash)
    }

    pub fn get_initial_mining_bonus_remaining(
        &mut self,
        chain_tip: &SortitionId,
    ) -> Result<u128, db_error> {
        self.get_indexed(&chain_tip, db_keys::initial_mining_bonus_remaining())?
            .map(|s| Ok(s.parse().expect("BUG: bad mining bonus stored in DB")))
            .unwrap_or(Ok(0))
    }

    pub fn get_initial_mining_bonus_per_block(
        &mut self,
        chain_tip: &SortitionId,
    ) -> Result<Option<u128>, db_error> {
        Ok(self
            .get_indexed(&chain_tip, db_keys::initial_mining_bonus_per_block())?
            .map(|s| s.parse().expect("BUG: bad mining bonus stored in DB")))
    }

    #[cfg(any(test, feature = "testing"))]
    fn store_burn_distribution(
        &mut self,
        new_sortition: &SortitionId,
        transition: &BurnchainStateTransition,
    ) {
        let create = "CREATE TABLE IF NOT EXISTS snapshot_burn_distributions (sortition_id TEXT PRIMARY KEY, data TEXT NOT NULL);";
        self.execute(create, []).unwrap();
        let sql = "INSERT INTO snapshot_burn_distributions (sortition_id, data) VALUES (?, ?)";
        let args = params![
            new_sortition,
            serde_json::to_string(&transition.burn_dist).unwrap(),
        ];
        self.execute(sql, args).unwrap();
    }

    #[cfg(not(any(test, feature = "testing")))]
    fn store_burn_distribution(
        &mut self,
        _new_sortition: &SortitionId,
        _transition: &BurnchainStateTransition,
    ) {
    }

    fn store_transition_ops(
        &mut self,
        new_sortition: &SortitionId,
        transition: &BurnchainStateTransition,
    ) -> Result<(), db_error> {
        let sql = "INSERT INTO snapshot_transition_ops (sortition_id, accepted_ops, consumed_keys) VALUES (?, ?, ?)";
        let args = params![
            new_sortition,
            serde_json::to_string(&transition.accepted_ops).unwrap(),
            serde_json::to_string(&transition.consumed_leader_keys).unwrap(),
        ];
        self.execute(sql, args)?;
        self.store_burn_distribution(new_sortition, transition);
        Ok(())
    }

    pub fn get_pox_id(&mut self) -> Result<PoxId, db_error> {
        let chain_tip = self.context.chain_tip.clone();
        let pox_id = self
            .get_indexed(&chain_tip, db_keys::pox_identifier())?
            .map(|s| s.parse().expect("BUG: Bad PoX identifier stored in DB"))
            .expect("BUG: No PoX identifier stored.");
        Ok(pox_id)
    }

    /// Store a blockstack burnchain operation
    fn store_burnchain_transaction(
        &mut self,
        blockstack_op: &BlockstackOperationType,
        sort_id: &SortitionId,
    ) -> Result<(), db_error> {
        match blockstack_op {
            BlockstackOperationType::LeaderKeyRegister(ref op) => {
                info!(
                    "ACCEPTED({}) leader key register {} at {},{}",
                    op.block_height, &op.txid, op.block_height, op.vtxindex;
                    "consensus_hash" => %op.consensus_hash,
                    "burn_header_hash" => %op.burn_header_hash
                );
                self.insert_leader_key(op, sort_id)
            }
            BlockstackOperationType::LeaderBlockCommit(ref op) => {
                info!(
                    "ACCEPTED({}) leader block commit {} at {},{}",
                    op.block_height, &op.txid, op.block_height, op.vtxindex;
                    "apparent_sender" => %op.apparent_sender,
                    "stacks_block_hash" => %op.block_header_hash
                );
                self.insert_block_commit(op, sort_id)
            }
            BlockstackOperationType::StackStx(ref op) => {
                info!(
                    "ACCEPTED({}) stack stx opt {} at {},{}",
                    op.block_height, &op.txid, op.block_height, op.vtxindex
                );
                self.insert_stack_stx(op)
            }
            BlockstackOperationType::TransferStx(ref op) => {
                info!(
                    "ACCEPTED({}) transfer stx opt {} at {},{}",
                    op.block_height, &op.txid, op.block_height, op.vtxindex
                );
                self.insert_transfer_stx(op)
            }
            BlockstackOperationType::PreStx(ref op) => {
                info!(
                    "ACCEPTED({}) pre stack stx op {} at {},{}",
                    op.block_height, &op.txid, op.block_height, op.vtxindex;
                    "burn_header_hash" => %op.burn_header_hash
                );
                // no need to store this op in the sortition db.
                Ok(())
            }
            BlockstackOperationType::DelegateStx(ref op) => {
                info!(
                    "ACCEPTED({}) delegate stx opt {} at {},{}",
                    op.block_height, &op.txid, op.block_height, op.vtxindex
                );
                self.insert_delegate_stx(op)
            }
            BlockstackOperationType::VoteForAggregateKey(ref op) => {
                info!(
                    "ACCEPTED({}) vote for aggregate key {} at {},{}",
                    op.block_height, &op.txid, op.block_height, op.vtxindex
                );
                self.insert_vote_for_aggregate_key(op)
            }
        }
    }

    /// Insert a leader key registration.
    /// No validity checking will be done, beyond what is encoded in the leader_keys table
    /// constraints.  That is, type mismatches and serialization issues will be caught, but nothing else.
    /// The corresponding snapshot must already be inserted
    fn insert_leader_key(
        &mut self,
        leader_key: &LeaderKeyRegisterOp,
        sort_id: &SortitionId,
    ) -> Result<(), db_error> {
        assert!(leader_key.block_height < BLOCK_HEIGHT_MAX);

        let args = params![
            leader_key.txid,
            leader_key.vtxindex,
            u64_to_sql(leader_key.block_height)?,
            leader_key.burn_header_hash,
            leader_key.consensus_hash,
            leader_key.public_key.to_hex(),
            to_hex(&leader_key.memo),
            sort_id,
        ];

        self.execute("INSERT INTO leader_keys (txid, vtxindex, block_height, burn_header_hash, consensus_hash, public_key, memo, sortition_id) VALUES (?1, ?2, ?3, ?4, ?5, ?6, ?7, ?8)", args)?;

        Ok(())
    }

    /// Insert a stack-stx op
    fn insert_stack_stx(&mut self, op: &StackStxOp) -> Result<(), db_error> {
        let args = params![
            op.txid,
            op.vtxindex,
            u64_to_sql(op.block_height)?,
            op.burn_header_hash,
            op.sender.to_string(),
            op.reward_addr.to_db_string(),
            op.stacked_ustx.to_string(),
            op.num_cycles,
            serde_json::to_string(&op.signer_key).unwrap(),
            serde_json::to_string(&op.max_amount).unwrap(),
            op.auth_id,
        ];

        self.execute("REPLACE INTO stack_stx (txid, vtxindex, block_height, burn_header_hash, sender_addr, reward_addr, stacked_ustx, num_cycles, signer_key, max_amount, auth_id) VALUES (?1, ?2, ?3, ?4, ?5, ?6, ?7, ?8, ?9, ?10, ?11)", args)?;

        Ok(())
    }

    /// Insert a delegate-stx op
    fn insert_delegate_stx(&mut self, op: &DelegateStxOp) -> Result<(), db_error> {
        let args = params![
            op.txid,
            op.vtxindex,
            u64_to_sql(op.block_height)?,
            op.burn_header_hash,
            op.sender.to_string(),
            op.delegate_to.to_string(),
            serde_json::to_string(&op.reward_addr).unwrap(),
            op.delegated_ustx.to_string(),
            opt_u64_to_sql(op.until_burn_height)?,
        ];

        self.execute("REPLACE INTO delegate_stx (txid, vtxindex, block_height, burn_header_hash, sender_addr, delegate_to, reward_addr, delegated_ustx, until_burn_height) VALUES (?1, ?2, ?3, ?4, ?5, ?6, ?7, ?8, ?9)", args)?;

        Ok(())
    }

    /// Insert a vote-for-aggregate-key op
    fn insert_vote_for_aggregate_key(
        &mut self,
        op: &VoteForAggregateKeyOp,
    ) -> Result<(), db_error> {
        let args = params![
            op.txid,
            op.vtxindex,
            u64_to_sql(op.block_height)?,
            op.burn_header_hash,
            op.sender.to_string(),
            serde_json::to_string(&op.aggregate_key).unwrap(),
            op.round,
            u64_to_sql(op.reward_cycle)?,
            op.signer_index,
            serde_json::to_string(&op.signer_key).unwrap(),
        ];

        self.execute("REPLACE INTO vote_for_aggregate_key (txid, vtxindex, block_height, burn_header_hash, sender_addr, aggregate_key, round, reward_cycle, signer_index, signer_key) VALUES (?1, ?2, ?3, ?4, ?5, ?6, ?7, ?8, ?9, ?10)", args)?;

        Ok(())
    }

    /// Insert a transfer-stx op
    fn insert_transfer_stx(&mut self, op: &TransferStxOp) -> Result<(), db_error> {
        let args = params![
            op.txid,
            op.vtxindex,
            u64_to_sql(op.block_height)?,
            op.burn_header_hash,
            op.sender.to_string(),
            op.recipient.to_string(),
            op.transfered_ustx.to_string(),
            to_hex(&op.memo),
        ];

        self.execute("REPLACE INTO transfer_stx (txid, vtxindex, block_height, burn_header_hash, sender_addr, recipient_addr, transfered_ustx, memo) VALUES (?1, ?2, ?3, ?4, ?5, ?6, ?7, ?8)", args)?;

        Ok(())
    }

    /// Insert a leader block commitment.
    /// No validity checking will be done, beyond what is encoded in the block_commits table
    /// constraints.  That is, type mismatches and serialization issues will be caught, but nothing else.
    /// The corresponding snapshot must already be inserted
    fn insert_block_commit(
        &mut self,
        block_commit: &LeaderBlockCommitOp,
        sort_id: &SortitionId,
    ) -> Result<(), db_error> {
        assert!(block_commit.block_height < BLOCK_HEIGHT_MAX);

        // serialize tx input to JSON
        let tx_input_str = serde_json::to_string(&block_commit.input)
            .map_err(|e| db_error::SerializationError(e))?;

        // serialize apparent sender to JSON
        let apparent_sender_str = serde_json::to_string(&block_commit.apparent_sender)
            .map_err(|e| db_error::SerializationError(e))?;

        // find parent block commit's snapshot's sortition ID.
        // If the parent_block_ptr doesn't point to a valid snapshot, then store an empty
        // sortition.  If we're not testing, then this should never happen.
        let parent_sortition_id = self
            .get_block_snapshot_by_height(block_commit.parent_block_ptr as u64)?
            .map(|parent_commit_sn| parent_commit_sn.sortition_id)
            .unwrap_or(SortitionId([0x00; 32]));

        if !cfg!(test) {
            if block_commit.parent_block_ptr != 0 || block_commit.parent_vtxindex != 0 {
                assert!(parent_sortition_id != SortitionId([0x00; 32]));
            }
        }

        let args = params![
            block_commit.txid,
            block_commit.vtxindex,
            u64_to_sql(block_commit.block_height)?,
            block_commit.burn_header_hash,
            block_commit.block_header_hash,
            block_commit.new_seed,
            block_commit.parent_block_ptr,
            block_commit.parent_vtxindex,
            block_commit.key_block_ptr,
            block_commit.key_vtxindex,
            to_hex(&block_commit.memo[..]),
            block_commit.burn_fee.to_string(),
            tx_input_str,
            sort_id,
            serde_json::to_value(&block_commit.commit_outs).unwrap(),
            block_commit.sunset_burn.to_string(),
            apparent_sender_str,
            block_commit.burn_parent_modulus,
            serde_json::to_string(&block_commit.treatment).unwrap(),
        ];

        self.execute("INSERT INTO block_commits (txid, vtxindex, block_height, burn_header_hash, block_header_hash, new_seed, parent_block_ptr, parent_vtxindex, key_block_ptr, key_vtxindex, memo, burn_fee, input, sortition_id, commit_outs, sunset_burn, apparent_sender, burn_parent_modulus, punished) \
                      VALUES (?1, ?2, ?3, ?4, ?5, ?6, ?7, ?8, ?9, ?10, ?11, ?12, ?13, ?14, ?15, ?16, ?17, ?18, ?19)", args)?;

        let parent_args = params![sort_id, block_commit.txid, parent_sortition_id];

        debug!(
            "Parent sortition of {},{},{} is {} (parent at {},{})",
            &block_commit.txid,
            block_commit.block_height,
            block_commit.vtxindex,
            &parent_sortition_id,
            block_commit.parent_block_ptr,
            block_commit.parent_vtxindex
        );
        let res = self.execute("INSERT INTO block_commit_parents (block_commit_sortition_id, block_commit_txid, parent_sortition_id) VALUES (?1, ?2, ?3)", parent_args);

        // in tests, this table doesn't always exist.  Do nothing in that case, but in prod, error
        // out if this fails.
        if !cfg!(test) {
            res?;
        }

        Ok(())
    }

    /// Insert a missed block commit
    fn insert_missed_block_commit(&mut self, op: &MissedBlockCommit) -> Result<(), db_error> {
        // serialize tx input to JSON
        let tx_input_str =
            serde_json::to_string(&op.input).map_err(|e| db_error::SerializationError(e))?;

        let args = params![op.txid, op.intended_sortition, tx_input_str];

        self.execute(
            "INSERT OR REPLACE INTO missed_commits (txid, intended_sortition_id, input) \
                      VALUES (?1, ?2, ?3)",
            args,
        )?;
        info!(
            "ACCEPTED missed block commit";
            "txid" => %op.txid,
            "intended_sortition" => %op.intended_sortition,
        );

        Ok(())
    }

    /// Insert a snapshots row from a block's-worth of operations.
    /// Do not call directly -- use append_chain_tip_snapshot to preserve the fork table structure.
    fn insert_block_snapshot(
        &self,
        snapshot: &BlockSnapshot,
        total_pox_payouts: (Vec<PoxAddress>, u128),
    ) -> Result<(), db_error> {
        assert!(snapshot.block_height < BLOCK_HEIGHT_MAX);
        assert!(snapshot.num_sortitions < BLOCK_HEIGHT_MAX);

        let pox_payouts_json = serde_json::to_string(&total_pox_payouts)
            .expect("FATAL: could not encode `total_pox_payouts` as JSON");

        test_debug!(
            "Insert block snapshot state {} for block {} ({},{}) {}, winner = {}",
            snapshot.index_root,
            snapshot.block_height,
            snapshot.burn_header_hash,
            snapshot.parent_burn_header_hash,
            snapshot.num_sortitions,
            &snapshot.winning_stacks_block_hash
        );

        // there had better not be any other valid snapshots for this block
        if snapshot.pox_valid {
            let all_valid_sortitions: Vec<i64> = query_rows(
                self,
                "SELECT 1 FROM snapshots WHERE burn_header_hash = ?1 AND pox_valid = 1 LIMIT 1",
                &[&snapshot.burn_header_hash],
            )?;
            if all_valid_sortitions.len() > 0 {
                error!("FATAL: Tried to insert snapshot {:?}, but already have pox-valid sortition for {:?}", &snapshot, &snapshot.burn_header_hash);
                panic!();
            }
        }

        let args = params![
            u64_to_sql(snapshot.block_height)?,
            snapshot.burn_header_hash,
            u64_to_sql(snapshot.burn_header_timestamp)?,
            snapshot.parent_burn_header_hash,
            snapshot.consensus_hash,
            snapshot.ops_hash,
            snapshot.total_burn.to_string(),
            snapshot.sortition,
            snapshot.sortition_hash,
            snapshot.winning_block_txid,
            snapshot.winning_stacks_block_hash,
            snapshot.index_root,
            u64_to_sql(snapshot.num_sortitions)?,
            snapshot.stacks_block_accepted,
            u64_to_sql(snapshot.stacks_block_height)?,
            u64_to_sql(snapshot.arrival_index)?,
            u64_to_sql(snapshot.canonical_stacks_tip_height)?,
            snapshot.canonical_stacks_tip_hash,
            snapshot.canonical_stacks_tip_consensus_hash,
            snapshot.sortition_id,
            snapshot.parent_sortition_id,
            snapshot.pox_valid,
            snapshot.accumulated_coinbase_ustx.to_string(),
            pox_payouts_json,
            snapshot.miner_pk_hash,
        ];

        self.execute("INSERT INTO snapshots \
                      (block_height, burn_header_hash, burn_header_timestamp, parent_burn_header_hash, consensus_hash, ops_hash, total_burn, sortition, sortition_hash, winning_block_txid, winning_stacks_block_hash, index_root, num_sortitions, \
                      stacks_block_accepted, stacks_block_height, arrival_index, canonical_stacks_tip_height, canonical_stacks_tip_hash, canonical_stacks_tip_consensus_hash, sortition_id, parent_sortition_id, pox_valid, accumulated_coinbase_ustx, \
                      pox_payouts, miner_pk_hash) \
                      VALUES (?1, ?2, ?3, ?4, ?5, ?6, ?7, ?8, ?9, ?10, ?11, ?12, ?13, ?14, ?15, ?16, ?17, ?18, ?19, ?20, ?21, ?22, ?23, ?24, ?25)", args)
            .map_err(db_error::SqliteError)?;

        Ok(())
    }

    /// Get the expected number of PoX payouts per output
    fn get_num_pox_payouts(&self, burn_block_height: u64) -> usize {
        let op_num_outputs = if Burnchain::static_is_in_prepare_phase(
            self.context.first_block_height,
            self.context.pox_constants.reward_cycle_length as u64,
            self.context.pox_constants.prepare_length.into(),
            burn_block_height,
        ) {
            1
        } else {
            OUTPUTS_PER_COMMIT
        };
        op_num_outputs
    }

    /// Given all of a snapshot's block ops, calculate how many burnchain tokens were sent to each
    /// PoX payout.  Note that this value is *per payout*:
    /// * in a reward phase, multiply this by OUTPUTS_PER_COMMIT to get the total amount of tokens
    /// sent across all miners.
    /// * in a prepare phase, where there is only one output, this value is the total amount of
    /// tokens sent across all miners.
    fn get_pox_payout_per_output(&self, block_ops: &[BlockstackOperationType]) -> u128 {
        let mut total = 0u128;
        for block_op in block_ops.iter() {
            if let BlockstackOperationType::LeaderBlockCommit(ref op) = block_op {
                // burn_fee = pox_fee * OUTPUTS_PER_COMMIT
                // we're finding sum(pox_fee)
                let num_outputs = self.get_num_pox_payouts(op.block_height);
                total += (op.burn_fee as u128) / (num_outputs as u128);
            }
        }

        total
    }

    /// Record fork information to the index and calculate the new fork index root hash.
    /// * sortdb::vrf::${VRF_PUBLIC_KEY} --> 0 or 1 (1 if available, 0 if consumed), for each VRF public key we process
    /// * sortdb::last_sortition --> $BURN_BLOCK_HASH, for each block that had a sortition
    /// * sortdb::sortition_block_hash::${STACKS_BLOCK_HASH} --> $BURN_BLOCK_HASH for each winning block sortition
    /// * sortdb::stacks::block::${STACKS_BLOCK_HASH} --> ${STACKS_BLOCK_HEIGHT} for each block that has been accepted so far
    /// * sortdb::stacks::block::max_arrival_index --> ${ARRIVAL_INDEX} to set the maximum arrival index processed in this fork
    /// * sortdb::pox_reward_set::${n} --> recipient Bitcoin address, to track the reward set as the permutation progresses
    ///
    /// `recipient_info` is used to pass information to this function about which reward set addresses were consumed
    ///   during this sortition. this object will be None in the following cases:
    ///    * The reward cycle had an anchor block, but it isn't known by this node.
    ///    * The reward cycle did not have anchor block
    ///    * The Stacking recipient set is empty (either because this reward cycle has already exhausted the set of addresses or because no one ever Stacked).
    ///
    /// NOTE: the resulting index root must be globally unique.  This is guaranteed because each
    /// burn block hash is unique, no matter what fork it's on (and this index uses burn block
    /// hashes as its index's block hash data).
    fn index_add_fork_info(
        &mut self,
        parent_snapshot: &mut BlockSnapshot,
        snapshot: &BlockSnapshot,
        block_ops: &[BlockstackOperationType],
        next_pox_info: Option<RewardCycleInfo>,
        recipient_info: Option<&RewardSetInfo>,
        initialize_bonus: Option<InitialMiningBonus>,
    ) -> Result<(TrieHash, (Vec<PoxAddress>, u128)), db_error> {
        if !snapshot.is_initial() {
            assert_eq!(
                snapshot.parent_burn_header_hash,
                parent_snapshot.burn_header_hash
            );
            assert_eq!(&parent_snapshot.sortition_id, &self.context.chain_tip);
        }

        // data we want to store
        let mut keys = vec![];
        let mut values = vec![];

        // record each new VRF key, and each consumed VRF key
        for block_op in block_ops.iter() {
            if let BlockstackOperationType::LeaderKeyRegister(ref data) = block_op {
                keys.push(db_keys::vrf_key_status(&data.public_key));
                values.push("1".to_string()); // the value is no longer used, but the key needs to exist to figure whether a key was registered
            }
        }

        // map burnchain header hashes to sortition ids
        keys.push(db_keys::sortition_id_for_bhh(&snapshot.burn_header_hash));
        values.push(snapshot.sortition_id.to_hex());

        // if this commit has a sortition, record its burn block hash and stacks block hash
        if snapshot.sortition {
            keys.push(db_keys::last_sortition().to_string());
            values.push(snapshot.burn_header_hash.to_hex());

            keys.push(db_keys::stacks_block_present(
                &snapshot.winning_stacks_block_hash,
            ));
            values.push(snapshot.sortition_id.to_hex());
        }

        if let Some(initialize_bonus) = initialize_bonus {
            debug!("Add initial mining bonus: {:?}", &initialize_bonus);
            // first sortition with a winner, set the initial mining bonus fields
            keys.push(db_keys::initial_mining_bonus_per_block().into());
            values.push(initialize_bonus.per_block.to_string());

            let total_reward_remaining = initialize_bonus
                .total_reward
                .saturating_sub(initialize_bonus.per_block);
            keys.push(db_keys::initial_mining_bonus_remaining().into());
            values.push(total_reward_remaining.to_string());
        } else if parent_snapshot.total_burn > 0 {
            // mining has started, check if there's still any remaining bonus that this
            //  block consumed, and then decrement
            let prior_bonus_remaining =
                self.get_initial_mining_bonus_remaining(&parent_snapshot.sortition_id)?;
            if prior_bonus_remaining > 0 {
                let mining_bonus_per_block = self
                    .get_initial_mining_bonus_per_block(&parent_snapshot.sortition_id)?
                    .expect(
                        "BUG: initial mining bonus amount written, but not the per block amount.",
                    );
                let bonus_remaining = prior_bonus_remaining.saturating_sub(mining_bonus_per_block);
                keys.push(db_keys::initial_mining_bonus_remaining().into());
                values.push(bonus_remaining.to_string());
            }
        }

        // if this is the start of a reward cycle, store the new PoX keys.
        // Get the PoX payouts while doing so.
        let pox_payout = self.get_pox_payout_per_output(block_ops);
        let mut pox_payout_addrs = if !snapshot.is_initial() {
            if let Some(reward_info) = next_pox_info {
                let mut pox_id = self.get_pox_id()?;
                let pox_payout_addrs;

                // update the PoX bit vector with whether or not
                //  this reward cycle is aware of its anchor (if one wasn't selected,
                //   mark this as "known")
                if reward_info.is_reward_info_known() {
                    pox_id.extend_with_present_block();
                } else {
                    pox_id.extend_with_not_present_block();
                }

                let mut cur_affirmation_map = self.get_sortition_affirmation_map()?;
                let mut selected_anchor_block = false;

                // if we have selected an anchor block (known or unknown), write that info
                if let Some((anchor_block, anchor_block_txid)) = reward_info.selected_anchor_block()
                {
                    selected_anchor_block = true;

                    keys.push(db_keys::pox_anchor_to_prepare_end(anchor_block));
                    values.push(parent_snapshot.sortition_id.to_hex());

                    keys.push(db_keys::pox_last_anchor().to_string());
                    values.push(anchor_block.to_hex());

                    keys.push(db_keys::pox_last_anchor_txid().to_string());
                    values.push(anchor_block_txid.to_hex());

                    keys.push(db_keys::pox_affirmation_map().to_string());
                    values.push(cur_affirmation_map.encode());

                    keys.push(db_keys::pox_last_selected_anchor().to_string());
                    values.push(anchor_block.to_hex());

                    keys.push(db_keys::pox_last_selected_anchor_txid().to_string());
                    values.push(anchor_block_txid.to_hex());

                    debug!(
                        "Known anchor block {} txid {} at reward cycle starting at burn height {}",
                        anchor_block, anchor_block_txid, snapshot.block_height
                    );
                } else {
                    keys.push(db_keys::pox_last_anchor().to_string());
                    values.push("".to_string());

                    keys.push(db_keys::pox_last_anchor_txid().to_string());
                    values.push("".to_string());

                    cur_affirmation_map.push(AffirmationMapEntry::Nothing);

                    debug!(
                        "No anchor block at reward cycle starting at burn height {}",
                        snapshot.block_height
                    );
                }

                let _reward_cycle = reward_info.reward_cycle;

                // if we've selected an anchor _and_ know of the anchor,
                //  write the reward set information
                if let Some(mut reward_set) = reward_info.known_selected_anchor_block_owned() {
                    // record payouts separately from the remaining addresses, since some of them
                    // could have just been consumed.
                    if reward_set.rewarded_addresses.len() > 0 {
                        // if we have a reward set, then we must also have produced a recipient
                        //   info for this block
                        let mut recipients_to_remove: Vec<_> = recipient_info
                            .unwrap()
                            .recipients
                            .iter()
                            .map(|(addr, ix)| (addr.clone(), *ix))
                            .collect();
                        recipients_to_remove.sort_unstable_by(|(_, a), (_, b)| b.cmp(a));
                        // remove from the reward set any consumed addresses in this first reward block
                        let mut addrs = vec![];
                        for (addr, ix) in recipients_to_remove.iter() {
                            addrs.push(addr.clone());
                            assert_eq!(reward_set.rewarded_addresses.remove(*ix as usize).to_burnchain_repr(), addr.to_burnchain_repr(),
                                       "BUG: Attempted to remove used address from reward set, but failed to do so safely");
                        }
                        pox_payout_addrs = addrs;
                    } else {
                        // no payouts
                        pox_payout_addrs = vec![];
                    }

                    keys.push(db_keys::pox_reward_set_size().to_string());
                    values.push(db_keys::reward_set_size_to_string(
                        reward_set.rewarded_addresses.len(),
                    ));

                    // NOTE: the pox_addr _must_ come from the reward set (i.e. from the PoX
                    // contract), since we _must_ know the hash modes for standard addresses.  This
                    // information cannot be learned from the burnchain alone.
                    for (ix, pox_addr) in reward_set.rewarded_addresses.iter().enumerate() {
                        keys.push(db_keys::pox_reward_set_entry(ix as u16));
                        values.push(pox_addr.to_db_string());
                    }
                    // if there are qualifying auto-unlocks, record them
                    if !reward_set.start_cycle_state.is_empty() {
                        let cycle_number = Burnchain::static_block_height_to_reward_cycle(
                            snapshot.block_height,
                            self.context.first_block_height,
                            self.context.pox_constants.reward_cycle_length.into(),
                        )
                        .expect("FATAL: PoX reward cycle started before first block height");

                        keys.push(db_keys::pox_reward_cycle_unlocks(cycle_number));
                        values.push(reward_set.start_cycle_state.serialize());
                    }

                    cur_affirmation_map.push(AffirmationMapEntry::PoxAnchorBlockPresent);
                } else {
                    // no anchor block; we're burning
                    keys.push(db_keys::pox_reward_set_size().to_string());
                    values.push(db_keys::reward_set_size_to_string(0));

                    if selected_anchor_block {
                        cur_affirmation_map.push(AffirmationMapEntry::PoxAnchorBlockAbsent);
                    }

                    pox_payout_addrs = vec![];
                }

                // in all cases, write the new PoX bit vector
                keys.push(db_keys::pox_identifier().to_string());
                values.push(pox_id.to_string());

                keys.push(db_keys::pox_affirmation_map().to_string());
                values.push(cur_affirmation_map.encode());

                pox_payout_addrs
            } else {
                // if this snapshot consumed some reward set entries AND
                //  this isn't the start of a new reward cycle,
                //   update the reward set
                if let Some(reward_info) = recipient_info {
                    let mut current_len = self.get_reward_set_size()?;
                    let payout_addrs: Vec<_> = reward_info
                        .recipients
                        .iter()
                        .map(|(addr, _)| addr.clone())
                        .collect();
                    let mut recipient_indexes: Vec<_> =
                        reward_info.recipients.iter().map(|(_, x)| *x).collect();
                    let mut remapped_entries = HashMap::new();
                    // sort in decrementing order
                    recipient_indexes.sort_unstable_by(|a, b| b.cmp(a));
                    for index in recipient_indexes.into_iter() {
                        // sanity check
                        if index >= current_len {
                            unreachable!(
                                "Supplied index should never be greater than recipient set size"
                            );
                        } else if index + 1 == current_len {
                            // selected index is the last element: no need to swap, just decrement len
                            current_len -= 1;
                        } else {
                            let replacement = current_len - 1; // if current_len were 0, we would already have panicked.
                            let replace_with = if let Some((_prior_ix, replace_with)) =
                                remapped_entries.remove_entry(&replacement)
                            {
                                // the entry to swap in was itself swapped, so let's use the new value instead
                                replace_with
                            } else {
                                self.get_reward_set_entry(replacement)?
                            };

                            // NOTE: we have to have a hash mode for the address -- i.e. we have to be
                            // able to conver it to a clarity tuple -- since this data must be available
                            // via `get-burn-block-info?`.
                            assert!(
                                replace_with.as_clarity_tuple().is_some(),
                                "FATAL: do not know hash mode for next PoX address"
                            );

                            // swap and decrement to remove from set
                            remapped_entries.insert(index, replace_with);
                            current_len -= 1;
                        }
                    }
                    // store the changes in the new trie
                    keys.push(db_keys::pox_reward_set_size().to_string());
                    values.push(db_keys::reward_set_size_to_string(current_len as usize));

                    for (recipient_index, replace_with) in remapped_entries.into_iter() {
                        keys.push(db_keys::pox_reward_set_entry(recipient_index));
                        values.push(replace_with.to_db_string());
                    }

                    // reward-phase PoX payout addresses
                    payout_addrs
                } else {
                    // in prepare phase (no recipient info), so no payouts
                    vec![]
                }
            }
        } else {
            // initial snapshot
            assert_eq!(next_pox_info, None);
            keys.push(db_keys::pox_identifier().to_string());
            values.push(PoxId::initial().to_string());
            keys.push(db_keys::pox_reward_set_size().to_string());
            values.push(db_keys::reward_set_size_to_string(0));
            keys.push(db_keys::pox_last_anchor().to_string());
            values.push("".to_string());
            keys.push(db_keys::pox_last_anchor_txid().to_string());
            values.push("".to_string());
            keys.push(db_keys::pox_last_selected_anchor().to_string());
            values.push("".to_string());
            keys.push(db_keys::pox_last_selected_anchor_txid().to_string());
            values.push("".to_string());

            // no payouts
            vec![]
        };

        // store each indexed field
        let root_hash = if !self.context.dryrun {
            // commit to all newly-arrived blocks
            let (mut block_arrival_keys, mut block_arrival_values) =
                self.process_new_block_arrivals(parent_snapshot)?;
            keys.append(&mut block_arrival_keys);
            values.append(&mut block_arrival_values);

            self.put_indexed_all(
                &parent_snapshot.sortition_id,
                &snapshot.sortition_id,
                &keys,
                &values,
            )?
        } else {
            TrieHash([0x00; 32])
        };

        // pox payout addrs must include burn addresses
        let num_pox_payouts = self.get_num_pox_payouts(snapshot.block_height);
        while pox_payout_addrs.len() < num_pox_payouts {
            // NOTE: while this coerces mainnet, it's totally fine in practice because the address
            // version is not exposed to Clarity.  Clarity only sees a PoX-specific version and the
            // hash.
            pox_payout_addrs.push(PoxAddress::standard_burn_address(true));
        }

        self.context.chain_tip = snapshot.sortition_id.clone();
        Ok((root_hash, (pox_payout_addrs, pox_payout)))
    }

    /// Resolve ties between blocks at the same height.
    /// Hashes the given snapshot's sortition hash with the index block hash for each block
    /// (calculated from `new_block_arrivals`' consensus hash and block header hash), and chooses
    /// the block in `new_block_arrivals` whose resulting hash is lexographically the smallest.
    /// Returns the index into `new_block_arrivals` for the block whose hash is the smallest.
    fn break_canonical_stacks_tip_tie(
        tip: &BlockSnapshot,
        best_height: u64,
        new_block_arrivals: &[(ConsensusHash, BlockHeaderHash, u64)],
    ) -> Option<usize> {
        // if there's a tie, then randomly and deterministically pick one
        let mut tied = vec![];
        for (i, (consensus_hash, block_bhh, height)) in new_block_arrivals.iter().enumerate() {
            if best_height == *height {
                tied.push((StacksBlockId::new(consensus_hash, block_bhh), i));
            }
        }

        if tied.len() == 0 {
            return None;
        }
        if tied.len() == 1 {
            return Some(tied[0].1);
        }

        // break ties by hashing the index block hash with the snapshot's sortition hash, and
        // picking the lexicographically smallest one
        let mut hash_tied = vec![];
        let mut mapping = HashMap::new();
        for (block_id, arrival_idx) in tied.into_iter() {
            let mut buff = [0u8; 64];
            buff[0..32].copy_from_slice(&block_id.0);
            buff[32..64].copy_from_slice(&tip.sortition_hash.0);

            let hashed = Sha512Trunc256Sum::from_data(&buff);
            hash_tied.push(hashed.clone());
            mapping.insert(hashed, arrival_idx);
        }

        hash_tied.sort();
        let winner = hash_tied
            .first()
            .expect("FATAL: zero-length list of tied block IDs");

        let winner_index = *mapping
            .get(&winner)
            .expect("FATAL: winning block ID not mapped");

        Some(winner_index)
    }

    /// Find the new Stacks block arrivals as of the given tip `parent_tip`, and returns
    /// the highest Stacks chain tip and maximum arrival index.
    /// Used for both discovering the new arrivals and processing them with new snapshots.
    ///
    /// Returns Ok((
    ///     stacks tip consensus hash,
    ///     stacks tip block header hash,
    ///     stacks tip height,
    ///     max arrival index,
    ///     list of all blocks that have arrived since this parent_tip
    /// ))
    fn inner_find_new_block_arrivals(
        &mut self,
        parent_tip: &BlockSnapshot,
    ) -> Result<
        (
            ConsensusHash,
            BlockHeaderHash,
            u64,
            u64,
            Vec<(BlockHeaderHash, u64)>,
        ),
        db_error,
    > {
        let mut new_block_arrivals = vec![];

        let old_max_arrival_index = self
            .get_indexed(
                &parent_tip.sortition_id,
                &db_keys::stacks_block_max_arrival_index(),
            )?
            .unwrap_or("1".into())
            .parse::<u64>()
            .expect("BUG: max arrival index is not a u64");

        let max_arrival_index = SortitionDB::get_max_arrival_index(self.tx())?;

        // find all Stacks block hashes who arrived since this parent_tip was built.
        for ari in old_max_arrival_index..(max_arrival_index + 1) {
            test_debug!("Get block with arrival index {}", ari);
            let arrival_sn = match SortitionDB::get_snapshot_by_arrival_index(self.tx(), ari)? {
                Some(sn) => sn,
                None => {
                    continue;
                }
            };
            if !arrival_sn.pox_valid {
                continue;
            }

            // must be an ancestor of this tip, or must be this tip
            if let Some(sn) =
                self.get_block_snapshot(&arrival_sn.burn_header_hash, &parent_tip.sortition_id)?
            {
                if !sn.pox_valid || sn != arrival_sn {
                    continue;
                }

                debug!(
                    "New Stacks anchored block arrived: block {}/{} ({}) ari={} tip={}",
                    &sn.consensus_hash,
                    &sn.winning_stacks_block_hash,
                    sn.stacks_block_height,
                    ari,
                    &parent_tip.burn_header_hash
                );
                new_block_arrivals.push((
                    sn.consensus_hash,
                    sn.winning_stacks_block_hash,
                    sn.stacks_block_height,
                ));
            } else {
                // this block did not arrive on an ancestor block
                continue;
            }
        }

        let mut best_tip_block_bhh = parent_tip.canonical_stacks_tip_hash.clone();
        let mut best_tip_consensus_hash = parent_tip.canonical_stacks_tip_consensus_hash.clone();
        let mut best_tip_height = parent_tip.canonical_stacks_tip_height;
        let mut ret = vec![];

        debug!(
            "Current best tip is {}/{} (height {})",
            &best_tip_consensus_hash, &best_tip_block_bhh, best_tip_height
        );

        for (consensus_hash, block_bhh, height) in new_block_arrivals.iter() {
            ret.push((block_bhh.clone(), *height));

            // genesis blocks are incomparable -- it doesn't matter which one was "first."
            // everyone else must be higher than the highest known tip to supersede it.
            if *height > best_tip_height || (*height == 0 && best_tip_height == 0) {
                debug!(
                    "At tip {}: {}/{} (height {}) is superceded by {}/{} (height {})",
                    &parent_tip.burn_header_hash,
                    &best_tip_consensus_hash,
                    &best_tip_block_bhh,
                    best_tip_height,
                    consensus_hash,
                    block_bhh,
                    *height
                );

                best_tip_block_bhh = block_bhh.clone();
                best_tip_consensus_hash = consensus_hash.clone();
                best_tip_height = *height;
            }
        }

        // if there's a tie, then randomly and deterministically pick one
        let winning_index_opt = SortitionHandleTx::break_canonical_stacks_tip_tie(
            parent_tip,
            best_tip_height,
            &new_block_arrivals,
        );
        if let Some(winning_index) = winning_index_opt {
            best_tip_consensus_hash = new_block_arrivals[winning_index].0;
            best_tip_block_bhh = new_block_arrivals[winning_index].1;
        }

        debug!(
            "Max arrival for child of {} is {} (hash {} height {})",
            &best_tip_consensus_hash, &max_arrival_index, &best_tip_block_bhh, best_tip_height
        );

        Ok((
            best_tip_consensus_hash,
            best_tip_block_bhh,
            best_tip_height,
            max_arrival_index,
            ret,
        ))
    }

    /// Find the new Stacks block arrivals as of the given tip `tip`, and return the highest chain
    /// tip discovered.
    ///
    /// Used in conjunction with update_new_block_arrivals().
    ///
    /// Returns Ok((
    ///     stacks tip consensus hash,
    ///     stacks tip block header hash,
    ///     stacks tip height,
    /// ))
    fn find_new_block_arrivals(
        &mut self,
        tip: &BlockSnapshot,
    ) -> Result<(ConsensusHash, BlockHeaderHash, u64), db_error> {
        self.inner_find_new_block_arrivals(tip)
            .map(|(ch, bhh, height, _, _)| (ch, bhh, height))
    }

    /// Update the given tip's canonical Stacks block pointer.
    /// Does so on all sortitions of the same height as tip.
    /// Only used in Stacks 2.x
    fn update_new_block_arrivals(
        &mut self,
        tip: &BlockSnapshot,
        best_chh: ConsensusHash,
        best_bhh: BlockHeaderHash,
        best_height: u64,
    ) -> Result<(), db_error> {
        let args = params![
            best_chh,
            best_bhh,
            u64_to_sql(best_height)?,
            u64_to_sql(tip.block_height)?,
        ];

        debug!(
            "Canonical Stacks tip at ({},{}) is {}/{} (height {})",
            &tip.block_height, &tip.burn_header_hash, &best_chh, &best_bhh, best_height
        );
        self.execute("UPDATE snapshots SET canonical_stacks_tip_consensus_hash = ?1, canonical_stacks_tip_hash = ?2, canonical_stacks_tip_height = ?3
                    WHERE block_height = ?4", args)
            .map_err(db_error::SqliteError)?;
        Ok(())
    }

    /// Find all stacks blocks that were processed since parent_tip had been processed, and generate MARF
    /// key/value pairs for the subset that arrived on ancestor blocks of the parent.  Update the
    /// given parent chain tip to have the correct memoized canonical chain tip present in the fork
    /// it represents.
    fn process_new_block_arrivals(
        &mut self,
        parent_tip: &mut BlockSnapshot,
    ) -> Result<(Vec<String>, Vec<String>), db_error> {
        let mut keys = vec![];
        let mut values = vec![];

        let (
            best_tip_consensus_hash,
            best_tip_block_bhh,
            best_tip_height,
            max_arrival_index,
            new_arrivals,
        ) = self.inner_find_new_block_arrivals(parent_tip)?;

        // generate MARF key/value pairs for new arrivals
        for (block_bhh, height) in new_arrivals.into_iter() {
            keys.push(db_keys::stacks_block_index(&block_bhh));
            values.push(db_keys::stacks_block_index_value(height));
        }

        // update parent tip
        parent_tip.canonical_stacks_tip_consensus_hash = best_tip_consensus_hash;
        parent_tip.canonical_stacks_tip_hash = best_tip_block_bhh;
        parent_tip.canonical_stacks_tip_height = best_tip_height;

        // generate MARF key/value pairs for highest arrival
        keys.push(db_keys::stacks_block_max_arrival_index());
        values.push(db_keys::stacks_block_max_arrival_index_value(
            max_arrival_index,
        ));

        Ok((keys, values))
    }
}

impl ChainstateDB for SortitionDB {
    fn backup(_backup_path: &str) -> Result<(), db_error> {
        return Err(db_error::NotImplemented);
    }
}

#[cfg(test)]
pub mod tests {
    use std::sync::mpsc::sync_channel;
    use std::thread;

    use stacks_common::address::AddressHashMode;
    use stacks_common::types::chainstate::{BlockHeaderHash, StacksAddress, VRFSeed};
    use stacks_common::types::sqlite::NO_PARAMS;
    use stacks_common::util::get_epoch_time_secs;
    use stacks_common::util::hash::{hex_bytes, Hash160};
    use stacks_common::util::vrf::*;

    use super::*;
    use crate::burnchains::affirmation::AffirmationMap;
    use crate::burnchains::bitcoin::address::BitcoinAddress;
    use crate::burnchains::bitcoin::keys::BitcoinPublicKey;
    use crate::burnchains::bitcoin::BitcoinNetworkType;
    use crate::burnchains::tests::affirmation::{make_reward_cycle, make_simple_key_register};
    use crate::burnchains::*;
    use crate::chainstate::burn::operations::leader_block_commit::BURN_BLOCK_MINED_AT_MODULUS;
    use crate::chainstate::burn::operations::{
        BlockstackOperationType, LeaderBlockCommitOp, LeaderKeyRegisterOp,
    };
    use crate::chainstate::burn::ConsensusHash;
    use crate::chainstate::stacks::index::TrieHashExtension;
    use crate::chainstate::stacks::StacksPublicKey;
    use crate::core::{StacksEpochExtension, *};
    use crate::util_lib::db::Error as db_error;

    impl<'a> SortitionHandleTx<'a> {
        /// Update the canonical Stacks tip (testing only)
        pub fn test_update_canonical_stacks_tip(
            &mut self,
            sort_id: &SortitionId,
            consensus_hash: &ConsensusHash,
            stacks_block_hash: &BlockHeaderHash,
            stacks_block_height: u64,
        ) -> Result<(), db_error> {
            self.update_canonical_stacks_tip(
                sort_id,
                consensus_hash,
                stacks_block_hash,
                stacks_block_height,
            )
        }
    }

    impl SortitionDB {
        /// Open a burn database at random tmp dir (used for testing)
        pub fn connect_test(
            first_block_height: u64,
            first_burn_hash: &BurnchainHeaderHash,
        ) -> Result<SortitionDB, db_error> {
            use crate::core::StacksEpochExtension;
            SortitionDB::connect_test_with_epochs(
                first_block_height,
                first_burn_hash,
                StacksEpoch::unit_test(StacksEpochId::Epoch20, first_block_height),
            )
        }

        /// Open a burn database at random tmp dir (used for testing)
        /// But, take a particular epoch configuration
        pub fn connect_test_with_epochs(
            first_block_height: u64,
            first_burn_hash: &BurnchainHeaderHash,
            epochs: Vec<StacksEpoch>,
        ) -> Result<SortitionDB, db_error> {
            let mut rng = rand::thread_rng();
            let mut buf = [0u8; 32];
            rng.fill_bytes(&mut buf);
            let db_path_dir = format!(
                "/tmp/stacks-node-tests/unit-tests-sortdb/db-{}",
                to_hex(&buf)
            );

            SortitionDB::connect(
                &db_path_dir,
                first_block_height,
                first_burn_hash,
                get_epoch_time_secs(),
                &epochs,
                PoxConstants::test_default(),
                None,
                true,
            )
        }

        pub fn connect_v1(
            path: &str,
            first_block_height: u64,
            first_burn_hash: &BurnchainHeaderHash,
            first_burn_header_timestamp: u64,
            readwrite: bool,
        ) -> Result<SortitionDB, db_error> {
            let create_flag = match fs::metadata(path) {
                Err(e) => {
                    if e.kind() == ErrorKind::NotFound {
                        // need to create
                        if readwrite {
                            true
                        } else {
                            return Err(db_error::NoDBError);
                        }
                    } else {
                        return Err(db_error::IOError(e));
                    }
                }
                Ok(_md) => false,
            };

            let index_path = db_mkdirs(path)?;
            debug!(
                "Connect/Open {} sortdb '{}' as '{}'",
                if create_flag { "(create)" } else { "" },
                index_path,
                if readwrite { "readwrite" } else { "readonly" }
            );

            let marf = SortitionDB::open_index(&index_path)?;

            let mut db = SortitionDB {
                path: path.to_string(),
                marf,
                readwrite,
                dryrun: false,
                first_block_height,
                first_burn_header_hash: first_burn_hash.clone(),
                pox_constants: PoxConstants::test_default(),
            };

            if create_flag {
                // instantiate!
                db.instantiate_v1(
                    first_block_height,
                    first_burn_hash,
                    first_burn_header_timestamp,
                )?;
            } else {
                // validate -- must contain the given first block and first block hash
                let snapshot = SortitionDB::get_first_block_snapshot(db.conn())?;
                if !snapshot.is_initial()
                    || snapshot.block_height != first_block_height
                    || snapshot.burn_header_hash != *first_burn_hash
                {
                    error!("Invalid genesis snapshot: sn.is_initial = {}, sn.block_height = {}, sn.burn_hash = {}, expect.block_height = {}, expect.burn_hash = {}",
                           snapshot.is_initial(), snapshot.block_height, &snapshot.burn_header_hash, first_block_height, first_burn_hash);
                    return Err(db_error::Corruption);
                }
            }

            Ok(db)
        }

        fn instantiate_v1(
            &mut self,
            first_block_height: u64,
            first_burn_header_hash: &BurnchainHeaderHash,
            first_burn_header_timestamp: u64,
        ) -> Result<(), db_error> {
            debug!("Instantiate SortDB");

            sql_pragma(self.conn(), "journal_mode", &"WAL")?;
            sql_pragma(self.conn(), "foreign_keys", &true)?;

            let mut db_tx = SortitionHandleTx::begin(self, &SortitionId::sentinel())?;

            // create first (sentinel) snapshot
            debug!("Make first snapshot");
            let mut first_snapshot = BlockSnapshot::initial(
                first_block_height,
                first_burn_header_hash,
                first_burn_header_timestamp,
            );

            assert!(first_snapshot.parent_burn_header_hash != first_snapshot.burn_header_hash);
            assert_eq!(
                first_snapshot.parent_burn_header_hash,
                BurnchainHeaderHash::sentinel()
            );

            for row_text in SORTITION_DB_INITIAL_SCHEMA {
                db_tx.execute_batch(row_text)?;
            }

            db_tx.execute(
                "INSERT OR REPLACE INTO db_config (version) VALUES (?1)",
                &[&"1"],
            )?;

            db_tx.instantiate_index()?;

            let mut first_sn = first_snapshot.clone();
            first_sn.sortition_id = SortitionId::sentinel();
            let (index_root, pox_payout) = db_tx.index_add_fork_info(
                &mut first_sn,
                &first_snapshot,
                &vec![],
                None,
                None,
                None,
            )?;
            first_snapshot.index_root = index_root;

            // manually insert the first block snapshot in instantiate_v1 testing code, because
            //  SCHEMA_8 adds a new column
            let pox_payouts_json = serde_json::to_string(&pox_payout)
                .expect("FATAL: could not encode `total_pox_payouts` as JSON");

            let args = params![
                u64_to_sql(first_snapshot.block_height)?,
                first_snapshot.burn_header_hash,
                u64_to_sql(first_snapshot.burn_header_timestamp)?,
                first_snapshot.parent_burn_header_hash,
                first_snapshot.consensus_hash,
                first_snapshot.ops_hash,
                first_snapshot.total_burn.to_string(),
                first_snapshot.sortition,
                first_snapshot.sortition_hash,
                first_snapshot.winning_block_txid,
                first_snapshot.winning_stacks_block_hash,
                first_snapshot.index_root,
                u64_to_sql(first_snapshot.num_sortitions)?,
                first_snapshot.stacks_block_accepted,
                u64_to_sql(first_snapshot.stacks_block_height)?,
                u64_to_sql(first_snapshot.arrival_index)?,
                u64_to_sql(first_snapshot.canonical_stacks_tip_height)?,
                first_snapshot.canonical_stacks_tip_hash,
                first_snapshot.canonical_stacks_tip_consensus_hash,
                first_snapshot.sortition_id,
                first_snapshot.parent_sortition_id,
                first_snapshot.pox_valid,
                first_snapshot.accumulated_coinbase_ustx.to_string(),
                pox_payouts_json,
            ];

            db_tx.execute("INSERT INTO snapshots \
                          (block_height, burn_header_hash, burn_header_timestamp, parent_burn_header_hash, consensus_hash, ops_hash, total_burn, sortition, sortition_hash, winning_block_txid, winning_stacks_block_hash, index_root, num_sortitions, \
                          stacks_block_accepted, stacks_block_height, arrival_index, canonical_stacks_tip_height, canonical_stacks_tip_hash, canonical_stacks_tip_consensus_hash, sortition_id, parent_sortition_id, pox_valid, accumulated_coinbase_ustx, \
                          pox_payouts) \
                          VALUES (?1, ?2, ?3, ?4, ?5, ?6, ?7, ?8, ?9, ?10, ?11, ?12, ?13, ?14, ?15, ?16, ?17, ?18, ?19, ?20, ?21, ?22, ?23, ?24)", args)?;

            db_tx.store_transition_ops(
                &first_snapshot.sortition_id,
                &BurnchainStateTransition::noop(),
            )?;

            db_tx.commit()?;
            Ok(())
        }

        pub fn test_get_next_block_recipients(
            &mut self,
            burnchain: &Burnchain,
            next_pox_info: Option<&RewardCycleInfo>,
        ) -> Result<Option<RewardSetInfo>, BurnchainError> {
            let parent_snapshot = SortitionDB::get_canonical_burn_chain_tip(self.conn())?;
            self.get_next_block_recipients(burnchain, &parent_snapshot, next_pox_info)
        }

        pub fn set_canonical_stacks_chain_tip(
            conn: &Connection,
            ch: &ConsensusHash,
            bhh: &BlockHeaderHash,
            height: u64,
        ) -> Result<(), db_error> {
            let tip = SortitionDB::get_canonical_burn_chain_tip(conn)?;
            let args = params![ch, bhh, u64_to_sql(height)?, tip.sortition_id];
            conn.execute("UPDATE snapshots SET canonical_stacks_tip_consensus_hash = ?1, canonical_stacks_tip_hash = ?2, canonical_stacks_tip_height = ?3
                        WHERE sortition_id = ?4", args)
                .map_err(db_error::SqliteError)?;
            Ok(())
        }

        /// Given the last_tenure_id (e.g. in a block-commit in Nakamoto), find its sortition in the
        /// given sortition fork.
        pub fn get_block_snapshot_for_winning_nakamoto_tenure(
            ic: &SortitionDBConn,
            tip: &SortitionId,
            last_tenure_id: &StacksBlockId,
        ) -> Result<Option<BlockSnapshot>, db_error> {
            let block_hash = BlockHeaderHash(last_tenure_id.0.clone());
            Self::get_block_snapshot_for_winning_stacks_block(ic, tip, &block_hash)
        }

        /// Get a blockstack burnchain operation by txid
        pub fn get_burnchain_transaction(
            conn: &Connection,
            txid: &Txid,
        ) -> Result<Option<BlockstackOperationType>, db_error> {
            // leader key?
            let leader_key_sql = "SELECT * FROM leader_keys WHERE txid = ?1 LIMIT 1";
            let args = [&txid];

            let leader_key_res = query_row_panic(conn, &leader_key_sql, &args, || {
                "Multiple leader keys with same txid".to_string()
            })?;
            if let Some(leader_key) = leader_key_res {
                return Ok(Some(BlockstackOperationType::LeaderKeyRegister(leader_key)));
            }

            // block commit?
            let block_commit_sql = "SELECT * FROM block_commits WHERE txid = ?1 LIMIT 1";

            let block_commit_res = query_row_panic(conn, &block_commit_sql, &args, || {
                "Multiple block commits with same txid".to_string()
            })?;
            if let Some(block_commit) = block_commit_res {
                return Ok(Some(BlockstackOperationType::LeaderBlockCommit(
                    block_commit,
                )));
            }

            Ok(None)
        }

        /// Load up all stacks chain tips, in ascending order by block height.  Great for testing!
        pub fn get_all_stacks_chain_tips(
            &self,
        ) -> Result<Vec<(SortitionId, ConsensusHash, BlockHeaderHash, u64)>, db_error> {
            let sql = "SELECT * FROM stacks_chain_tips ORDER BY block_height ASC";
            let mut stmt = self.conn().prepare(sql)?;
            let mut qry = stmt.query([])?;
            let mut ret = vec![];
            while let Some(row) = qry.next()? {
                let sort_id: SortitionId = row.get("sortition_id")?;
                let consensus_hash: ConsensusHash = row.get("consensus_hash")?;
                let block_hash: BlockHeaderHash = row.get("block_hash")?;
                let block_height_i64: i64 = row.get("block_height")?;
                let block_height =
                    u64::try_from(block_height_i64).map_err(|_| db_error::ParseError)?;
                ret.push((sort_id, consensus_hash, block_hash, block_height));
            }
            Ok(ret)
        }

        /// Get the last block-commit from a given sender
        pub fn get_last_block_commit_by_sender(
            conn: &DBConn,
            sender: &BurnchainSigner,
        ) -> Result<Option<LeaderBlockCommitOp>, db_error> {
            let apparent_sender_str =
                serde_json::to_string(sender).map_err(|e| db_error::SerializationError(e))?;
            let sql = "SELECT * FROM block_commits WHERE apparent_sender = ?1 ORDER BY block_height DESC LIMIT 1";
            let args = params![apparent_sender_str];
            query_row(conn, sql, args)
        }
    }

    #[test]
    fn test_instantiate() {
        let first_burn_hash = BurnchainHeaderHash::from_hex(
            "0000000000000000000000000000000000000000000000000000000000000000",
        )
        .unwrap();
        let _db = SortitionDB::connect_test(123, &first_burn_hash).unwrap();
    }

    #[test]
    fn test_v1_to_v2_migration() {
        let mut rng = rand::thread_rng();
        let mut buf = [0u8; 32];
        rng.fill_bytes(&mut buf);
        let db_path_dir = format!(
            "/tmp/stacks-node-tests/unit-tests-sortdb/db-{}",
            to_hex(&buf)
        );

        let first_block_height = 123;
        let first_burn_hash = BurnchainHeaderHash::from_hex(
            "0000000000000000000000000000000000000000000000000000000000000000",
        )
        .unwrap();

        // create a v1 sortition DB
        let db = SortitionDB::connect_v1(
            &db_path_dir,
            first_block_height,
            &first_burn_hash,
            get_epoch_time_secs(),
            true,
        )
        .unwrap();
        let res = SortitionDB::get_stacks_epoch(db.conn(), first_block_height);
        assert!(res.is_err());
        assert!(format!("{:?}", res).contains("no such table: epochs"));

        assert!(SortitionDB::open(&db_path_dir, true, PoxConstants::test_default()).is_err());

        // create a v2 sortition DB at the same path as the v1 DB.
        // the schema migration should be successfully applied, and the epochs table should exist.
        let db = SortitionDB::connect(
            &db_path_dir,
            first_block_height,
            &first_burn_hash,
            get_epoch_time_secs(),
            &StacksEpoch::unit_test_2_05(first_block_height),
            PoxConstants::test_default(),
            None,
            true,
        )
        .unwrap();
        // assert that an epoch is returned
        SortitionDB::get_stacks_epoch(db.conn(), first_block_height)
            .expect("Database should not error querying epochs")
            .expect("Database should have an epoch entry");

        assert!(SortitionDB::open(&db_path_dir, true, PoxConstants::test_default()).is_ok());
    }

    #[test]
    fn test_tx_begin_end() {
        let first_burn_hash = BurnchainHeaderHash::from_hex(
            "0000000000000000000000000000000000000000000000000000000000000000",
        )
        .unwrap();
        let mut db = SortitionDB::connect_test(123, &first_burn_hash).unwrap();
        let tx = db.tx_begin().unwrap();
        tx.commit().unwrap();
    }

    pub fn test_append_snapshot_with_winner(
        db: &mut SortitionDB,
        next_hash: BurnchainHeaderHash,
        block_ops: &Vec<BlockstackOperationType>,
        parent_sn: Option<BlockSnapshot>,
        winning_block_commit: Option<LeaderBlockCommitOp>,
    ) -> BlockSnapshot {
        let mut sn = match parent_sn {
            Some(sn) => sn,
            None => SortitionDB::get_canonical_burn_chain_tip(db.conn()).unwrap(),
        };

        let mut tx = SortitionHandleTx::begin(db, &sn.sortition_id).unwrap();

        let sn_parent = sn.clone();
        sn.parent_burn_header_hash = sn.burn_header_hash.clone();
        sn.parent_sortition_id = sn.sortition_id.clone();
        sn.burn_header_hash = next_hash;
        sn.block_height += 1;
        sn.num_sortitions += 1;
        sn.sortition_id = SortitionId::stubbed(&sn.burn_header_hash);
        sn.consensus_hash = ConsensusHash(Hash160::from_data(&sn.consensus_hash.0).0);

        if let Some(cmt) = winning_block_commit {
            sn.sortition = true;
            sn.winning_stacks_block_hash = cmt.block_header_hash;
            sn.winning_block_txid = cmt.txid;
        }

        let index_root = tx
            .append_chain_tip_snapshot(&sn_parent, &sn, block_ops, &vec![], None, None, None)
            .unwrap();
        sn.index_root = index_root;

        tx.commit().unwrap();

        sn
    }

    pub fn test_append_snapshot(
        db: &mut SortitionDB,
        next_hash: BurnchainHeaderHash,
        block_ops: &Vec<BlockstackOperationType>,
    ) -> BlockSnapshot {
        test_append_snapshot_with_winner(db, next_hash, block_ops, None, None)
    }

    #[test]
    fn test_insert_leader_key() {
        let block_height = 123;
        let vtxindex = 456;
        let first_burn_hash = BurnchainHeaderHash::from_hex(
            "0000000000000000000000000000000000000000000000000000000000000000",
        )
        .unwrap();

        let leader_key = LeaderKeyRegisterOp {
            consensus_hash: ConsensusHash::from_bytes(
                &hex_bytes("2222222222222222222222222222222222222222").unwrap(),
            )
            .unwrap(),
            public_key: VRFPublicKey::from_bytes(
                &hex_bytes("a366b51292bef4edd64063d9145c617fec373bceb0758e98cd72becd84d54c7a")
                    .unwrap(),
            )
            .unwrap(),
            memo: vec![01, 02, 03, 04, 05],

            txid: Txid::from_bytes_be(
                &hex_bytes("1bfa831b5fc56c858198acb8e77e5863c1e9d8ac26d49ddb914e24d8d4083562")
                    .unwrap(),
            )
            .unwrap(),
            vtxindex: vtxindex,
            block_height: block_height + 1,
            burn_header_hash: BurnchainHeaderHash([0x01; 32]),
        };

        let mut db = SortitionDB::connect_test(block_height, &first_burn_hash).unwrap();

        let snapshot = test_append_snapshot(
            &mut db,
            BurnchainHeaderHash([0x01; 32]),
            &vec![BlockstackOperationType::LeaderKeyRegister(
                leader_key.clone(),
            )],
        );

        {
            let ic = db.index_conn();
            let leader_key_opt = SortitionDB::get_leader_key_at(
                &ic,
                block_height + 1,
                vtxindex,
                &snapshot.sortition_id,
            )
            .unwrap();
            assert!(leader_key_opt.is_some());
            assert_eq!(leader_key_opt.unwrap(), leader_key);
        }

        let new_snapshot = test_append_snapshot(&mut db, BurnchainHeaderHash([0x02; 32]), &vec![]);

        {
            let ic = db.index_conn();
            let leader_key_opt = SortitionDB::get_leader_key_at(
                &ic,
                block_height + 1,
                vtxindex,
                &new_snapshot.sortition_id,
            )
            .unwrap();
            assert!(leader_key_opt.is_some());
            assert_eq!(leader_key_opt.unwrap(), leader_key);

            let leader_key_none = SortitionDB::get_leader_key_at(
                &ic,
                block_height + 1,
                vtxindex + 1,
                &new_snapshot.sortition_id,
            )
            .unwrap();
            assert!(leader_key_none.is_none());
        }
    }

    #[test]
    fn test_insert_block_commit() {
        let block_height = 123;
        let vtxindex = 456;
        let first_burn_hash = BurnchainHeaderHash::from_hex(
            "0000000000000000000000000000000000000000000000000000000000000000",
        )
        .unwrap();

        let leader_key = LeaderKeyRegisterOp {
            consensus_hash: ConsensusHash::from_bytes(
                &hex_bytes("2222222222222222222222222222222222222222").unwrap(),
            )
            .unwrap(),
            public_key: VRFPublicKey::from_bytes(
                &hex_bytes("a366b51292bef4edd64063d9145c617fec373bceb0758e98cd72becd84d54c7a")
                    .unwrap(),
            )
            .unwrap(),
            memo: vec![01, 02, 03, 04, 05],

            txid: Txid::from_bytes_be(
                &hex_bytes("1bfa831b5fc56c858198acb8e77e5863c1e9d8ac26d49ddb914e24d8d4083562")
                    .unwrap(),
            )
            .unwrap(),
            vtxindex: vtxindex,
            block_height: block_height + 1,
            burn_header_hash: BurnchainHeaderHash([0x01; 32]),
        };

        let block_commit = LeaderBlockCommitOp {
            sunset_burn: 0,
            block_header_hash: BlockHeaderHash::from_bytes(
                &hex_bytes("2222222222222222222222222222222222222222222222222222222222222222")
                    .unwrap(),
            )
            .unwrap(),
            new_seed: VRFSeed::from_bytes(
                &hex_bytes("3333333333333333333333333333333333333333333333333333333333333333")
                    .unwrap(),
            )
            .unwrap(),
            parent_block_ptr: 0x43424140,
            parent_vtxindex: 0x5150,
            key_block_ptr: (block_height + 1) as u32,
            key_vtxindex: vtxindex as u16,
            memo: vec![0x80],

            commit_outs: vec![],
            burn_fee: 12345,
            input: (Txid([0; 32]), 0),
            apparent_sender: BurnchainSigner::mock_parts(
                AddressHashMode::SerializeP2PKH,
                1,
                vec![StacksPublicKey::from_hex(
                    "02d8015134d9db8178ac93acbc43170a2f20febba5087a5b0437058765ad5133d0",
                )
                .unwrap()],
            ),

            txid: Txid::from_bytes_be(
                &hex_bytes("3c07a0a93360bc85047bbaadd49e30c8af770f73a37e10fec400174d2e5f27cf")
                    .unwrap(),
            )
            .unwrap(),
            vtxindex: vtxindex,
            block_height: block_height + 2,
            burn_parent_modulus: ((block_height + 1) % BURN_BLOCK_MINED_AT_MODULUS) as u8,
            burn_header_hash: BurnchainHeaderHash([0x03; 32]),
            treatment: vec![],
        };

        let mut db = SortitionDB::connect_test(block_height, &first_burn_hash).unwrap();

        let snapshot = test_append_snapshot(
            &mut db,
            BurnchainHeaderHash([0x01; 32]),
            &vec![BlockstackOperationType::LeaderKeyRegister(
                leader_key.clone(),
            )],
        );

        // test get_consumed_leader_keys()
        {
            let mut ic = SortitionHandleTx::begin(&mut db, &snapshot.sortition_id).unwrap();
            let keys = ic
                .get_consumed_leader_keys(&snapshot, &vec![block_commit.clone()])
                .unwrap();
            assert_eq!(keys, vec![leader_key.clone()]);
        }

        let snapshot_consumed = test_append_snapshot(
            &mut db,
            BurnchainHeaderHash([0x03; 32]),
            &vec![BlockstackOperationType::LeaderBlockCommit(
                block_commit.clone(),
            )],
        );

        {
            let res_block_commits =
                SortitionDB::get_block_commits_by_block(db.conn(), &snapshot_consumed.sortition_id)
                    .unwrap();
            assert_eq!(res_block_commits.len(), 1);
            assert_eq!(res_block_commits[0], block_commit);
        }

        // advance and get parent
        let empty_snapshot =
            test_append_snapshot(&mut db, BurnchainHeaderHash([0x05; 32]), &vec![]);

        // test get_block_commit_parent()
        {
            let ic = db.index_conn();
            let parent = SortitionDB::get_block_commit_parent(
                &ic,
                block_height + 2,
                block_commit.vtxindex,
                &empty_snapshot.sortition_id,
            )
            .unwrap();
            assert!(parent.is_some());
            assert_eq!(parent.unwrap(), block_commit);

            let parent = SortitionDB::get_block_commit_parent(
                &ic,
                block_height + 3,
                block_commit.vtxindex,
                &empty_snapshot.sortition_id,
            )
            .unwrap();
            assert!(parent.is_none());

            let parent = SortitionDB::get_block_commit_parent(
                &ic,
                block_height + 2,
                block_commit.vtxindex + 1,
                &empty_snapshot.sortition_id,
            )
            .unwrap();
            assert!(parent.is_none());
        }

        // test get_block_commit()
        {
            let handle = db.index_handle(&empty_snapshot.sortition_id);
            let commit = handle
                .get_block_commit_by_txid(&snapshot_consumed.sortition_id, &block_commit.txid)
                .unwrap();
            assert!(commit.is_some());
            assert_eq!(commit.unwrap(), block_commit);

            let bad_txid = Txid::from_bytes_be(
                &hex_bytes("4c07a0a93360bc85047bbaadd49e30c8af770f73a37e10fec400174d2e5f27cf")
                    .unwrap(),
            )
            .unwrap();
            let commit = handle
                .get_block_commit_by_txid(&snapshot_consumed.sortition_id, &bad_txid)
                .unwrap();
            assert!(commit.is_none());
        }

        // sortition ID is memoized, or absent
        {
            assert_eq!(
                SortitionDB::get_block_commit_parent_sortition_id(
                    db.conn(),
                    &block_commit.txid,
                    &snapshot_consumed.sortition_id
                )
                .unwrap(),
                Some(SortitionId([0x00; 32]))
            );
        }

        // test get_consumed_leader_keys() (should be doable at any subsequent index root)
        {
            let mut ic = SortitionHandleTx::begin(&mut db, &snapshot.sortition_id).unwrap();
            let keys = ic
                .get_consumed_leader_keys(&empty_snapshot, &vec![block_commit.clone()])
                .unwrap();
            assert_eq!(keys, vec![leader_key.clone()]);
        }

        // make a fork between the leader key and block commit, and verify that the key is
        // unconsumed
        let fork_snapshot = {
            let mut sn = SortitionDB::get_block_snapshot(db.conn(), &snapshot.sortition_id)
                .unwrap()
                .unwrap();
            let next_hash = BurnchainHeaderHash([0x13; 32]);
            let mut tx = SortitionHandleTx::begin(&mut db, &sn.sortition_id).unwrap();

            let sn_parent = sn.clone();
            sn.parent_burn_header_hash = sn.burn_header_hash.clone();
            sn.sortition_id = SortitionId(next_hash.0.clone());
            sn.parent_sortition_id = sn_parent.sortition_id.clone();
            sn.burn_header_hash = next_hash;
            sn.block_height += 1;
            sn.num_sortitions += 1;
            sn.consensus_hash = ConsensusHash([0x23; 20]);

            let index_root = tx
                .append_chain_tip_snapshot(&sn_parent, &sn, &vec![], &vec![], None, None, None)
                .unwrap();
            sn.index_root = index_root;

            tx.commit().unwrap();

            sn
        };

        // test get_consumed_leader_keys() and is_leader_key_consumed() against this new fork
        {
            let mut ic = SortitionHandleTx::begin(&mut db, &snapshot.sortition_id).unwrap();
            let keys = ic
                .get_consumed_leader_keys(&fork_snapshot, &vec![block_commit.clone()])
                .unwrap();
            assert_eq!(keys, vec![leader_key.clone()]);
        }
    }

    #[test]
    fn has_VRF_public_key() {
        let public_key = VRFPublicKey::from_bytes(
            &hex_bytes("a366b51292bef4edd64063d9145c617fec373bceb0758e98cd72becd84d54c7a").unwrap(),
        )
        .unwrap();
        let block_height = 123;
        let vtxindex = 456;
        let first_burn_hash = BurnchainHeaderHash::from_hex(
            "0000000000000000000000000000000000000000000000000000000000000000",
        )
        .unwrap();

        let leader_key = LeaderKeyRegisterOp {
            consensus_hash: ConsensusHash::from_bytes(
                &hex_bytes("2222222222222222222222222222222222222222").unwrap(),
            )
            .unwrap(),
            public_key: public_key.clone(),
            memo: vec![01, 02, 03, 04, 05],

            txid: Txid::from_bytes_be(
                &hex_bytes("1bfa831b5fc56c858198acb8e77e5863c1e9d8ac26d49ddb914e24d8d4083562")
                    .unwrap(),
            )
            .unwrap(),
            vtxindex: vtxindex,
            block_height: block_height + 2,
            burn_header_hash: BurnchainHeaderHash([0x03; 32]),
        };

        let mut db = SortitionDB::connect_test(block_height, &first_burn_hash).unwrap();

        let no_key_snapshot =
            test_append_snapshot(&mut db, BurnchainHeaderHash([0x01; 32]), &vec![]);

        let has_key_before = {
            let mut ic = SortitionHandleTx::begin(&mut db, &no_key_snapshot.sortition_id).unwrap();
            ic.has_VRF_public_key(&public_key).unwrap()
        };

        assert!(!has_key_before);

        let key_snapshot = test_append_snapshot(
            &mut db,
            BurnchainHeaderHash([0x03; 32]),
            &vec![BlockstackOperationType::LeaderKeyRegister(
                leader_key.clone(),
            )],
        );

        let has_key_after = {
            let mut ic = SortitionHandleTx::begin(&mut db, &key_snapshot.sortition_id).unwrap();
            ic.has_VRF_public_key(&public_key).unwrap()
        };

        assert!(has_key_after);
    }

    #[test]
    fn is_fresh_consensus_hash() {
        let consensus_hash_lifetime = 24;
        let first_burn_hash = BurnchainHeaderHash::from_hex(
            "10000000000000000000000000000000000000000000000000000000000000ff",
        )
        .unwrap();
        let mut db = SortitionDB::connect_test(0, &first_burn_hash).unwrap();
        {
            let mut last_snapshot = SortitionDB::get_first_block_snapshot(db.conn()).unwrap();
            for i in 0..255 {
                let sortition_id = SortitionId([
                    0, 0, 0, 0, 0, 0, 0, 0, 0, 0, 0, 0, 0, 0, 0, 0, 0, 0, 0, 0, 0, 0, 0, 0, 0, 0,
                    0, 0, 0, 0, 0, i as u8,
                ]);
                let parent_sortition_id = if i == 0 {
                    last_snapshot.sortition_id.clone()
                } else {
                    SortitionId([
                        0,
                        0,
                        0,
                        0,
                        0,
                        0,
                        0,
                        0,
                        0,
                        0,
                        0,
                        0,
                        0,
                        0,
                        0,
                        0,
                        0,
                        0,
                        0,
                        0,
                        0,
                        0,
                        0,
                        0,
                        0,
                        0,
                        0,
                        0,
                        0,
                        0,
                        0,
                        i - 1 as u8,
                    ])
                };

                let mut tx = SortitionHandleTx::begin(&mut db, &parent_sortition_id).unwrap();
                let snapshot_row = BlockSnapshot {
                    accumulated_coinbase_ustx: 0,
                    pox_valid: true,
                    block_height: i as u64 + 1,
                    burn_header_timestamp: get_epoch_time_secs(),
                    burn_header_hash: BurnchainHeaderHash::from_bytes(&[
                        0, 0, 0, 0, 0, 0, 0, 0, 0, 0, 0, 0, 0, 0, 0, 0, 0, 0, 0, 0, 0, 0, 0, 0, 0,
                        0, 0, 0, 0, 0, 0, i as u8,
                    ])
                    .unwrap(),
                    sortition_id,
                    parent_sortition_id,
                    parent_burn_header_hash: BurnchainHeaderHash::from_bytes(&[
                        (if i == 0 { 0x10 } else { 0 }) as u8,
                        0,
                        0,
                        0,
                        0,
                        0,
                        0,
                        0,
                        0,
                        0,
                        0,
                        0,
                        0,
                        0,
                        0,
                        0,
                        0,
                        0,
                        0,
                        0,
                        0,
                        0,
                        0,
                        0,
                        0,
                        0,
                        0,
                        0,
                        0,
                        0,
                        0,
                        (if i == 0 { 0xff } else { i - 1 }) as u8,
                    ])
                    .unwrap(),
                    consensus_hash: ConsensusHash::from_bytes(&[
                        0,
                        0,
                        0,
                        0,
                        0,
                        0,
                        0,
                        0,
                        0,
                        0,
                        0,
                        0,
                        0,
                        0,
                        0,
                        0,
                        0,
                        0,
                        0,
                        (i + 1) as u8,
                    ])
                    .unwrap(),
                    ops_hash: OpsHash::from_bytes(&[
                        0, 0, 0, 0, 0, 0, 0, 0, 0, 0, 0, 0, 0, 0, 0, 0, 0, 0, 0, 0, 0, 0, 0, 0, 0,
                        0, 0, 0, 0, 0, 0, i as u8,
                    ])
                    .unwrap(),
                    total_burn: i as u64,
                    sortition: true,
                    sortition_hash: SortitionHash::initial(),
                    winning_block_txid: Txid::from_hex(
                        "0000000000000000000000000000000000000000000000000000000000000000",
                    )
                    .unwrap(),
                    winning_stacks_block_hash: BlockHeaderHash::from_hex(
                        "0000000000000000000000000000000000000000000000000000000000000000",
                    )
                    .unwrap(),
                    index_root: TrieHash::from_empty_data(),
                    num_sortitions: i as u64 + 1,
                    stacks_block_accepted: false,
                    stacks_block_height: 0,
                    arrival_index: 0,
                    canonical_stacks_tip_height: 0,
                    canonical_stacks_tip_hash: BlockHeaderHash([0u8; 32]),
                    canonical_stacks_tip_consensus_hash: ConsensusHash([0u8; 20]),
                    miner_pk_hash: None,
                };
                let index_root = tx
                    .append_chain_tip_snapshot(
                        &last_snapshot,
                        &snapshot_row,
                        &vec![],
                        &vec![],
                        None,
                        None,
                        None,
                    )
                    .unwrap();
                last_snapshot = snapshot_row;
                last_snapshot.index_root = index_root;
                tx.commit().unwrap();
            }
        }

        let tip = SortitionDB::get_canonical_burn_chain_tip(db.conn()).unwrap();

        let ch_fresh = ConsensusHash::from_bytes(&[
            0, 0, 0, 0, 0, 0, 0, 0, 0, 0, 0, 0, 0, 0, 0, 0, 0, 0, 0, 255,
        ])
        .unwrap();
        let ch_oldest_fresh = ConsensusHash::from_bytes(&[
            0,
            0,
            0,
            0,
            0,
            0,
            0,
            0,
            0,
            0,
            0,
            0,
            0,
            0,
            0,
            0,
            0,
            0,
            0,
            (255 - consensus_hash_lifetime) as u8,
        ])
        .unwrap();
        let ch_newest_stale = ConsensusHash::from_bytes(&[
            0,
            0,
            0,
            0,
            0,
            0,
            0,
            0,
            0,
            0,
            0,
            0,
            0,
            0,
            0,
            0,
            0,
            0,
            0,
            (255 - consensus_hash_lifetime - 1) as u8,
        ])
        .unwrap();
        let ch_missing = ConsensusHash::from_bytes(&[
            0, 0, 0, 0, 0, 0, 0, 0, 0, 0, 0, 0, 0, 0, 0, 0, 0, 0, 1, 255,
        ])
        .unwrap();

        let mut ic = SortitionHandleTx::begin(&mut db, &tip.sortition_id).unwrap();
        let fresh_check = ic
            .is_fresh_consensus_hash(consensus_hash_lifetime, &ch_fresh)
            .unwrap();

        assert!(fresh_check);

        let oldest_fresh_check = ic
            .is_fresh_consensus_hash(consensus_hash_lifetime, &ch_oldest_fresh)
            .unwrap();

        assert!(oldest_fresh_check);

        let newest_stale_check = ic
            .is_fresh_consensus_hash(consensus_hash_lifetime, &ch_newest_stale)
            .unwrap();

        assert!(!newest_stale_check);

        let missing_check = ic
            .is_fresh_consensus_hash(consensus_hash_lifetime, &ch_missing)
            .unwrap();

        assert!(!missing_check);
    }

    #[test]
    fn get_consensus_at() {
        let first_burn_hash = BurnchainHeaderHash::from_hex(
            "10000000000000000000000000000000000000000000000000000000000000ff",
        )
        .unwrap();
        let mut db = SortitionDB::connect_test(0, &first_burn_hash).unwrap();
        {
            let mut last_snapshot = SortitionDB::get_first_block_snapshot(db.conn()).unwrap();
            for i in 0..256u64 {
                let sortition_id = SortitionId([
                    0, 0, 0, 0, 0, 0, 0, 0, 0, 0, 0, 0, 0, 0, 0, 0, 0, 0, 0, 0, 0, 0, 0, 0, 0, 0,
                    0, 0, 0, 0, 0, i as u8,
                ]);
                let parent_sortition_id = if i == 0 {
                    last_snapshot.sortition_id.clone()
                } else {
                    SortitionId([
                        0,
                        0,
                        0,
                        0,
                        0,
                        0,
                        0,
                        0,
                        0,
                        0,
                        0,
                        0,
                        0,
                        0,
                        0,
                        0,
                        0,
                        0,
                        0,
                        0,
                        0,
                        0,
                        0,
                        0,
                        0,
                        0,
                        0,
                        0,
                        0,
                        0,
                        0,
                        (i - 1) as u8,
                    ])
                };

                let mut tx = SortitionHandleTx::begin(&mut db, &parent_sortition_id).unwrap();
                let snapshot_row = BlockSnapshot {
                    accumulated_coinbase_ustx: 0,
                    pox_valid: true,
                    block_height: i as u64 + 1,
                    burn_header_timestamp: get_epoch_time_secs(),
                    burn_header_hash: BurnchainHeaderHash::from_bytes(&[
                        0, 0, 0, 0, 0, 0, 0, 0, 0, 0, 0, 0, 0, 0, 0, 0, 0, 0, 0, 0, 0, 0, 0, 0, 0,
                        0, 0, 0, 0, 0, 0, i as u8,
                    ])
                    .unwrap(),
                    sortition_id,
                    parent_sortition_id,
                    parent_burn_header_hash: BurnchainHeaderHash::from_bytes(&[
                        (if i == 0 { 0x10 } else { 0 }) as u8,
                        0,
                        0,
                        0,
                        0,
                        0,
                        0,
                        0,
                        0,
                        0,
                        0,
                        0,
                        0,
                        0,
                        0,
                        0,
                        0,
                        0,
                        0,
                        0,
                        0,
                        0,
                        0,
                        0,
                        0,
                        0,
                        0,
                        0,
                        0,
                        0,
                        0,
                        (if i == 0 { 0xff } else { i - 1 }) as u8,
                    ])
                    .unwrap(),
                    consensus_hash: ConsensusHash::from_bytes(&[
                        0,
                        0,
                        0,
                        0,
                        0,
                        0,
                        0,
                        0,
                        0,
                        0,
                        0,
                        0,
                        0,
                        0,
                        0,
                        0,
                        0,
                        0,
                        ((i + 1) / 256) as u8,
                        (i + 1) as u8,
                    ])
                    .unwrap(),
                    ops_hash: OpsHash::from_bytes(&[
                        0, 0, 0, 0, 0, 0, 0, 0, 0, 0, 0, 0, 0, 0, 0, 0, 0, 0, 0, 0, 0, 0, 0, 0, 0,
                        0, 0, 0, 0, 0, 0, i as u8,
                    ])
                    .unwrap(),
                    total_burn: i as u64,
                    sortition: true,
                    sortition_hash: SortitionHash::initial(),
                    winning_block_txid: Txid::from_hex(
                        "0000000000000000000000000000000000000000000000000000000000000000",
                    )
                    .unwrap(),
                    winning_stacks_block_hash: BlockHeaderHash::from_hex(
                        "0000000000000000000000000000000000000000000000000000000000000000",
                    )
                    .unwrap(),
                    index_root: TrieHash::from_empty_data(),
                    num_sortitions: i as u64 + 1,
                    stacks_block_accepted: false,
                    stacks_block_height: 0,
                    arrival_index: 0,
                    canonical_stacks_tip_height: 0,
                    canonical_stacks_tip_hash: BlockHeaderHash([0u8; 32]),
                    canonical_stacks_tip_consensus_hash: ConsensusHash([0u8; 20]),
                    miner_pk_hash: None,
                };
                let index_root = tx
                    .append_chain_tip_snapshot(
                        &last_snapshot,
                        &snapshot_row,
                        &vec![],
                        &vec![],
                        None,
                        None,
                        None,
                    )
                    .unwrap();
                last_snapshot = snapshot_row;
                last_snapshot.index_root = index_root;
                // should succeed within the tx
                let ch = tx.get_consensus_at(i as u64 + 1).unwrap().unwrap();
                assert_eq!(ch, last_snapshot.consensus_hash);

                tx.commit().unwrap();
            }
        }

        let tip = SortitionDB::get_canonical_burn_chain_tip(db.conn()).unwrap();

        for i in 0..256 {
            // should succeed within the conn
            let ic = db.index_handle(&tip.sortition_id);
            let expected_ch = ConsensusHash::from_bytes(&[
                0, 0, 0, 0, 0, 0, 0, 0, 0, 0, 0, 0, 0, 0, 0, 0, 0, 0, 0, i as u8,
            ])
            .unwrap();
            let ch = ic.get_consensus_at(i).unwrap().unwrap();
            assert_eq!(ch, expected_ch);
        }
    }

    #[test]
    fn get_block_burn_amount() {
        let block_height = 123;
        let vtxindex = 456;
        let first_burn_hash = BurnchainHeaderHash::from_hex(
            "0000000000000000000000000000000000000000000000000000000000000000",
        )
        .unwrap();

        let leader_key = LeaderKeyRegisterOp {
            consensus_hash: ConsensusHash::from_bytes(
                &hex_bytes("2222222222222222222222222222222222222222").unwrap(),
            )
            .unwrap(),
            public_key: VRFPublicKey::from_bytes(
                &hex_bytes("a366b51292bef4edd64063d9145c617fec373bceb0758e98cd72becd84d54c7a")
                    .unwrap(),
            )
            .unwrap(),
            memo: vec![01, 02, 03, 04, 05],

            txid: Txid::from_bytes_be(
                &hex_bytes("1bfa831b5fc56c858198acb8e77e5863c1e9d8ac26d49ddb914e24d8d4083562")
                    .unwrap(),
            )
            .unwrap(),
            vtxindex: vtxindex,
            block_height: block_height + 1,
            burn_header_hash: BurnchainHeaderHash([0x01; 32]),
        };

        let block_commit = LeaderBlockCommitOp {
            sunset_burn: 0,
            block_header_hash: BlockHeaderHash::from_bytes(
                &hex_bytes("2222222222222222222222222222222222222222222222222222222222222222")
                    .unwrap(),
            )
            .unwrap(),
            new_seed: VRFSeed::from_bytes(
                &hex_bytes("3333333333333333333333333333333333333333333333333333333333333333")
                    .unwrap(),
            )
            .unwrap(),
            parent_block_ptr: 0x43424140,
            parent_vtxindex: 0x4342,
            key_block_ptr: (block_height + 1) as u32,
            key_vtxindex: vtxindex as u16,
            memo: vec![0x80],
            commit_outs: vec![],

            burn_fee: 12345,
            input: (Txid([0; 32]), 0),
            apparent_sender: BurnchainSigner::mock_parts(
                AddressHashMode::SerializeP2PKH,
                1,
                vec![StacksPublicKey::from_hex(
                    "02d8015134d9db8178ac93acbc43170a2f20febba5087a5b0437058765ad5133d0",
                )
                .unwrap()],
            ),

            txid: Txid::from_bytes_be(
                &hex_bytes("3c07a0a93360bc85047bbaadd49e30c8af770f73a37e10fec400174d2e5f27cf")
                    .unwrap(),
            )
            .unwrap(),
            vtxindex: vtxindex,
            block_height: block_height + 2,
            burn_parent_modulus: ((block_height + 1) % BURN_BLOCK_MINED_AT_MODULUS) as u8,
            burn_header_hash: BurnchainHeaderHash([0x03; 32]),
            treatment: vec![],
        };

        let mut db = SortitionDB::connect_test(block_height, &first_burn_hash).unwrap();

        let key_snapshot = test_append_snapshot(
            &mut db,
            BurnchainHeaderHash([0x01; 32]),
            &vec![BlockstackOperationType::LeaderKeyRegister(
                leader_key.clone(),
            )],
        );

        let commit_snapshot = test_append_snapshot(
            &mut db,
            BurnchainHeaderHash([0x03; 32]),
            &vec![BlockstackOperationType::LeaderBlockCommit(
                block_commit.clone(),
            )],
        );

        {
            let burn_amt = SortitionDB::get_block_burn_amount(db.conn(), &commit_snapshot).unwrap();
            assert_eq!(burn_amt, block_commit.burn_fee);

            let no_burn_amt = SortitionDB::get_block_burn_amount(db.conn(), &key_snapshot).unwrap();
            assert_eq!(no_burn_amt, 0);
        }
    }

    #[test]
    fn get_last_snapshot_with_sortition() {
        let block_height = 123;
        let total_burn_sortition = 100;
        let total_burn_no_sortition = 200;
        let first_burn_hash = BurnchainHeaderHash::from_hex(
            "0000000000000000000000000000000000000000000000000000000000000000",
        )
        .unwrap();

        let mut first_snapshot = BlockSnapshot {
            accumulated_coinbase_ustx: 0,
            pox_valid: true,
            block_height: block_height - 2,
            burn_header_timestamp: get_epoch_time_secs(),
            burn_header_hash: first_burn_hash.clone(),
            sortition_id: SortitionId(first_burn_hash.0.clone()),
            parent_sortition_id: SortitionId(first_burn_hash.0.clone()),
            parent_burn_header_hash: BurnchainHeaderHash([0xff; 32]),
            consensus_hash: ConsensusHash::from_hex("0000000000000000000000000000000000000000")
                .unwrap(),
            ops_hash: OpsHash::from_hex(
                "0000000000000000000000000000000000000000000000000000000000000000",
            )
            .unwrap(),
            total_burn: 0,
            sortition: true,
            sortition_hash: SortitionHash::initial(),
            winning_block_txid: Txid::from_hex(
                "0000000000000000000000000000000000000000000000000000000000000000",
            )
            .unwrap(),
            winning_stacks_block_hash: BlockHeaderHash::from_hex(
                "0000000000000000000000000000000000000000000000000000000000000000",
            )
            .unwrap(),
            index_root: TrieHash([0u8; 32]),
            num_sortitions: 0,
            stacks_block_accepted: false,
            stacks_block_height: 0,
            arrival_index: 0,
            canonical_stacks_tip_height: 0,
            canonical_stacks_tip_hash: BlockHeaderHash([0u8; 32]),
            canonical_stacks_tip_consensus_hash: ConsensusHash([0u8; 20]),
            miner_pk_hash: None,
        };

        let mut snapshot_with_sortition = BlockSnapshot {
            accumulated_coinbase_ustx: 0,
            pox_valid: true,
            block_height: block_height,
            burn_header_timestamp: get_epoch_time_secs(),
            burn_header_hash: BurnchainHeaderHash::from_bytes(&[
                0, 0, 0, 0, 0, 0, 0, 0, 0, 0, 0, 0, 0, 0, 0, 0, 0, 0, 0, 0, 0, 0, 0, 0, 0, 0, 0, 0,
                0, 0, 0, 2,
            ])
            .unwrap(),
            sortition_id: SortitionId([
                0, 0, 0, 0, 0, 0, 0, 0, 0, 0, 0, 0, 0, 0, 0, 0, 0, 0, 0, 0, 0, 0, 0, 0, 0, 0, 0, 0,
                0, 0, 0, 2,
            ]),
            parent_sortition_id: SortitionId([
                0, 0, 0, 0, 0, 0, 0, 0, 0, 0, 0, 0, 0, 0, 0, 0, 0, 0, 0, 0, 0, 0, 0, 0, 0, 0, 0, 0,
                0, 0, 0, 1,
            ]),
            parent_burn_header_hash: BurnchainHeaderHash::from_bytes(&[
                0, 0, 0, 0, 0, 0, 0, 0, 0, 0, 0, 0, 0, 0, 0, 0, 0, 0, 0, 0, 0, 0, 0, 0, 0, 0, 0, 0,
                0, 0, 0, 1,
            ])
            .unwrap(),
            consensus_hash: ConsensusHash::from_bytes(&[
                0, 0, 0, 0, 0, 0, 0, 0, 0, 0, 0, 0, 0, 0, 0, 0, 0, 0, 0, 1,
            ])
            .unwrap(),
            ops_hash: OpsHash::from_bytes(&[
                0, 0, 0, 0, 0, 0, 0, 0, 0, 0, 0, 0, 0, 0, 0, 0, 0, 0, 0, 0, 0, 0, 0, 0, 0, 0, 0, 0,
                0, 0, 0, 1,
            ])
            .unwrap(),
            total_burn: total_burn_sortition,
            sortition: true,
            sortition_hash: SortitionHash::initial(),
            winning_block_txid: Txid::from_hex(
                "0000000000000000000000000000000000000000000000000000000000000001",
            )
            .unwrap(),
            winning_stacks_block_hash: BlockHeaderHash::from_hex(
                "0000000000000000000000000000000000000000000000000000000000000001",
            )
            .unwrap(),
            index_root: TrieHash([1u8; 32]),
            num_sortitions: 1,
            stacks_block_accepted: false,
            stacks_block_height: 0,
            arrival_index: 0,
            canonical_stacks_tip_height: 0,
            canonical_stacks_tip_hash: BlockHeaderHash([0u8; 32]),
            canonical_stacks_tip_consensus_hash: ConsensusHash([0u8; 20]),
            miner_pk_hash: None,
        };

        let snapshot_without_sortition = BlockSnapshot {
            accumulated_coinbase_ustx: 0,
            pox_valid: true,
            block_height: block_height - 1,
            burn_header_timestamp: get_epoch_time_secs(),
            burn_header_hash: BurnchainHeaderHash::from_bytes(&[
                0, 0, 0, 0, 0, 0, 0, 0, 0, 0, 0, 0, 0, 0, 0, 0, 0, 0, 0, 0, 0, 0, 0, 0, 0, 0, 0, 0,
                0, 0, 0, 1,
            ])
            .unwrap(),
            sortition_id: SortitionId([
                0, 0, 0, 0, 0, 0, 0, 0, 0, 0, 0, 0, 0, 0, 0, 0, 0, 0, 0, 0, 0, 0, 0, 0, 0, 0, 0, 0,
                0, 0, 0, 1,
            ]),
            parent_sortition_id: SortitionId([
                0, 0, 0, 0, 0, 0, 0, 0, 0, 0, 0, 0, 0, 0, 0, 0, 0, 0, 0, 0, 0, 0, 0, 0, 0, 0, 0, 0,
                0, 0, 0, 0,
            ]),
            parent_burn_header_hash: BurnchainHeaderHash::from_bytes(&[
                0, 0, 0, 0, 0, 0, 0, 0, 0, 0, 0, 0, 0, 0, 0, 0, 0, 0, 0, 0, 0, 0, 0, 0, 0, 0, 0, 0,
                0, 0, 0, 0,
            ])
            .unwrap(),
            consensus_hash: ConsensusHash::from_bytes(&[
                0, 0, 0, 0, 0, 0, 0, 0, 0, 0, 0, 0, 0, 0, 0, 0, 0, 0, 0, 2,
            ])
            .unwrap(),
            ops_hash: OpsHash::from_bytes(&[
                0, 0, 0, 0, 0, 0, 0, 0, 0, 0, 0, 0, 0, 0, 0, 0, 0, 0, 0, 0, 0, 0, 0, 0, 0, 0, 0, 0,
                0, 0, 0, 2,
            ])
            .unwrap(),
            total_burn: total_burn_no_sortition,
            sortition: false,
            sortition_hash: SortitionHash::initial(),
            winning_block_txid: Txid::from_hex(
                "0000000000000000000000000000000000000000000000000000000000000002",
            )
            .unwrap(),
            winning_stacks_block_hash: BlockHeaderHash::from_hex(
                "0000000000000000000000000000000000000000000000000000000000000002",
            )
            .unwrap(),
            index_root: TrieHash([2u8; 32]),
            num_sortitions: 0,
            stacks_block_accepted: false,
            stacks_block_height: 0,
            arrival_index: 0,
            canonical_stacks_tip_height: 0,
            canonical_stacks_tip_hash: BlockHeaderHash([0u8; 32]),
            canonical_stacks_tip_consensus_hash: ConsensusHash([0u8; 20]),
            miner_pk_hash: None,
        };

        let mut db = SortitionDB::connect_test(block_height - 2, &first_burn_hash).unwrap();

        let chain_tip = SortitionDB::get_canonical_burn_chain_tip(db.conn()).unwrap();

        let initial_snapshot = {
            let ic = db.index_handle(&chain_tip.sortition_id);
            ic.get_last_snapshot_with_sortition(block_height - 2)
                .unwrap()
        };

        first_snapshot.index_root = initial_snapshot.index_root.clone();
        first_snapshot.burn_header_timestamp = initial_snapshot.burn_header_timestamp;
        assert_eq!(initial_snapshot, first_snapshot);

        {
            let chain_tip = SortitionDB::get_canonical_burn_chain_tip(db.conn()).unwrap();
            let mut tx = SortitionHandleTx::begin(&mut db, &chain_tip.sortition_id).unwrap();

            tx.append_chain_tip_snapshot(
                &chain_tip,
                &snapshot_without_sortition,
                &vec![],
                &vec![],
                None,
                None,
                None,
            )
            .unwrap();
            tx.commit().unwrap();
        }

        let chain_tip = SortitionDB::get_canonical_burn_chain_tip(db.conn()).unwrap();

        let mut next_snapshot = {
            let ic = db.index_handle(&chain_tip.sortition_id);
            ic.get_last_snapshot_with_sortition(block_height - 1)
                .unwrap()
        };

        next_snapshot.index_root = initial_snapshot.index_root.clone();
        next_snapshot.burn_header_timestamp = initial_snapshot.burn_header_timestamp;
        assert_eq!(initial_snapshot, next_snapshot);

        {
            let chain_tip = SortitionDB::get_canonical_burn_chain_tip(db.conn()).unwrap();
            let mut tx = SortitionHandleTx::begin(&mut db, &chain_tip.sortition_id).unwrap();

            tx.append_chain_tip_snapshot(
                &chain_tip,
                &snapshot_with_sortition,
                &vec![],
                &vec![],
                None,
                None,
                None,
            )
            .unwrap();
            tx.commit().unwrap();
        }

        let chain_tip = SortitionDB::get_canonical_burn_chain_tip(db.conn()).unwrap();

        let next_snapshot_2 = {
            let ic = db.index_handle(&chain_tip.sortition_id);
            ic.get_last_snapshot_with_sortition(block_height).unwrap()
        };

        snapshot_with_sortition.index_root = next_snapshot_2.index_root.clone();
        snapshot_with_sortition.burn_header_timestamp = next_snapshot_2.burn_header_timestamp;
        assert_eq!(snapshot_with_sortition, next_snapshot_2);
    }

    /// Verify that the snapshots in a fork are well-formed -- i.e. the block heights are
    /// sequential and the parent block hash of the ith block is equal to the block hash of the
    /// (i-1)th block.
    fn verify_fork_integrity(db: &mut SortitionDB, tip: &SortitionId) {
        let mut child = SortitionDB::get_block_snapshot(db.conn(), tip)
            .unwrap()
            .unwrap();

        let initial = SortitionDB::get_first_block_snapshot(db.conn()).unwrap();

        test_debug!(
            "Verify from {},hash={},parent={} back to {},hash={},parent={}",
            child.block_height,
            child.burn_header_hash,
            child.parent_burn_header_hash,
            initial.block_height,
            initial.burn_header_hash,
            initial.parent_burn_header_hash
        );

        while child.block_height > initial.block_height {
            let parent = {
                let ic = db.index_conn();
                SortitionDB::get_ancestor_snapshot(&ic, child.block_height - 1, &child.sortition_id)
                    .unwrap()
                    .unwrap()
            };

            test_debug!(
                "Verify {} == {} - 1 and hash={},parent_hash={} == parent={}",
                parent.block_height,
                child.block_height,
                child.burn_header_hash,
                parent.burn_header_hash,
                child.parent_burn_header_hash
            );

            assert_eq!(parent.block_height, child.block_height - 1);
            assert_eq!(parent.burn_header_hash, child.parent_burn_header_hash);

            child = parent.clone();
        }

        assert_eq!(child, initial);
    }

    #[test]
    fn test_chain_reorg() {
        // Create a set of forks that looks like this:
        // 0-1-2-3-4-5-6-7-8-9 (fork 0)
        //  \
        //   1-2-3-4-5-6-7-8-9 (fork 1)
        //    \
        //     2-3-4-5-6-7-8-9 (fork 2)
        //      \
        //       3-4-5-6-7-8-9 (fork 3)
        //
        //    ...etc...
        //
        // Then, append a block to fork 9, and confirm that it switches places with fork 0.
        // Append 2 blocks to fork 8, and confirm that it switches places with fork 0.
        // Append 3 blocks to fork 7, and confirm that it switches places with fork 0.
        // ... etc.
        //
        let first_burn_hash = BurnchainHeaderHash([0x00; 32]);
        let first_block_height = 100;

        let mut db = SortitionDB::connect_test(first_block_height, &first_burn_hash).unwrap();

        // make an initial fork
        let mut last_snapshot = SortitionDB::get_first_block_snapshot(db.conn()).unwrap();

        for i in 0..10 {
            let mut next_snapshot = last_snapshot.clone();

            next_snapshot.block_height += 1;
            next_snapshot.num_sortitions += 1;
            next_snapshot.parent_burn_header_hash = next_snapshot.burn_header_hash.clone();
            next_snapshot.burn_header_hash = BurnchainHeaderHash([
                0,
                0,
                0,
                0,
                0,
                0,
                0,
                0,
                0,
                0,
                0,
                0,
                0,
                0,
                0,
                0,
                0,
                0,
                0,
                0,
                0,
                0,
                0,
                0,
                0,
                0,
                0,
                0,
                0,
                0,
                0,
                i + 1,
            ]);
            next_snapshot.sortition_id = SortitionId([
                0,
                0,
                0,
                0,
                0,
                0,
                0,
                0,
                0,
                0,
                0,
                0,
                0,
                0,
                0,
                0,
                0,
                0,
                0,
                0,
                0,
                0,
                0,
                0,
                0,
                0,
                0,
                0,
                0,
                0,
                0,
                i + 1,
            ]);
            next_snapshot.parent_sortition_id = last_snapshot.sortition_id.clone();
            next_snapshot.consensus_hash = ConsensusHash([
                0,
                0,
                0,
                0,
                0,
                0,
                0,
                0,
                0,
                0,
                0,
                0,
                0,
                0,
                0,
                0,
                0,
                0,
                0,
                i + 1,
            ]);

            let mut tx = SortitionHandleTx::begin(&mut db, &last_snapshot.sortition_id).unwrap();
            tx.append_chain_tip_snapshot(
                &last_snapshot,
                &next_snapshot,
                &vec![],
                &vec![],
                None,
                None,
                None,
            )
            .unwrap();
            tx.commit().unwrap();

            last_snapshot = next_snapshot.clone();
        }

        test_debug!("----- make forks -----");

        // make other forks
        for i in 0..9 {
            let parent_block_hash = if i == 0 {
                [0u8; 32]
            } else {
                let mut tmp = [
                    0,
                    0,
                    0,
                    0,
                    0,
                    0,
                    0,
                    0,
                    0,
                    0,
                    0,
                    0,
                    0,
                    0,
                    0,
                    0,
                    0,
                    0,
                    0,
                    0,
                    0,
                    0,
                    0,
                    0,
                    0,
                    0,
                    0,
                    0,
                    0,
                    0,
                    0,
                    (i + 1) as u8,
                ];
                tmp[i - 1] = 1;
                tmp
            };

            let parent_block = SortitionId(parent_block_hash);
            test_debug!(
                "----- build fork off of parent {} (i = {}) -----",
                &parent_block,
                i
            );

            let mut last_snapshot = SortitionDB::get_block_snapshot(db.conn(), &parent_block)
                .unwrap()
                .unwrap();

            let initial_block_height = last_snapshot.block_height;
            let initial_num_sortitions = last_snapshot.num_sortitions;

            let mut next_snapshot = last_snapshot.clone();

            for j in (i + 1)..10 {
                let mut block_hash = [
                    0,
                    0,
                    0,
                    0,
                    0,
                    0,
                    0,
                    0,
                    0,
                    0,
                    0,
                    0,
                    0,
                    0,
                    0,
                    0,
                    0,
                    0,
                    0,
                    0,
                    0,
                    0,
                    0,
                    0,
                    0,
                    0,
                    0,
                    0,
                    0,
                    0,
                    0,
                    (j + 1) as u8,
                ];
                block_hash[i] = (j - i) as u8;

                next_snapshot.block_height = initial_block_height + (j - i) as u64;
                next_snapshot.num_sortitions = initial_num_sortitions + (j - i) as u64;
                next_snapshot.parent_burn_header_hash = next_snapshot.burn_header_hash.clone();
                next_snapshot.sortition_id = SortitionId(block_hash.clone());
                next_snapshot.parent_sortition_id = last_snapshot.sortition_id.clone();
                next_snapshot.burn_header_hash = BurnchainHeaderHash(block_hash);
                next_snapshot.consensus_hash = ConsensusHash([
                    1,
                    0,
                    0,
                    0,
                    0,
                    0,
                    0,
                    0,
                    0,
                    0,
                    0,
                    0,
                    0,
                    0,
                    0,
                    0,
                    0,
                    0,
                    j as u8,
                    (i + 1) as u8,
                ]);

                let mut tx =
                    SortitionHandleTx::begin(&mut db, &last_snapshot.sortition_id).unwrap();
                let next_index_root = tx
                    .append_chain_tip_snapshot(
                        &last_snapshot,
                        &next_snapshot,
                        &vec![],
                        &vec![],
                        None,
                        None,
                        None,
                    )
                    .unwrap();
                tx.commit().unwrap();

                next_snapshot.index_root = next_index_root;
                last_snapshot = next_snapshot.clone();
            }

            test_debug!(
                "----- made fork {} (i = {}) -----",
                &next_snapshot.burn_header_hash,
                i
            );
        }

        test_debug!("----- grow forks -----");

        let mut all_chain_tips = vec![];

        // grow each fork so it overtakes the currently-canonical fork
        for i in 0..9 {
            let mut last_block_hash = [
                0, 0, 0, 0, 0, 0, 0, 0, 0, 0, 0, 0, 0, 0, 0, 0, 0, 0, 0, 0, 0, 0, 0, 0, 0, 0, 0, 0,
                0, 0, 0, 10,
            ];
            last_block_hash[i] = (9 - i) as u8;
            let last_block = SortitionId(last_block_hash);

            test_debug!("----- grow fork {} (i = {}) -----", &last_block, i);

            let mut last_snapshot = SortitionDB::get_block_snapshot(db.conn(), &last_block)
                .unwrap()
                .unwrap();

            let initial_block_height = last_snapshot.block_height;
            let mut next_snapshot = last_snapshot.clone();

            // grow the fork up to the length of the previous fork
            for j in 0..((i + 1) as u64) {
                next_snapshot = last_snapshot.clone();

                let mut next_block_hash_vec = last_snapshot.burn_header_hash.as_bytes().to_vec();
                next_block_hash_vec[0] += 1;
                let mut next_block_hash = [0u8; 32];
                next_block_hash.copy_from_slice(&next_block_hash_vec[..]);

                next_snapshot.block_height = last_snapshot.block_height + 1;
                next_snapshot.num_sortitions = last_snapshot.num_sortitions + 1;
                next_snapshot.parent_burn_header_hash = last_snapshot.burn_header_hash.clone();
                next_snapshot.sortition_id = SortitionId(next_block_hash.clone());
                next_snapshot.parent_sortition_id = last_snapshot.sortition_id.clone();
                next_snapshot.burn_header_hash = BurnchainHeaderHash(next_block_hash);
                next_snapshot.consensus_hash = ConsensusHash([
                    2,
                    0,
                    0,
                    0,
                    0,
                    0,
                    0,
                    0,
                    0,
                    0,
                    0,
                    0,
                    0,
                    0,
                    0,
                    0,
                    0,
                    0,
                    j as u8,
                    (i + 1) as u8,
                ]);

                let next_index_root = {
                    let mut tx =
                        SortitionHandleTx::begin(&mut db, &last_snapshot.sortition_id).unwrap();
                    let next_index_root = tx
                        .append_chain_tip_snapshot(
                            &last_snapshot,
                            &next_snapshot,
                            &vec![],
                            &vec![],
                            None,
                            None,
                            None,
                        )
                        .unwrap();
                    tx.commit().unwrap();
                    next_index_root
                };

                last_snapshot =
                    SortitionDB::get_block_snapshot(db.conn(), &next_snapshot.sortition_id)
                        .unwrap()
                        .unwrap();
            }

            // make the fork exceed the canonical chain tip
            next_snapshot = last_snapshot.clone();

            let mut next_block_hash_vec = last_snapshot.burn_header_hash.as_bytes().to_vec();
            next_block_hash_vec[0] = 0xff;
            let mut next_block_hash = [0u8; 32];
            next_block_hash.copy_from_slice(&next_block_hash_vec[..]);

            next_snapshot.block_height += 1;
            next_snapshot.num_sortitions += 1;
            next_snapshot.parent_burn_header_hash = next_snapshot.burn_header_hash.clone();
            next_snapshot.sortition_id = SortitionId(next_block_hash.clone());
            next_snapshot.parent_sortition_id = last_snapshot.sortition_id.clone();
            next_snapshot.burn_header_hash = BurnchainHeaderHash(next_block_hash);
            next_snapshot.consensus_hash =
                ConsensusHash(Hash160::from_data(&next_snapshot.consensus_hash.0).0);

            let next_index_root = {
                let mut tx =
                    SortitionHandleTx::begin(&mut db, &last_snapshot.sortition_id).unwrap();
                let next_index_root = tx
                    .append_chain_tip_snapshot(
                        &last_snapshot,
                        &next_snapshot,
                        &vec![],
                        &vec![],
                        None,
                        None,
                        None,
                    )
                    .unwrap();
                tx.commit().unwrap();
                next_index_root
            };

            next_snapshot.index_root = next_index_root;

            let mut expected_tip = next_snapshot.clone();
            expected_tip.index_root = next_index_root;

            let canonical_tip = SortitionDB::get_canonical_burn_chain_tip(db.conn()).unwrap();
            assert_eq!(canonical_tip, expected_tip);

            verify_fork_integrity(&mut db, &canonical_tip.sortition_id);
            all_chain_tips.push(canonical_tip.sortition_id.clone());
        }

        for tip_header_hash in all_chain_tips.iter() {
            verify_fork_integrity(&mut db, tip_header_hash);
        }
    }

    #[test]
    fn test_get_stacks_header_hashes() {
        let first_burn_hash = BurnchainHeaderHash::from_hex(
            "10000000000000000000000000000000000000000000000000000000000000ff",
        )
        .unwrap();
        let mut db = SortitionDB::connect_test(0, &first_burn_hash).unwrap();
        {
            let mut last_snapshot = SortitionDB::get_first_block_snapshot(db.conn()).unwrap();
            let mut total_burn = 0;
            let mut total_sortitions = 0;
            for i in 0..256 {
                let snapshot_row = if i % 3 == 0 {
                    BlockSnapshot {
                        accumulated_coinbase_ustx: 0,
                        pox_valid: true,
                        block_height: i + 1,
                        burn_header_timestamp: get_epoch_time_secs(),
                        burn_header_hash: BurnchainHeaderHash::from_bytes(&[
                            0, 0, 0, 0, 0, 0, 0, 0, 0, 0, 0, 0, 0, 0, 0, 0, 0, 0, 0, 0, 0, 0, 0, 0,
                            0, 0, 0, 0, 0, 0, 0, i as u8,
                        ])
                        .unwrap(),
                        sortition_id: SortitionId([
                            0, 0, 0, 0, 0, 0, 0, 0, 0, 0, 0, 0, 0, 0, 0, 0, 0, 0, 0, 0, 0, 0, 0, 0,
                            0, 0, 0, 0, 0, 0, 0, i as u8,
                        ]),
                        parent_sortition_id: last_snapshot.sortition_id.clone(),
                        parent_burn_header_hash: BurnchainHeaderHash::from_bytes(&[
                            (if i == 0 { 0x10 } else { 0 }) as u8,
                            0,
                            0,
                            0,
                            0,
                            0,
                            0,
                            0,
                            0,
                            0,
                            0,
                            0,
                            0,
                            0,
                            0,
                            0,
                            0,
                            0,
                            0,
                            0,
                            0,
                            0,
                            0,
                            0,
                            0,
                            0,
                            0,
                            0,
                            0,
                            0,
                            0,
                            (if i == 0 { 0xff } else { i - 1 }) as u8,
                        ])
                        .unwrap(),
                        consensus_hash: ConsensusHash::from_bytes(&[
                            1, 0, 0, 0, 0, 0, 0, 0, 0, 0, 0, 0, 0, 0, 0, 0, 0, 0, 0, i as u8,
                        ])
                        .unwrap(),
                        ops_hash: OpsHash::from_bytes(&[
                            0, 0, 0, 0, 0, 0, 0, 0, 0, 0, 0, 0, 0, 0, 0, 0, 0, 0, 0, 0, 0, 0, 0, 0,
                            0, 0, 0, 0, 0, 0, 0, i as u8,
                        ])
                        .unwrap(),
                        total_burn: total_burn,
                        sortition: false,
                        sortition_hash: SortitionHash([(i as u8); 32]),
                        winning_block_txid: Txid([(i as u8); 32]),
                        winning_stacks_block_hash: BlockHeaderHash([0u8; 32]),
                        index_root: TrieHash::from_empty_data(),
                        num_sortitions: total_sortitions,
                        stacks_block_accepted: false,
                        stacks_block_height: 0,
                        arrival_index: 0,
                        canonical_stacks_tip_height: 0,
                        canonical_stacks_tip_hash: BlockHeaderHash([0u8; 32]),
                        canonical_stacks_tip_consensus_hash: ConsensusHash([0u8; 20]),
                        miner_pk_hash: None,
                    }
                } else {
                    total_burn += 1;
                    total_sortitions += 1;
                    BlockSnapshot {
                        accumulated_coinbase_ustx: 0,
                        pox_valid: true,
                        block_height: i + 1,
                        burn_header_timestamp: get_epoch_time_secs(),
                        burn_header_hash: BurnchainHeaderHash::from_bytes(&[
                            0, 0, 0, 0, 0, 0, 0, 0, 0, 0, 0, 0, 0, 0, 0, 0, 0, 0, 0, 0, 0, 0, 0, 0,
                            0, 0, 0, 0, 0, 0, 0, i as u8,
                        ])
                        .unwrap(),
                        sortition_id: SortitionId([
                            0, 0, 0, 0, 0, 0, 0, 0, 0, 0, 0, 0, 0, 0, 0, 0, 0, 0, 0, 0, 0, 0, 0, 0,
                            0, 0, 0, 0, 0, 0, 0, i as u8,
                        ]),
                        parent_sortition_id: last_snapshot.sortition_id.clone(),
                        parent_burn_header_hash: BurnchainHeaderHash::from_bytes(&[
                            (if i == 0 { 0x10 } else { 0 }) as u8,
                            0,
                            0,
                            0,
                            0,
                            0,
                            0,
                            0,
                            0,
                            0,
                            0,
                            0,
                            0,
                            0,
                            0,
                            0,
                            0,
                            0,
                            0,
                            0,
                            0,
                            0,
                            0,
                            0,
                            0,
                            0,
                            0,
                            0,
                            0,
                            0,
                            0,
                            (if i == 0 { 0xff } else { i - 1 }) as u8,
                        ])
                        .unwrap(),
                        consensus_hash: ConsensusHash::from_bytes(&[
                            1, 0, 0, 0, 0, 0, 0, 0, 0, 0, 0, 0, 0, 0, 0, 0, 0, 0, 0, i as u8,
                        ])
                        .unwrap(),
                        ops_hash: OpsHash::from_bytes(&[
                            0, 0, 0, 0, 0, 0, 0, 0, 0, 0, 0, 0, 0, 0, 0, 0, 0, 0, 0, 0, 0, 0, 0, 0,
                            0, 0, 0, 0, 0, 0, 0, i as u8,
                        ])
                        .unwrap(),
                        total_burn: total_burn,
                        sortition: true,
                        sortition_hash: SortitionHash([(i as u8); 32]),
                        winning_block_txid: Txid([(i as u8); 32]),
                        winning_stacks_block_hash: BlockHeaderHash([(i as u8); 32]),
                        index_root: TrieHash::from_empty_data(),
                        num_sortitions: total_sortitions,
                        stacks_block_accepted: false,
                        stacks_block_height: 0,
                        arrival_index: 0,
                        canonical_stacks_tip_height: 0,
                        canonical_stacks_tip_hash: BlockHeaderHash([0u8; 32]),
                        canonical_stacks_tip_consensus_hash: ConsensusHash([0u8; 20]),
                        miner_pk_hash: None,
                    }
                };

                // NOTE: we don't care about VRF keys or block commits here

                let mut tx =
                    SortitionHandleTx::begin(&mut db, &last_snapshot.sortition_id).unwrap();

                let index_root = tx
                    .append_chain_tip_snapshot(
                        &last_snapshot,
                        &snapshot_row,
                        &vec![],
                        &vec![],
                        None,
                        None,
                        None,
                    )
                    .unwrap();
                last_snapshot = snapshot_row;
                last_snapshot.index_root = index_root;

                // should succeed within the tx
                let ch = tx
                    .get_consensus_at(i + 1)
                    .unwrap()
                    .unwrap_or(ConsensusHash::empty());
                assert_eq!(ch, last_snapshot.consensus_hash);

                tx.commit().unwrap();
            }
        }

        let canonical_tip = SortitionDB::get_canonical_burn_chain_tip(db.conn()).unwrap();
        let mut cache = BlockHeaderCache::new();

        {
            let ic = db.index_conn();
            let hashes = ic
                .get_stacks_header_hashes(256, &canonical_tip.consensus_hash, &cache)
                .unwrap();
            SortitionDB::merge_block_header_cache(&mut cache, &hashes);

            assert_eq!(hashes.len(), 256);
            for i in 0..256 {
                let (ref consensus_hash, ref block_hash_opt) = &hashes[i];
                if i % 3 == 0 {
                    assert!(block_hash_opt.is_none());
                } else {
                    assert!(block_hash_opt.is_some());
                    let block_hash = block_hash_opt.unwrap();
                    assert_eq!(block_hash, BlockHeaderHash([(i as u8); 32]));
                }
                assert_eq!(
                    *consensus_hash,
                    ConsensusHash::from_bytes(&[
                        1, 0, 0, 0, 0, 0, 0, 0, 0, 0, 0, 0, 0, 0, 0, 0, 0, 0, 0, i as u8
                    ])
                    .unwrap()
                );

                if i > 0 {
                    assert!(cache.contains_key(consensus_hash));
                    assert_eq!(cache.get(consensus_hash).unwrap().0, *block_hash_opt);
                }
            }
        }

        {
            let ic = db.index_conn();
            let hashes = ic
                .get_stacks_header_hashes(
                    256,
                    &canonical_tip.consensus_hash,
                    &mut BlockHeaderCache::new(),
                )
                .unwrap();
            SortitionDB::merge_block_header_cache(&mut cache, &hashes);

            let cached_hashes = ic
                .get_stacks_header_hashes(256, &canonical_tip.consensus_hash, &cache)
                .unwrap();

            assert_eq!(hashes.len(), 256);
            assert_eq!(cached_hashes.len(), 256);
            for i in 0..256 {
                assert_eq!(cached_hashes[i], hashes[i]);
                let (ref consensus_hash, ref block_hash_opt) = &hashes[i];
                if i % 3 == 0 {
                    assert!(block_hash_opt.is_none());
                } else {
                    assert!(block_hash_opt.is_some());
                    let block_hash = block_hash_opt.unwrap();
                    assert_eq!(block_hash, BlockHeaderHash([(i as u8); 32]));
                }
                assert_eq!(
                    *consensus_hash,
                    ConsensusHash::from_bytes(&[
                        1, 0, 0, 0, 0, 0, 0, 0, 0, 0, 0, 0, 0, 0, 0, 0, 0, 0, 0, i as u8
                    ])
                    .unwrap()
                );

                if i > 0 {
                    assert!(cache.contains_key(consensus_hash));
                    assert_eq!(cache.get(consensus_hash).unwrap().0, *block_hash_opt);
                }
            }
        }

        {
            let ic = db.index_conn();
            let hashes = ic
                .get_stacks_header_hashes(
                    192,
                    &canonical_tip.consensus_hash,
                    &mut BlockHeaderCache::new(),
                )
                .unwrap();
            SortitionDB::merge_block_header_cache(&mut cache, &hashes);

            let cached_hashes = ic
                .get_stacks_header_hashes(192, &canonical_tip.consensus_hash, &cache)
                .unwrap();

            assert_eq!(hashes.len(), 192);
            assert_eq!(cached_hashes.len(), 192);
            for i in 64..256 {
                assert_eq!(cached_hashes[i - 64], hashes[i - 64]);
                let (ref consensus_hash, ref block_hash_opt) = &hashes[i - 64];
                if i % 3 == 0 {
                    assert!(block_hash_opt.is_none());
                } else {
                    assert!(block_hash_opt.is_some());
                    let block_hash = block_hash_opt.unwrap();
                    assert_eq!(block_hash, BlockHeaderHash([(i as u8); 32]));
                }
                assert_eq!(
                    *consensus_hash,
                    ConsensusHash::from_bytes(&[
                        1, 0, 0, 0, 0, 0, 0, 0, 0, 0, 0, 0, 0, 0, 0, 0, 0, 0, 0, i as u8
                    ])
                    .unwrap()
                );

                assert!(cache.contains_key(consensus_hash));
                assert_eq!(cache.get(consensus_hash).unwrap().0, *block_hash_opt);
            }
        }

        {
            let ic = db.index_conn();
            let hashes = ic
                .get_stacks_header_hashes(
                    257,
                    &canonical_tip.consensus_hash,
                    &mut BlockHeaderCache::new(),
                )
                .unwrap();
            SortitionDB::merge_block_header_cache(&mut cache, &hashes);

            let cached_hashes = ic
                .get_stacks_header_hashes(257, &canonical_tip.consensus_hash, &cache)
                .unwrap();

            assert_eq!(hashes.len(), 256);
            assert_eq!(cached_hashes.len(), 256);
            for i in 0..256 {
                assert_eq!(cached_hashes[i], hashes[i]);
                let (ref consensus_hash, ref block_hash_opt) = &hashes[i];
                if i % 3 == 0 {
                    assert!(block_hash_opt.is_none());
                } else {
                    assert!(block_hash_opt.is_some());
                    let block_hash = block_hash_opt.unwrap();
                    assert_eq!(block_hash, BlockHeaderHash([(i as u8); 32]));
                }
                assert_eq!(
                    *consensus_hash,
                    ConsensusHash::from_bytes(&[
                        1, 0, 0, 0, 0, 0, 0, 0, 0, 0, 0, 0, 0, 0, 0, 0, 0, 0, 0, i as u8
                    ])
                    .unwrap()
                );

                if i > 0 {
                    assert!(cache.contains_key(consensus_hash));
                    assert_eq!(cache.get(consensus_hash).unwrap().0, *block_hash_opt);
                }
            }
        }

        {
            let ic = db.index_conn();
            let err = ic
                .get_stacks_header_hashes(256, &ConsensusHash([0x03; 20]), &BlockHeaderCache::new())
                .unwrap_err();
            match err {
                db_error::NotFoundError => {}
                _ => {
                    eprintln!("Got wrong error: {:?}", &err);
                    assert!(false);
                    unreachable!();
                }
            }

            let err = ic
                .get_stacks_header_hashes(256, &ConsensusHash([0x03; 20]), &cache)
                .unwrap_err();
            match err {
                db_error::NotFoundError => {}
                _ => {
                    eprintln!("Got wrong error: {:?}", &err);
                    assert!(false);
                    unreachable!();
                }
            }
        }
    }

    pub fn make_fork_run(
        db: &mut SortitionDB,
        start_snapshot: &BlockSnapshot,
        length: u64,
        bit_pattern: u8,
    ) -> Vec<BlockSnapshot> {
        let mut last_snapshot = start_snapshot.clone();
        let mut new_snapshots = vec![];
        for i in last_snapshot.block_height..(last_snapshot.block_height + length) {
            let snapshot = BlockSnapshot {
                accumulated_coinbase_ustx: 0,
                pox_valid: true,
                block_height: last_snapshot.block_height + 1,
                burn_header_timestamp: get_epoch_time_secs(),
                burn_header_hash: BurnchainHeaderHash([(i as u8) | bit_pattern; 32]),
                sortition_id: SortitionId([(i as u8) | bit_pattern; 32]),
                parent_sortition_id: last_snapshot.sortition_id.clone(),
                parent_burn_header_hash: last_snapshot.burn_header_hash.clone(),
                consensus_hash: ConsensusHash([((i + 1) as u8) | bit_pattern; 20]),
                ops_hash: OpsHash([(i as u8) | bit_pattern; 32]),
                total_burn: 0,
                sortition: true,
                sortition_hash: SortitionHash([(i as u8) | bit_pattern; 32]),
                winning_block_txid: Txid([(i as u8) | bit_pattern; 32]),
                winning_stacks_block_hash: BlockHeaderHash([(i as u8) | bit_pattern; 32]),
                index_root: TrieHash([0u8; 32]),
                num_sortitions: last_snapshot.num_sortitions + 1,
                stacks_block_accepted: false,
                stacks_block_height: 0,
                arrival_index: 0,
                canonical_stacks_tip_height: last_snapshot.canonical_stacks_tip_height,
                canonical_stacks_tip_hash: last_snapshot.canonical_stacks_tip_hash,
                canonical_stacks_tip_consensus_hash: last_snapshot
                    .canonical_stacks_tip_consensus_hash,
                miner_pk_hash: None,
            };
            new_snapshots.push(snapshot.clone());
            {
                let mut tx = SortitionHandleTx::begin(db, &last_snapshot.sortition_id).unwrap();
                let _index_root = tx
                    .append_chain_tip_snapshot(
                        &last_snapshot,
                        &snapshot,
                        &vec![],
                        &vec![],
                        None,
                        None,
                        None,
                    )
                    .unwrap();
                tx.commit().unwrap();
            }
            last_snapshot = SortitionDB::get_block_snapshot(db.conn(), &snapshot.sortition_id)
                .unwrap()
                .unwrap();
        }
        new_snapshots
    }

    #[test]
    fn test_set_stacks_block_accepted() {
        let first_burn_hash = BurnchainHeaderHash::from_hex(
            "10000000000000000000000000000000000000000000000000000000000000ff",
        )
        .unwrap();
        let mut db = SortitionDB::connect_test(0, &first_burn_hash).unwrap();

        let mut last_snapshot = SortitionDB::get_first_block_snapshot(db.conn()).unwrap();

        // seed a single fork
        make_fork_run(&mut db, &last_snapshot, 5, 0);

        // set some blocks as processed
        for i in 0..5 {
            let consensus_hash = ConsensusHash([(i + 1) as u8; 20]);

            let stacks_block_hash = BlockHeaderHash([i as u8; 32]);
            let height = i;

            {
                let mut tx = db.tx_begin_at_tip();

                debug!(
                    "test: set_stacks_block_accepted {}/{} height {}",
                    &consensus_hash, &stacks_block_hash, height
                );
                tx.set_stacks_block_accepted(&consensus_hash, &stacks_block_hash, height)
                    .unwrap();
                tx.commit().unwrap();
            }

            // chain tip is memoized to the current burn chain tip
            let (block_consensus_hash, block_bhh) =
                SortitionDB::get_canonical_stacks_chain_tip_hash(db.conn()).unwrap();
            assert_eq!(block_consensus_hash, consensus_hash);
            assert_eq!(block_bhh, stacks_block_hash);
        }

        last_snapshot = SortitionDB::get_block_snapshot(db.conn(), &SortitionId([0x04; 32]))
            .unwrap()
            .unwrap();

        // before materializing new arrivals to the MARF, we should still have the canonical tip
        assert_eq!(last_snapshot.canonical_stacks_tip_height, 4);
        assert_eq!(
            last_snapshot.canonical_stacks_tip_consensus_hash,
            ConsensusHash([0x05; 20])
        );
        assert_eq!(
            last_snapshot.canonical_stacks_tip_hash,
            BlockHeaderHash([0x04; 32])
        );

        // materialize all block arrivals in the MARF
        make_fork_run(&mut db, &last_snapshot, 1, 0);

        // verify that all Stacks block in this fork can be looked up from this chain tip
        last_snapshot = SortitionDB::get_canonical_burn_chain_tip(db.conn()).unwrap();
        {
            let ic = db.index_conn();
            for i in 0..5 {
                let parent_stacks_block_hash = BlockHeaderHash([i as u8; 32]);
                let parent_key = db_keys::stacks_block_index(&parent_stacks_block_hash);

                test_debug!(
                    "Look up '{}' off of {}",
                    &parent_key,
                    &last_snapshot.burn_header_hash
                );
                let value_opt = ic
                    .get_indexed(&last_snapshot.sortition_id, &parent_key)
                    .unwrap();
                assert!(value_opt.is_some());
                assert_eq!(value_opt.unwrap(), format!("{}", i));
            }
        }

        // make a burn fork off of the 5th block
        last_snapshot = SortitionDB::get_canonical_burn_chain_tip(db.conn()).unwrap();
        make_fork_run(&mut db, &last_snapshot, 5, 0x80);

        // chain tip is _still_ memoized to the last materialized chain tip
        last_snapshot = SortitionDB::get_canonical_burn_chain_tip(db.conn()).unwrap();
        assert_eq!(
            last_snapshot.burn_header_hash,
            BurnchainHeaderHash([0x8a; 32])
        );
        assert_eq!(last_snapshot.canonical_stacks_tip_height, 4);
        assert_eq!(
            last_snapshot.canonical_stacks_tip_hash,
            BlockHeaderHash([0x04; 32])
        );
        assert_eq!(
            last_snapshot.canonical_stacks_tip_consensus_hash,
            ConsensusHash([0x05; 20])
        );

        // accept blocks 5 and 7 in one fork, and 6, 8, 9 in another.
        // Stacks fork 1,2,3,4,5,7 will be the longest fork.
        // Stacks fork 1,2,3,4 will overtake it when blocks 6,8,9 are processed.
        for (i, height) in [7].iter().zip([6].iter()) {
            let consensus_hash = ConsensusHash([((i + 1) | 0x80) as u8; 20]);
            let stacks_block_hash = BlockHeaderHash([(i | 0x80) as u8; 32]);

            {
                let mut tx = db.tx_begin_at_tip();
                tx.set_stacks_block_accepted(&consensus_hash, &stacks_block_hash, *height)
                    .unwrap();
                tx.commit().unwrap();
            }

            // chain tip is memoized to the current burn chain tip, since it's the longest stacks fork
            let (block_consensus_hash, block_bhh) =
                SortitionDB::get_canonical_stacks_chain_tip_hash(db.conn()).unwrap();
            assert_eq!(block_consensus_hash, consensus_hash);
            assert_eq!(block_bhh, stacks_block_hash);
        }

        // chain tip is _still_ memoized to the last materialized chain tip (i.e. stacks block 7)
        last_snapshot = SortitionDB::get_canonical_burn_chain_tip(db.conn()).unwrap();
        assert_eq!(
            last_snapshot.burn_header_hash,
            BurnchainHeaderHash([0x8a; 32])
        );
        assert_eq!(
            last_snapshot.canonical_stacks_tip_consensus_hash,
            ConsensusHash([0x88; 20])
        );
        assert_eq!(
            last_snapshot.canonical_stacks_tip_hash,
            BlockHeaderHash([0x87; 32])
        );
        assert_eq!(last_snapshot.canonical_stacks_tip_height, 6);

        // when the blocks for burn blocks 6 and 8 arrive, the canonical fork is still at stacks
        // block 7.  The two stacks forks will be:
        // * 1,2,3,4,5,7
        // * 1,2,3,4,6,8
        for (i, height) in [6, 8].iter().zip([5, 6].iter()) {
            let consensus_hash = ConsensusHash([((i + 1) | 0x80) as u8; 20]);
            let stacks_block_hash = BlockHeaderHash([(i | 0x80) as u8; 32]);

            {
                let mut tx = db.tx_begin_at_tip();
                tx.set_stacks_block_accepted(&consensus_hash, &stacks_block_hash, *height)
                    .unwrap();
                tx.commit().unwrap();
            }

            // chain tip is memoized to the current burn chain tip, since it's the longest stacks fork.
            // BUT! the tie-breaking logic will cause the canonical fork to *flip*
            let (block_consensus_hash, block_bhh) =
                SortitionDB::get_canonical_stacks_chain_tip_hash(db.conn()).unwrap();

            if *i != 8 {
                assert_eq!(
                    block_consensus_hash,
                    last_snapshot.canonical_stacks_tip_consensus_hash
                );
                assert_eq!(block_bhh, last_snapshot.canonical_stacks_tip_hash);
            } else {
                // flip!
                let new_last_snapshot =
                    SortitionDB::get_canonical_burn_chain_tip(db.conn()).unwrap();
                assert_eq!(
                    block_consensus_hash,
                    new_last_snapshot.canonical_stacks_tip_consensus_hash
                );
                assert_eq!(block_bhh, new_last_snapshot.canonical_stacks_tip_hash);
                assert_ne!(
                    new_last_snapshot.canonical_stacks_tip_consensus_hash,
                    last_snapshot.canonical_stacks_tip_consensus_hash
                );
                assert_ne!(
                    new_last_snapshot.canonical_stacks_tip_hash,
                    last_snapshot.canonical_stacks_tip_hash
                );
            }
        }

        // when the block for burn block 9 arrives, the canonical stacks fork will be
        // 1,2,3,4,6,8,9.  It overtakes 1,2,3,4,5,7
        for (i, height) in [9].iter().zip([7].iter()) {
            let consensus_hash = ConsensusHash([((i + 1) | 0x80) as u8; 20]);
            let stacks_block_hash = BlockHeaderHash([(i | 0x80) as u8; 32]);

            {
                let mut tx = db.tx_begin_at_tip();
                tx.set_stacks_block_accepted(&consensus_hash, &stacks_block_hash, *height)
                    .unwrap();
                tx.commit().unwrap();
            }

            // we've overtaken the longest fork with a different longest fork on this burn chain fork
            let (block_consensus_hash, block_bhh) =
                SortitionDB::get_canonical_stacks_chain_tip_hash(db.conn()).unwrap();
            assert_eq!(block_consensus_hash, consensus_hash);
            assert_eq!(block_bhh, stacks_block_hash);
        }

        // canonical stacks chain tip is now stacks block 9
        last_snapshot = SortitionDB::get_canonical_burn_chain_tip(db.conn()).unwrap();
        assert_eq!(
            last_snapshot.burn_header_hash,
            BurnchainHeaderHash([0x8a; 32])
        );
        assert_eq!(
            last_snapshot.canonical_stacks_tip_consensus_hash,
            ConsensusHash([0x8a; 20])
        );
        assert_eq!(
            last_snapshot.canonical_stacks_tip_hash,
            BlockHeaderHash([0x89; 32])
        );
        assert_eq!(last_snapshot.canonical_stacks_tip_height, 7);

        // fork the burn chain at 0x4, producing a longer burnchain fork.  There are now two
        // burnchain forks, where the first one has two stacks forks:
        // stx:      1,    2,    3,    4,          6,          8,    9
        // stx:      1,    2,    3,    4,    5,          7,
        // burn:  0x01, 0x02, 0x03, 0x04, 0x85, 0x86, 0x87, 0x88, 0x89, 0x8a
        //
        // stx:      1,    2,    3,    4
        // burn:  0x01, 0x02, 0x03, 0x04, 0x45, 0x46, 0x47, 0x48, 0x49, 0x4a, 0x4b
        last_snapshot = SortitionDB::get_block_snapshot(db.conn(), &SortitionId([0x04; 32]))
            .unwrap()
            .unwrap();
        make_fork_run(&mut db, &last_snapshot, 7, 0x40);

        // canonical stacks chain tip is now stacks block 4, since the burn chain fork ending on
        // 0x4b has overtaken the burn chain fork ending on 0x8a
        last_snapshot = SortitionDB::get_canonical_burn_chain_tip(db.conn()).unwrap();
        assert_eq!(
            last_snapshot.burn_header_hash,
            BurnchainHeaderHash([0x4b; 32])
        );
        assert_eq!(
            last_snapshot.canonical_stacks_tip_consensus_hash,
            ConsensusHash([0x05; 20])
        );
        assert_eq!(
            last_snapshot.canonical_stacks_tip_hash,
            BlockHeaderHash([0x04; 32])
        );
        assert_eq!(last_snapshot.canonical_stacks_tip_height, 4);

        // set the stacks block at 0x4b as accepted as the 5th block
        {
            let mut tx = db.tx_begin_at_tip();
            tx.set_stacks_block_accepted(
                &ConsensusHash([0x4c; 20]),
                &BlockHeaderHash([0x4b; 32]),
                5,
            )
            .unwrap();
            tx.commit().unwrap();
        }

        last_snapshot = SortitionDB::get_canonical_burn_chain_tip(db.conn()).unwrap();
        assert_eq!(
            last_snapshot.burn_header_hash,
            BurnchainHeaderHash([0x4b; 32])
        );
        assert_eq!(
            last_snapshot.canonical_stacks_tip_consensus_hash,
            ConsensusHash([0x4c; 20])
        );
        assert_eq!(
            last_snapshot.canonical_stacks_tip_hash,
            BlockHeaderHash([0x4b; 32])
        );
        assert_eq!(last_snapshot.canonical_stacks_tip_height, 5);

        // fork the burn chain at 0x48, producing a shorter burnchain fork.  There are now three
        // burnchain forks:
        // stx:      1,    2,    3,    4,          6,          8,    9
        // stx:      1,    2,    3,    4,    5,          7,
        // burn:  0x01, 0x02, 0x03, 0x04, 0x85, 0x86, 0x87, 0x88, 0x89, 0x8a
        //
        // stx:      1,    2,    3,    4,                                        5
        // burn:  0x01, 0x02, 0x03, 0x04, 0x45, 0x46, 0x47, 0x48, 0x49, 0x4a, 0x4b
        //
        // stx:      1,    2,    3,    4,
        // burn:  0x01, 0x02, 0x03, 0x04, 0x45, 0x46, 0x47, 0x48, 0x29, 0x2a
        last_snapshot = SortitionDB::get_block_snapshot(db.conn(), &SortitionId([0x48; 32]))
            .unwrap()
            .unwrap();
        make_fork_run(&mut db, &last_snapshot, 2, 0x20);

        last_snapshot = SortitionDB::get_block_snapshot(db.conn(), &SortitionId([0x2a; 32]))
            .unwrap()
            .unwrap();
        assert_eq!(
            last_snapshot.burn_header_hash,
            BurnchainHeaderHash([0x2a; 32])
        );
        assert_eq!(
            last_snapshot.canonical_stacks_tip_consensus_hash,
            ConsensusHash([0x05; 20])
        );
        assert_eq!(
            last_snapshot.canonical_stacks_tip_hash,
            BlockHeaderHash([0x04; 32])
        );
        assert_eq!(last_snapshot.canonical_stacks_tip_height, 4);

        // doesn't affect canonical chain tip
        last_snapshot = SortitionDB::get_canonical_burn_chain_tip(db.conn()).unwrap();
        assert_eq!(
            last_snapshot.burn_header_hash,
            BurnchainHeaderHash([0x4b; 32])
        );
        assert_eq!(
            last_snapshot.canonical_stacks_tip_consensus_hash,
            ConsensusHash([0x4c; 20])
        );
        assert_eq!(
            last_snapshot.canonical_stacks_tip_hash,
            BlockHeaderHash([0x4b; 32])
        );
        assert_eq!(last_snapshot.canonical_stacks_tip_height, 5);

        // set the stacks block at 0x29 and 0x2a as accepted as the 5th and 6th blocks
        {
            let mut tx = db.tx_handle_begin(&SortitionId([0x2a; 32])).unwrap();
            tx.set_stacks_block_accepted(
                &ConsensusHash([0x2a; 20]),
                &BlockHeaderHash([0x29; 32]),
                5,
            )
            .unwrap();
            tx.set_stacks_block_accepted(
                &ConsensusHash([0x2b; 20]),
                &BlockHeaderHash([0x2a; 32]),
                6,
            )
            .unwrap();
            tx.commit().unwrap();
        }

        // new state of the world:
        // burnchain forks:
        // stx:      1,    2,    3,    4,          6,          8,    9
        // stx:      1,    2,    3,    4,    5,          7,
        // burn:  0x01, 0x02, 0x03, 0x04, 0x85, 0x86, 0x87, 0x88, 0x89, 0x8a
        //
        // stx:      1,    2,    3,    4,                                        5
        // burn:  0x01, 0x02, 0x03, 0x04, 0x45, 0x46, 0x47, 0x48, 0x49, 0x4a, 0x4b
        //
        // stx:      1,    2,    3,    4,                            5,    6
        // burn:  0x01, 0x02, 0x03, 0x04, 0x45, 0x46, 0x47, 0x48, 0x29, 0x2a

        // canonical stacks chain off of non-canonical burn chain fork 0x2a should have been updated
        last_snapshot = SortitionDB::get_block_snapshot(db.conn(), &SortitionId([0x2a; 32]))
            .unwrap()
            .unwrap();
        assert_eq!(
            last_snapshot.burn_header_hash,
            BurnchainHeaderHash([0x2a; 32])
        );
        assert_eq!(
            last_snapshot.canonical_stacks_tip_consensus_hash,
            ConsensusHash([0x2b; 20])
        );
        assert_eq!(
            last_snapshot.canonical_stacks_tip_hash,
            BlockHeaderHash([0x2a; 32])
        );
        assert_eq!(last_snapshot.canonical_stacks_tip_height, 6);

        // insertion on the non-canonical tip doesn't affect canonical chain tip
        last_snapshot = SortitionDB::get_canonical_burn_chain_tip(db.conn()).unwrap();
        assert_eq!(
            last_snapshot.burn_header_hash,
            BurnchainHeaderHash([0x4b; 32])
        );
        assert_eq!(
            last_snapshot.canonical_stacks_tip_consensus_hash,
            ConsensusHash([0x4c; 20])
        );
        assert_eq!(
            last_snapshot.canonical_stacks_tip_hash,
            BlockHeaderHash([0x4b; 32])
        );
        assert_eq!(last_snapshot.canonical_stacks_tip_height, 5);

        // insert stacks blocks #6, #7, #8, #9 off of the burn chain tip starting at 0x4b (i.e. the
        // canonical burn chain tip), on blocks 0x45, 0x46, and 0x47
        {
            let mut tx = db.tx_begin_at_tip();
            tx.set_stacks_block_accepted(
                &ConsensusHash([0x46; 20]),
                &BlockHeaderHash([0x45; 32]),
                5,
            )
            .unwrap();
            tx.set_stacks_block_accepted(
                &ConsensusHash([0x47; 20]),
                &BlockHeaderHash([0x46; 32]),
                6,
            )
            .unwrap();
            tx.set_stacks_block_accepted(
                &ConsensusHash([0x48; 20]),
                &BlockHeaderHash([0x47; 32]),
                7,
            )
            .unwrap();
            tx.set_stacks_block_accepted(
                &ConsensusHash([0x49; 20]),
                &BlockHeaderHash([0x48; 32]),
                8,
            )
            .unwrap();
            tx.commit().unwrap();
        }

        // new state of the world:
        // burnchain forks:
        // stx:      1,    2,    3,    4,          6,          8,    9
        // stx:      1,    2,    3,    4,    5,          7,
        // burn:  0x01, 0x02, 0x03, 0x04, 0x85, 0x86, 0x87, 0x88, 0x89, 0x8a
        //
        // stx:      1,    2,    3,    4,    6,    7,    8,   9
        // stx:      1,    2,    3,    4,                                        5
        // burn:  0x01, 0x02, 0x03, 0x04, 0x45, 0x46, 0x47, 0x48, 0x49, 0x4a, 0x4b
        //
        // stx:      1,    2,    3,    4,                            5,    6
        // burn:  0x01, 0x02, 0x03, 0x04, 0x45, 0x46, 0x47, 0x48, 0x29, 0x2a

        // new stacks tip is the 9th block added on burn chain tipped by 0x4b
        last_snapshot = SortitionDB::get_canonical_burn_chain_tip(db.conn()).unwrap();
        assert_eq!(
            last_snapshot.burn_header_hash,
            BurnchainHeaderHash([0x4b; 32])
        );
        assert_eq!(
            last_snapshot.canonical_stacks_tip_consensus_hash,
            ConsensusHash([0x49; 20])
        );
        assert_eq!(
            last_snapshot.canonical_stacks_tip_hash,
            BlockHeaderHash([0x48; 32])
        );
        assert_eq!(last_snapshot.canonical_stacks_tip_height, 8);

        // LIMITATION: the burn chain tipped at 0x2a will _not_ be updated, since it is not the
        // canonical burn chain tip.
        last_snapshot = SortitionDB::get_block_snapshot(db.conn(), &SortitionId([0x2a; 32]))
            .unwrap()
            .unwrap();
        assert_eq!(
            last_snapshot.burn_header_hash,
            BurnchainHeaderHash([0x2a; 32])
        );
        assert_eq!(
            last_snapshot.canonical_stacks_tip_consensus_hash,
            ConsensusHash([0x2b; 20])
        );
        assert_eq!(
            last_snapshot.canonical_stacks_tip_hash,
            BlockHeaderHash([0x2a; 32])
        );
        assert_eq!(last_snapshot.canonical_stacks_tip_height, 6);

        // BUT, when the burn chain tipped by 0x2a overtakes the one tipped by 0x4b, then all blocks
        // will show up.
        make_fork_run(&mut db, &last_snapshot, 2, 0x20);

        // new state of the world:
        // burnchain forks:
        // stx:      1,    2,    3,    4,          6,          8,    9
        // stx:      1,    2,    3,    4,    5,          7,
        // burn:  0x01, 0x02, 0x03, 0x04, 0x85, 0x86, 0x87, 0x88, 0x89, 0x8a
        //
        // stx:      1,    2,    3,    4,    6,    7,    8,    9
        // stx:      1,    2,    3,    4,                                        5
        // burn:  0x01, 0x02, 0x03, 0x04, 0x45, 0x46, 0x47, 0x48, 0x49, 0x4a, 0x4b
        //
        // stx:      1,    2,    3,    4,    7,    8,    9,   10
        // stx:      1,    2,    3,    4,                            5,    6
        // burn:  0x01, 0x02, 0x03, 0x04, 0x45, 0x46, 0x47, 0x48, 0x29, 0x2a, 0x2b, 0x2c

        last_snapshot = SortitionDB::get_canonical_burn_chain_tip(db.conn()).unwrap();
        assert_eq!(
            last_snapshot.burn_header_hash,
            BurnchainHeaderHash([0x2c; 32])
        );
        assert_eq!(
            last_snapshot.canonical_stacks_tip_consensus_hash,
            ConsensusHash([0x49; 20])
        );
        assert_eq!(
            last_snapshot.canonical_stacks_tip_hash,
            BlockHeaderHash([0x48; 32])
        );
        assert_eq!(last_snapshot.canonical_stacks_tip_height, 8);
    }

    /// Verify that the highest Stacks pointer written remains so, even if blocks from lower
    /// heights arrive. Verify that the pointer changes even if no new sortitions are added.
    #[test]
    fn test_stacks_block_accepted_out_of_order() {
        let first_burn_hash = BurnchainHeaderHash::from_hex(
            "10000000000000000000000000000000000000000000000000000000000000ff",
        )
        .unwrap();
        let mut db = SortitionDB::connect_test(0, &first_burn_hash).unwrap();

        let mut last_snapshot = SortitionDB::get_first_block_snapshot(db.conn()).unwrap();

        // seed a single fork
        make_fork_run(&mut db, &last_snapshot, 5, 0);

        // set some blocks as processed
        for i in (0..5).rev() {
            let consensus_hash = ConsensusHash([(i + 1) as u8; 20]);
            let stacks_block_hash = BlockHeaderHash([i as u8; 32]);
            let height = i;

            {
                let mut tx = db.tx_begin_at_tip();

                debug!(
                    "test: set_stacks_block_accepted {}/{} height {}",
                    &consensus_hash, &stacks_block_hash, height
                );
                tx.set_stacks_block_accepted(&consensus_hash, &stacks_block_hash, height)
                    .unwrap();
                tx.commit().unwrap();
            }

            // chain tip is memoized to the current burn chain tip
            let (block_consensus_hash, block_bhh) =
                SortitionDB::get_canonical_stacks_chain_tip_hash(db.conn()).unwrap();
            assert_eq!(block_consensus_hash, ConsensusHash([0x05; 20]));
            assert_eq!(block_bhh, BlockHeaderHash([0x04; 32]));
        }

        last_snapshot = SortitionDB::get_block_snapshot(db.conn(), &SortitionId([0x04; 32]))
            .unwrap()
            .unwrap();

        // before materializing new arrivals to the MARF, we should still have the canonical tip
        assert_eq!(last_snapshot.canonical_stacks_tip_height, 4);
        assert_eq!(
            last_snapshot.canonical_stacks_tip_consensus_hash,
            ConsensusHash([0x05; 20])
        );
        assert_eq!(
            last_snapshot.canonical_stacks_tip_hash,
            BlockHeaderHash([0x04; 32])
        );
    }

    #[test]
    fn test_stacks_tip_tiebreaker() {
        let snapshot = BlockSnapshot {
            accumulated_coinbase_ustx: 0,
            pox_valid: true,
            block_height: 123,
            burn_header_timestamp: get_epoch_time_secs(),
            burn_header_hash: BurnchainHeaderHash([0x01; 32]),
            sortition_id: SortitionId([0x02; 32]),
            parent_sortition_id: SortitionId([0x01; 32]),
            parent_burn_header_hash: BurnchainHeaderHash([0xff; 32]),
            consensus_hash: ConsensusHash([0x03; 20]),
            ops_hash: OpsHash([0x04; 32]),
            total_burn: 0,
            sortition: true,
            sortition_hash: SortitionHash([0x05; 32]),
            winning_block_txid: Txid([0x06; 32]),
            winning_stacks_block_hash: BlockHeaderHash([0x07; 32]),
            index_root: TrieHash([0x08; 32]),
            num_sortitions: 3,
            stacks_block_accepted: false,
            stacks_block_height: 0,
            arrival_index: 0,
            canonical_stacks_tip_height: 0,
            canonical_stacks_tip_hash: BlockHeaderHash([0x09; 32]),
            canonical_stacks_tip_consensus_hash: ConsensusHash([0x0a; 20]),
            miner_pk_hash: None,
        };

        let best_height = 123;
        let new_block_arrivals = vec![
            (ConsensusHash([0x01; 20]), BlockHeaderHash([0x02; 32]), 123),
            (ConsensusHash([0x03; 20]), BlockHeaderHash([0x04; 32]), 123),
            (ConsensusHash([0x07; 20]), BlockHeaderHash([0x08; 32]), 122),
            (ConsensusHash([0x05; 20]), BlockHeaderHash([0x06; 32]), 123),
        ];

        assert_eq!(
            SortitionHandleTx::break_canonical_stacks_tip_tie(&snapshot, 121, &new_block_arrivals),
            None
        );
        assert_eq!(
            SortitionHandleTx::break_canonical_stacks_tip_tie(&snapshot, 122, &new_block_arrivals),
            Some(2)
        );
        assert_eq!(
            SortitionHandleTx::break_canonical_stacks_tip_tie(&snapshot, 123, &new_block_arrivals),
            Some(0)
        );
    }

    #[test]
    fn test_epoch_switch_205() {
        let mut rng = rand::thread_rng();
        let mut buf = [0u8; 32];
        rng.fill_bytes(&mut buf);
        let db_path_dir = format!(
            "/tmp/stacks-node-tests/unit-tests-sortdb/db-{}",
            to_hex(&buf)
        );

        let mut db = SortitionDB::connect(
            &db_path_dir,
            3,
            &BurnchainHeaderHash([0u8; 32]),
            0,
            &vec![
                StacksEpoch {
                    epoch_id: StacksEpochId::Epoch10,
                    start_height: 0,
                    end_height: 8,
                    block_limit: ExecutionCost::max_value(),
                    network_epoch: PEER_VERSION_EPOCH_1_0,
                },
                StacksEpoch {
                    epoch_id: StacksEpochId::Epoch20,
                    start_height: 8,
                    end_height: 12,
                    block_limit: ExecutionCost::max_value(),
                    network_epoch: PEER_VERSION_EPOCH_2_0,
                },
                StacksEpoch {
                    epoch_id: StacksEpochId::Epoch2_05,
                    start_height: 12,
                    end_height: STACKS_EPOCH_MAX,
                    block_limit: ExecutionCost::max_value(),
                    network_epoch: PEER_VERSION_EPOCH_2_05,
                },
            ],
            PoxConstants::test_default(),
            None,
            true,
        )
        .unwrap();

        let mut cur_snapshot = SortitionDB::get_canonical_burn_chain_tip(db.conn()).unwrap();
        // In this loop, we will advance the height, and check if the stacks epoch id is advancing as expected.
        for i in 0..20 {
            debug!("Get epoch for block height {}", cur_snapshot.block_height);
            let cur_epoch = SortitionDB::get_stacks_epoch(db.conn(), cur_snapshot.block_height)
                .unwrap()
                .unwrap();

            if cur_snapshot.block_height < 8 {
                assert_eq!(cur_epoch.epoch_id, StacksEpochId::Epoch10);
            } else if cur_snapshot.block_height < 12 {
                assert_eq!(cur_epoch.epoch_id, StacksEpochId::Epoch20);
            } else {
                assert_eq!(cur_epoch.epoch_id, StacksEpochId::Epoch2_05);
            }

            cur_snapshot =
                test_append_snapshot(&mut db, BurnchainHeaderHash([((i + 1) as u8); 32]), &vec![]);
        }
    }

    #[test]
    fn test_epoch_switch_21() {
        let mut rng = rand::thread_rng();
        let mut buf = [0u8; 32];
        rng.fill_bytes(&mut buf);
        let db_path_dir = format!("/tmp/test-blockstack-sortdb-{}", to_hex(&buf));

        let mut db = SortitionDB::connect(
            &db_path_dir,
            3,
            &BurnchainHeaderHash([0u8; 32]),
            0,
            &vec![
                StacksEpoch {
                    epoch_id: StacksEpochId::Epoch10,
                    start_height: 0,
                    end_height: 8,
                    block_limit: ExecutionCost::max_value(),
                    network_epoch: PEER_VERSION_EPOCH_1_0,
                },
                StacksEpoch {
                    epoch_id: StacksEpochId::Epoch20,
                    start_height: 8,
                    end_height: 12,
                    block_limit: ExecutionCost::max_value(),
                    network_epoch: PEER_VERSION_EPOCH_2_0,
                },
                StacksEpoch {
                    epoch_id: StacksEpochId::Epoch2_05,
                    start_height: 12,
                    end_height: 14,
                    block_limit: ExecutionCost::max_value(),
                    network_epoch: PEER_VERSION_EPOCH_2_05,
                },
                StacksEpoch {
                    epoch_id: StacksEpochId::Epoch21,
                    start_height: 14,
                    end_height: STACKS_EPOCH_MAX,
                    block_limit: ExecutionCost::max_value(),
                    network_epoch: PEER_VERSION_EPOCH_2_05,
                },
            ],
            PoxConstants::test_default(),
            None,
            true,
        )
        .unwrap();

        let mut cur_snapshot = SortitionDB::get_canonical_burn_chain_tip(db.conn()).unwrap();
        for i in 0..20 {
            debug!("Get epoch for block height {}", cur_snapshot.block_height);
            let cur_epoch = SortitionDB::get_stacks_epoch(db.conn(), cur_snapshot.block_height)
                .unwrap()
                .unwrap();

            if cur_snapshot.block_height < 8 {
                assert_eq!(cur_epoch.epoch_id, StacksEpochId::Epoch10);
            } else if cur_snapshot.block_height < 12 {
                assert_eq!(cur_epoch.epoch_id, StacksEpochId::Epoch20);
            } else if cur_snapshot.block_height < 14 {
                assert_eq!(cur_epoch.epoch_id, StacksEpochId::Epoch2_05);
            } else {
                assert_eq!(cur_epoch.epoch_id, StacksEpochId::Epoch21);
            }

            cur_snapshot =
                test_append_snapshot(&mut db, BurnchainHeaderHash([((i + 1) as u8); 32]), &vec![]);
        }
    }

    #[test]
    #[should_panic]
    fn test_bad_epochs_discontinuous() {
        let mut rng = rand::thread_rng();
        let mut buf = [0u8; 32];
        rng.fill_bytes(&mut buf);
        let db_path_dir = format!(
            "/tmp/stacks-node-tests/unit-tests-sortdb/db-{}",
            to_hex(&buf)
        );

        let db = SortitionDB::connect(
            &db_path_dir,
            3,
            &BurnchainHeaderHash([0u8; 32]),
            0,
            &vec![
                StacksEpoch {
                    epoch_id: StacksEpochId::Epoch10,
                    start_height: 0,
                    end_height: 8,
                    block_limit: ExecutionCost::max_value(),
                    network_epoch: PEER_VERSION_EPOCH_1_0,
                },
                StacksEpoch {
                    epoch_id: StacksEpochId::Epoch20,
                    start_height: 9,
                    end_height: 12,
                    block_limit: ExecutionCost::max_value(),
                    network_epoch: PEER_VERSION_EPOCH_2_0,
                }, // discontinuity
                StacksEpoch {
                    epoch_id: StacksEpochId::Epoch2_05,
                    start_height: 12,
                    end_height: STACKS_EPOCH_MAX,
                    block_limit: ExecutionCost::max_value(),
                    network_epoch: PEER_VERSION_EPOCH_2_05,
                },
            ],
            PoxConstants::test_default(),
            None,
            true,
        )
        .unwrap();
    }

    #[test]
    #[should_panic]
    fn test_bad_epochs_overlapping() {
        let mut rng = rand::thread_rng();
        let mut buf = [0u8; 32];
        rng.fill_bytes(&mut buf);
        let db_path_dir = format!(
            "/tmp/stacks-node-tests/unit-tests-sortdb/db-{}",
            to_hex(&buf)
        );

        let db = SortitionDB::connect(
            &db_path_dir,
            3,
            &BurnchainHeaderHash([0u8; 32]),
            0,
            &vec![
                StacksEpoch {
                    epoch_id: StacksEpochId::Epoch10,
                    start_height: 0,
                    end_height: 8,
                    block_limit: ExecutionCost::max_value(),
                    network_epoch: PEER_VERSION_EPOCH_1_0,
                },
                StacksEpoch {
                    epoch_id: StacksEpochId::Epoch20,
                    start_height: 7,
                    end_height: 12,
                    block_limit: ExecutionCost::max_value(),
                    network_epoch: PEER_VERSION_EPOCH_2_0,
                }, // overlap
                StacksEpoch {
                    epoch_id: StacksEpochId::Epoch2_05,
                    start_height: 12,
                    end_height: STACKS_EPOCH_MAX,
                    block_limit: ExecutionCost::max_value(),
                    network_epoch: PEER_VERSION_EPOCH_2_05,
                },
            ],
            PoxConstants::test_default(),
            None,
            true,
        )
        .unwrap();
    }

    #[test]
    #[should_panic]
    fn test_bad_epochs_missing_past() {
        let mut rng = rand::thread_rng();
        let mut buf = [0u8; 32];
        rng.fill_bytes(&mut buf);
        let db_path_dir = format!(
            "/tmp/stacks-node-tests/unit-tests-sortdb/db-{}",
            to_hex(&buf)
        );

        let db = SortitionDB::connect(
            &db_path_dir,
            3,
            &BurnchainHeaderHash([0u8; 32]),
            0,
            &vec![
                StacksEpoch {
                    epoch_id: StacksEpochId::Epoch10,
                    start_height: 1,
                    end_height: 8,
                    block_limit: ExecutionCost::max_value(),
                    network_epoch: PEER_VERSION_EPOCH_1_0,
                }, // should start at 0
                StacksEpoch {
                    epoch_id: StacksEpochId::Epoch20,
                    start_height: 8,
                    end_height: 12,
                    block_limit: ExecutionCost::max_value(),
                    network_epoch: PEER_VERSION_EPOCH_2_0,
                },
                StacksEpoch {
                    epoch_id: StacksEpochId::Epoch2_05,
                    start_height: 12,
                    end_height: STACKS_EPOCH_MAX,
                    block_limit: ExecutionCost::max_value(),
                    network_epoch: PEER_VERSION_EPOCH_2_05,
                },
            ],
            PoxConstants::test_default(),
            None,
            true,
        )
        .unwrap();
    }

    #[test]
    #[should_panic]
    fn test_bad_epochs_missing_future() {
        let mut rng = rand::thread_rng();
        let mut buf = [0u8; 32];
        rng.fill_bytes(&mut buf);
        let db_path_dir = format!(
            "/tmp/stacks-node-tests/unit-tests-sortdb/db-{}",
            to_hex(&buf)
        );

        let db = SortitionDB::connect(
            &db_path_dir,
            3,
            &BurnchainHeaderHash([0u8; 32]),
            0,
            &vec![
                StacksEpoch {
                    epoch_id: StacksEpochId::Epoch10,
                    start_height: 0,
                    end_height: 8,
                    block_limit: ExecutionCost::max_value(),
                    network_epoch: PEER_VERSION_EPOCH_1_0,
                },
                StacksEpoch {
                    epoch_id: StacksEpochId::Epoch20,
                    start_height: 8,
                    end_height: 12,
                    block_limit: ExecutionCost::max_value(),
                    network_epoch: PEER_VERSION_EPOCH_2_0,
                },
                StacksEpoch {
                    epoch_id: StacksEpochId::Epoch2_05,
                    start_height: 12,
                    end_height: 20,
                    block_limit: ExecutionCost::max_value(),
                    network_epoch: PEER_VERSION_EPOCH_2_05,
                }, // missing future
            ],
            PoxConstants::test_default(),
            None,
            true,
        )
        .unwrap();
    }

    #[test]
    #[should_panic]
    fn test_bad_epochs_invalid() {
        let mut rng = rand::thread_rng();
        let mut buf = [0u8; 32];
        rng.fill_bytes(&mut buf);
        let db_path_dir = format!(
            "/tmp/stacks-node-tests/unit-tests-sortdb/db-{}",
            to_hex(&buf)
        );

        let db = SortitionDB::connect(
            &db_path_dir,
            3,
            &BurnchainHeaderHash([0u8; 32]),
            0,
            &vec![
                StacksEpoch {
                    epoch_id: StacksEpochId::Epoch10,
                    start_height: 0,
                    end_height: 8,
                    block_limit: ExecutionCost::max_value(),
                    network_epoch: PEER_VERSION_EPOCH_1_0,
                },
                StacksEpoch {
                    epoch_id: StacksEpochId::Epoch20,
                    start_height: 8,
                    end_height: 7,
                    block_limit: ExecutionCost::max_value(),
                    network_epoch: PEER_VERSION_EPOCH_2_0,
                }, // invalid range
                StacksEpoch {
                    epoch_id: StacksEpochId::Epoch2_05,
                    start_height: 8,
                    end_height: STACKS_EPOCH_MAX,
                    block_limit: ExecutionCost::max_value(),
                    network_epoch: PEER_VERSION_EPOCH_2_05,
                },
            ],
            PoxConstants::test_default(),
            None,
            true,
        )
        .unwrap();
    }

    #[test]
    fn test_descended_from() {
        let block_height = 123;
        let vtxindex = 456;
        let first_burn_hash = BurnchainHeaderHash::from_hex(
            "0000000000000000000000000000000000000000000000000000000000000000",
        )
        .unwrap();

        let leader_key = LeaderKeyRegisterOp {
            consensus_hash: ConsensusHash::from_bytes(
                &hex_bytes("2222222222222222222222222222222222222222").unwrap(),
            )
            .unwrap(),
            public_key: VRFPublicKey::from_bytes(
                &hex_bytes("a366b51292bef4edd64063d9145c617fec373bceb0758e98cd72becd84d54c7a")
                    .unwrap(),
            )
            .unwrap(),
            memo: vec![01, 02, 03, 04, 05],

            txid: Txid::from_bytes_be(
                &hex_bytes("1bfa831b5fc56c858198acb8e77e5863c1e9d8ac26d49ddb914e24d8d4083562")
                    .unwrap(),
            )
            .unwrap(),
            vtxindex: vtxindex,
            block_height: block_height + 1,
            burn_header_hash: BurnchainHeaderHash([0x01; 32]),
        };

        let genesis_block_commit = LeaderBlockCommitOp {
            sunset_burn: 0,
            block_header_hash: BlockHeaderHash::from_bytes(
                &hex_bytes("2222222222222222222222222222222222222222222222222222222222222221")
                    .unwrap(),
            )
            .unwrap(),
            new_seed: VRFSeed::from_bytes(
                &hex_bytes("3333333333333333333333333333333333333333333333333333333333333333")
                    .unwrap(),
            )
            .unwrap(),
            // genesis
            parent_block_ptr: 0,
            parent_vtxindex: 0,
            key_block_ptr: (block_height + 1) as u32,
            key_vtxindex: vtxindex as u16,
            memo: vec![0x80],
            commit_outs: vec![],

            burn_fee: 12345,
            input: (Txid([0; 32]), 0),
            apparent_sender: BurnchainSigner::mock_parts(
                AddressHashMode::SerializeP2PKH,
                1,
                vec![StacksPublicKey::from_hex(
                    "02d8015134d9db8178ac93acbc43170a2f20febba5087a5b0437058765ad5133d0",
                )
                .unwrap()],
            ),

            txid: Txid::from_bytes_be(
                &hex_bytes("dec0489b200c05e3611c174a203da75bea86eb16d254afdec9d93a7d50623426")
                    .unwrap(),
            )
            .unwrap(),
            vtxindex: 1,
            block_height: block_height + 2,
            burn_parent_modulus: ((block_height + 1) % BURN_BLOCK_MINED_AT_MODULUS) as u8,
            burn_header_hash: BurnchainHeaderHash([0x03; 32]),
            treatment: vec![],
        };

        // descends from genesis
        let block_commit_1 = LeaderBlockCommitOp {
            sunset_burn: 0,
            block_header_hash: BlockHeaderHash::from_bytes(
                &hex_bytes("2222222222222222222222222222222222222222222222222222222222222222")
                    .unwrap(),
            )
            .unwrap(),
            new_seed: VRFSeed::from_bytes(
                &hex_bytes("3333333333333333333333333333333333333333333333333333333333333333")
                    .unwrap(),
            )
            .unwrap(),
            parent_block_ptr: genesis_block_commit.block_height as u32,
            parent_vtxindex: genesis_block_commit.vtxindex as u16,
            key_block_ptr: (block_height + 1) as u32,
            key_vtxindex: vtxindex as u16,
            memo: vec![0x80],
            commit_outs: vec![],

            burn_fee: 12345,
            input: (Txid([0; 32]), 0),
            apparent_sender: BurnchainSigner::mock_parts(
                AddressHashMode::SerializeP2PKH,
                1,
                vec![StacksPublicKey::from_hex(
                    "02d8015134d9db8178ac93acbc43170a2f20febba5087a5b0437058765ad5133d0",
                )
                .unwrap()],
            ),

            txid: Txid::from_bytes_be(
                &hex_bytes("c25b21f8c8d55f52cf67e1e7604ca243438df7753a06bea085e10a9957ce0f8e")
                    .unwrap(),
            )
            .unwrap(),
            vtxindex: 1,
            block_height: block_height + 3,
            burn_parent_modulus: ((block_height + 2) % BURN_BLOCK_MINED_AT_MODULUS) as u8,
            burn_header_hash: BurnchainHeaderHash([0x04; 32]),
            treatment: vec![],
        };

        // descends from block_commit_1
        let block_commit_1_1 = LeaderBlockCommitOp {
            sunset_burn: 0,
            block_header_hash: BlockHeaderHash::from_bytes(
                &hex_bytes("2222222222222222222222222222222222222222222222222222222222222224")
                    .unwrap(),
            )
            .unwrap(),
            new_seed: VRFSeed::from_bytes(
                &hex_bytes("3333333333333333333333333333333333333333333333333333333333333333")
                    .unwrap(),
            )
            .unwrap(),
            parent_block_ptr: block_commit_1.block_height as u32,
            parent_vtxindex: block_commit_1.vtxindex as u16,
            key_block_ptr: (block_height + 1) as u32,
            key_vtxindex: vtxindex as u16,
            memo: vec![0x80],
            commit_outs: vec![],

            burn_fee: 12345,
            input: (Txid([0; 32]), 0),
            apparent_sender: BurnchainSigner::mock_parts(
                AddressHashMode::SerializeP2PKH,
                1,
                vec![StacksPublicKey::from_hex(
                    "02d8015134d9db8178ac93acbc43170a2f20febba5087a5b0437058765ad5133d0",
                )
                .unwrap()],
            ),

            txid: Txid::from_bytes_be(
                &hex_bytes("a55f4f6afff0ba597a22a5d90bea2cd61b078518dbdf67f77588e3c0effb5c0f")
                    .unwrap(),
            )
            .unwrap(),
            vtxindex: 1,
            block_height: block_height + 4,
            burn_parent_modulus: ((block_height + 3) % BURN_BLOCK_MINED_AT_MODULUS) as u8,
            burn_header_hash: BurnchainHeaderHash([0x05; 32]),
            treatment: vec![],
        };

        // descends from genesis_block_commit
        let block_commit_2 = LeaderBlockCommitOp {
            sunset_burn: 0,
            block_header_hash: BlockHeaderHash::from_bytes(
                &hex_bytes("2222222222222222222222222222222222222222222222222222222222222223")
                    .unwrap(),
            )
            .unwrap(),
            new_seed: VRFSeed::from_bytes(
                &hex_bytes("3333333333333333333333333333333333333333333333333333333333333333")
                    .unwrap(),
            )
            .unwrap(),
            parent_block_ptr: genesis_block_commit.block_height as u32,
            parent_vtxindex: genesis_block_commit.vtxindex as u16,
            key_block_ptr: (block_height + 1) as u32,
            key_vtxindex: vtxindex as u16,
            memo: vec![0x80],
            commit_outs: vec![],

            burn_fee: 1,
            input: (Txid([0; 32]), 0),
            apparent_sender: BurnchainSigner::mock_parts(
                AddressHashMode::SerializeP2PKH,
                1,
                vec![StacksPublicKey::from_hex(
                    "02d8015134d9db8178ac93acbc43170a2f20febba5087a5b0437058765ad5133d0",
                )
                .unwrap()],
            ),

            txid: Txid::from_bytes_be(
                &hex_bytes("53bfa82f97ef65f0239ded2b4ed93cab1f9d72f9454ac5eb4d7d0f79ad9e0127")
                    .unwrap(),
            )
            .unwrap(),
            vtxindex: 2,
            block_height: block_height + 5,
            burn_parent_modulus: ((block_height + 4) % BURN_BLOCK_MINED_AT_MODULUS) as u8,
            burn_header_hash: BurnchainHeaderHash([0x06; 32]),
            treatment: vec![],
        };

        let mut db = SortitionDB::connect_test(block_height, &first_burn_hash).unwrap();

        let key_snapshot = test_append_snapshot(
            &mut db,
            BurnchainHeaderHash([0x01; 32]),
            &vec![BlockstackOperationType::LeaderKeyRegister(
                leader_key.clone(),
            )],
        );

        let genesis_commit_snapshot = test_append_snapshot_with_winner(
            &mut db,
            BurnchainHeaderHash([0x03; 32]),
            &vec![BlockstackOperationType::LeaderBlockCommit(
                genesis_block_commit.clone(),
            )],
            None,
            Some(genesis_block_commit.clone()),
        );

        let first_block_commit_snapshot = test_append_snapshot_with_winner(
            &mut db,
            BurnchainHeaderHash([0x04; 32]),
            &vec![BlockstackOperationType::LeaderBlockCommit(
                block_commit_1.clone(),
            )],
            None,
            Some(block_commit_1.clone()),
        );

        let second_block_commit_snapshot = test_append_snapshot_with_winner(
            &mut db,
            BurnchainHeaderHash([0x05; 32]),
            &vec![BlockstackOperationType::LeaderBlockCommit(
                block_commit_1_1.clone(),
            )],
            None,
            Some(block_commit_1_1.clone()),
        );

        let third_block_commit_snapshot = test_append_snapshot_with_winner(
            &mut db,
            BurnchainHeaderHash([0x06; 32]),
            &vec![BlockstackOperationType::LeaderBlockCommit(
                block_commit_2.clone(),
            )],
            None,
            Some(block_commit_2.clone()),
        );

        assert_eq!(
            genesis_commit_snapshot.winning_stacks_block_hash,
            genesis_block_commit.block_header_hash
        );
        assert_eq!(
            first_block_commit_snapshot.winning_stacks_block_hash,
            block_commit_1.block_header_hash
        );
        assert_eq!(
            second_block_commit_snapshot.winning_stacks_block_hash,
            block_commit_1_1.block_header_hash
        );
        assert_eq!(
            third_block_commit_snapshot.winning_stacks_block_hash,
            block_commit_2.block_header_hash
        );

        assert_eq!(
            SortitionDB::get_block_commit_parent_sortition_id(
                db.conn(),
                &block_commit_1.txid,
                &first_block_commit_snapshot.sortition_id
            )
            .unwrap(),
            Some(genesis_commit_snapshot.sortition_id.clone())
        );
        assert_eq!(
            SortitionDB::get_block_commit_parent_sortition_id(
                db.conn(),
                &block_commit_1_1.txid,
                &second_block_commit_snapshot.sortition_id
            )
            .unwrap(),
            Some(first_block_commit_snapshot.sortition_id.clone())
        );
        assert_eq!(
            SortitionDB::get_block_commit_parent_sortition_id(
                db.conn(),
                &block_commit_2.txid,
                &third_block_commit_snapshot.sortition_id
            )
            .unwrap(),
            Some(genesis_commit_snapshot.sortition_id.clone())
        );

        assert_eq!(
            SortitionDB::get_block_commit_parent_sortition_id(
                db.conn(),
                &block_commit_2.txid,
                &first_block_commit_snapshot.sortition_id
            )
            .unwrap(),
            None
        );

        for i in 0..2 {
            // do this battery of tests twice -- once with the block commit parent descendancy
            // information, and once without.
            if i == 0 {
                debug!("Test descended_from with block_commit_parents");
            } else {
                debug!("Test descended_from without block_commit_parents");
            }
            {
                let mut db_tx =
                    SortitionHandleTx::begin(&mut db, &third_block_commit_snapshot.sortition_id)
                        .unwrap();
                assert!(db_tx
                    .descended_from(
                        block_commit_1.block_height,
                        &block_commit_1.block_header_hash
                    )
                    .unwrap());
                assert!(db_tx
                    .descended_from(
                        block_commit_1.block_height,
                        &genesis_block_commit.block_header_hash
                    )
                    .unwrap());
                assert!(db_tx
                    .descended_from(
                        block_commit_2.block_height,
                        &genesis_block_commit.block_header_hash
                    )
                    .unwrap());

                assert!(!db_tx
                    .descended_from(
                        block_commit_2.block_height,
                        &block_commit_1.block_header_hash
                    )
                    .unwrap());

                // not possible, since block_commit_1 predates block_commit_2
                assert!(!db_tx
                    .descended_from(
                        block_commit_1.block_height,
                        &block_commit_2.block_header_hash
                    )
                    .unwrap());
            }
            {
                let mut db_tx =
                    SortitionHandleTx::begin(&mut db, &third_block_commit_snapshot.sortition_id)
                        .unwrap();
                assert!(db_tx
                    .descended_from(
                        block_commit_1_1.block_height,
                        &block_commit_1.block_header_hash
                    )
                    .unwrap());
                assert!(db_tx
                    .descended_from(
                        block_commit_1.block_height,
                        &genesis_block_commit.block_header_hash
                    )
                    .unwrap());

                // transitively...
                assert!(db_tx
                    .descended_from(
                        block_commit_1_1.block_height,
                        &genesis_block_commit.block_header_hash
                    )
                    .unwrap());
            }

            // drop descendancy information
            {
                let db_tx = db.tx_begin().unwrap();
                db_tx
                    .execute("DELETE FROM block_commit_parents", [])
                    .unwrap();
                db_tx.commit().unwrap();
            }
        }
    }

    #[test]
    fn test_get_ancestor_burnchain_header_hashes() {
        let block_height = 100;
        let first_burn_hash = BurnchainHeaderHash([0x00; 32]);
        let mut db = SortitionDB::connect_test(block_height, &first_burn_hash).unwrap();
        for i in 1..11 {
            test_append_snapshot(&mut db, BurnchainHeaderHash([i as u8; 32]), &vec![]);
        }

        // typical
        let ancestors = SortitionDB::get_ancestor_burnchain_header_hashes(
            db.conn(),
            &BurnchainHeaderHash([0x09; 32]),
            6,
        )
        .unwrap();
        assert_eq!(
            ancestors,
            vec![
                BurnchainHeaderHash([0x09; 32]),
                BurnchainHeaderHash([0x08; 32]),
                BurnchainHeaderHash([0x07; 32]),
                BurnchainHeaderHash([0x06; 32]),
                BurnchainHeaderHash([0x05; 32]),
                BurnchainHeaderHash([0x04; 32]),
                BurnchainHeaderHash([0x03; 32])
            ]
        );

        // edge case -- get too many
        let ancestors = SortitionDB::get_ancestor_burnchain_header_hashes(
            db.conn(),
            &BurnchainHeaderHash([0x09; 32]),
            20,
        )
        .unwrap();
        assert_eq!(
            ancestors,
            vec![
                BurnchainHeaderHash([0x09; 32]),
                BurnchainHeaderHash([0x08; 32]),
                BurnchainHeaderHash([0x07; 32]),
                BurnchainHeaderHash([0x06; 32]),
                BurnchainHeaderHash([0x05; 32]),
                BurnchainHeaderHash([0x04; 32]),
                BurnchainHeaderHash([0x03; 32]),
                BurnchainHeaderHash([0x02; 32]),
                BurnchainHeaderHash([0x01; 32]),
                BurnchainHeaderHash([0x00; 32]),
                BurnchainHeaderHash([0xff; 32]),
            ]
        );

        // edge case -- get none
        let ancestors = SortitionDB::get_ancestor_burnchain_header_hashes(
            db.conn(),
            &BurnchainHeaderHash([0x09; 32]),
            0,
        )
        .unwrap();
        assert_eq!(ancestors, vec![BurnchainHeaderHash([0x09; 32])]);

        // edge case -- get one that doesn't exist
        let ancestors = SortitionDB::get_ancestor_burnchain_header_hashes(
            db.conn(),
            &BurnchainHeaderHash([0xfe; 32]),
            0,
        )
        .unwrap();
        assert_eq!(ancestors, vec![BurnchainHeaderHash([0xfe; 32])]);
    }

    #[test]
    fn test_get_set_ast_rules() {
        let block_height = 123;
        let first_burn_hash = BurnchainHeaderHash::from_hex(
            "0000000000000000000000000000000000000000000000000000000000000000",
        )
        .unwrap();
        let mut db = SortitionDB::connect_test(block_height, &first_burn_hash).unwrap();

        assert_eq!(
            SortitionDB::get_ast_rules(db.conn(), 0).unwrap(),
            ASTRules::Typical
        );
        assert_eq!(
            SortitionDB::get_ast_rules(db.conn(), 1).unwrap(),
            ASTRules::Typical
        );
        assert_eq!(
            SortitionDB::get_ast_rules(db.conn(), AST_RULES_PRECHECK_SIZE - 1).unwrap(),
            ASTRules::Typical
        );
        assert_eq!(
            SortitionDB::get_ast_rules(db.conn(), AST_RULES_PRECHECK_SIZE).unwrap(),
            ASTRules::PrecheckSize
        );
        assert_eq!(
            SortitionDB::get_ast_rules(db.conn(), AST_RULES_PRECHECK_SIZE + 1).unwrap(),
            ASTRules::PrecheckSize
        );

        {
            let mut tx = db.tx_begin().unwrap();
            SortitionDB::override_ast_rule_height(&mut tx, ASTRules::PrecheckSize, 1).unwrap();
            tx.commit().unwrap();
        }

        assert_eq!(
            SortitionDB::get_ast_rules(db.conn(), 0).unwrap(),
            ASTRules::Typical
        );
        assert_eq!(
            SortitionDB::get_ast_rules(db.conn(), 1).unwrap(),
            ASTRules::PrecheckSize
        );
        assert_eq!(
            SortitionDB::get_ast_rules(db.conn(), 2).unwrap(),
            ASTRules::PrecheckSize
        );
    }

    #[test]
    fn test_get_chosen_pox_anchor() {
        let path_root = "/tmp/test_get_chosen_pox_anchor";
        if fs::metadata(path_root).is_ok() {
            fs::remove_dir_all(path_root).unwrap();
        }

        fs::create_dir_all(path_root).unwrap();

        let pox_consts = PoxConstants::new(
            10,
            3,
            3,
            25,
            5,
            u64::MAX,
            u64::MAX,
            u32::MAX,
            u32::MAX,
            u32::MAX,
            u32::MAX,
        );

        let mut burnchain = Burnchain::regtest(path_root);
        burnchain.pox_constants = pox_consts.clone();

        let mut burnchain_db =
            BurnchainDB::connect(&burnchain.get_burnchaindb_path(), &burnchain, true).unwrap();
        let first_block_header = burnchain_db.get_canonical_chain_tip().unwrap();
        let first_block_height = first_block_header.block_height;

        let mut headers = vec![first_block_header.clone()];
        let key_register = make_simple_key_register(&first_block_header.block_hash, 0, 1);

        let (next_headers, commits) = make_reward_cycle(
            &mut burnchain_db,
            &burnchain,
            &key_register,
            &mut headers,
            vec![None, None],
        );

        assert!(headers.len() > commits.len());

        let mut db = SortitionDB::connect_test_with_epochs(
            first_block_height,
            &first_block_header.block_hash,
            StacksEpoch::all(0, 0, 0),
        )
        .unwrap();

        // make snapshot for each block-commit.
        // make the first run of commits always win.
        for (i, commit_set) in commits.iter().enumerate() {
            let commit_ops: Vec<BlockstackOperationType> = commit_set
                .iter()
                .filter_map(|op| {
                    op.as_ref()
                        .map(|op| BlockstackOperationType::LeaderBlockCommit(op.clone()))
                })
                .collect();
            let winner = if commit_set.len() > 0 {
                commit_set[0].clone()
            } else {
                None
            };
            let burn_header_hash = headers[i + 1].block_hash.clone();
            let burn_block_height = headers[i + 1].block_height;

            Burnchain::process_affirmation_maps(
                &burnchain,
                &mut burnchain_db,
                &headers,
                burn_block_height,
            )
            .unwrap();
            test_append_snapshot_with_winner(&mut db, burn_header_hash, &commit_ops, None, winner);
        }

        let tip = SortitionDB::get_canonical_burn_chain_tip(db.conn()).unwrap();
        {
            let ic = db.index_handle(&tip.sortition_id);
            let anchor_2_05 = ic
                .get_chosen_pox_anchor(None, &tip.burn_header_hash, &pox_consts)
                .unwrap()
                .unwrap();
            let anchor_2_1 = ic
                .get_chosen_pox_anchor(
                    Some(burnchain_db.conn()),
                    &tip.burn_header_hash,
                    &pox_consts,
                )
                .unwrap()
                .unwrap();

            let ic = db.index_conn();
            let expected_anchor_ch = SortitionDB::get_ancestor_snapshot(&ic, 7, &tip.sortition_id)
                .unwrap()
                .unwrap()
                .consensus_hash;
            assert_eq!(
                anchor_2_05,
                (
                    expected_anchor_ch.clone(),
                    commits[6][0].as_ref().unwrap().block_header_hash.clone(),
                    commits[6][0].as_ref().unwrap().txid.clone(),
                )
            );
            assert_eq!(
                anchor_2_1,
                (
                    expected_anchor_ch,
                    commits[6][1].as_ref().unwrap().block_header_hash.clone(),
                    commits[6][1].as_ref().unwrap().txid.clone(),
                )
            );
        }
    }

    #[test]
    fn test_load_store_burnchain_ops() {
        let block_height = 123;
        let first_burn_hash = BurnchainHeaderHash::from_hex(
            "0000000000000000000000000000000000000000000000000000000000000000",
        )
        .unwrap();
        let fork_burn_hash = BurnchainHeaderHash::from_hex(
            "0000000000000000000000000000000000000000000000000000000000000001",
        )
        .unwrap();
        let mut db = SortitionDB::connect_test(block_height, &first_burn_hash).unwrap();
        let vote_pubkey = StacksPublicKey::from_hex(
            "02d8015134d9db8178ac93acbc43170a2f20febba5087a5b0437058765ad5133d0",
        )
        .unwrap();
        let vote_key: StacksPublicKeyBuffer = vote_pubkey.to_bytes_compressed().as_slice().into();

        let good_ops = vec![
            BlockstackOperationType::TransferStx(TransferStxOp {
                sender: StacksAddress::new(1, Hash160([1u8; 20])),
                recipient: StacksAddress::new(2, Hash160([2u8; 20])),
                transfered_ustx: 123,
                memo: vec![0x00, 0x01, 0x02, 0x03, 0x04],

                txid: Txid([0x01; 32]),
                vtxindex: 1,
                block_height,
                burn_header_hash: first_burn_hash.clone(),
            }),
            BlockstackOperationType::StackStx(StackStxOp {
                sender: StacksAddress::new(3, Hash160([3u8; 20])),
                reward_addr: PoxAddress::Standard(StacksAddress::new(4, Hash160([4u8; 20])), None),
                stacked_ustx: 456,
                num_cycles: 6,
                signer_key: Some(StacksPublicKeyBuffer([0x02; 33])),
                max_amount: Some(u128::MAX),
                auth_id: Some(0u32),

                txid: Txid([0x02; 32]),
                vtxindex: 2,
                block_height,
                burn_header_hash: first_burn_hash.clone(),
            }),
            BlockstackOperationType::DelegateStx(DelegateStxOp {
                sender: StacksAddress::new(6, Hash160([6u8; 20])),
                delegate_to: StacksAddress::new(7, Hash160([7u8; 20])),
                reward_addr: Some((
                    123,
                    PoxAddress::Standard(
                        StacksAddress::new(8, Hash160([8u8; 20])),
                        Some(AddressHashMode::SerializeP2PKH),
                    ),
                )),
                delegated_ustx: 789,
                until_burn_height: Some(1000),

                txid: Txid([0x04; 32]),
                vtxindex: 3,
                block_height,
                burn_header_hash: first_burn_hash.clone(),
            }),
            BlockstackOperationType::VoteForAggregateKey(VoteForAggregateKeyOp {
                sender: StacksAddress::new(6, Hash160([6u8; 20])),
                aggregate_key: vote_key,
                signer_key: vote_key,
                round: 1,
                reward_cycle: 2,
                signer_index: 3,

                txid: Txid([0x05; 32]),
                vtxindex: 4,
                block_height,
                burn_header_hash: first_burn_hash.clone(),
            }),
        ];

        let mut tx = db.tx_begin_at_tip();
        for op in good_ops.iter() {
            tx.store_burnchain_transaction(op, &SortitionId::stubbed(&first_burn_hash))
                .unwrap();
        }
        tx.commit().unwrap();

        let ops = SortitionDB::get_transfer_stx_ops(db.conn(), &first_burn_hash).unwrap();
        assert_eq!(ops.len(), 1);
        assert_eq!(
            BlockstackOperationType::TransferStx(ops[0].clone()),
            good_ops[0]
        );

        let ops = SortitionDB::get_stack_stx_ops(db.conn(), &first_burn_hash).unwrap();
        assert_eq!(ops.len(), 1);
        assert_eq!(
            BlockstackOperationType::StackStx(ops[0].clone()),
            good_ops[1]
        );

        let ops = SortitionDB::get_delegate_stx_ops(db.conn(), &first_burn_hash).unwrap();
        assert_eq!(ops.len(), 1);
        assert_eq!(
            BlockstackOperationType::DelegateStx(ops[0].clone()),
            good_ops[2]
        );

        let ops = SortitionDB::get_vote_for_aggregate_key_ops(db.conn(), &first_burn_hash).unwrap();
        assert_eq!(ops.len(), 1);
        assert_eq!(
            BlockstackOperationType::VoteForAggregateKey(ops[0].clone()),
            good_ops[3]
        );

        // if the same ops get mined in a different burnchain block, they will still be available
        let good_ops_2 = vec![
            BlockstackOperationType::TransferStx(TransferStxOp {
                sender: StacksAddress::new(1, Hash160([1u8; 20])),
                recipient: StacksAddress::new(2, Hash160([2u8; 20])),
                transfered_ustx: 123,
                memo: vec![0x00, 0x01, 0x02, 0x03, 0x04],

                txid: Txid([0x01; 32]),
                vtxindex: 1,
                block_height,
                burn_header_hash: fork_burn_hash.clone(),
            }),
            BlockstackOperationType::StackStx(StackStxOp {
                sender: StacksAddress::new(3, Hash160([3u8; 20])),
                reward_addr: PoxAddress::Standard(StacksAddress::new(4, Hash160([4u8; 20])), None),
                stacked_ustx: 456,
                num_cycles: 6,
                signer_key: None,
                max_amount: None,
                auth_id: None,

                txid: Txid([0x02; 32]),
                vtxindex: 2,
                block_height,
                burn_header_hash: fork_burn_hash.clone(),
            }),
            BlockstackOperationType::DelegateStx(DelegateStxOp {
                sender: StacksAddress::new(6, Hash160([6u8; 20])),
                delegate_to: StacksAddress::new(7, Hash160([7u8; 20])),
                reward_addr: Some((
                    123,
                    PoxAddress::Standard(StacksAddress::new(8, Hash160([8u8; 20])), None),
                )),
                delegated_ustx: 789,
                until_burn_height: Some(1000),

                txid: Txid([0x04; 32]),
                vtxindex: 3,
                block_height,
                burn_header_hash: fork_burn_hash.clone(),
            }),
            BlockstackOperationType::VoteForAggregateKey(VoteForAggregateKeyOp {
                sender: StacksAddress::new(6, Hash160([6u8; 20])),
                aggregate_key: StacksPublicKeyBuffer([0x01; 33]),
                signer_key: StacksPublicKeyBuffer([0x02; 33]),
                round: 1,
                reward_cycle: 2,
                signer_index: 3,

                txid: Txid([0x05; 32]),
                vtxindex: 4,
                block_height,
                burn_header_hash: fork_burn_hash.clone(),
            }),
        ];

        let mut tx = db.tx_begin_at_tip();
        for op in good_ops_2.iter() {
            tx.store_burnchain_transaction(op, &SortitionId::stubbed(&fork_burn_hash))
                .unwrap();
        }
        tx.commit().unwrap();

        // old ones are still there
        let ops = SortitionDB::get_transfer_stx_ops(db.conn(), &first_burn_hash).unwrap();
        assert_eq!(ops.len(), 1);
        assert_eq!(
            BlockstackOperationType::TransferStx(ops[0].clone()),
            good_ops[0]
        );

        let ops = SortitionDB::get_stack_stx_ops(db.conn(), &first_burn_hash).unwrap();
        assert_eq!(ops.len(), 1);
        assert_eq!(
            BlockstackOperationType::StackStx(ops[0].clone()),
            good_ops[1]
        );

        let ops = SortitionDB::get_delegate_stx_ops(db.conn(), &first_burn_hash).unwrap();
        assert_eq!(ops.len(), 1);
        assert_eq!(
            BlockstackOperationType::DelegateStx(ops[0].clone()),
            good_ops[2]
        );

        let ops = SortitionDB::get_vote_for_aggregate_key_ops(db.conn(), &first_burn_hash).unwrap();
        assert_eq!(ops.len(), 1);
        assert_eq!(
            BlockstackOperationType::VoteForAggregateKey(ops[0].clone()),
            good_ops[3]
        );

        // and so are the new ones
        let ops = SortitionDB::get_transfer_stx_ops(db.conn(), &fork_burn_hash).unwrap();
        assert_eq!(ops.len(), 1);
        assert_eq!(
            BlockstackOperationType::TransferStx(ops[0].clone()),
            good_ops_2[0]
        );

        let ops = SortitionDB::get_stack_stx_ops(db.conn(), &fork_burn_hash).unwrap();
        assert_eq!(ops.len(), 1);
        assert_eq!(
            BlockstackOperationType::StackStx(ops[0].clone()),
            good_ops_2[1]
        );

        let ops = SortitionDB::get_delegate_stx_ops(db.conn(), &fork_burn_hash).unwrap();
        assert_eq!(ops.len(), 1);
        assert_eq!(
            BlockstackOperationType::DelegateStx(ops[0].clone()),
            good_ops_2[2]
        );

        let ops = SortitionDB::get_vote_for_aggregate_key_ops(db.conn(), &fork_burn_hash).unwrap();
        assert_eq!(ops.len(), 1);
        assert_eq!(
            BlockstackOperationType::VoteForAggregateKey(ops[0].clone()),
            good_ops_2[3]
        );
    }

    #[test]
    fn test_validate_and_replace_epochs() {
        use crate::core::STACKS_EPOCHS_MAINNET;

        let path_root = "/tmp/test_validate_and_replace_epochs";
        if fs::metadata(path_root).is_ok() {
            fs::remove_dir_all(path_root).unwrap();
        }

        fs::create_dir_all(path_root).unwrap();

        let mut bad_epochs = STACKS_EPOCHS_MAINNET.to_vec();
        let idx = bad_epochs.len() - 2;
        bad_epochs[idx].end_height += 1;
        bad_epochs[idx + 1].start_height += 1;

        let sortdb = SortitionDB::connect(
            &format!("{}/sortdb.sqlite", &path_root),
            0,
            &BurnchainHeaderHash([0x00; 32]),
            0,
            &bad_epochs,
            PoxConstants::mainnet_default(),
            None,
            true,
        )
        .unwrap();

        let db_epochs = SortitionDB::get_stacks_epochs(sortdb.conn()).unwrap();
        assert_eq!(db_epochs, bad_epochs);

        let fixed_sortdb = SortitionDB::connect(
            &format!("{}/sortdb.sqlite", &path_root),
            0,
            &BurnchainHeaderHash([0x00; 32]),
            0,
            &STACKS_EPOCHS_MAINNET.to_vec(),
            PoxConstants::mainnet_default(),
            None,
            true,
        )
        .unwrap();

        let db_epochs = SortitionDB::get_stacks_epochs(sortdb.conn()).unwrap();
        assert_eq!(db_epochs, STACKS_EPOCHS_MAINNET.to_vec());
    }

    #[test]
    fn latest_db_version_supports_latest_epoch() {
        assert!(SortitionDB::is_db_version_supported_in_epoch(
            StacksEpochId::latest(),
            SORTITION_DB_VERSION
        ));
    }
}<|MERGE_RESOLUTION|>--- conflicted
+++ resolved
@@ -29,12 +29,7 @@
 use rand::RngCore;
 use rusqlite::types::ToSql;
 use rusqlite::{
-<<<<<<< HEAD
-    Connection, Error as sqlite_error, OpenFlags, OptionalExtension, Row, Transaction,
-=======
     params, Connection, Error as sqlite_error, OpenFlags, OptionalExtension, Row, Transaction,
->>>>>>> d57dda47
-    TransactionBehavior,
 };
 use sha2::{Digest, Sha512_256};
 use stacks_common::address::AddressHashMode;
@@ -2991,11 +2986,7 @@
         height: u64,
     ) -> Result<Vec<BlockSnapshot>, db_error> {
         let qry = "SELECT * FROM snapshots WHERE block_height = ?1";
-<<<<<<< HEAD
-        query_rows(conn, qry, [u64_to_sql(height)?])
-=======
         query_rows(conn, qry, params![u64_to_sql(height)?])
->>>>>>> d57dda47
     }
 
     /// Get all preprocessed reward sets and their associated anchor blocks
@@ -3083,13 +3074,9 @@
     /// Get the database schema version, given a DB connection
     fn get_schema_version(conn: &Connection) -> Result<Option<String>, db_error> {
         let version = conn
-<<<<<<< HEAD
-            .query_row("SELECT MAX(version) from db_config", [], |row| row.get(0))
-=======
             .query_row("SELECT MAX(version) from db_config", NO_PARAMS, |row| {
                 row.get(0)
             })
->>>>>>> d57dda47
             .optional()?;
         Ok(version)
     }
