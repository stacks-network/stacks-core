// Copyright (C) 2013-2020 Blockstack PBC, a public benefit corporation
// Copyright (C) 2020-2023 Stacks Open Internet Foundation
//
// This program is free software: you can redistribute it and/or modify
// it under the terms of the GNU General Public License as published by
// the Free Software Foundation, either version 3 of the License, or
// (at your option) any later version.
//
// This program is distributed in the hope that it will be useful,
// but WITHOUT ANY WARRANTY; without even the implied warranty of
// MERCHANTABILITY or FITNESS FOR A PARTICULAR PURPOSE.  See the
// GNU General Public License for more details.
//
// You should have received a copy of the GNU General Public License
// along with this program.  If not, see <http://www.gnu.org/licenses/>.

use clarity::vm::clarity::ClarityConnection;
use clarity::vm::types::PrincipalData;
use rand::prelude::SliceRandom;
use rand::{thread_rng, Rng, RngCore};
use stacks_common::address::{AddressHashMode, C32_ADDRESS_VERSION_TESTNET_SINGLESIG};
use stacks_common::consts::{FIRST_BURNCHAIN_CONSENSUS_HASH, FIRST_STACKS_BLOCK_HASH};
use stacks_common::types::chainstate::{
    StacksAddress, StacksBlockId, StacksPrivateKey, StacksPublicKey,
};
use stacks_common::types::{Address, StacksEpoch};
use stacks_common::util::vrf::VRFProof;
use wsts::curve::point::Point;

use crate::chainstate::burn::db::sortdb::{SortitionDB, SortitionHandle};
use crate::chainstate::burn::operations::BlockstackOperationType;
use crate::chainstate::coordinator::tests::p2pkh_from;
use crate::chainstate::nakamoto::tests::get_account;
use crate::chainstate::nakamoto::tests::node::TestSigners;
use crate::chainstate::nakamoto::{NakamotoBlock, NakamotoChainState};
use crate::chainstate::stacks::address::PoxAddress;
use crate::chainstate::stacks::boot::test::{make_pox_4_aggregate_key, make_pox_4_lockup};
use crate::chainstate::stacks::db::{MinerPaymentTxFees, StacksAccount, StacksChainState};
use crate::chainstate::stacks::{
    CoinbasePayload, StacksTransaction, StacksTransactionSigner, TenureChangeCause,
    TokenTransferMemo, TransactionAnchorMode, TransactionAuth, TransactionPayload,
    TransactionVersion,
};
use crate::clarity::vm::types::StacksAddressExtensions;
use crate::core::StacksEpochExtension;
use crate::net::relay::Relayer;
use crate::net::test::{TestPeer, TestPeerConfig};

/// Bring a TestPeer into the Nakamoto Epoch
fn advance_to_nakamoto(peer: &mut TestPeer, aggregate_public_key: &Point) {
    let mut peer_nonce = 0;
    let private_key = peer.config.private_key.clone();
    let addr = StacksAddress::from_public_keys(
        C32_ADDRESS_VERSION_TESTNET_SINGLESIG,
        &AddressHashMode::SerializeP2PKH,
        1,
        &vec![StacksPublicKey::from_private(&private_key)],
    )
    .unwrap();

    for sortition_height in 0..11 {
        // stack to pox-3 in cycle 7
        let txs = if sortition_height == 6 {
            // stack them all
            let stack_tx = make_pox_4_lockup(
                &private_key,
                0,
                1_000_000_000_000_000_000,
                PoxAddress::from_legacy(AddressHashMode::SerializeP2PKH, addr.bytes.clone()),
                12,
                34,
            );
            let aggregate_tx: StacksTransaction = make_pox_4_aggregate_key(
                &private_key,
                1,
                sortition_height + 1,
                aggregate_public_key,
            );
            vec![stack_tx, aggregate_tx]
        } else {
            vec![]
        };

        peer.tenure_with_txs(&txs, &mut peer_nonce);
    }

    // peer is at the start of cycle 8
}

/// Make a peer and transition it into the Nakamoto epoch.
/// The node needs to be stacking; otherwise, Nakamoto won't activate.
pub fn boot_nakamoto(
    test_name: &str,
    mut initial_balances: Vec<(PrincipalData, u64)>,
    aggregate_public_key: Point,
) -> TestPeer {
    let mut peer_config = TestPeerConfig::new(test_name, 0, 0);
    let private_key = peer_config.private_key.clone();
    let addr = StacksAddress::from_public_keys(
        C32_ADDRESS_VERSION_TESTNET_SINGLESIG,
        &AddressHashMode::SerializeP2PKH,
        1,
        &vec![StacksPublicKey::from_private(&private_key)],
    )
    .unwrap();

    // reward cycles are 5 blocks long
    // first 25 blocks are boot-up
    // reward cycle 6 instantiates pox-3
    // we stack in reward cycle 7 so pox-3 is evaluated to find reward set participation
    peer_config.epochs = Some(StacksEpoch::unit_test_3_0_only(37));
    peer_config.initial_balances = vec![(addr.to_account_principal(), 1_000_000_000_000_000_000)];
    peer_config.initial_balances.append(&mut initial_balances);
    peer_config.burnchain.pox_constants.v2_unlock_height = 21;
    peer_config.burnchain.pox_constants.pox_3_activation_height = 26;
    peer_config.burnchain.pox_constants.v3_unlock_height = 27;
    peer_config.burnchain.pox_constants.pox_4_activation_height = 31;

    let mut peer = TestPeer::new(peer_config);
    advance_to_nakamoto(&mut peer, &aggregate_public_key);
    peer
}

/// Make a replay peer, used for replaying the blockchain
fn make_replay_peer<'a>(peer: &'a mut TestPeer<'a>, aggregate_public_key: &Point) -> TestPeer<'a> {
    let mut replay_config = peer.config.clone();
    replay_config.test_name = format!("{}.replay", &peer.config.test_name);
    replay_config.server_port = 0;
    replay_config.http_port = 0;

    let mut replay_peer = TestPeer::new(replay_config);
    advance_to_nakamoto(&mut replay_peer, aggregate_public_key);

    // sanity check
    let replay_tip = {
        let sort_db = replay_peer.sortdb.as_ref().unwrap();
        let tip = SortitionDB::get_canonical_burn_chain_tip(sort_db.conn()).unwrap();
        tip
    };
    let tip = {
        let sort_db = peer.sortdb.as_ref().unwrap();
        let tip = SortitionDB::get_canonical_burn_chain_tip(sort_db.conn()).unwrap();
        let sort_ic = sort_db.index_conn();
        let ancestor_tip = SortitionDB::get_ancestor_snapshot(
            &sort_ic,
            replay_tip.block_height,
            &tip.sortition_id,
        )
        .unwrap()
        .unwrap();
        ancestor_tip
    };

    assert_eq!(tip, replay_tip);
    replay_peer
}

/// Make a token-transfer from a private key
fn make_token_transfer(
    chainstate: &mut StacksChainState,
    sortdb: &SortitionDB,
    private_key: &StacksPrivateKey,
    nonce: u64,
    amt: u64,
    fee: u64,
    recipient_addr: &StacksAddress,
) -> StacksTransaction {
    let mut stx_transfer = StacksTransaction::new(
        TransactionVersion::Testnet,
        TransactionAuth::from_p2pkh(private_key).unwrap(),
        TransactionPayload::TokenTransfer(
            recipient_addr.clone().to_account_principal(),
            amt,
            TokenTransferMemo([0x00; 34]),
        ),
    );
    stx_transfer.chain_id = 0x80000000;
    stx_transfer.anchor_mode = TransactionAnchorMode::OnChainOnly;
    stx_transfer.set_tx_fee(fee);
    stx_transfer.auth.set_origin_nonce(nonce);

    let mut tx_signer = StacksTransactionSigner::new(&stx_transfer);
    tx_signer.sign_origin(&private_key).unwrap();
    let stx_transfer_signed = tx_signer.get_tx().unwrap();

    stx_transfer_signed
}

/// Given the blocks and block-commits for a reward cycle, replay the sortitions on the given
/// TestPeer, always processing the first block of the reward cycle before processing all
/// subsequent blocks in random order.
fn replay_reward_cycle(
    peer: &mut TestPeer,
    burn_ops: &[Vec<BlockstackOperationType>],
    stacks_blocks: &[NakamotoBlock],
) {
    eprintln!("\n\n=============================================\nBegin replay\n==============================================\n");
    let reward_cycle_length = peer.config.burnchain.pox_constants.reward_cycle_length as usize;
    let reward_cycle_indices: Vec<usize> = (0..stacks_blocks.len())
        .step_by(reward_cycle_length)
        .collect();

    let mut indexes: Vec<_> = (0..stacks_blocks.len()).collect();
    indexes.shuffle(&mut thread_rng());

    for burn_ops in burn_ops.iter() {
        let (_, _, consensus_hash) = peer.next_burnchain_block(burn_ops.clone());
    }

    let sortdb = peer.sortdb.take().unwrap();
    let mut node = peer.stacks_node.take().unwrap();

    let sort_tip = SortitionDB::get_canonical_sortition_tip(sortdb.conn()).unwrap();
    let mut sort_handle = sortdb.index_handle(&sort_tip);

    let mut blocks_to_process = stacks_blocks.to_vec();
    blocks_to_process.shuffle(&mut thread_rng());
    while let Some(block) = blocks_to_process.pop() {
        let block_id = block.block_id();
        info!("Process Nakamoto block {} ({:?}", &block_id, &block.header);

        let accepted = Relayer::process_new_nakamoto_block(
            &sortdb,
            &mut sort_handle,
            &mut node.chainstate,
            block.clone(),
        )
        .unwrap();
        if accepted {
            test_debug!("Accepted Nakamoto block {block_id}");
            peer.coord.handle_new_nakamoto_stacks_block().unwrap();
        } else {
            test_debug!("Did NOT accept Nakamoto block {block_id}");
            blocks_to_process.push(block);
            blocks_to_process.shuffle(&mut thread_rng());
        }
    }

    peer.sortdb = Some(sortdb);
    peer.stacks_node = Some(node);
}

/// Mine a single Nakamoto tenure with a single Nakamoto block
#[test]
fn test_simple_nakamoto_coordinator_bootup() {
    let mut test_signers = TestSigners::default();
    let mut peer = boot_nakamoto(function_name!(), vec![], test_signers.aggregate_public_key);

    let (burn_ops, mut tenure_change, miner_key) =
        peer.begin_nakamoto_tenure(TenureChangeCause::BlockFound);
    let (_, _, consensus_hash) = peer.next_burnchain_block(burn_ops);
    let vrf_proof = peer.make_nakamoto_vrf_proof(miner_key);

    tenure_change.tenure_consensus_hash = consensus_hash.clone();
    tenure_change.burn_view_consensus_hash = consensus_hash.clone();
    let tenure_change_tx = peer
        .miner
        .make_nakamoto_tenure_change(tenure_change.clone());
    let coinbase_tx = peer.miner.make_nakamoto_coinbase(None, vrf_proof);

    let blocks_and_sizes = peer.make_nakamoto_tenure(
        tenure_change_tx,
        coinbase_tx,
        &mut test_signers,
        |_miner, _chainstate, _sort_dbconn, _blocks| vec![],
    );
    let blocks: Vec<_> = blocks_and_sizes
        .into_iter()
        .map(|(block, _, _)| block)
        .collect();

    let chainstate = &mut peer.stacks_node.as_mut().unwrap().chainstate;
    let sort_db = peer.sortdb.as_mut().unwrap();
    let tip = NakamotoChainState::get_canonical_block_header(chainstate.db(), sort_db)
        .unwrap()
        .unwrap();
    assert_eq!(
        tip.anchored_header
            .as_stacks_nakamoto()
            .unwrap()
            .chain_length,
        12
    );
    assert_eq!(
        tip.anchored_header.as_stacks_nakamoto().unwrap(),
        &blocks.last().unwrap().header
    );
}

/// Mine a single Nakamoto tenure with 10 Nakamoto blocks
#[test]
fn test_simple_nakamoto_coordinator_1_tenure_10_blocks() {
    let private_key = StacksPrivateKey::from_seed(&[2]);
    let addr = StacksAddress::from_public_keys(
        C32_ADDRESS_VERSION_TESTNET_SINGLESIG,
        &AddressHashMode::SerializeP2PKH,
        1,
        &vec![StacksPublicKey::from_private(&private_key)],
    )
    .unwrap();

<<<<<<< HEAD
    let (burn_ops, mut tenure_change, miner_key) =
=======
    let mut test_signers = TestSigners::default();
    let mut peer = boot_nakamoto(
        function_name!(),
        vec![(addr.into(), 10_000)],
        test_signers.aggregate_public_key,
    );

    let (burn_ops, tenure_change, miner_key) =
>>>>>>> d6bea681
        peer.begin_nakamoto_tenure(TenureChangeCause::BlockFound);
    let (_, _, consensus_hash) = peer.next_burnchain_block(burn_ops.clone());
    let vrf_proof = peer.make_nakamoto_vrf_proof(miner_key);

    tenure_change.tenure_consensus_hash = consensus_hash.clone();
    tenure_change.burn_view_consensus_hash = consensus_hash.clone();

    let tenure_change_tx = peer
        .miner
        .make_nakamoto_tenure_change(tenure_change.clone());
    let coinbase_tx = peer.miner.make_nakamoto_coinbase(None, vrf_proof);

    // do a stx transfer in each block to a given recipient
    let recipient_addr =
        StacksAddress::from_string("ST2YM3J4KQK09V670TD6ZZ1XYNYCNGCWCVTASN5VM").unwrap();

    let blocks_and_sizes = peer.make_nakamoto_tenure(
        tenure_change_tx,
        coinbase_tx,
        &mut test_signers,
        |miner, chainstate, sortdb, blocks_so_far| {
            if blocks_so_far.len() < 10 {
                debug!("\n\nProduce block {}\n\n", blocks_so_far.len());

                let account = get_account(chainstate, sortdb, &addr);
                let stx_transfer = make_token_transfer(
                    chainstate,
                    sortdb,
                    &private_key,
                    account.nonce,
                    100,
                    1,
                    &recipient_addr,
                );

                vec![stx_transfer]
            } else {
                vec![]
            }
        },
    );

    let blocks: Vec<_> = blocks_and_sizes
        .into_iter()
        .map(|(block, _, _)| block)
        .collect();

    let tip = {
        let chainstate = &mut peer.stacks_node.as_mut().unwrap().chainstate;
        let sort_db = peer.sortdb.as_mut().unwrap();
        NakamotoChainState::get_canonical_block_header(chainstate.db(), sort_db)
            .unwrap()
            .unwrap()
    };

    assert_eq!(
        tip.anchored_header
            .as_stacks_nakamoto()
            .unwrap()
            .chain_length,
        21
    );
    assert_eq!(
        tip.anchored_header.as_stacks_nakamoto().unwrap(),
        &blocks.last().unwrap().header
    );

    // replay the blocks and sortitions in random order, and verify that we still reach the chain
    // tip
    let mut replay_peer = make_replay_peer(&mut peer, &test_signers.aggregate_public_key);
    replay_reward_cycle(&mut replay_peer, &[burn_ops], &blocks);

    let tip = {
        let chainstate = &mut replay_peer.stacks_node.as_mut().unwrap().chainstate;
        let sort_db = replay_peer.sortdb.as_mut().unwrap();
        NakamotoChainState::get_canonical_block_header(chainstate.db(), sort_db)
            .unwrap()
            .unwrap()
    };

    assert_eq!(
        tip.anchored_header
            .as_stacks_nakamoto()
            .unwrap()
            .chain_length,
        21
    );
    assert_eq!(
        tip.anchored_header.as_stacks_nakamoto().unwrap(),
        &blocks.last().unwrap().header
    );
}

/// Test chainstate getters against an instantiated epoch2/Nakamoto chain.
/// There are 11 epoch2 blocks and 2 nakamto tenure with 10 nakamoto blocks each
/// Tests:
/// * get_header_by_coinbase_height
/// * get_parent_vrf_proof
/// * get_highest_nakamoto_tenure
/// * check_first_nakamoto_tenure
/// * check_valid_consensus_hash
/// * check_nakamoto_tenure
/// * check_tenure_continuity
#[test]
fn test_nakamoto_chainstate_getters() {
    let mut test_signers = TestSigners::default();
    let mut peer = boot_nakamoto(function_name!(), vec![], test_signers.aggregate_public_key);
    let private_key = peer.config.private_key.clone();
    let addr = StacksAddress::from_public_keys(
        C32_ADDRESS_VERSION_TESTNET_SINGLESIG,
        &AddressHashMode::SerializeP2PKH,
        1,
        &vec![StacksPublicKey::from_private(&private_key)],
    )
    .unwrap();

    let sort_tip = {
        let sort_db = peer.sortdb.as_ref().unwrap();
        SortitionDB::get_canonical_burn_chain_tip(sort_db.conn()).unwrap()
    };
    {
        // scope this to drop the chainstate ref and db tx
        let chainstate = &peer.stacks_node.as_mut().unwrap().chainstate;
        let sort_db = peer.sortdb.as_mut().unwrap();
        let mut sort_tx = sort_db.tx_handle_begin(&sort_tip.sortition_id).unwrap();

        // no tenures yet
        assert!(
            NakamotoChainState::get_highest_nakamoto_tenure(chainstate.db(), sort_tx.sqlite())
                .unwrap()
                .is_none()
        );

        // sortition-existence-check works
        assert_eq!(
            NakamotoChainState::check_sortition_exists(&mut sort_tx, &sort_tip.consensus_hash)
                .unwrap(),
            (sort_tip.burn_header_hash.clone(), sort_tip.block_height)
        );
    }

    let (burn_ops, mut tenure_change, miner_key) =
        peer.begin_nakamoto_tenure(TenureChangeCause::BlockFound);
    let (_, _, consensus_hash) = peer.next_burnchain_block(burn_ops.clone());
    let vrf_proof = peer.make_nakamoto_vrf_proof(miner_key);

    tenure_change.tenure_consensus_hash = consensus_hash.clone();
    tenure_change.burn_view_consensus_hash = consensus_hash.clone();
    let tenure_change_tx = peer
        .miner
        .make_nakamoto_tenure_change(tenure_change.clone());
    let coinbase_tx = peer.miner.make_nakamoto_coinbase(None, vrf_proof.clone());

    // do a stx transfer in each block to a given recipient
    let recipient_addr =
        StacksAddress::from_string("ST2YM3J4KQK09V670TD6ZZ1XYNYCNGCWCVTASN5VM").unwrap();

    let blocks_and_sizes = peer.make_nakamoto_tenure(
        tenure_change_tx,
        coinbase_tx,
        &mut test_signers,
        |miner, chainstate, sortdb, blocks_so_far| {
            if blocks_so_far.len() < 10 {
                debug!("\n\nProduce block {}\n\n", blocks_so_far.len());

                let account = get_account(chainstate, sortdb, &addr);
                let stx_transfer = make_token_transfer(
                    chainstate,
                    sortdb,
                    &private_key,
                    account.nonce,
                    100,
                    1,
                    &recipient_addr,
                );

                vec![stx_transfer]
            } else {
                vec![]
            }
        },
    );

    let blocks: Vec<_> = blocks_and_sizes
        .into_iter()
        .map(|(block, _, _)| block)
        .collect();

    let tip = {
        let chainstate = &peer.stacks_node.as_mut().unwrap().chainstate;
        let sort_db = peer.sortdb.as_mut().unwrap();
        NakamotoChainState::get_canonical_block_header(chainstate.db(), sort_db)
            .unwrap()
            .unwrap()
    };

    assert_eq!(
        tip.anchored_header
            .as_stacks_nakamoto()
            .unwrap()
            .chain_length,
        21
    );
    assert_eq!(
        tip.anchored_header.as_stacks_nakamoto().unwrap(),
        &blocks.last().unwrap().header
    );

    let sort_tip = {
        let sort_db = peer.sortdb.as_ref().unwrap();
        SortitionDB::get_canonical_burn_chain_tip(sort_db.conn()).unwrap()
    };
    {
        // scope this to drop the chainstate ref and db tx
        let chainstate = &mut peer.stacks_node.as_mut().unwrap().chainstate;
        let sort_db = peer.sortdb.as_ref().unwrap();

        let (mut stacks_db_tx, _) = chainstate.chainstate_tx_begin().unwrap();

        for coinbase_height in 0..=((tip
            .anchored_header
            .as_stacks_nakamoto()
            .unwrap()
            .chain_length
            - 10)
            + 1)
        {
            let header_opt = NakamotoChainState::get_header_by_coinbase_height(
                &mut stacks_db_tx,
                &tip.index_block_hash(),
                coinbase_height,
            )
            .unwrap();
            let header = header_opt.expect("No tenure");

            if coinbase_height
                <= tip
                    .anchored_header
                    .as_stacks_nakamoto()
                    .unwrap()
                    .chain_length
                    - 10
            {
                // all tenures except the last are epoch2
                assert!(header.anchored_header.as_stacks_epoch2().is_some());
            } else {
                // last tenure is nakamoto
                assert!(header.anchored_header.as_stacks_nakamoto().is_some());
            }
        }
    }

    debug!("\n======================================\nBegin tests\n===========================================\n");
    {
        // scope this to drop the chainstate ref and db tx
        let chainstate = &peer.stacks_node.as_mut().unwrap().chainstate;
        let sort_db = peer.sortdb.as_mut().unwrap();
        let mut sort_tx = sort_db.tx_handle_begin(&sort_tip.sortition_id).unwrap();

        // we now have a tenure, and it confirms the last epoch2 block
        let highest_tenure =
            NakamotoChainState::get_highest_nakamoto_tenure(chainstate.db(), sort_tx.sqlite())
                .unwrap()
                .unwrap();
        assert_eq!(highest_tenure.coinbase_height, 12);
        assert_eq!(highest_tenure.num_blocks_confirmed, 1);
        assert_eq!(highest_tenure.tenure_index, 1);
        assert_eq!(highest_tenure.tenure_id_consensus_hash, consensus_hash);
        assert_eq!(highest_tenure.burn_view_consensus_hash, consensus_hash);

        // confirm that getting the burn block for this highest tenure works
        let sn = SortitionDB::get_block_snapshot_consensus(
            sort_tx.tx(),
            &highest_tenure.tenure_id_consensus_hash,
        )
        .unwrap()
        .unwrap();

        // this tenure's TC tx is the first-ever TC
        let tenure_change_payload = blocks[0].get_tenure_change_tx_payload().unwrap().clone();

        assert!(NakamotoChainState::check_first_nakamoto_tenure_change(
            chainstate.db(),
            &tenure_change_payload
        )
        .unwrap()
        .is_some());
        assert!(NakamotoChainState::check_tenure_continuity(
            chainstate.db(),
            sort_tx.sqlite(),
            &blocks[0].header.consensus_hash,
            &blocks[1].header
        )
        .unwrap());
        assert!(NakamotoChainState::check_valid_consensus_hash(
            &mut sort_tx,
            &tenure_change_payload.tenure_consensus_hash
        )
        .unwrap()
        .is_some());
        assert!(NakamotoChainState::check_valid_consensus_hash(
            &mut sort_tx,
            &tenure_change_payload.prev_tenure_consensus_hash
        )
        .unwrap()
        .is_some());
        assert!(NakamotoChainState::check_valid_consensus_hash(
            &mut sort_tx,
            &tenure_change_payload.burn_view_consensus_hash
        )
        .unwrap()
        .is_some());

        // this should fail, since it's not idempotent -- the highest tenure _is_ this tenure
        assert!(NakamotoChainState::check_nakamoto_tenure(
            chainstate.db(),
            &mut sort_tx,
            &blocks[0].header,
            &tenure_change_payload
        )
        .unwrap()
        .is_none());

        let cur_burn_tip = SortitionDB::get_canonical_burn_chain_tip(sort_tx.sqlite()).unwrap();
        let (cur_stacks_ch, cur_stacks_bhh, cur_stacks_height) =
            SortitionDB::get_canonical_stacks_chain_tip_hash_and_height(sort_tx.sqlite()).unwrap();
        sort_tx
            .test_update_canonical_stacks_tip(
                &cur_burn_tip.sortition_id,
                &FIRST_BURNCHAIN_CONSENSUS_HASH,
                &FIRST_STACKS_BLOCK_HASH,
                0,
            )
            .unwrap();

        // drop the highest tenure, so this check can pass
        NakamotoChainState::delete_nakamoto_tenure(
            chainstate.db(),
            &blocks[0].header.consensus_hash,
        )
        .unwrap();

        // check works (this would be the first tenure)
        assert!(NakamotoChainState::check_nakamoto_tenure(
            chainstate.db(),
            &mut sort_tx,
            &blocks[0].header,
            &tenure_change_payload
        )
        .unwrap()
        .is_some());

        // restore
        sort_tx
            .test_update_canonical_stacks_tip(
                &cur_burn_tip.sortition_id,
                &cur_stacks_ch,
                &cur_stacks_bhh,
                cur_stacks_height,
            )
            .unwrap();
        NakamotoChainState::insert_nakamoto_tenure(
            chainstate.db(),
            &blocks[0].header,
            12,
            1,
            &tenure_change_payload,
        )
        .unwrap();
    }

    debug!("\n======================================\nBegin second tenure\n===========================================\n");
    // begin another tenure
    let (burn_ops, mut next_tenure_change, miner_key) =
        peer.begin_nakamoto_tenure(TenureChangeCause::BlockFound);

    // find the txid
    let mut txid = None;
    for op in burn_ops.iter() {
        if let BlockstackOperationType::LeaderBlockCommit(ref op) = &op {
            txid = Some(op.txid.clone());
        }
    }
    let txid = txid.unwrap();

    let (_, _, next_consensus_hash) = peer.next_burnchain_block(burn_ops.clone());
    let next_vrf_proof = peer.make_nakamoto_vrf_proof(miner_key);

    next_tenure_change.tenure_consensus_hash = next_consensus_hash.clone();
    next_tenure_change.burn_view_consensus_hash = next_consensus_hash.clone();

    let next_tenure_change_tx = peer
        .miner
        .make_nakamoto_tenure_change(next_tenure_change.clone());
    let next_coinbase_tx = peer
        .miner
        .make_nakamoto_coinbase(None, next_vrf_proof.clone());

    // parent VRF proof check
    let parent_vrf_proof = NakamotoChainState::get_parent_vrf_proof(
        &peer.stacks_node.as_ref().unwrap().chainstate.db(),
        peer.sortdb.as_ref().unwrap().conn(),
        &next_consensus_hash,
        &txid,
    )
    .unwrap();
    assert_eq!(parent_vrf_proof, vrf_proof);

    // make the second tenure's blocks
    let blocks_and_sizes = peer.make_nakamoto_tenure(
        next_tenure_change_tx.clone(),
        next_coinbase_tx.clone(),
        &mut test_signers,
        |miner, chainstate, sortdb, blocks_so_far| {
            if blocks_so_far.len() < 10 {
                debug!("\n\nProduce block {}\n\n", blocks_so_far.len());

                let account = get_account(chainstate, sortdb, &addr);
                let stx_transfer = make_token_transfer(
                    chainstate,
                    sortdb,
                    &private_key,
                    account.nonce,
                    100,
                    1,
                    &recipient_addr,
                );

                vec![stx_transfer]
            } else {
                vec![]
            }
        },
    );

    let new_blocks: Vec<_> = blocks_and_sizes
        .into_iter()
        .map(|(block, _, _)| block)
        .collect();

    let sort_tip = {
        let sort_db = peer.sortdb.as_ref().unwrap();
        SortitionDB::get_canonical_burn_chain_tip(sort_db.conn()).unwrap()
    };
    {
        // scope this to drop the chainstate ref and db tx
        let chainstate = &peer.stacks_node.as_mut().unwrap().chainstate;
        let sort_db = peer.sortdb.as_mut().unwrap();

        let mut sort_tx = sort_db.tx_handle_begin(&sort_tip.sortition_id).unwrap();

        // we now have a new highest tenure
        let highest_tenure =
            NakamotoChainState::get_highest_nakamoto_tenure(chainstate.db(), sort_tx.sqlite())
                .unwrap()
                .unwrap();
        assert_eq!(highest_tenure.coinbase_height, 13);
        assert_eq!(highest_tenure.num_blocks_confirmed, 10);
        assert_eq!(highest_tenure.tenure_index, 2);
        assert_eq!(highest_tenure.tenure_id_consensus_hash, next_consensus_hash);
        assert_eq!(highest_tenure.prev_tenure_id_consensus_hash, consensus_hash);
        assert_eq!(highest_tenure.burn_view_consensus_hash, next_consensus_hash);

        // this tenure's TC tx is NOT the first-ever TC
        let tenure_change_payload = new_blocks[0]
            .get_tenure_change_tx_payload()
            .unwrap()
            .clone();
        let old_tenure_change_payload = blocks[0].get_tenure_change_tx_payload().unwrap().clone();

        assert!(NakamotoChainState::check_first_nakamoto_tenure_change(
            chainstate.db(),
            &tenure_change_payload
        )
        .unwrap()
        .is_none());
        assert!(NakamotoChainState::check_tenure_continuity(
            chainstate.db(),
            sort_tx.sqlite(),
            &new_blocks[0].header.consensus_hash,
            &new_blocks[1].header
        )
        .unwrap());
        assert!(!NakamotoChainState::check_tenure_continuity(
            chainstate.db(),
            sort_tx.sqlite(),
            &blocks[0].header.consensus_hash,
            &new_blocks[1].header
        )
        .unwrap());

        assert!(NakamotoChainState::check_valid_consensus_hash(
            &mut sort_tx,
            &tenure_change_payload.tenure_consensus_hash
        )
        .unwrap()
        .is_some());
        assert!(NakamotoChainState::check_valid_consensus_hash(
            &mut sort_tx,
            &tenure_change_payload.prev_tenure_consensus_hash
        )
        .unwrap()
        .is_some());
        assert!(NakamotoChainState::check_valid_consensus_hash(
            &mut sort_tx,
            &tenure_change_payload.burn_view_consensus_hash
        )
        .unwrap()
        .is_some());
        assert!(NakamotoChainState::check_valid_consensus_hash(
            &mut sort_tx,
            &old_tenure_change_payload.tenure_consensus_hash
        )
        .unwrap()
        .is_some());
        assert!(NakamotoChainState::check_valid_consensus_hash(
            &mut sort_tx,
            &old_tenure_change_payload.prev_tenure_consensus_hash
        )
        .unwrap()
        .is_some());
        assert!(NakamotoChainState::check_valid_consensus_hash(
            &mut sort_tx,
            &old_tenure_change_payload.burn_view_consensus_hash
        )
        .unwrap()
        .is_some());

        let cur_burn_tip = SortitionDB::get_canonical_burn_chain_tip(sort_tx.sqlite()).unwrap();
        let (cur_stacks_ch, cur_stacks_bhh, cur_stacks_height) =
            SortitionDB::get_canonical_stacks_chain_tip_hash_and_height(sort_tx.sqlite()).unwrap();
        sort_tx
            .test_update_canonical_stacks_tip(
                &cur_burn_tip.sortition_id,
                &blocks[9].header.consensus_hash,
                &blocks[9].header.block_hash(),
                blocks[9].header.chain_length,
            )
            .unwrap();

        NakamotoChainState::delete_nakamoto_tenure(
            chainstate.db(),
            &new_blocks[0].header.consensus_hash,
        )
        .unwrap();

        assert!(NakamotoChainState::check_nakamoto_tenure(
            chainstate.db(),
            &mut sort_tx,
            &new_blocks[0].header,
            &tenure_change_payload
        )
        .unwrap()
        .is_some());

        // checks on older confired tenures continue to fail
        assert!(NakamotoChainState::check_nakamoto_tenure(
            chainstate.db(),
            &mut sort_tx,
            &blocks[0].header,
            &old_tenure_change_payload
        )
        .unwrap()
        .is_none());

        // restore
        sort_tx
            .test_update_canonical_stacks_tip(
                &cur_burn_tip.sortition_id,
                &cur_stacks_ch,
                &cur_stacks_bhh,
                cur_stacks_height,
            )
            .unwrap();
        NakamotoChainState::insert_nakamoto_tenure(
            chainstate.db(),
            &new_blocks[0].header,
            13,
            2,
            &tenure_change_payload,
        )
        .unwrap();
    }
}

/// Mine a 10 Nakamoto tenures with between 1 and 10 Nakamoto blocks each.
/// Checks the matured mining rewards as well.
#[test]
fn test_simple_nakamoto_coordinator_10_tenures_10_blocks() {
    let private_key = StacksPrivateKey::from_seed(&[2]);
    let addr = StacksAddress::from_public_keys(
        C32_ADDRESS_VERSION_TESTNET_SINGLESIG,
        &AddressHashMode::SerializeP2PKH,
        1,
        &vec![StacksPublicKey::from_private(&private_key)],
    )
    .unwrap();

    let mut test_signers = TestSigners::default();
    let mut peer = boot_nakamoto(
        function_name!(),
        vec![(addr.into(), 11_000)],
        test_signers.aggregate_public_key,
    );

    let mut all_blocks = vec![];
    let mut all_burn_ops = vec![];
    let mut rc_blocks = vec![];
    let mut rc_burn_ops = vec![];
    let mut consensus_hashes = vec![];
    let mut fee_counts = vec![];
    let mut total_blocks = 0;
    let stx_miner_key = peer.miner.nakamoto_miner_key();
    let stx_miner_addr = StacksAddress::from_public_keys(
        C32_ADDRESS_VERSION_TESTNET_SINGLESIG,
        &AddressHashMode::SerializeP2PKH,
        1,
        &vec![StacksPublicKey::from_private(&private_key)],
    )
    .unwrap();

    for i in 0..10 {
        let (burn_ops, mut tenure_change, miner_key) =
            peer.begin_nakamoto_tenure(TenureChangeCause::BlockFound);
        let (_, _, consensus_hash) = peer.next_burnchain_block(burn_ops.clone());
        let vrf_proof = peer.make_nakamoto_vrf_proof(miner_key);

        tenure_change.tenure_consensus_hash = consensus_hash.clone();
        tenure_change.burn_view_consensus_hash = consensus_hash.clone();

        let tenure_change_tx = peer
            .miner
            .make_nakamoto_tenure_change(tenure_change.clone());
        let coinbase_tx = peer.miner.make_nakamoto_coinbase(None, vrf_proof);

        debug!("Next burnchain block: {}", &consensus_hash);

        let num_blocks: usize = (thread_rng().gen::<usize>() % 10) + 1;

        // do a stx transfer in each block to a given recipient
        let recipient_addr =
            StacksAddress::from_string("ST2YM3J4KQK09V670TD6ZZ1XYNYCNGCWCVTASN5VM").unwrap();
        let aggregate_public_key = test_signers.aggregate_public_key.clone();
        let blocks_and_sizes = peer.make_nakamoto_tenure(
            tenure_change_tx,
            coinbase_tx,
            &mut test_signers,
            |miner, chainstate, sortdb, blocks_so_far| {
                if blocks_so_far.len() < num_blocks {
                    debug!("\n\nProduce block {}\n\n", all_blocks.len());

                    let account = get_account(chainstate, sortdb, &addr);

                    let stx_transfer = make_token_transfer(
                        chainstate,
                        sortdb,
                        &private_key,
                        account.nonce,
                        100,
                        1,
                        &recipient_addr,
                    );

                    let aggregate_tx = make_pox_4_aggregate_key(
                        &private_key,
                        account.nonce + 1,
                        7 + i,
                        &aggregate_public_key,
                    );
                    vec![stx_transfer, aggregate_tx]
                } else {
                    vec![]
                }
            },
        );

        consensus_hashes.push(consensus_hash);
        fee_counts.push(num_blocks as u128);
        total_blocks += num_blocks;

        let mut blocks: Vec<NakamotoBlock> = blocks_and_sizes
            .into_iter()
            .map(|(block, _, _)| block)
            .collect();

        // if we're starting a new reward cycle, then save the current one
        let tip = {
            let sort_db = peer.sortdb.as_mut().unwrap();
            SortitionDB::get_canonical_burn_chain_tip(sort_db.conn()).unwrap()
        };
        if peer
            .config
            .burnchain
            .is_reward_cycle_start(tip.block_height)
        {
            rc_blocks.push(all_blocks.clone());
            rc_burn_ops.push(all_burn_ops.clone());

            all_burn_ops.clear();
            all_blocks.clear();
        }

        all_blocks.append(&mut blocks);
        all_burn_ops.push(burn_ops);
    }

    rc_blocks.push(all_blocks.clone());
    rc_burn_ops.push(all_burn_ops.clone());

    all_burn_ops.clear();
    all_blocks.clear();

    // in nakamoto, tx fees are rewarded by the next tenure, so the
    // scheduled rewards come 1 tenure after the coinbase reward matures
    let miner = p2pkh_from(&stx_miner_key);
    let chainstate = &mut peer.stacks_node.as_mut().unwrap().chainstate;
    let sort_db = peer.sortdb.as_mut().unwrap();

    // this is sortition height 12, and this miner has earned all 12 of the coinbases
    // plus the initial per-block mining bonus of 2600 STX, but minus the last three rewards (since
    // the miner rewards take three sortitions to confirm).
    //
    // This is (1000 + 2600) * 10 + 1000 - (3600 * 2 + 1000)
    //            first 10          block    unmatured rewards
    //            blocks             11
    debug!("block fees: {:?}", &fee_counts);
    let mut expected_coinbase_rewards: u128 = 28800000000;
    let mut fees_so_far: u128 = 0;
    for (i, ch) in consensus_hashes.into_iter().enumerate() {
        let sn = SortitionDB::get_block_snapshot_consensus(sort_db.conn(), &ch)
            .unwrap()
            .unwrap();

        if !sn.sortition {
            continue;
        }
        let block_id = StacksBlockId(sn.winning_stacks_block_hash.0);

        let (chainstate_tx, clarity_instance) = chainstate.chainstate_tx_begin().unwrap();
        let sort_db_tx = sort_db.tx_begin_at_tip();

        let stx_balance = clarity_instance
            .read_only_connection(&block_id, &chainstate_tx, &sort_db_tx)
            .with_clarity_db_readonly(|db| db.get_account_stx_balance(&miner.clone().into()));

        // only count matured rewards (last 3 blocks are not mature)
        let block_fee = if i > 3 {
            fee_counts[i.saturating_sub(4)]
        } else {
            0
        };
        let expected_total_tx_fees = fees_so_far + block_fee;
        let expected_total_coinbase = expected_coinbase_rewards;
        fees_so_far += block_fee;

        if i == 0 {
            // first tenure awards the last of the initial mining bonus
            expected_coinbase_rewards += (1000 + 2600) * 1000000;
        } else {
            // subsequent tenures award normal coinbases
            expected_coinbase_rewards += 1000 * 1000000;
        }

        eprintln!(
            "Checking block #{} ({},{}): {} =?= {} + {}",
            i,
            &ch,
            &sn.block_height,
            stx_balance.amount_unlocked(),
            expected_total_coinbase,
            expected_total_tx_fees
        );
        assert_eq!(
            stx_balance.amount_unlocked(),
            expected_total_coinbase + expected_total_tx_fees
        );
    }

    let tip = {
        let chainstate = &mut peer.stacks_node.as_mut().unwrap().chainstate;
        let sort_db = peer.sortdb.as_mut().unwrap();
        NakamotoChainState::get_canonical_block_header(chainstate.db(), sort_db)
            .unwrap()
            .unwrap()
    };

    assert_eq!(
        tip.anchored_header
            .as_stacks_nakamoto()
            .unwrap()
            .chain_length,
        (11 + total_blocks) as u64
    );
    assert_eq!(
        tip.anchored_header.as_stacks_nakamoto().unwrap(),
        &rc_blocks.last().unwrap().last().unwrap().header
    );

    // verify that matured miner records were in place
    let mut matured_rewards = vec![];
    {
        let chainstate = &mut peer.stacks_node.as_mut().unwrap().chainstate;
        let sort_db = peer.sortdb.as_mut().unwrap();
        let (mut chainstate_tx, _) = chainstate.chainstate_tx_begin().unwrap();
        for i in 0..24 {
            let matured_reward_opt = NakamotoChainState::get_matured_miner_reward_schedules(
                &mut chainstate_tx,
                &tip.index_block_hash(),
                i,
            )
            .unwrap();
            matured_rewards.push(matured_reward_opt);
        }
    }
    for (i, matured_reward_opt) in matured_rewards[4..].into_iter().enumerate() {
        let matured_reward = (*matured_reward_opt).clone().unwrap();
        debug!("{}: {:?}", i, &matured_reward);

        if i < 10 {
            assert_eq!(matured_reward.parent_miner.coinbase, 3600_000_000);
        } else {
            assert_eq!(matured_reward.parent_miner.coinbase, 1000_000_000);
        }

        if i < 11 {
            // epoch2
            assert_eq!(
                matured_reward.parent_miner.tx_fees,
                MinerPaymentTxFees::Epoch2 {
                    anchored: 0,
                    streamed: 0
                }
            );
        } else if i == 11 {
            // transition
            assert_eq!(
                matured_reward.parent_miner.tx_fees,
                MinerPaymentTxFees::Nakamoto { parent_fees: 0 }
            );
        } else {
            // nakamoto
            assert_eq!(
                matured_reward.parent_miner.tx_fees,
                MinerPaymentTxFees::Nakamoto {
                    parent_fees: fee_counts[i - 12]
                }
            )
        }

        assert_eq!(matured_reward.latest_miners.len(), 1);

        let miner_reward = &matured_reward.latest_miners[0];

        if i < 9 {
            assert_eq!(miner_reward.coinbase, 3600_000_000);
        } else {
            assert_eq!(miner_reward.coinbase, 1000_000_000);
        }
        if i < 10 {
            // epoch2
            assert_eq!(
                miner_reward.tx_fees,
                MinerPaymentTxFees::Epoch2 {
                    anchored: 0,
                    streamed: 0
                }
            );
        } else if i == 10 {
            // transition
            assert_eq!(
                miner_reward.tx_fees,
                MinerPaymentTxFees::Nakamoto { parent_fees: 0 }
            )
        } else {
            // nakamoto
            assert_eq!(
                miner_reward.tx_fees,
                MinerPaymentTxFees::Nakamoto {
                    parent_fees: fee_counts[i - 11]
                }
            )
        }
    }
    // replay the blocks and sortitions in random order, and verify that we still reach the chain
    // tip
    let mut replay_peer = make_replay_peer(&mut peer, &test_signers.aggregate_public_key);
    for (burn_ops, blocks) in rc_burn_ops.iter().zip(rc_blocks.iter()) {
        replay_reward_cycle(&mut replay_peer, burn_ops, blocks);
    }

    let tip = {
        let chainstate = &mut replay_peer.stacks_node.as_mut().unwrap().chainstate;
        let sort_db = replay_peer.sortdb.as_mut().unwrap();
        NakamotoChainState::get_canonical_block_header(chainstate.db(), sort_db)
            .unwrap()
            .unwrap()
    };

    assert_eq!(
        tip.anchored_header
            .as_stacks_nakamoto()
            .unwrap()
            .chain_length,
        (11 + total_blocks) as u64
    );
    assert_eq!(
        tip.anchored_header.as_stacks_nakamoto().unwrap(),
        &rc_blocks.last().unwrap().last().unwrap().header
    );
}

/// Mine two tenures across three sortitions, using a tenure-extend to allow the first tenure to
/// cover the time of two sortitions.
///
/// Use a tenure-extend to grant the miner of the first tenure the ability to mine
/// 20 blocks in the first tenure (10 before the second sortiton, and 10 after)
#[test]
fn test_simple_nakamoto_coordinator_2_tenures_3_sortitions() {
    let mut test_signers = TestSigners::default();
    let mut peer = boot_nakamoto(function_name!(), vec![], test_signers.aggregate_public_key);
    let private_key = peer.config.private_key.clone();
    let addr = StacksAddress::from_public_keys(
        C32_ADDRESS_VERSION_TESTNET_SINGLESIG,
        &AddressHashMode::SerializeP2PKH,
        1,
        &vec![StacksPublicKey::from_private(&private_key)],
    )
    .unwrap();

    let mut rc_burn_ops = vec![];
    let mut all_blocks = vec![];

    // first tenure
    let (burn_ops, mut tenure_change, miner_key) =
        peer.begin_nakamoto_tenure(TenureChangeCause::BlockFound);
    let (_, _, consensus_hash) = peer.next_burnchain_block(burn_ops.clone());
    let vrf_proof = peer.make_nakamoto_vrf_proof(miner_key);

    tenure_change.tenure_consensus_hash = consensus_hash.clone();
    tenure_change.burn_view_consensus_hash = consensus_hash.clone();
    let tenure_change_tx = peer
        .miner
        .make_nakamoto_tenure_change(tenure_change.clone());
    let coinbase_tx = peer.miner.make_nakamoto_coinbase(None, vrf_proof);

    rc_burn_ops.push(burn_ops);

    // do a stx transfer in each block to a given recipient
    let recipient_addr =
        StacksAddress::from_string("ST2YM3J4KQK09V670TD6ZZ1XYNYCNGCWCVTASN5VM").unwrap();

    let blocks_and_sizes = peer.make_nakamoto_tenure(
        tenure_change_tx,
        coinbase_tx,
        &mut test_signers,
        |miner, chainstate, sortdb, blocks_so_far| {
            if blocks_so_far.len() < 10 {
                debug!("\n\nProduce block {}\n\n", blocks_so_far.len());

                let account = get_account(chainstate, sortdb, &addr);
                let stx_transfer = make_token_transfer(
                    chainstate,
                    sortdb,
                    &private_key,
                    account.nonce,
                    100,
                    1,
                    &recipient_addr,
                );

                vec![stx_transfer]
            } else {
                vec![]
            }
        },
    );

    let blocks: Vec<_> = blocks_and_sizes
        .into_iter()
        .map(|(block, _, _)| block)
        .collect();

    all_blocks.append(&mut blocks.clone());

    let tip = {
        let chainstate = &mut peer.stacks_node.as_mut().unwrap().chainstate;
        let sort_db = peer.sortdb.as_mut().unwrap();
        NakamotoChainState::get_canonical_block_header(chainstate.db(), sort_db)
            .unwrap()
            .unwrap()
    };

    assert_eq!(
        tip.anchored_header
            .as_stacks_nakamoto()
            .unwrap()
            .chain_length,
        21
    );
    assert_eq!(
        tip.anchored_header.as_stacks_nakamoto().unwrap(),
        &blocks.last().unwrap().header
    );

    // highest tenure is our tenure-change
    let (highest_tenure, sort_tip) = {
        let chainstate = &mut peer.stacks_node.as_mut().unwrap().chainstate;
        let sort_db = peer.sortdb.as_mut().unwrap();
        let tip = SortitionDB::get_canonical_burn_chain_tip(sort_db.conn()).unwrap();
        let tenure =
            NakamotoChainState::get_highest_nakamoto_tenure(chainstate.db(), sort_db.conn())
                .unwrap()
                .unwrap();
        (tenure, tip)
    };
    assert_eq!(highest_tenure.tenure_id_consensus_hash, tip.consensus_hash);
    assert_eq!(
        highest_tenure.burn_view_consensus_hash,
        sort_tip.consensus_hash
    );
    assert!(tip.consensus_hash == sort_tip.consensus_hash);
    assert_eq!(highest_tenure.coinbase_height, 12);
    assert_eq!(highest_tenure.cause, TenureChangeCause::BlockFound);
    assert_eq!(highest_tenure.tenure_index, 1);
    assert_eq!(highest_tenure.num_blocks_confirmed, 1);

    // extend first tenure
    let (burn_ops, tenure_change_extend, miner_key) =
        peer.begin_nakamoto_tenure(TenureChangeCause::Extended);
    let (_, _, next_consensus_hash) = peer.next_burnchain_block(burn_ops.clone());

    rc_burn_ops.push(burn_ops);

    // extending first tenure
    let tenure_change_extend = tenure_change.extend(
        next_consensus_hash,
        blocks.last().cloned().unwrap().header.block_id(),
        blocks.len() as u32,
    );
    let tenure_change_tx = peer
        .miner
        .make_nakamoto_tenure_change(tenure_change_extend.clone());

    let blocks_and_sizes = peer.make_nakamoto_tenure_extension(
        tenure_change_tx,
        &mut test_signers,
        |miner, chainstate, sortdb, blocks_so_far| {
            if blocks_so_far.len() < 10 {
                debug!("\n\nProduce extended block {}\n\n", blocks_so_far.len());

                let account = get_account(chainstate, sortdb, &addr);
                let stx_transfer = make_token_transfer(
                    chainstate,
                    sortdb,
                    &private_key,
                    account.nonce,
                    100,
                    1,
                    &recipient_addr,
                );

                vec![stx_transfer]
            } else {
                vec![]
            }
        },
    );

    let blocks: Vec<_> = blocks_and_sizes
        .into_iter()
        .map(|(block, _, _)| block)
        .collect();

    all_blocks.append(&mut blocks.clone());

    let tip = {
        let chainstate = &mut peer.stacks_node.as_mut().unwrap().chainstate;
        let sort_db = peer.sortdb.as_mut().unwrap();
        NakamotoChainState::get_canonical_block_header(chainstate.db(), sort_db)
            .unwrap()
            .unwrap()
    };

    // chain grew
    assert_eq!(
        tip.anchored_header
            .as_stacks_nakamoto()
            .unwrap()
            .chain_length,
        31
    );
    assert_eq!(
        tip.anchored_header.as_stacks_nakamoto().unwrap(),
        &blocks.last().unwrap().header
    );

    // highest tenure is our tenure-extend
    let (highest_tenure, sort_tip) = {
        let chainstate = &mut peer.stacks_node.as_mut().unwrap().chainstate;
        let sort_db = peer.sortdb.as_mut().unwrap();
        let tip = SortitionDB::get_canonical_burn_chain_tip(sort_db.conn()).unwrap();
        let tenure =
            NakamotoChainState::get_highest_nakamoto_tenure(chainstate.db(), sort_db.conn())
                .unwrap()
                .unwrap();
        (tenure, tip)
    };
    assert_eq!(highest_tenure.tenure_id_consensus_hash, tip.consensus_hash);
    assert_eq!(
        highest_tenure.burn_view_consensus_hash,
        sort_tip.consensus_hash
    );
    assert!(tip.consensus_hash != sort_tip.consensus_hash);
    assert_eq!(highest_tenure.coinbase_height, 12);
    assert_eq!(highest_tenure.cause, TenureChangeCause::Extended);
    assert_eq!(highest_tenure.tenure_index, 2);
    assert_eq!(highest_tenure.num_blocks_confirmed, 10);

    // second tenure
    let (burn_ops, mut tenure_change, miner_key) =
        peer.begin_nakamoto_tenure(TenureChangeCause::BlockFound);
    let (_, _, consensus_hash) = peer.next_burnchain_block(burn_ops.clone());
    let vrf_proof = peer.make_nakamoto_vrf_proof(miner_key);

    tenure_change.tenure_consensus_hash = consensus_hash.clone();
    tenure_change.burn_view_consensus_hash = consensus_hash.clone();

    let tenure_change_tx = peer
        .miner
        .make_nakamoto_tenure_change(tenure_change.clone());
    let coinbase_tx = peer.miner.make_nakamoto_coinbase(None, vrf_proof);

    rc_burn_ops.push(burn_ops);

    // do a stx transfer in each block to a given recipient
    let recipient_addr =
        StacksAddress::from_string("ST2YM3J4KQK09V670TD6ZZ1XYNYCNGCWCVTASN5VM").unwrap();

    let blocks_and_sizes = peer.make_nakamoto_tenure(
        tenure_change_tx,
        coinbase_tx,
        &mut test_signers,
        |miner, chainstate, sortdb, blocks_so_far| {
            if blocks_so_far.len() < 10 {
                debug!("\n\nProduce block {}\n\n", blocks_so_far.len());

                let account = get_account(chainstate, sortdb, &addr);
                let stx_transfer = make_token_transfer(
                    chainstate,
                    sortdb,
                    &private_key,
                    account.nonce,
                    100,
                    1,
                    &recipient_addr,
                );

                vec![stx_transfer]
            } else {
                vec![]
            }
        },
    );

    let blocks: Vec<_> = blocks_and_sizes
        .into_iter()
        .map(|(block, _, _)| block)
        .collect();

    all_blocks.append(&mut blocks.clone());

    let tip = {
        let chainstate = &mut peer.stacks_node.as_mut().unwrap().chainstate;
        let sort_db = peer.sortdb.as_mut().unwrap();
        NakamotoChainState::get_canonical_block_header(chainstate.db(), sort_db)
            .unwrap()
            .unwrap()
    };

    assert_eq!(
        tip.anchored_header
            .as_stacks_nakamoto()
            .unwrap()
            .chain_length,
        41
    );
    assert_eq!(
        tip.anchored_header.as_stacks_nakamoto().unwrap(),
        &blocks.last().unwrap().header
    );

    // highest tenure is our new tenure-change
    let (highest_tenure, sort_tip) = {
        let chainstate = &mut peer.stacks_node.as_mut().unwrap().chainstate;
        let sort_db = peer.sortdb.as_mut().unwrap();
        let tip = SortitionDB::get_canonical_burn_chain_tip(sort_db.conn()).unwrap();
        let tenure =
            NakamotoChainState::get_highest_nakamoto_tenure(chainstate.db(), sort_db.conn())
                .unwrap()
                .unwrap();
        (tenure, tip)
    };
    assert_eq!(highest_tenure.tenure_id_consensus_hash, tip.consensus_hash);
    assert_eq!(
        highest_tenure.burn_view_consensus_hash,
        sort_tip.consensus_hash
    );
    assert!(tip.consensus_hash == sort_tip.consensus_hash);
    assert_eq!(highest_tenure.coinbase_height, 13);
    assert_eq!(highest_tenure.cause, TenureChangeCause::BlockFound);
    assert_eq!(highest_tenure.tenure_index, 3);
    assert_eq!(highest_tenure.num_blocks_confirmed, 20);

    // replay the blocks and sortitions in random order, and verify that we still reach the chain
    // tip
    let mut replay_peer = make_replay_peer(&mut peer, &test_signers.aggregate_public_key);
    replay_reward_cycle(&mut replay_peer, &rc_burn_ops, &all_blocks);

    let tip = {
        let chainstate = &mut replay_peer.stacks_node.as_mut().unwrap().chainstate;
        let sort_db = replay_peer.sortdb.as_mut().unwrap();
        NakamotoChainState::get_canonical_block_header(chainstate.db(), sort_db)
            .unwrap()
            .unwrap()
    };

    assert_eq!(
        tip.anchored_header
            .as_stacks_nakamoto()
            .unwrap()
            .chain_length,
        41
    );
    assert_eq!(
        tip.anchored_header.as_stacks_nakamoto().unwrap(),
        &blocks.last().unwrap().header
    );
}

/// Mine a 10 Nakamoto tenures with 10 Nakamoto blocks, but do a tenure-extend in each block
#[test]
fn test_simple_nakamoto_coordinator_10_tenures_and_extensions_10_blocks() {
    let mut test_signers = TestSigners::default();
    let mut peer = boot_nakamoto(function_name!(), vec![], test_signers.aggregate_public_key);
    let private_key = peer.config.private_key.clone();
    let addr = StacksAddress::from_public_keys(
        C32_ADDRESS_VERSION_TESTNET_SINGLESIG,
        &AddressHashMode::SerializeP2PKH,
        1,
        &vec![StacksPublicKey::from_private(&private_key)],
    )
    .unwrap();

    let mut all_blocks = vec![];
    let mut all_burn_ops = vec![];
    let mut rc_blocks = vec![];
    let mut rc_burn_ops = vec![];
    let mut consensus_hashes = vec![];
    let stx_miner_key = peer.miner.nakamoto_miner_key();

    for i in 0..10 {
        let (burn_ops, mut tenure_change, miner_key) =
            peer.begin_nakamoto_tenure(TenureChangeCause::BlockFound);
        let (_, _, consensus_hash) = peer.next_burnchain_block(burn_ops.clone());
        let vrf_proof = peer.make_nakamoto_vrf_proof(miner_key);

        tenure_change.tenure_consensus_hash = consensus_hash.clone();
        tenure_change.burn_view_consensus_hash = consensus_hash.clone();

        let tenure_change_tx = peer
            .miner
            .make_nakamoto_tenure_change(tenure_change.clone());
        let coinbase_tx = peer.miner.make_nakamoto_coinbase(None, vrf_proof);

        debug!("Next burnchain block: {}", &consensus_hash);

        // do a stx transfer in each block to a given recipient
        let recipient_addr =
            StacksAddress::from_string("ST2YM3J4KQK09V670TD6ZZ1XYNYCNGCWCVTASN5VM").unwrap();
        let aggregate_public_key = test_signers.aggregate_public_key.clone();
        let blocks_and_sizes = peer.make_nakamoto_tenure(
            tenure_change_tx,
            coinbase_tx,
            &mut test_signers,
            |miner, chainstate, sortdb, blocks_so_far| {
                if blocks_so_far.len() < 10 {
                    debug!("\n\nProduce block {}\n\n", blocks_so_far.len());

                    let account = get_account(chainstate, sortdb, &addr);

                    let stx_transfer = make_token_transfer(
                        chainstate,
                        sortdb,
                        &private_key,
                        account.nonce,
                        100,
                        1,
                        &recipient_addr,
                    );

                    let aggregate_tx = make_pox_4_aggregate_key(
                        &private_key,
                        account.nonce + 1,
                        7 + i,
                        &aggregate_public_key,
                    );

                    let last_block_opt = blocks_so_far
                        .last()
                        .as_ref()
                        .map(|(block, _size, _cost)| block.header.block_id());

                    let mut txs = vec![];
                    if let Some(last_block) = last_block_opt.as_ref() {
                        let tenure_extension = tenure_change.extend(
                            consensus_hash.clone(),
                            last_block.clone(),
                            blocks_so_far.len() as u32,
                        );
                        let tenure_extension_tx =
                            miner.make_nakamoto_tenure_change(tenure_extension.clone());
                        txs.push(tenure_extension_tx);
                    }
                    txs.append(&mut vec![stx_transfer, aggregate_tx]);
                    txs
                } else {
                    vec![]
                }
            },
        );
        consensus_hashes.push(consensus_hash);
        let mut blocks: Vec<NakamotoBlock> = blocks_and_sizes
            .into_iter()
            .map(|(block, _, _)| block)
            .collect();

        // check that our tenure-extends have been getting applied
        let (highest_tenure, sort_tip) = {
            let chainstate = &mut peer.stacks_node.as_mut().unwrap().chainstate;
            let sort_db = peer.sortdb.as_mut().unwrap();
            let tip = SortitionDB::get_canonical_burn_chain_tip(sort_db.conn()).unwrap();
            let tenure =
                NakamotoChainState::get_highest_nakamoto_tenure(chainstate.db(), sort_db.conn())
                    .unwrap()
                    .unwrap();
            (tenure, tip)
        };

        let last_block = blocks.last().as_ref().cloned().unwrap();
        assert_eq!(
            highest_tenure.tenure_id_consensus_hash,
            last_block.header.consensus_hash
        );
        assert_eq!(
            highest_tenure.burn_view_consensus_hash,
            sort_tip.consensus_hash
        );
        assert!(last_block.header.consensus_hash == sort_tip.consensus_hash);
        assert_eq!(highest_tenure.coinbase_height, 12 + i);
        assert_eq!(highest_tenure.cause, TenureChangeCause::Extended);
        assert_eq!(highest_tenure.tenure_index, 8 * (i + 1));
        assert_eq!(
            highest_tenure.num_blocks_confirmed,
            (blocks.len() as u32) - 1
        );

        // if we're starting a new reward cycle, then save the current one
        let tip = {
            let sort_db = peer.sortdb.as_mut().unwrap();
            SortitionDB::get_canonical_burn_chain_tip(sort_db.conn()).unwrap()
        };
        if peer
            .config
            .burnchain
            .is_reward_cycle_start(tip.block_height)
        {
            rc_blocks.push(all_blocks.clone());
            rc_burn_ops.push(all_burn_ops.clone());

            all_burn_ops.clear();
            all_blocks.clear();
        }

        all_blocks.append(&mut blocks);
        all_burn_ops.push(burn_ops);
    }

    rc_blocks.push(all_blocks.clone());
    rc_burn_ops.push(all_burn_ops.clone());

    all_burn_ops.clear();
    all_blocks.clear();

    // in nakamoto, tx fees are rewarded by the next tenure, so the
    // scheduled rewards come 1 tenure after the coinbase reward matures
    let miner = p2pkh_from(&stx_miner_key);
    let chainstate = &mut peer.stacks_node.as_mut().unwrap().chainstate;
    let sort_db = peer.sortdb.as_mut().unwrap();

    // this is sortition height 12, and this miner has earned all 12 of the coinbases
    // plus the initial per-block mining bonus of 2600 STX, but minus the last three rewards (since
    // the miner rewards take three sortitions to confirm).
    //
    // This is (1000 + 2600) * 10 + 1000 - (3600 * 2 + 1000)
    //            first 10          block    unmatured rewards
    //            blocks             11
    let mut expected_coinbase_rewards: u128 = 28800000000;
    for (i, ch) in consensus_hashes.into_iter().enumerate() {
        let sn = SortitionDB::get_block_snapshot_consensus(sort_db.conn(), &ch)
            .unwrap()
            .unwrap();

        if !sn.sortition {
            continue;
        }
        let block_id = StacksBlockId(sn.winning_stacks_block_hash.0);

        let (chainstate_tx, clarity_instance) = chainstate.chainstate_tx_begin().unwrap();
        let sort_db_tx = sort_db.tx_begin_at_tip();

        let stx_balance = clarity_instance
            .read_only_connection(&block_id, &chainstate_tx, &sort_db_tx)
            .with_clarity_db_readonly(|db| db.get_account_stx_balance(&miner.clone().into()));

        // it's 1 * 10 because it's 1 uSTX per token-transfer, and 10 per tenure
        let expected_total_tx_fees = 1 * 10 * (i as u128).saturating_sub(3);
        let expected_total_coinbase = expected_coinbase_rewards;

        if i == 0 {
            // first tenure awards the last of the initial mining bonus
            expected_coinbase_rewards += (1000 + 2600) * 1000000;
        } else {
            // subsequent tenures award normal coinbases
            expected_coinbase_rewards += 1000 * 1000000;
        }

        eprintln!(
            "Checking block #{} ({},{}): {} =?= {} + {}",
            i,
            &ch,
            &sn.block_height,
            stx_balance.amount_unlocked(),
            expected_total_coinbase,
            expected_total_tx_fees
        );
        assert_eq!(
            stx_balance.amount_unlocked(),
            expected_total_coinbase + expected_total_tx_fees
        );
    }

    let tip = {
        let chainstate = &mut peer.stacks_node.as_mut().unwrap().chainstate;
        let sort_db = peer.sortdb.as_mut().unwrap();
        NakamotoChainState::get_canonical_block_header(chainstate.db(), sort_db)
            .unwrap()
            .unwrap()
    };

    assert_eq!(
        tip.anchored_header
            .as_stacks_nakamoto()
            .unwrap()
            .chain_length,
        111
    );
    assert_eq!(
        tip.anchored_header.as_stacks_nakamoto().unwrap(),
        &rc_blocks.last().unwrap().last().unwrap().header
    );

    // replay the blocks and sortitions in random order, and verify that we still reach the chain
    // tip
    let mut replay_peer = make_replay_peer(&mut peer, &test_signers.aggregate_public_key);
    for (burn_ops, blocks) in rc_burn_ops.iter().zip(rc_blocks.iter()) {
        replay_reward_cycle(&mut replay_peer, burn_ops, blocks);
    }

    let tip = {
        let chainstate = &mut replay_peer.stacks_node.as_mut().unwrap().chainstate;
        let sort_db = replay_peer.sortdb.as_mut().unwrap();
        NakamotoChainState::get_canonical_block_header(chainstate.db(), sort_db)
            .unwrap()
            .unwrap()
    };

    assert_eq!(
        tip.anchored_header
            .as_stacks_nakamoto()
            .unwrap()
            .chain_length,
        111
    );
    assert_eq!(
        tip.anchored_header.as_stacks_nakamoto().unwrap(),
        &rc_blocks.last().unwrap().last().unwrap().header
    );
}<|MERGE_RESOLUTION|>--- conflicted
+++ resolved
@@ -299,9 +299,6 @@
     )
     .unwrap();
 
-<<<<<<< HEAD
-    let (burn_ops, mut tenure_change, miner_key) =
-=======
     let mut test_signers = TestSigners::default();
     let mut peer = boot_nakamoto(
         function_name!(),
@@ -309,8 +306,7 @@
         test_signers.aggregate_public_key,
     );
 
-    let (burn_ops, tenure_change, miner_key) =
->>>>>>> d6bea681
+    let (burn_ops, mut tenure_change, miner_key) =
         peer.begin_nakamoto_tenure(TenureChangeCause::BlockFound);
     let (_, _, consensus_hash) = peer.next_burnchain_block(burn_ops.clone());
     let vrf_proof = peer.make_nakamoto_vrf_proof(miner_key);
