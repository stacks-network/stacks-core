// Copyright (C) 2013-2020 Blockstack PBC, a public benefit corporation
// Copyright (C) 2020-2024 Stacks Open Internet Foundation
//
// This program is free software: you can redistribute it and/or modify
// it under the terms of the GNU General Public License as published by
// the Free Software Foundation, either version 3 of the License, or
// (at your option) any later version.
//
// This program is distributed in the hope that it will be useful,
// but WITHOUT ANY WARRANTY; without even the implied warranty of
// MERCHANTABILITY or FITNESS FOR A PARTICULAR PURPOSE.  See the
// GNU General Public License for more details.
//
// You should have received a copy of the GNU General Public License
// along with this program.  If not, see <http://www.gnu.org/licenses/>.

use std::collections::{HashMap, HashSet};
use std::ops::{Deref, DerefMut, Range};

use clarity::util::secp256k1::Secp256k1PublicKey;
use clarity::vm::costs::ExecutionCost;
use clarity::vm::events::{STXEventType, STXMintEventData, StacksTransactionEvent};
use clarity::vm::types::PrincipalData;
use clarity::vm::{ClarityVersion, Value};
use lazy_static::lazy_static;
use rusqlite::types::{FromSql, FromSqlError, FromSqlResult, ToSql, ToSqlOutput};
use rusqlite::{params, Connection, OptionalExtension};
use sha2::{Digest as Sha2Digest, Sha512_256};
use stacks_common::bitvec::BitVec;
use stacks_common::codec::{
    read_next, write_next, Error as CodecError, StacksMessageCodec, MAX_MESSAGE_LEN,
    MAX_PAYLOAD_LEN,
};
use stacks_common::consts::{FIRST_BURNCHAIN_CONSENSUS_HASH, FIRST_STACKS_BLOCK_HASH};
use stacks_common::types::chainstate::{
    BlockHeaderHash, BurnchainHeaderHash, ConsensusHash, SortitionId, StacksAddress, StacksBlockId,
    StacksPrivateKey, StacksPublicKey, TrieHash, VRFSeed,
};
use stacks_common::types::{PrivateKey, SIP031EmissionInterval, StacksEpochId};
use stacks_common::util::hash::{to_hex, Hash160, MerkleHashFunc, MerkleTree, Sha512Trunc256Sum};
use stacks_common::util::retry::BoundReader;
use stacks_common::util::secp256k1::MessageSignature;
use stacks_common::util::vrf::{VRFProof, VRFPublicKey, VRF};
use stacks_common::util::{get_epoch_time_secs, sleep_ms};

use self::signer_set::SignerCalculation;
use super::burn::db::sortdb::{
    get_ancestor_sort_id, get_block_commit_by_txid, SortitionHandle, SortitionHandleConn,
};
use super::burn::operations::{DelegateStxOp, StackStxOp, TransferStxOp, VoteForAggregateKeyOp};
use super::stacks::boot::{
    RewardSet, RewardSetData, BOOT_TEST_POX_4_AGG_KEY_CONTRACT, BOOT_TEST_POX_4_AGG_KEY_FNAME,
};
use super::stacks::db::accounts::MinerReward;
use super::stacks::db::{
    ChainstateTx, ClarityTx, MinerPaymentSchedule, MinerRewardInfo, StacksBlockHeaderTypes,
    StacksEpochReceipt, StacksHeaderInfo,
};
use super::stacks::events::StacksTransactionReceipt;
use super::stacks::{
    Error as ChainstateError, StacksBlock, StacksTransaction, TenureChangePayload,
    TokenTransferMemo, TransactionPayload, TransactionVersion,
};
use crate::burnchains::{PoxConstants, Txid};
use crate::chainstate::burn::db::sortdb::SortitionDB;
use crate::chainstate::burn::operations::LeaderBlockCommitOp;
use crate::chainstate::burn::{BlockSnapshot, SortitionHash};
use crate::chainstate::coordinator::{BlockEventDispatcher, OnChainRewardSetProvider};
use crate::chainstate::nakamoto::keys as nakamoto_keys;
use crate::chainstate::nakamoto::miner::MinerTenureInfoCause;
use crate::chainstate::nakamoto::signer_set::NakamotoSigners;
use crate::chainstate::nakamoto::staging_blocks::NakamotoBlockObtainMethod;
use crate::chainstate::nakamoto::tenure::{
    NakamotoTenureEventId, NAKAMOTO_TENURES_SCHEMA_1, NAKAMOTO_TENURES_SCHEMA_2,
    NAKAMOTO_TENURES_SCHEMA_3,
};
use crate::chainstate::stacks::boot::SIP_031_NAME;
use crate::chainstate::stacks::db::blocks::DummyEventDispatcher;
use crate::chainstate::stacks::db::{
    DBConfig as ChainstateConfig, StacksChainState, StacksDBConn, StacksDBTx,
};
use crate::chainstate::stacks::{MINER_BLOCK_CONSENSUS_HASH, MINER_BLOCK_HEADER_HASH};
use crate::clarity::vm::clarity::TransactionConnection;
use crate::clarity_vm::clarity::{ClarityInstance, PreCommitClarityBlock};
use crate::clarity_vm::database::SortitionDBRef;
use crate::core::{
    BOOT_BLOCK_HASH, BURNCHAIN_TX_SEARCH_WINDOW, NAKAMOTO_SIGNER_BLOCK_APPROVAL_THRESHOLD,
};
use crate::monitoring;
use crate::net::stackerdb::{StackerDBConfig, MINER_SLOT_COUNT};
use crate::net::Error as net_error;
use crate::util_lib::boot::{boot_code_addr, boot_code_id, boot_code_tx_auth};
use crate::util_lib::db::{
    query_row, query_row_columns, query_row_panic, query_rows, u64_to_sql, Error as DBError,
    FromRow,
};

pub mod coordinator;
pub mod keys;
pub mod miner;
pub mod shadow;
pub mod signer_set;
pub mod staging_blocks;
pub mod tenure;
pub mod test_signers;
#[cfg(test)]
pub mod tests;

pub use self::staging_blocks::{
    NakamotoStagingBlocksConn, NakamotoStagingBlocksConnRef, NakamotoStagingBlocksTx,
};

pub const NAKAMOTO_BLOCK_VERSION: u8 = 0;

define_named_enum!(HeaderTypeNames {
    Nakamoto("nakamoto"),
    Epoch2("epoch2"),
});

impl ToSql for HeaderTypeNames {
    fn to_sql(&self) -> rusqlite::Result<ToSqlOutput<'_>> {
        self.get_name_str().to_sql()
    }
}

impl FromSql for HeaderTypeNames {
    fn column_result(value: rusqlite::types::ValueRef<'_>) -> FromSqlResult<Self> {
        Self::lookup_by_name(value.as_str()?).ok_or_else(|| FromSqlError::InvalidType)
    }
}

lazy_static! {
    pub static ref FIRST_STACKS_BLOCK_ID: StacksBlockId = StacksBlockId::new(&FIRST_BURNCHAIN_CONSENSUS_HASH, &FIRST_STACKS_BLOCK_HASH);

    pub static ref NAKAMOTO_CHAINSTATE_SCHEMA_1: Vec<String> = vec![
    r#"
    -- Table for storing calculated reward sets. This must be in the Chainstate DB because calculation occurs
    --   during block processing.
    CREATE TABLE nakamoto_reward_sets (
                     index_block_hash TEXT NOT NULL,
                     reward_set TEXT NOT NULL,
                     PRIMARY KEY (index_block_hash)
    );"#.into(),
    NAKAMOTO_TENURES_SCHEMA_1.into(),
    r#"
      -- Table for Nakamoto block headers
      CREATE TABLE nakamoto_block_headers (
          -- The following fields all correspond to entries in the StacksHeaderInfo struct
                     block_height INTEGER NOT NULL,
                     -- root hash of the internal, not-consensus-critical MARF that allows us to track chainstate/fork metadata
                     index_root TEXT NOT NULL,
                     -- burn header hash corresponding to the consensus hash (NOT guaranteed to be unique, since we can
                     --    have 2+ blocks per burn block if there's a PoX fork)
                     burn_header_hash TEXT NOT NULL,
                     -- height of the burnchain block header that generated this consensus hash
                     burn_header_height INT NOT NULL,
                     -- timestamp from burnchain block header that generated this consensus hash
                     burn_header_timestamp INT NOT NULL,
                     -- size of this block, in bytes.
                     -- encoded as TEXT for compatibility
                     block_size TEXT NOT NULL,
          -- The following fields all correspond to entries in the NakamotoBlockHeader struct
                     version INTEGER NOT NULL,
                     -- this field is the total number of blocks in the chain history (including this block)
                     chain_length INTEGER NOT NULL,
                     -- this field is the total amount of BTC spent in the chain history (including this block)
                     burn_spent INTEGER NOT NULL,
                     -- the consensus hash of the burnchain block that selected this block's miner's block-commit
                     consensus_hash TEXT NOT NULL,
                     -- the parent StacksBlockId
                     parent_block_id TEXT NOT NULL,
                     -- Merkle root of a Merkle tree constructed out of all the block's transactions
                     tx_merkle_root TEXT NOT NULL,
                     -- root hash of the Stacks chainstate MARF
                     state_index_root TEXT NOT NULL,
                     -- miner's signature over the block
                     miner_signature TEXT NOT NULL,
                     -- signers' signatures over the block
                     signer_signature TEXT NOT NULL,
                     -- bitvec capturing stacker participation in signature
                     signer_bitvec TEXT NOT NULL,
          -- The following fields are not part of either the StacksHeaderInfo struct
          --   or its contained NakamotoBlockHeader struct, but are used for querying
                     -- what kind of header this is (nakamoto or stacks 2.x)
                     header_type TEXT NOT NULL,
                     -- hash of the block
                     block_hash TEXT NOT NULL,
                     -- index_block_hash is the hash of the block hash and consensus hash of the burn block that selected it,
                     -- and is guaranteed to be globally unique (across all Stacks forks and across all PoX forks).
                     -- index_block_hash is the block hash fed into the MARF index.
                     index_block_hash TEXT NOT NULL,
                     -- the ExecutionCost of the block
                     cost TEXT NOT NULL,
                     -- the total cost up to and including this block in the current tenure
                     total_tenure_cost TEXT NOT NULL,
                     -- this field is true if this is the first block of a new tenure
                     tenure_changed INTEGER NOT NULL,
                     -- this field tracks the total tx fees so far in this tenure. it is a text-serialized u128
                     tenure_tx_fees TEXT NOT NULL,
                     -- nakamoto block's VRF proof, if this is a tenure-start block
                     vrf_proof TEXT,

              PRIMARY KEY(consensus_hash,block_hash)
          );
          CREATE INDEX nakamoto_block_headers_by_consensus_hash ON nakamoto_block_headers(consensus_hash);
    "#.into(),
    format!(
        r#"ALTER TABLE payments
            ADD COLUMN schedule_type TEXT NOT NULL DEFAULT "{}";
        "#,
        HeaderTypeNames::Epoch2.get_name_str()),
    r#"
    UPDATE db_config SET version = "4";
    "#.into(),
    ];
}

pub static NAKAMOTO_CHAINSTATE_SCHEMA_2: &[&str] = &[
    NAKAMOTO_TENURES_SCHEMA_2,
    r#"
    ALTER TABLE nakamoto_block_headers
      ADD COLUMN timestamp INTEGER NOT NULL;
    "#,
    r#"
    UPDATE db_config SET version = "5";
    "#,
    // make burn_view NULLable. We could use a default value, but NULL should be safer (because it will error).
    // there should be no entries in nakamoto_block_headers with a NULL entry when this column is added, because
    // nakamoto blocks have not been produced yet.
    r#"
    ALTER TABLE nakamoto_block_headers
    ADD COLUMN burn_view TEXT;
    "#,
];

pub static NAKAMOTO_CHAINSTATE_SCHEMA_3: &[&str] = &[
    NAKAMOTO_TENURES_SCHEMA_3,
    r#"
    UPDATE db_config SET version = "6";
    "#,
    // Add a `height_in_tenure` field to the block header row, so we know how high this block is
    // within its tenure.  This is needed to process malleablized Nakamoto blocks with the same
    // height, as well as accidental forks that can arise from slow miners.
    //
    //
    //
    // No default value is needed because at the time of this writing, this table is actually empty.
    r#"
    ALTER TABLE nakamoto_block_headers
    ADD COLUMN height_in_tenure;
    "#,
];

pub static NAKAMOTO_CHAINSTATE_SCHEMA_4: &[&str] = &[
    r#"
        UPDATE db_config SET version = "7";
    "#,
    // Add a `signer_stats` table to keep track of how many blocks have been signed by each signer
    r#"
        -- Table for signer stats
        CREATE TABLE signer_stats (
            -- Signers public key
            public_key TEXT NOT NULL,
            -- Stacking rewards cycle ID
            reward_cycle INTEGER NOT NULL,
            -- Number of blocks signed during reward cycle
            blocks_signed INTEGER DEFAULT 1 NOT NULL,

            PRIMARY KEY(public_key,reward_cycle)
        );
    "#,
];

pub static NAKAMOTO_CHAINSTATE_SCHEMA_5: &[&str] = &[
    r#"
        UPDATE db_config SET version = "8";
    "#,
    // Add an index for index block hash in nakamoto block headers
    "CREATE INDEX IF NOT EXISTS index_block_hash ON nakamoto_block_headers(index_block_hash);",
];

pub static NAKAMOTO_CHAINSTATE_SCHEMA_6: &[&str] = &[
    // schema change is JUST a new index, but the index is on a table
    //  created by a migration, so don't add the index to the CHAINSTATE_INDEXES
    r#"UPDATE db_config SET version = "10";"#,
    "CREATE INDEX IF NOT EXISTS nakamoto_block_headers_by_ch_bv ON nakamoto_block_headers(consensus_hash, burn_view);"
];

#[cfg(test)]
mod fault_injection {
    static PROCESS_BLOCK_STALL: std::sync::Mutex<bool> = std::sync::Mutex::new(false);

    pub fn stall_block_processing() {
        if *PROCESS_BLOCK_STALL.lock().unwrap() {
            // Do an extra check just so we don't log EVERY time.
            warn!("Block processing is stalled due to testing directive.");
            while *PROCESS_BLOCK_STALL.lock().unwrap() {
                std::thread::sleep(std::time::Duration::from_millis(10));
            }
            info!("Block processing is no longer stalled due to testing directive.");
        }
    }

    pub fn enable_process_block_stall() {
        *PROCESS_BLOCK_STALL.lock().unwrap() = true;
    }

    pub fn disable_process_block_stall() {
        *PROCESS_BLOCK_STALL.lock().unwrap() = false;
    }
}

/// Trait for common MARF getters between StacksDBConn and StacksDBTx
pub trait StacksDBIndexed {
    fn get(&mut self, tip: &StacksBlockId, key: &str) -> Result<Option<String>, DBError>;
    fn sqlite(&self) -> &Connection;

    /// Get the ancestor block hash given a coinbase height
    fn get_ancestor_block_id(
        &mut self,
        coinbase_height: u64,
        tip_index_hash: &StacksBlockId,
    ) -> Result<Option<StacksBlockId>, DBError>;

    /// Get the block ID for a specific coinbase height in the fork identified by `tip`
    fn get_nakamoto_block_id_at_coinbase_height(
        &mut self,
        tip: &StacksBlockId,
        coinbase_height: u64,
    ) -> Result<Option<StacksBlockId>, DBError> {
        Ok(self
            .get(
                tip,
                &nakamoto_keys::ongoing_tenure_coinbase_height(coinbase_height),
            )?
            .and_then(|id_str| nakamoto_keys::parse_block_id(&id_str)))
    }

    /// Get the first block in the tenure for a given tenure ID consensus hash in the fork
    /// identified by `tip`
    fn get_tenure_start_block_id(
        &mut self,
        tip: &StacksBlockId,
        tenure_id_consensus_hash: &ConsensusHash,
    ) -> Result<Option<StacksBlockId>, DBError> {
        Ok(self
            .get(
                tip,
                &nakamoto_keys::tenure_start_block_id(tenure_id_consensus_hash),
            )?
            .and_then(|id_str| nakamoto_keys::parse_block_id(&id_str)))
    }

    /// Get the coinbase height of a tenure (identified by its consensus hash) in a fork identified
    /// by `tip`
    fn get_coinbase_height(
        &mut self,
        tip: &StacksBlockId,
        tenure_id_consensus_hash: &ConsensusHash,
    ) -> Result<Option<u64>, DBError> {
        Ok(self
            .get(
                tip,
                &nakamoto_keys::coinbase_height(tenure_id_consensus_hash),
            )?
            .and_then(|height_str| nakamoto_keys::parse_u64(&height_str)))
    }

    /// Get the ongoing tenure ID in the fork identified by `tip`
    fn get_ongoing_tenure_id(
        &mut self,
        tip: &StacksBlockId,
    ) -> Result<Option<NakamotoTenureEventId>, DBError> {
        Ok(self
            .get(tip, nakamoto_keys::ongoing_tenure_id())?
            .and_then(|id_str| nakamoto_keys::parse_tenure_id_value(&id_str)))
    }

    /// Get the highest block ID in a tenure identified by its consensus hash in the Stacks fork
    /// identified by `tip`
    fn get_highest_block_id_in_tenure(
        &mut self,
        tip: &StacksBlockId,
        tenure_id_consensus_hash: &ConsensusHash,
    ) -> Result<Option<StacksBlockId>, DBError> {
        Ok(self
            .get(
                tip,
                &nakamoto_keys::highest_block_in_tenure(tenure_id_consensus_hash),
            )?
            .and_then(|id_str| nakamoto_keys::parse_block_id(&id_str)))
    }

    /// Get the block-found tenure ID for a given tenure's consensus hash (if defined) in a given
    /// Stacks fork identified by `tip`
    fn get_block_found_tenure_id(
        &mut self,
        tip: &StacksBlockId,
        tenure_id_consensus_hash: &ConsensusHash,
    ) -> Result<Option<NakamotoTenureEventId>, DBError> {
        Ok(self
            .get(
                tip,
                &nakamoto_keys::block_found_tenure_id(tenure_id_consensus_hash),
            )?
            .and_then(|id_str| nakamoto_keys::parse_tenure_id_value(&id_str)))
    }

    /// Determine if a tenure, identified by its consensus hash, has finished in a fork identified
    /// by `tip`
    fn is_tenure_finished(
        &mut self,
        tip: &StacksBlockId,
        tenure_id_consensus_hash: &ConsensusHash,
    ) -> Result<Option<bool>, DBError> {
        if self
            .get_tenure_start_block_id(tip, tenure_id_consensus_hash)?
            .is_none()
        {
            // tenure not started
            debug!(
                "No tenure-start block for {} off of {}",
                tenure_id_consensus_hash, tip
            );
            return Ok(None);
        }
        if self
            .get(
                tip,
                &nakamoto_keys::finished_tenure_consensus_hash(tenure_id_consensus_hash),
            )?
            .is_none()
        {
            // tenure has started, but is not done yet
            debug!(
                "Tenure {} not finished off of {}",
                tenure_id_consensus_hash, tip
            );
            return Ok(Some(false));
        }

        // tenure started and finished
        Ok(Some(true))
    }

    /// Get the parent tenure consensus hash of a given tenure (identified by its own consensus
    /// hash) within a Stacks fork identified by `tip`
    fn get_parent_tenure_consensus_hash(
        &mut self,
        tip: &StacksBlockId,
        tenure_id_consensus_hash: &ConsensusHash,
    ) -> Result<Option<ConsensusHash>, DBError> {
        Ok(self
            .get(
                tip,
                &nakamoto_keys::parent_tenure_consensus_hash(tenure_id_consensus_hash),
            )?
            .and_then(|ch_str| nakamoto_keys::parse_consensus_hash(&ch_str)))
    }
}

impl StacksDBIndexed for StacksDBConn<'_> {
    fn get(&mut self, tip: &StacksBlockId, key: &str) -> Result<Option<String>, DBError> {
        self.get_indexed(tip, key)
    }

    fn sqlite(&self) -> &Connection {
        self.conn()
    }

    fn get_ancestor_block_id(
        &mut self,
        coinbase_height: u64,
        tip_index_hash: &StacksBlockId,
    ) -> Result<Option<StacksBlockId>, DBError> {
        self.get_ancestor_block_hash(coinbase_height, tip_index_hash)
    }
}

impl StacksDBIndexed for StacksDBTx<'_> {
    fn get(&mut self, tip: &StacksBlockId, key: &str) -> Result<Option<String>, DBError> {
        self.get_indexed(tip, key)
    }

    fn sqlite(&self) -> &Connection {
        self.tx().deref()
    }

    fn get_ancestor_block_id(
        &mut self,
        coinbase_height: u64,
        tip_index_hash: &StacksBlockId,
    ) -> Result<Option<StacksBlockId>, DBError> {
        self.get_ancestor_block_hash(coinbase_height, tip_index_hash)
    }
}

impl<'a> ChainstateTx<'a> {
    pub fn as_tx(&mut self) -> &mut StacksDBTx<'a> {
        &mut self.tx
    }
}

/// Matured miner reward schedules
#[derive(Debug, Clone)]
pub struct MaturedMinerPaymentSchedules {
    /// miners whose rewards matured
    pub latest_miners: Vec<MinerPaymentSchedule>,
    /// parent to be paid (epoch2 only)
    pub parent_miner: MinerPaymentSchedule,
}

impl MaturedMinerPaymentSchedules {
    pub fn genesis(mainnet: bool) -> Self {
        Self {
            latest_miners: vec![],
            parent_miner: MinerPaymentSchedule::genesis(mainnet),
        }
    }
}

/// Struct for the transaction events associated with
/// any operations handled in finish_block()
pub struct FinishBlockEvents {
    pub lockup_events: Vec<StacksTransactionEvent>,
    pub sip31_event: Option<StacksTransactionEvent>,
}

/// Struct containing information about the miners assigned in the
/// .miners stackerdb config
pub struct MinersDBInformation {
    signer_0_sortition: ConsensusHash,
    signer_1_sortition: ConsensusHash,
    latest_winner: u16,
}

impl MinersDBInformation {
    /// What index in the `.miners` stackerdb is the miner who won
    /// `sortition`?
    pub fn get_signer_index(&self, sortition: &ConsensusHash) -> Option<u16> {
        if sortition == &self.signer_0_sortition {
            Some(0)
        } else if sortition == &self.signer_1_sortition {
            Some(1)
        } else {
            None
        }
    }

    /// Get all of the sortitions whose winners are included in .miners
    pub fn get_sortitions(&self) -> [&ConsensusHash; 2] {
        [&self.signer_0_sortition, &self.signer_1_sortition]
    }

    /// Get the index of the latest sortition winner in .miners
    pub fn get_latest_winner_index(&self) -> u16 {
        self.latest_winner
    }
}

/// Calculated matured miner rewards, from scheduled rewards
#[derive(Debug, Clone)]
pub struct MaturedMinerRewards {
    /// this block's reward recipient
    /// NOTE: in epoch2, if a PoisonMicroblock report was successful, then the recipient is the
    /// reporter, not the miner.
    pub recipient: MinerReward,
    /// the parent block's reward.
    /// this is all of the fees they accumulated during their tenure.
    pub parent_reward: MinerReward,
    /// metadata about the block miner's reward
    pub reward_info: MinerRewardInfo,
}

impl MaturedMinerRewards {
    /// Get the list of miner rewards this struct represents
    pub fn consolidate(&self) -> Vec<MinerReward> {
        vec![self.recipient.clone(), self.parent_reward.clone()]
    }
}

/// Result of preparing to produce or validate a block
pub struct SetupBlockResult<'a, 'b> {
    /// Handle to the ClarityVM
    pub clarity_tx: ClarityTx<'a, 'b>,
    /// Transaction receipts from any Stacks-on-Bitcoin transactions and epoch transition events
    pub tx_receipts: Vec<StacksTransactionReceipt>,
    /// Miner rewards that can be paid now
    pub matured_miner_rewards_opt: Option<MaturedMinerRewards>,
    /// Epoch in which this block was set up
    pub evaluated_epoch: StacksEpochId,
    /// Whether or not we applied an epoch transition in this block
    pub applied_epoch_transition: bool,
    /// stack-stx Stacks-on-Bitcoin txs
    pub burn_stack_stx_ops: Vec<StackStxOp>,
    /// transfer-stx Stacks-on-Bitcoin txs
    pub burn_transfer_stx_ops: Vec<TransferStxOp>,
    /// delegate-stx Stacks-on-Bitcoin txs
    pub burn_delegate_stx_ops: Vec<DelegateStxOp>,
    /// STX auto-unlock events from PoX
    pub auto_unlock_events: Vec<StacksTransactionEvent>,
    /// Result of a signer set calculation if one occurred
    pub signer_set_calc: Option<SignerCalculation>,
    /// vote-for-aggregate-key Stacks-on-Bitcoin txs
    pub burn_vote_for_aggregate_key_ops: Vec<VoteForAggregateKeyOp>,
}

#[derive(Debug, Clone, PartialEq, Serialize, Deserialize)]
pub struct NakamotoBlockHeader {
    pub version: u8,
    /// The total number of StacksBlock and NakamotoBlocks preceding
    /// this block in this block's history.
    pub chain_length: u64,
    /// Total amount of BTC spent producing the sortition that
    /// selected this block's miner.
    pub burn_spent: u64,
    /// The consensus hash of the burnchain block that selected this tenure.  The consensus hash
    /// uniquely identifies this tenure, including across all Bitcoin forks.
    pub consensus_hash: ConsensusHash,
    /// The index block hash of the immediate parent of this block.
    /// This is the hash of the parent block's hash and consensus hash.
    pub parent_block_id: StacksBlockId,
    /// The root of a SHA512/256 merkle tree over all this block's
    /// contained transactions
    pub tx_merkle_root: Sha512Trunc256Sum,
    /// The MARF trie root hash after this block has been processed
    pub state_index_root: TrieHash,
    /// A Unix time timestamp of when this block was mined, according to the miner.
    /// For the signers to consider a block valid, this timestamp must be:
    ///  * Greater than the timestamp of its parent block
    ///  * At most 15 seconds into the future
    pub timestamp: u64,
    /// Recoverable ECDSA signature from the tenure's miner.
    pub miner_signature: MessageSignature,
    /// The set of recoverable ECDSA signatures over
    /// the block header from the signer set active during the tenure.
    /// (ordered by reward set order)
    pub signer_signature: Vec<MessageSignature>,
    /// A bitvec which conveys whether reward addresses should be punished (by burning their PoX rewards)
    ///  or not in this block.
    ///
    /// The maximum number of entries in the bitvec is 4000.
    pub pox_treatment: BitVec<4000>,
}

impl FromRow<NakamotoBlockHeader> for NakamotoBlockHeader {
    fn from_row(row: &rusqlite::Row) -> Result<NakamotoBlockHeader, DBError> {
        let version = row.get("version")?;
        let chain_length_i64: i64 = row.get("chain_length")?;
        let chain_length = chain_length_i64
            .try_into()
            .map_err(|_| DBError::ParseError)?;
        let burn_spent_i64: i64 = row.get("burn_spent")?;
        let burn_spent = burn_spent_i64.try_into().map_err(|_| DBError::ParseError)?;
        let consensus_hash = row.get("consensus_hash")?;
        let parent_block_id = row.get("parent_block_id")?;
        let tx_merkle_root = row.get("tx_merkle_root")?;
        let state_index_root = row.get("state_index_root")?;
        let timestamp_i64: i64 = row.get("timestamp")?;
        let timestamp = timestamp_i64.try_into().map_err(|_| DBError::ParseError)?;
        let miner_signature = row.get("miner_signature")?;
        let signer_bitvec = row.get("signer_bitvec")?;
        let signer_signature_json: String = row.get("signer_signature")?;
        let signer_signature: Vec<MessageSignature> =
            serde_json::from_str(&signer_signature_json).map_err(|_e| DBError::ParseError)?;

        Ok(NakamotoBlockHeader {
            version,
            chain_length,
            burn_spent,
            consensus_hash,
            parent_block_id,
            tx_merkle_root,
            state_index_root,
            timestamp,
            signer_signature,
            miner_signature,
            pox_treatment: signer_bitvec,
        })
    }
}

#[derive(Debug, Clone, PartialEq, Serialize, Deserialize)]
pub struct NakamotoBlock {
    pub header: NakamotoBlockHeader,
    pub txs: Vec<StacksTransaction>,
}

pub struct NakamotoChainState;

impl StacksMessageCodec for NakamotoBlockHeader {
    fn consensus_serialize<W: std::io::Write>(&self, fd: &mut W) -> Result<(), CodecError> {
        write_next(fd, &self.version)?;
        write_next(fd, &self.chain_length)?;
        write_next(fd, &self.burn_spent)?;
        write_next(fd, &self.consensus_hash)?;
        write_next(fd, &self.parent_block_id)?;
        write_next(fd, &self.tx_merkle_root)?;
        write_next(fd, &self.state_index_root)?;
        write_next(fd, &self.timestamp)?;
        write_next(fd, &self.miner_signature)?;
        write_next(fd, &self.signer_signature)?;
        write_next(fd, &self.pox_treatment)?;

        Ok(())
    }

    fn consensus_deserialize<R: std::io::Read>(fd: &mut R) -> Result<Self, CodecError> {
        Ok(NakamotoBlockHeader {
            version: read_next(fd)?,
            chain_length: read_next(fd)?,
            burn_spent: read_next(fd)?,
            consensus_hash: read_next(fd)?,
            parent_block_id: read_next(fd)?,
            tx_merkle_root: read_next(fd)?,
            state_index_root: read_next(fd)?,
            timestamp: read_next(fd)?,
            miner_signature: read_next(fd)?,
            signer_signature: read_next(fd)?,
            pox_treatment: read_next(fd)?,
        })
    }
}

impl NakamotoBlockHeader {
    /// Calculate the message digest for miners to sign.
    /// This includes all fields _except_ the signatures.
    pub fn miner_signature_hash(&self) -> Sha512Trunc256Sum {
        self.miner_signature_hash_inner()
            .expect("BUG: failed to calculate miner signature hash")
    }

    /// Calculate the message digest for signers to sign.
    /// This includes all fields _except_ the signer signature.
    pub fn signer_signature_hash(&self) -> Sha512Trunc256Sum {
        self.signer_signature_hash_inner()
            .expect("BUG: failed to calculate signer signature hash")
    }

    /// Inner calculation of the message digest for miners to sign.
    /// This includes all fields _except_ the signatures.
    fn miner_signature_hash_inner(&self) -> Result<Sha512Trunc256Sum, CodecError> {
        let mut hasher = Sha512_256::new();
        let fd = &mut hasher;
        write_next(fd, &self.version)?;
        write_next(fd, &self.chain_length)?;
        write_next(fd, &self.burn_spent)?;
        write_next(fd, &self.consensus_hash)?;
        write_next(fd, &self.parent_block_id)?;
        write_next(fd, &self.tx_merkle_root)?;
        write_next(fd, &self.state_index_root)?;
        write_next(fd, &self.timestamp)?;
        write_next(fd, &self.pox_treatment)?;
        Ok(Sha512Trunc256Sum::from_hasher(hasher))
    }

    /// Inner calculation of the message digest for stackers to sign.
    /// This includes all fields _except_ the stacker signature.
    fn signer_signature_hash_inner(&self) -> Result<Sha512Trunc256Sum, CodecError> {
        let mut hasher = Sha512_256::new();
        let fd = &mut hasher;
        write_next(fd, &self.version)?;
        write_next(fd, &self.chain_length)?;
        write_next(fd, &self.burn_spent)?;
        write_next(fd, &self.consensus_hash)?;
        write_next(fd, &self.parent_block_id)?;
        write_next(fd, &self.tx_merkle_root)?;
        write_next(fd, &self.state_index_root)?;
        write_next(fd, &self.timestamp)?;
        write_next(fd, &self.miner_signature)?;
        write_next(fd, &self.pox_treatment)?;
        Ok(Sha512Trunc256Sum::from_hasher(hasher))
    }

    pub fn recover_miner_pk(&self) -> Option<StacksPublicKey> {
        let signed_hash = self.miner_signature_hash();
        let recovered_pk =
            StacksPublicKey::recover_to_pubkey(signed_hash.bits(), &self.miner_signature).ok()?;

        Some(recovered_pk)
    }

    pub fn block_hash(&self) -> BlockHeaderHash {
        // same as sighash -- we don't commit to signatures
        BlockHeaderHash(
            self.signer_signature_hash_inner()
                .expect("BUG: failed to serialize block header hash struct")
                .0,
        )
    }

    pub fn block_id(&self) -> StacksBlockId {
        StacksBlockId::new(&self.consensus_hash, &self.block_hash())
    }

    pub fn is_first_mined(&self) -> bool {
        self.parent_block_id == StacksBlockId::first_mined()
    }

    /// Sign the block header by the miner
    pub fn sign_miner(&mut self, privk: &StacksPrivateKey) -> Result<(), ChainstateError> {
        let sighash = self.miner_signature_hash().0;
        let sig = privk
            .sign(&sighash)
            .map_err(|se| net_error::SigningError(se.to_string()))?;
        self.miner_signature = sig;
        Ok(())
    }

    /// Verify the block header against the list of signer signatures
    ///
    /// Validate against:
    /// - Any invalid signatures (eg not recoverable or not from a signer)
    /// - Any duplicate signatures
    /// - At least the minimum number of signatures (based on total signer weight
    /// and a 70% threshold)
    /// - Order of signatures is maintained vs signer set
    ///
    /// Returns the signing weight on success.
    /// Returns ChainstateError::InvalidStacksBlock on error
    #[cfg_attr(test, mutants::skip)]
    pub fn verify_signer_signatures(&self, reward_set: &RewardSet) -> Result<u32, ChainstateError> {
        let message = self.signer_signature_hash();
        let Some(signers) = &reward_set.signers else {
            return Err(ChainstateError::InvalidStacksBlock(
                "No signers in the reward set".to_string(),
            ));
        };

        // if this is a shadow block, then its signing weight is as if every signer signed it, even
        // though the signature vector is undefined.
        if self.is_shadow_block() {
            return Ok(self.get_shadow_signer_weight(reward_set)?);
        }

        let mut total_weight_signed: u32 = 0;
        // `last_index` is used to prevent out-of-order signatures
        let mut last_index = None;

        let total_weight = reward_set
            .total_signing_weight()
            .map_err(|_| ChainstateError::NoRegisteredSigners(0))?;

        // HashMap of <PublicKey, (Signer, Index)>
        let mut signers_by_pk: HashMap<_, _> = signers
            .iter()
            .enumerate()
            .map(|(i, signer)| (&signer.signing_key, (signer, i)))
            .collect();

        for signature in self.signer_signature.iter() {
            let public_key = Secp256k1PublicKey::recover_to_pubkey(message.bits(), signature)
                .map_err(|_| {
                    ChainstateError::InvalidStacksBlock(format!(
                        "Unable to recover public key from signature {}",
                        signature.to_hex()
                    ))
                })?;

            let mut public_key_bytes = [0u8; 33];
            public_key_bytes.copy_from_slice(&public_key.to_bytes_compressed()[..]);

            let (signer, signer_index) = signers_by_pk.remove(&public_key_bytes).ok_or_else(|| {
                warn!(
                    "Found an invalid public key. Reward set has {} signers. Chain length {}. Signatures length {}",
                    signers.len(),
                    self.chain_length,
                    self.signer_signature.len(),
                );
                ChainstateError::InvalidStacksBlock(format!(
                    "Public key {} not found in the reward set",
                    public_key.to_hex()
                ))
            })?;

            // Enforce order of signatures
            if let Some(index) = last_index.as_ref() {
                if *index >= signer_index {
                    return Err(ChainstateError::InvalidStacksBlock(
                        "Signatures are out of order".to_string(),
                    ));
                }
            } else {
                last_index = Some(signer_index);
            }

            total_weight_signed = total_weight_signed
                .checked_add(signer.weight)
                .expect("FATAL: overflow while computing signer set threshold");
        }

        let threshold = Self::compute_voting_weight_threshold(total_weight)?;

        if total_weight_signed < threshold {
            return Err(ChainstateError::InvalidStacksBlock(format!(
                "Not enough signatures. Needed at least {} but got {} (out of {})",
                threshold, total_weight_signed, total_weight,
            )));
        }

        return Ok(total_weight_signed);
    }

    /// Compute the threshold for the minimum number of signers (by weight) required
    /// to approve a Nakamoto block.
    pub fn compute_voting_weight_threshold(total_weight: u32) -> Result<u32, ChainstateError> {
        let threshold = NAKAMOTO_SIGNER_BLOCK_APPROVAL_THRESHOLD;
        let total_weight = u64::from(total_weight);
        let ceil = if (total_weight * threshold) % 10 == 0 {
            0
        } else {
            1
        };
        u32::try_from((total_weight * threshold) / 10 + ceil).map_err(|_| {
            ChainstateError::InvalidStacksBlock(
                "Overflow when computing nakamoto block approval threshold".to_string(),
            )
        })
    }

    /// Make an "empty" header whose block data needs to be filled in.
    /// This is used by the miner code. The block's timestamp is set here, at
    /// the time of creation.
    pub fn from_parent_empty(
        chain_length: u64,
        burn_spent: u64,
        consensus_hash: ConsensusHash,
        parent_block_id: StacksBlockId,
        bitvec_len: u16,
        parent_timestamp: u64,
    ) -> NakamotoBlockHeader {
        NakamotoBlockHeader {
            version: NAKAMOTO_BLOCK_VERSION,
            chain_length,
            burn_spent,
            consensus_hash,
            parent_block_id,
            tx_merkle_root: Sha512Trunc256Sum([0u8; 32]),
            state_index_root: TrieHash([0u8; 32]),
            timestamp: std::cmp::max(parent_timestamp, get_epoch_time_secs()),
            miner_signature: MessageSignature::empty(),
            signer_signature: vec![],
            pox_treatment: BitVec::ones(bitvec_len)
                .expect("BUG: bitvec of length-1 failed to construct"),
        }
    }

    /// Make a completely empty header
    pub fn empty() -> NakamotoBlockHeader {
        NakamotoBlockHeader {
            version: 0,
            chain_length: 0,
            burn_spent: 0,
            consensus_hash: ConsensusHash([0u8; 20]),
            parent_block_id: StacksBlockId([0u8; 32]),
            tx_merkle_root: Sha512Trunc256Sum([0u8; 32]),
            state_index_root: TrieHash([0u8; 32]),
            timestamp: 0,
            miner_signature: MessageSignature::empty(),
            signer_signature: vec![],
            pox_treatment: BitVec::zeros(1).expect("BUG: bitvec of length-1 failed to construct"),
        }
    }

    /// Make a genesis header (testing only)
    pub fn genesis() -> NakamotoBlockHeader {
        NakamotoBlockHeader {
            version: 0,
            chain_length: 0,
            burn_spent: 0,
            consensus_hash: FIRST_BURNCHAIN_CONSENSUS_HASH.clone(),
            parent_block_id: StacksBlockId(BOOT_BLOCK_HASH.0),
            tx_merkle_root: Sha512Trunc256Sum([0u8; 32]),
            state_index_root: TrieHash([0u8; 32]),
            timestamp: get_epoch_time_secs(),
            miner_signature: MessageSignature::empty(),
            signer_signature: vec![],
            pox_treatment: BitVec::zeros(1).expect("BUG: bitvec of length-1 failed to construct"),
        }
    }
}

impl NakamotoBlock {
    /// Find all positionally-valid tenure changes in this block.
    /// They must be the first transactions.
    /// Return their indexes into self.txs
    fn find_tenure_changes(&self) -> Vec<usize> {
        let mut ret = vec![];
        for (i, tx) in self.txs.iter().enumerate() {
            if let TransactionPayload::TenureChange(..) = &tx.payload {
                ret.push(i);
            } else {
                break;
            }
        }
        ret
    }

    pub fn is_first_mined(&self) -> bool {
        self.header.is_first_mined()
    }

    /// Get the tenure-change transaction in Nakamoto.
    /// If it's present, then it's the first transaction (i.e. tx 0).
    /// NOTE: this does _not_ return a tenure-extend transaction payload.
    pub fn get_tenure_change_tx_payload(&self) -> Option<&TenureChangePayload> {
        let Ok(true) = self.is_wellformed_tenure_start_block() else {
            // no tenure-change, or invalid
            return None;
        };

        // if it exists, it's the first
        self.txs.first().and_then(|tx| {
            if let TransactionPayload::TenureChange(ref tc) = &tx.payload {
                Some(tc)
            } else {
                None
            }
        })
    }

    /// Get the tenure-extend transaction in Nakamoto.
    /// If it's present, then it's the first transaction (i.e. tx 0)
    /// NOTE: this does _not_ return a tenure-change transaction payload.
    pub fn get_tenure_extend_tx_payload(&self) -> Option<&TenureChangePayload> {
        let Ok(true) = self.is_wellformed_tenure_extend_block() else {
            // no tenure-extend, or invalid
            return None;
        };

        // if it exists, it's the first
        self.txs.first().and_then(|tx| {
            if let TransactionPayload::TenureChange(ref tc) = &tx.payload {
                Some(tc)
            } else {
                None
            }
        })
    }

    /// Get the tenure-change or tenure-extend transaction in Nakamoto, if it exists.
    /// At most one will exist.
    pub fn get_tenure_tx_payload(&self) -> Option<&TenureChangePayload> {
        if let Some(payload) = self.get_tenure_change_tx_payload() {
            return Some(payload);
        }
        if let Some(payload) = self.get_tenure_extend_tx_payload() {
            return Some(payload);
        }
        None
    }

    /// Get the coinbase transaction in Nakamoto.
    /// It's the first non-TenureChange transaction (i.e. tx 1)
    pub fn get_coinbase_tx(&self) -> Option<&StacksTransaction> {
        let Ok(true) = self.is_wellformed_tenure_start_block() else {
            // not a tenure-change block, or invalid
            return None;
        };

        // there is one coinbase.
        // go find it.
        self.txs
            .iter()
            .find(|tx| matches!(tx.payload, TransactionPayload::Coinbase(..)))
    }

    /// Get the VRF proof from this block.
    /// It's Some(..) only if there's a coinbase
    pub fn get_vrf_proof(&self) -> Option<&VRFProof> {
        self.get_coinbase_tx().and_then(|coinbase_tx| {
            if let TransactionPayload::Coinbase(_, _, vrf_proof) = &coinbase_tx.payload {
                vrf_proof.as_ref()
            } else {
                // actually unreachable
                None
            }
        })
    }

    /// Try to get the first transaction in the block as a tenure-change
    /// Return Some(tenure-change-payload) if it's a tenure change
    /// Return None if not
    pub fn try_get_tenure_change_payload(&self) -> Option<&TenureChangePayload> {
        if let TransactionPayload::TenureChange(ref tc) = &self.txs.first()?.payload {
            Some(tc)
        } else {
            None
        }
    }

    /// Determine if this is a well-formed tenure-extend block.
    /// * It has exactly one TenureChange, and it does _not_ require a sortiton (it's `cause` is
    /// `Extended`)
    /// * Its consensus hash and previous consensus hash values point to this block.
    /// * There is no coinbase
    /// * There are no other TenureChange transactions
    /// * The TenureChangeCause is _any_ Extended* variant (including new variants added in
    /// SIP-034)
    ///
    /// Returns Ok(true) if the above are true
    /// Returns Ok(false) if it is not a tenure-extend block
    /// Returns Err(ChainstateError::InvalidStacksBlock) if this block cannot be a valid block
    pub fn is_wellformed_tenure_extend_block(&self) -> Result<bool, ChainstateError> {
        let err = ChainstateError::InvalidStacksBlock("Malformed tenure-extend block".into());
        // find coinbases
        let has_coinbase = self
            .txs
            .iter()
            .any(|tx| matches!(&tx.payload, TransactionPayload::Coinbase(..)));

        if has_coinbase {
            // can't be
            return Ok(false);
        }

        // find all tenure changes, even if they're not sortition-induced
        let tenure_change_positions = self
            .txs
            .iter()
            .enumerate()
            .filter_map(|(i, tx)| {
                if let TransactionPayload::TenureChange(..) = &tx.payload {
                    Some(i)
                } else {
                    None
                }
            })
            .collect::<Vec<_>>();

        if tenure_change_positions.is_empty() {
            return Ok(false);
        }

        if tenure_change_positions.len() > 1 {
            // invalid
            warn!(
                "Invalid block -- {} tenure txs",
                tenure_change_positions.len()
            );
            return Err(err);
        }

        let Some(tc_payload) = self.try_get_tenure_change_payload() else {
            warn!("Invalid block -- tx at index 0 is not a tenure tx";
                "consensus_hash" => %self.header.consensus_hash,
                "stacks_block_hash" => %self.header.block_hash(),
                "stacks_block_id" => %self.header.block_id()
            );
            return Err(err);
        };
        if !tc_payload.cause.is_tenure_extension_any() {
            // not a tenure-extend, and can't be valid since all other tenure-change types require
            // a coinbase (which is not present)
            warn!("Invalid block -- tenure tx cause is not an extension";
                "consensus_hash" => %self.header.consensus_hash,
                "stacks_block_hash" => %self.header.block_hash(),
                "stacks_block_id" => %self.header.block_id()
            );
            return Err(err);
        }

        if tc_payload.previous_tenure_end != self.header.parent_block_id {
            // discontinuous
            warn!(
                "Invalid block -- discontiguous";
                "previous_tenure_end" => %tc_payload.previous_tenure_end,
                "parent_block_id" => %self.header.parent_block_id,
                "consensus_hash" => %self.header.consensus_hash,
                "stacks_block_hash" => %self.header.block_hash(),
                "stacks_block_id" => %self.header.block_id()
            );
            return Err(err);
        }

        if tc_payload.tenure_consensus_hash != self.header.consensus_hash
            || tc_payload.prev_tenure_consensus_hash != self.header.consensus_hash
        {
            // tenure-extends don't change the current miner
            warn!(
                "Invalid block -- tenure extend tx must have the same consensus hash and previous consensus hash as the block header";
                "tenure_consensus_hash" => %tc_payload.tenure_consensus_hash,
                "prev_tenure_consensus_hash" => %tc_payload.prev_tenure_consensus_hash,
                "consensus_hash" => %self.header.consensus_hash,
                "stacks_block_hash" => %self.header.block_hash(),
                "stacks_block_id" => %self.header.block_id()
            );
            return Err(err);
        }

        Ok(true)
    }

    /// Determine if this is a well-formed first block in a tenure.
    /// * It has exactly one TenureChange, and it requires a sortition and points to the parent of
    /// this block (this checks `cause` and `previous_tenure_end`)
    /// * It then has a Nakamoto coinbase
    /// * Coinbases and TenureChanges do not occur anywhere else
    ///
    /// Returns Ok(true) if the above are true
    /// Returns Ok(false) if this is not a tenure-start block
    /// Returns Err(ChainstateError::InvalidStacksBlock) if this block cannot be a valid block
    pub fn is_wellformed_tenure_start_block(&self) -> Result<bool, ChainstateError> {
        // sanity check -- this may contain no coinbases or tenure-changes
        let err = ChainstateError::InvalidStacksBlock("Malformed tenure-start block".into());
        let coinbase_positions = self
            .txs
            .iter()
            .enumerate()
            .filter_map(|(i, tx)| {
                if let TransactionPayload::Coinbase(..) = &tx.payload {
                    Some(i)
                } else {
                    None
                }
            })
            .collect::<Vec<_>>();

        // find all tenure changes, even if they're not sortition-induced
        let tenure_change_positions = self
            .txs
            .iter()
            .enumerate()
            .filter_map(|(i, tx)| {
                if let TransactionPayload::TenureChange(..) = &tx.payload {
                    Some(i)
                } else {
                    None
                }
            })
            .collect::<Vec<_>>();

        if coinbase_positions.is_empty() && tenure_change_positions.is_empty() {
            // can't be a first block in a tenure
            return Ok(false);
        }

        if coinbase_positions.len() > 1 || tenure_change_positions.len() > 1 {
            // never valid to have more than one of each
            warn!(
                "Invalid block -- have {} coinbases and {} tenure txs",
                coinbase_positions.len(),
                tenure_change_positions.len();
                "consensus_hash" => %self.header.consensus_hash,
                "stacks_block_hash" => %self.header.block_hash(),
                "stacks_block_id" => %self.header.block_id()
            );
            return Err(err);
        }

        let coinbase_position = coinbase_positions.first().copied();
        let tenure_change_position = tenure_change_positions.first().copied();

        if coinbase_position.is_some() && tenure_change_position.is_none() {
            // coinbase unaccompanied by a tenure change
            warn!("Invalid block -- have coinbase without tenure change";
                "consensus_hash" => %self.header.consensus_hash,
                "stacks_block_hash" => %self.header.block_hash(),
                "stacks_block_id" => %self.header.block_id()
            );
            return Err(err);
        }

        if let (None, Some(tenure_change_position)) = (coinbase_position, tenure_change_position) {
            // this is possibly a block with a tenure-extend transaction.
            // It must be the first tx
            if tenure_change_position != 0 {
                // wrong position
                warn!(
                    "Invalid block -- tenure change positions = {tenure_change_positions:?}, expected [0]";
                    "consensus_hash" => %self.header.consensus_hash,
                    "stacks_block_hash" => %self.header.block_hash(),
                    "stacks_block_id" => %self.header.block_id()
                );
                return Err(err);
            }

            // must be a non-sortition-triggered tenure change
            let Some(TransactionPayload::TenureChange(tc_payload)) =
                self.txs.get(0).map(|x| &x.payload)
            else {
                // this transaction is not a tenure change
                // (should be unreachable)
                warn!("Invalid block -- first transaction is not a tenure change";
                    "consensus_hash" => %self.header.consensus_hash,
                    "stacks_block_hash" => %self.header.block_hash(),
                    "stacks_block_id" => %self.header.block_id()
                );
                return Err(err);
            };

            if tc_payload.cause.expects_sortition() {
                // not valid
                warn!("Invalid block -- no coinbase, but tenure change expects sortition";
                    "consensus_hash" => %self.header.consensus_hash,
                    "stacks_block_hash" => %self.header.block_hash(),
                    "stacks_block_id" => %self.header.block_id()
                );
                return Err(err);
            }

            // not a tenure-start block, but syntactically valid w.r.t. tenure changes
            return Ok(false);
        }

        // have both a coinbase and a tenure-change
        let coinbase_idx = 1;
        let tc_idx = 0;
        if coinbase_position != Some(coinbase_idx) && tenure_change_position != Some(tc_idx) {
            // invalid -- expect exactly one sortition-induced tenure change and exactly one coinbase expected,
            // and the tenure change must be the first transaction and the coinbase must be the second transaction
            warn!("Invalid block -- coinbase and/or tenure change txs are in the wrong position -- ({coinbase_positions:?}, {tenure_change_positions:?}) != [{coinbase_idx}], [{tc_idx}]";
                "consensus_hash" => %self.header.consensus_hash,
                "stacks_block_hash" => %self.header.block_hash(),
                "stacks_block_id" => %self.header.block_id()
            );
            return Err(err);
        }
        let Some(tc_payload) = self.try_get_tenure_change_payload() else {
            warn!("Invalid block -- tx at index 0 is not a tenure tx";
                "consensus_hash" => %self.header.consensus_hash,
                "stacks_block_hash" => %self.header.block_hash(),
                "stacks_block_id" => %self.header.block_id()
            );
            return Err(err);
        };
        if !tc_payload.cause.expects_sortition() {
            // the only tenure change allowed in a block with a coinbase is a sortition-triggered
            // tenure change
            warn!("Invalid block -- tenure change does not expect a sortition";
                "consensus_hash" => %self.header.consensus_hash,
                "stacks_block_hash" => %self.header.block_hash(),
                "stacks_block_id" => %self.header.block_id()
            );
            return Err(err);
        }
        if tc_payload.previous_tenure_end != self.header.parent_block_id {
            // discontinuous
            warn!(
                "Invalid block -- discontiguous -- {} != {}",
                &tc_payload.previous_tenure_end, &self.header.parent_block_id;
                "consensus_hash" => %self.header.consensus_hash,
                "stacks_block_hash" => %self.header.block_hash(),
                "stacks_block_id" => %self.header.block_id()
            );
            return Err(err);
        }

        // must be a Nakamoto coinbase
        let Some(TransactionPayload::Coinbase(_, _, vrf_proof_opt)) =
            self.txs.get(coinbase_idx).map(|x| &x.payload)
        else {
            // this transaction is not a coinbase (but this should be unreachable)
            warn!(
                "Invalid block -- tx index {coinbase_idx} is not a coinbase";
                "consensus_hash" => %self.header.consensus_hash,
                "stacks_block_hash" => %self.header.block_hash(),
                "stacks_block_id" => %self.header.block_id()
            );
            return Err(err);
        };
        if vrf_proof_opt.is_none() {
            // not a Nakamoto coinbase
            warn!("Invalid block -- no VRF proof in coinbase";
                "consensus_hash" => %self.header.consensus_hash,
                "stacks_block_hash" => %self.header.block_hash(),
                "stacks_block_id" => %self.header.block_id()
            );
            return Err(err);
        }

        Ok(true)
    }

    /// Verify that the VRF seed of this block's block-commit is the hash of the parent tenure's
    /// VRF seed.
    pub fn validate_vrf_seed<SDBI: StacksDBIndexed>(
        &self,
        sortdb_conn: &Connection,
        chainstate_conn: &mut SDBI,
        block_commit: &LeaderBlockCommitOp,
    ) -> Result<(), ChainstateError> {
        // the block-commit from the miner who created this coinbase must have a VRF seed that
        // is the hash of the parent tenure's VRF proof.
        // Do the query relative to the parent block ID, since this block may not be processed yet.
        let parent_vrf_proof = NakamotoChainState::get_parent_vrf_proof(
            chainstate_conn,
            &self.header.parent_block_id,
            sortdb_conn,
            &self.header.consensus_hash,
            &block_commit.txid,
        )?;
        if !block_commit.new_seed.is_from_proof(&parent_vrf_proof) {
            warn!("Invalid Nakamoto block-commit: seed does not match parent VRF proof";
                  "consensus_hash" => %self.header.consensus_hash,
                  "stacks_block_hash" => %self.header.block_hash(),
                  "stacks_block_id" => %self.block_id(),
                  "parent_block_id" => %self.header.parent_block_id,
                  "commit_seed" => %block_commit.new_seed,
                  "proof_seed" => %VRFSeed::from_proof(&parent_vrf_proof),
                  "parent_vrf_proof" => %parent_vrf_proof.to_hex(),
                  "block_commit" => format!("{:?}", &block_commit)
            );
            return Err(ChainstateError::InvalidStacksBlock(
                "Invalid Nakamoto block: bad VRF proof".into(),
            ));
        }
        Ok(())
    }

    pub fn block_id(&self) -> StacksBlockId {
        self.header.block_id()
    }

    /// Get the miner's public key hash160 from this signature
    pub(crate) fn recover_miner_pubkh(&self) -> Result<Hash160, ChainstateError> {
        let recovered_miner_pubk = self.header.recover_miner_pk().ok_or_else(|| {
            warn!(
                "Nakamoto Stacks block downloaded with unrecoverable miner public key";
                "consensus_hash" => %self.header.consensus_hash,
                "stacks_block_hash" => %self.header.block_hash(),
                "stacks_block_id" => %self.header.block_id()
            );
            return ChainstateError::InvalidStacksBlock("Unrecoverable miner public key".into());
        })?;

        let recovered_miner_hash160 = Hash160::from_node_public_key(&recovered_miner_pubk);
        Ok(recovered_miner_hash160)
    }

    /// Verify the miner signature over this block.
    /// If this is a shadow block, then this is always Ok(())
    pub(crate) fn check_miner_signature(
        &self,
        miner_pubkey_hash160: &Hash160,
    ) -> Result<(), ChainstateError> {
        if self.is_shadow_block() {
            return Ok(());
        }

        let recovered_miner_hash160 = self.recover_miner_pubkh()?;
        if &recovered_miner_hash160 != miner_pubkey_hash160 {
            warn!(
                "Nakamoto Stacks block signature mismatch: {recovered_miner_hash160} != {miner_pubkey_hash160} from leader-key";
                "consensus_hash" => %self.header.consensus_hash,
                "stacks_block_hash" => %self.header.block_hash(),
                "stacks_block_id" => %self.header.block_id()
            );
            return Err(ChainstateError::InvalidStacksBlock(
                "Invalid miner signature".into(),
            ));
        }

        Ok(())
    }

    /// Verify that if this block has a tenure-change, that it is consistent with our header's
    /// consensus_hash and miner_signature.  If there is no tenure change tx in this block, then
    /// this is a no-op.
    ///
    /// This check applies to both tenure-changes and tenure-extends
    pub(crate) fn check_tenure_tx(&self) -> Result<(), ChainstateError> {
        // If this block has a tenure-change, then verify that the miner public key is the same as
        // the leader key.  This is required for all tenure-change causes.
        let Some(tc_payload) = self.get_tenure_tx_payload() else {
            return Ok(());
        };

        // in all cases, the miner public key must match that of the tenure change
        let recovered_miner_hash160 = self.recover_miner_pubkh()?;
        if tc_payload.pubkey_hash != recovered_miner_hash160 {
            warn!(
                "Invalid tenure-change transaction -- bad miner pubkey hash160";
                "consensus_hash" => %self.header.consensus_hash,
                "stacks_block_hash" => %self.header.block_hash(),
                "stacks_block_id" => %self.header.block_id(),
                "pubkey_hash" => %tc_payload.pubkey_hash,
                "recovered_miner_hash160" => %recovered_miner_hash160
            );
            return Err(ChainstateError::InvalidStacksBlock(
                "Invalid tenure change -- bad miner pubkey hash160".into(),
            ));
        }

        // in all cases, the tenure change's consensus hash must match the block's consensus
        // hash
        if tc_payload.tenure_consensus_hash != self.header.consensus_hash {
            warn!(
                "Invalid tenure-change transaction -- bad consensus hash";
                "consensus_hash" => %self.header.consensus_hash,
                "stacks_block_hash" => %self.header.block_hash(),
                "stacks_block_id" => %self.header.block_id(),
                "tc_payload.tenure_consensus_hash" => %tc_payload.tenure_consensus_hash
            );
            return Err(ChainstateError::InvalidStacksBlock(
                "Invalid tenure change -- bad consensus hash".into(),
            ));
        }

        Ok(())
    }

    /// Verify that if this block has a coinbase, that its VRF proof is consistent with the leader
    /// public key's VRF key. If there is no coinbase tx, then this is a no-op.
    fn check_normal_coinbase_tx(
        &self,
        leader_vrf_key: &VRFPublicKey,
        sortition_hash: &SortitionHash,
    ) -> Result<(), ChainstateError> {
        assert!(!self.is_shadow_block());

        // If this block has a coinbase, then verify that its VRF proof was generated by this
        // block's miner.  We'll verify that the seed of this block-commit was generated from the
        // parnet tenure's VRF proof via the `validate_vrf_seed()` method, which requires that we
        // already have the parent block.
        if let Some(coinbase_tx) = self.get_coinbase_tx() {
            let (_, _, vrf_proof_opt) = coinbase_tx
                .try_as_coinbase()
                .expect("FATAL: `get_coinbase_tx()` did not return a coinbase");

            let vrf_proof = vrf_proof_opt.ok_or(ChainstateError::InvalidStacksBlock(
                "Nakamoto coinbase must have a VRF proof".into(),
            ))?;

            // this block's VRF proof must have been generated from the last sortition's sortition
            // hash (which includes the last commit's VRF seed)
            let valid = match VRF::verify(leader_vrf_key, vrf_proof, sortition_hash.as_bytes()) {
                Ok(v) => v,
                Err(e) => {
                    warn!(
                        "Invalid Stacks block header {}: failed to verify VRF proof: {}",
                        self.header.block_hash(),
                        e
                    );
                    false
                }
            };

            if !valid {
                warn!("Invalid Nakamoto block: leader VRF key did not produce a valid proof";
                    "consensus_hash" => %self.header.consensus_hash,
                    "stacks_block_hash" => %self.header.block_hash(),
                    "stacks_block_id" => %self.header.block_id(),
                    "leader_public_key" => %leader_vrf_key.to_hex(),
                    "sortition_hash" => %sortition_hash
                );
                return Err(ChainstateError::InvalidStacksBlock(
                    "Invalid Nakamoto block: leader VRF key did not produce a valid proof".into(),
                ));
            }
        }
        Ok(())
    }

    /// Verify properties of blocks against the burnchain that are common to both normal and shadow
    /// blocks.
    ///
    /// -- (self.header.consensus_hash) that this block falls into this block-commit's tenure
    /// -- (self.header.burn_spent) that this block's burn total matches `burn_tip`'s total burn
    fn common_validate_against_burnchain(
        &self,
        tenure_burn_chain_tip: &BlockSnapshot,
        expected_burn: Option<u64>,
    ) -> Result<(), ChainstateError> {
        // this block's consensus hash must match the sortition that selected it
        if tenure_burn_chain_tip.consensus_hash != self.header.consensus_hash {
            warn!("Invalid Nakamoto block: consensus hash does not match sortition";
                "sortition.consensus_hash" => %tenure_burn_chain_tip.consensus_hash,
                "consensus_hash" => %self.header.consensus_hash,
                "stacks_block_hash" => %self.header.block_hash(),
                "stacks_block_id" => %self.header.block_id(),
            );
            return Err(ChainstateError::InvalidStacksBlock(
                "Invalid Nakamoto block: invalid consensus hash".into(),
            ));
        }

        // this block must commit to all of the work seen so far
        if let Some(expected_burn) = expected_burn {
            if self.header.burn_spent != expected_burn {
                warn!("Invalid Nakamoto block header: invalid total burns";
                    "header.burn_spent" => self.header.burn_spent,
                    "expected_burn" => expected_burn,
                    "consensus_hash" => %self.header.consensus_hash,
                    "stacks_block_hash" => %self.header.block_hash(),
                    "stacks_block_id" => %self.header.block_id()
                );
                return Err(ChainstateError::InvalidStacksBlock(
                    "Invalid Nakamoto block: invalid total burns".into(),
                ));
            }
        }

        Ok(())
    }

    /// Validate this Nakamoto block header against burnchain state.
    /// Used to determine whether or not we'll keep a block around (even if we don't yet have its parent).
    ///
    /// Arguments
    /// -- `mainnet`: whether or not the chain is mainnet
    /// -- `tenure_burn_chain_tip` is the BlockSnapshot containing the block-commit for this block's
    /// tenure.  It is not always the tip of the burnchain.
    /// -- `expected_burn` is the total number of burnchain tokens spent, if known.
    /// -- `leader_key` is the miner's leader key registration transaction
    ///
    /// Verifies the following:
    /// -- (self.header.consensus_hash) that this block falls into this block-commit's tenure
    /// -- (self.header.burn_spent) that this block's burn total matches `burn_tip`'s total burn
    /// -- (self.header.miner_signature) that this miner signed this block
    /// -- if this block has a tenure change, then it's consistent with the miner's public key and
    /// self.header.consensus_hash
    /// -- if this block has a coinbase, then that it's VRF proof was generated by this miner
    fn validate_normal_against_burnchain(
        &self,
        tenure_burn_chain_tip: &BlockSnapshot,
        expected_burn: Option<u64>,
        miner_pubkey_hash160: &Hash160,
        vrf_public_key: &VRFPublicKey,
    ) -> Result<(), ChainstateError> {
        self.common_validate_against_burnchain(tenure_burn_chain_tip, expected_burn)?;
        self.check_miner_signature(miner_pubkey_hash160)?;
        self.check_tenure_tx()?;
        self.check_normal_coinbase_tx(vrf_public_key, &tenure_burn_chain_tip.sortition_hash)?;

        // not verified by this method:
        // * chain_length       (need parent block header)
        // * parent_block_id    (need parent block header)
        // * block-commit seed  (need parent block)
        // * tx_merkle_root     (already verified; validated on deserialization)
        // * state_index_root   (validated on process_block())
        // * stacker signature  (validated on accept_block())
        Ok(())
    }

    /// Static sanity checks on transactions.
    /// Verifies:
    /// * the block is non-empty
    /// * that all txs are unique
    /// * that all txs use the given network
    /// * that all txs use the given chain ID
    /// * if this is a tenure-start tx, that:
    ///    * it has a well-formed coinbase
    ///    * it has a sortition-induced tenure change transaction
    /// * that only epoch-permitted transactions are present
    pub fn validate_transactions_static(
        &self,
        mainnet: bool,
        chain_id: u32,
        epoch_id: StacksEpochId,
    ) -> bool {
        if self.txs.is_empty()
            || !StacksBlock::validate_transactions_unique(&self.txs)
            || !StacksBlock::validate_transactions_network(&self.txs, mainnet)
            || !StacksBlock::validate_transactions_chain_id(&self.txs, chain_id)
        {
            return false;
        }
        if self.is_wellformed_tenure_start_block().is_err() {
            // bad tenure change
            warn!("Not a well-formed tenure-start block";
                "consensus_hash" => %self.header.consensus_hash,
                "stacks_block_hash" => %self.header.block_hash(),
                "stacks_block_id" => %self.header.block_id()
            );
            return false;
        }
        if self.is_wellformed_tenure_extend_block().is_err() {
            // bad tenure extend
            warn!("Not a well-formed tenure-extend block";
                "consensus_hash" => %self.header.consensus_hash,
                "stacks_block_hash" => %self.header.block_hash(),
                "stacks_block_id" => %self.header.block_id()
            );
            return false;
        };
        StacksBlock::validate_transactions_static_epoch(&self.txs, epoch_id)
    }
}

impl NakamotoChainState {
    /// Infallibly set a block as processed.
    /// Does not return until it succeeds.
    fn infallible_set_block_processed(
        stacks_chain_state: &mut StacksChainState,
        block_id: &StacksBlockId,
    ) {
        loop {
            let Ok(staging_block_tx) = stacks_chain_state
                .staging_db_tx_begin()
                .inspect_err(|e| warn!("Failed to begin staging DB tx: {e:?}"))
            else {
                sleep_ms(1000);
                continue;
            };

            let Ok(_) = staging_block_tx
                .set_block_processed(block_id)
                .inspect_err(|e| warn!("Failed to mark {block_id} as processed: {e:?}"))
            else {
                sleep_ms(1000);
                continue;
            };

            let Ok(_) = staging_block_tx
                .commit()
                .inspect_err(|e| warn!("Failed to commit staging block tx for {block_id}: {e:?}"))
            else {
                sleep_ms(1000);
                continue;
            };

            break;
        }
    }

    /// Infallibly set a block as orphaned.
    /// Does not return until it succeeds.
    fn infallible_set_block_orphaned(
        stacks_chain_state: &mut StacksChainState,
        block_id: &StacksBlockId,
    ) {
        loop {
            let Ok(staging_block_tx) = stacks_chain_state
                .staging_db_tx_begin()
                .inspect_err(|e| warn!("Failed to begin staging DB tx: {e:?}"))
            else {
                sleep_ms(1000);
                continue;
            };

            let Ok(_) = staging_block_tx
                .set_block_orphaned(block_id)
                .inspect_err(|e| warn!("Failed to mark {block_id} as orphaned: {e:?}"))
            else {
                sleep_ms(1000);
                continue;
            };

            let Ok(_) = staging_block_tx
                .commit()
                .inspect_err(|e| warn!("Failed to commit staging block tx for {block_id}: {e:?}"))
            else {
                sleep_ms(1000);
                continue;
            };

            break;
        }
    }

    /// Get the current burnchain view
    /// This is either:
    ///    (1)  set by the tenure change tx if one exists
    ///    (2)  the same as parent block id
    pub fn get_block_burn_view(
        sort_db: &SortitionDB,
        next_ready_block: &NakamotoBlock,
        parent_header_info: &StacksHeaderInfo,
    ) -> Result<ConsensusHash, ChainstateError> {
        let burnchain_view = if let Some(tenure_change) = next_ready_block.get_tenure_tx_payload() {
            if let Some(ref parent_burn_view) = parent_header_info.burn_view {
                // check that the tenure_change's burn view descends from the parent
                let parent_burn_view_sn = SortitionDB::get_block_snapshot_consensus(
                    sort_db.conn(),
                    parent_burn_view,
                )?
                .ok_or_else(|| {
                    warn!(
                        "Cannot process Nakamoto block: could not find parent block's burnchain view";
                        "consensus_hash" => %next_ready_block.header.consensus_hash,
                        "stacks_block_hash" => %next_ready_block.header.block_hash(),
                        "stacks_block_id" => %next_ready_block.header.block_id(),
                        "parent_block_id" => %next_ready_block.header.parent_block_id
                    );
                    ChainstateError::InvalidStacksBlock("Failed to load burn view of parent block ID".into())
                })?;
                let handle = sort_db.index_handle_at_ch(&tenure_change.burn_view_consensus_hash)?;
                let connected_sort_id = get_ancestor_sort_id(&handle, parent_burn_view_sn.block_height, &handle.context.chain_tip)?
                    .ok_or_else(|| {
                        warn!(
                            "Cannot process Nakamoto block: could not find parent block's burnchain view";
                            "consensus_hash" => %next_ready_block.header.consensus_hash,
                            "stacks_block_hash" => %next_ready_block.header.block_hash(),
                            "stacks_block_id" => %next_ready_block.header.block_id(),
                            "parent_block_id" => %next_ready_block.header.parent_block_id
                        );
                        ChainstateError::InvalidStacksBlock("Failed to load burn view of parent block ID".into())
                    })?;
                if connected_sort_id != parent_burn_view_sn.sortition_id {
                    warn!(
                        "Cannot process Nakamoto block: parent block's burnchain view does not connect to own burn view";
                        "consensus_hash" => %next_ready_block.header.consensus_hash,
                        "stacks_block_hash" => %next_ready_block.header.block_hash(),
                        "stacks_block_id" => %next_ready_block.header.block_id(),
                        "parent_block_id" => %next_ready_block.header.parent_block_id
                    );
                    return Err(ChainstateError::InvalidStacksBlock(
                        "Does not connect to burn view of parent block ID".into(),
                    ));
                }
            }
            tenure_change.burn_view_consensus_hash.clone()
        } else {
            parent_header_info.burn_view.clone().ok_or_else(|| {
                warn!(
                    "Cannot process Nakamoto block: parent block does not have a burnchain view and current block has no tenure tx";
                    "consensus_hash" => %next_ready_block.header.consensus_hash,
                    "stacks_block_hash" => %next_ready_block.header.block_hash(),
                    "stacks_block_id" => %next_ready_block.header.block_id(),
                    "parent_block_id" => %next_ready_block.header.parent_block_id
                );
                ChainstateError::InvalidStacksBlock("Failed to load burn view of parent block ID".into())
            })?
        };
        Ok(burnchain_view)
    }

    /// Process the next ready block.
    /// If there exists a ready Nakamoto block, then this method returns Ok(Some(..)) with the
    /// receipt.  Otherwise, it returns Ok(None).
    ///
    /// Canonical sortition tip is a pointer to the current canonical sortition tip.
    ///  this is used to store block processed information in the sortition db.
    ///
    /// It returns Err(..) on DB error, or if the child block does not connect to the parent.
    /// The caller should keep calling this until it gets Ok(None)
    pub fn process_next_nakamoto_block<T: BlockEventDispatcher>(
        stacks_chain_state: &mut StacksChainState,
        sort_db: &mut SortitionDB,
        canonical_sortition_tip: &SortitionId,
        dispatcher_opt: Option<&T>,
        txindex: bool,
    ) -> Result<Option<StacksEpochReceipt>, ChainstateError> {
        #[cfg(test)]
        fault_injection::stall_block_processing();

        let nakamoto_blocks_db = stacks_chain_state.nakamoto_blocks_db();
        let Some((next_ready_block, block_size)) =
            nakamoto_blocks_db.next_ready_nakamoto_block(stacks_chain_state.db())?
        else {
            // no more blocks
            test_debug!("No more Nakamoto blocks to process");
            return Ok(None);
        };

        let block_id = next_ready_block.block_id();

        // find corresponding snapshot
        let Some(next_ready_block_snapshot) = SortitionDB::get_block_snapshot_consensus(
            sort_db.conn(),
            &next_ready_block.header.consensus_hash,
        )?
        else {
            // might not have snapshot yet, even if the block is burn-attachable, because it could
            // be a shadow block
            if next_ready_block.is_shadow_block() {
                test_debug!(
                    "Stop processing Nakamoto blocks at shadow block {}",
                    &next_ready_block.block_id()
                );
                return Ok(None);
            }

            // but this isn't allowed for non-shadow blocks, which must be marked burn-attachable
            // separately
            panic!(
                "CORRUPTION: staging Nakamoto block {}/{} does not correspond to a burn block",
                &next_ready_block.header.consensus_hash,
                &next_ready_block.header.block_hash()
            );
        };

        debug!("Process staging Nakamoto block";
               "consensus_hash" => %next_ready_block.header.consensus_hash,
               "stacks_block_hash" => %next_ready_block.header.block_hash(),
               "stacks_block_id" => %next_ready_block.header.block_id(),
               "burn_block_hash" => %next_ready_block_snapshot.burn_header_hash,
               "parent_block_id" => %next_ready_block.header.parent_block_id,
        );

        let elected_height = sort_db
            .get_consensus_hash_height(&next_ready_block.header.consensus_hash)?
            .ok_or_else(|| ChainstateError::NoSuchBlockError)?;
        let elected_in_cycle = sort_db
            .pox_constants
            .block_height_to_reward_cycle(sort_db.first_block_height, elected_height)
            .ok_or_else(|| {
                ChainstateError::InvalidStacksBlock(
                    "Elected in block height before first_block_height".into(),
                )
            })?;
        let active_reward_set = OnChainRewardSetProvider::<DummyEventDispatcher>(None).read_reward_set_nakamoto_of_cycle(
            elected_in_cycle,
            stacks_chain_state,
            sort_db,
            &next_ready_block.header.parent_block_id,
            true,
        ).map_err(|e| {
            warn!(
                "Cannot process Nakamoto block: could not load reward set that elected the block";
                "err" => ?e,
                "consensus_hash" => %next_ready_block.header.consensus_hash,
                "stacks_block_hash" => %next_ready_block.header.block_hash(),
                "stacks_block_id" => %next_ready_block.header.block_id(),
                "parent_block_id" => %next_ready_block.header.parent_block_id,
            );
            ChainstateError::NoSuchBlockError
        })?;
        let (mut chainstate_tx, clarity_instance) = stacks_chain_state.chainstate_tx_begin()?;

        // find parent header
        let Some(parent_header_info) =
            Self::get_block_header(&chainstate_tx.tx, &next_ready_block.header.parent_block_id)?
        else {
            // no parent; cannot process yet
            debug!("Cannot process Nakamoto block: missing parent header";
                   "consensus_hash" => %next_ready_block.header.consensus_hash,
                   "stacks_block_hash" => %next_ready_block.header.block_hash(),
                   "stacks_block_id" => %next_ready_block.header.block_id(),
                   "parent_block_id" => %next_ready_block.header.parent_block_id
            );
            return Ok(None);
        };

        // sanity check -- must attach to parent
        let parent_block_id = StacksBlockId::new(
            &parent_header_info.consensus_hash,
            &parent_header_info.anchored_header.block_hash(),
        );
        if parent_block_id != next_ready_block.header.parent_block_id {
            drop(chainstate_tx);

            let msg = "Discontinuous Nakamoto Stacks block";
            warn!("{}", &msg;
                  "child parent_block_id" => %next_ready_block.header.parent_block_id,
                  "expected parent_block_id" => %parent_block_id,
                  "consensus_hash" => %next_ready_block.header.consensus_hash,
                  "stacks_block_hash" => %next_ready_block.header.block_hash(),
                  "stacks_block_id" => %next_ready_block.header.block_id()
            );
            let staging_block_tx = stacks_chain_state.staging_db_tx_begin()?;
            staging_block_tx.set_block_orphaned(&block_id)?;
            staging_block_tx.commit()?;
            return Err(ChainstateError::InvalidStacksBlock(msg.into()));
        }

        // set the sortition handle's pointer to the block's burnchain view.
        //   this is either:
        //    (1)  set by the tenure change tx if one exists
        //    (2)  the same as parent block id
        let burnchain_view =
            Self::get_block_burn_view(sort_db, &next_ready_block, &parent_header_info)?;
        let Some(burnchain_view_sn) =
            SortitionDB::get_block_snapshot_consensus(sort_db.conn(), &burnchain_view)?
        else {
            // This should be checked already during block acceptance and parent block processing
            //   - The check for expected burns returns `NoSuchBlockError` if the burnchain view
            //      could not be found for a block with a tenure tx.
            // We error here anyways, but the check during block acceptance makes sure that the staging
            //  db doesn't get into a situation where it continuously tries to retry such a block (because
            //  such a block shouldn't land in the staging db).
            warn!(
                "Cannot process Nakamoto block: failed to find Sortition ID associated with burnchain view";
                "consensus_hash" => %next_ready_block.header.consensus_hash,
                "stacks_block_hash" => %next_ready_block.header.block_hash(),
                "stacks_block_id" => %next_ready_block.header.block_id(),
                "burn_view_consensus_hash" => %burnchain_view,
            );
            return Ok(None);
        };

        // find commit and sortition burns if this is a tenure-start block
        let new_tenure = next_ready_block.is_wellformed_tenure_start_block()?;

        let (commit_burn, sortition_burn) = if new_tenure && !next_ready_block.is_shadow_block() {
            // find block-commit to get commit-burn
            let block_commit = SortitionDB::get_block_commit(
                sort_db.conn(),
                &next_ready_block_snapshot.winning_block_txid,
                &next_ready_block_snapshot.sortition_id,
            )?
            .expect("FATAL: no block-commit for tenure-start block");

            let sort_burn =
                SortitionDB::get_block_burn_amount(sort_db.conn(), &next_ready_block_snapshot)?;
            (block_commit.burn_fee, sort_burn)
        } else {
            // non-tenure-change blocks and shadow blocks both have zero additional spends
            (0, 0)
        };

        // attach the block to the chain state and calculate the next chain tip.
        let pox_constants = sort_db.pox_constants.clone();

        // NOTE: because block status is updated in a separate transaction, we need `chainstate_tx`
        // and `clarity_instance` to go out of scope before we can issue the it (since we need a
        // mutable reference to `stacks_chain_state` to start it).  This means ensuring that, in the
        // `Ok(..)` case, the `clarity_commit` gets dropped beforehand.  In order to do this, we first
        // run `::append_block()` here, and capture both the Ok(..) and Err(..) results as
        // Option<..>'s.  Then, if we errored, we can explicitly drop the `Ok(..)` option (even
        // though it will always be None), which gets the borrow-checker to believe that it's safe
        // to access `stacks_chain_state` again.  In the `Ok(..)` case, it's instead sufficient so
        // simply commit the block before beginning the second transaction to mark it processed.

        let mut burn_view_handle = sort_db.index_handle(&burnchain_view_sn.sortition_id);
        let (ok_opt, err_opt) = match NakamotoChainState::append_block(
            &mut chainstate_tx,
            clarity_instance,
            &mut burn_view_handle,
            &burnchain_view,
            &pox_constants,
            &parent_header_info,
            &next_ready_block_snapshot.burn_header_hash,
            next_ready_block_snapshot
                .block_height
                .try_into()
                .expect("Failed to downcast u64 to u32"),
            next_ready_block_snapshot.burn_header_timestamp,
            &next_ready_block,
            block_size,
            commit_burn,
            sortition_burn,
            &active_reward_set,
            false,
        ) {
            Ok(next_chain_tip_info) => (Some(next_chain_tip_info), None),
            Err(e) => (None, Some(e)),
        };

        if let Some(e) = err_opt {
            // force rollback
            drop(ok_opt);
            drop(chainstate_tx);

            warn!(
                "Failed to append {}/{}: {:?}",
                &next_ready_block.header.consensus_hash,
                &next_ready_block.header.block_hash(),
                &e;
                "stacks_block_id" => %next_ready_block.header.block_id()
            );

            // as a separate transaction, mark this block as processed and orphaned.
            // This is done separately so that the staging blocks DB, which receives writes
            // from the network to store blocks, will be available for writes while a block is
            // being processed. Therefore, it's *very important* that block-processing happens
            // within the same, single thread.  Also, it's *very important* that this update
            // succeeds, since *we have already processed* the block.
            Self::infallible_set_block_orphaned(stacks_chain_state, &block_id);
            return Err(e);
        };

        let (mut receipt, clarity_commit, reward_set_data, phantom_unlock_events) =
            ok_opt.expect("FATAL: unreachable");

        assert_eq!(
            receipt.header.anchored_header.block_hash(),
            next_ready_block.header.block_hash()
        );
        assert_eq!(
            receipt.header.consensus_hash,
            next_ready_block.header.consensus_hash
        );

        // this will panic if the Clarity commit fails.
        clarity_commit.commit();
        chainstate_tx.commit()
        .unwrap_or_else(|e| {
            error!("Failed to commit chainstate transaction after committing Clarity block. The chainstate database is now corrupted.";
            "error" => ?e);
            panic!()
        });

        // as a separate transaction, mark this block as processed.
        // This is done separately so that the staging blocks DB, which receives writes
        // from the network to store blocks, will be available for writes while a block is
        // being processed. Therefore, it's *very important* that block-processing happens
        // within the same, single thread.  Also, it's *very important* that this update
        // succeeds, since *we have already processed* the block.
        Self::infallible_set_block_processed(stacks_chain_state, &block_id);

        let signer_bitvec = (next_ready_block).header.pox_treatment.clone();

        let block_timestamp = next_ready_block.header.timestamp;

        // set stacks block accepted
        let mut sort_tx = sort_db.tx_handle_begin(canonical_sortition_tip)?;
        sort_tx.set_stacks_block_accepted(
            &next_ready_block.header.consensus_hash,
            &next_ready_block.header.block_hash(),
            next_ready_block.header.chain_length,
        )?;

        sort_tx
            .commit()
            .unwrap_or_else(|e| {
                error!("Failed to commit sortition db transaction after committing chainstate and clarity block. The chainstate database is now corrupted.";
                       "error" => ?e);
                panic!()
            });

        info!(
            "Advanced to new tip! {}/{}",
            &receipt.header.consensus_hash,
            &receipt.header.anchored_header.block_hash()
        );

        let tx_receipts = &mut receipt.tx_receipts;
        if let Some(unlock_receipt) =
            // For the event dispatcher, attach any STXMintEvents that
            // could not be included in the block (e.g. because the
            // block didn't have a Coinbase transaction).
            Self::generate_phantom_unlock_tx(
                phantom_unlock_events,
                &stacks_chain_state.config(),
                next_ready_block.header.chain_length,
            )
        {
            tx_receipts.push(unlock_receipt);
        }

        // if txindex is enabled, let's record each transaction in the transactions table
        if txindex {
            let block_id = next_ready_block.block_id();
            let stacks_db_tx = stacks_chain_state.index_tx_begin();
            for tx_receipt in tx_receipts.iter() {
                Self::record_transaction(&stacks_db_tx, &block_id, tx_receipt);
            }

            let _ = stacks_db_tx.commit().inspect_err(|e| {
                error!("Could not index transactions: {}", e);
            });
        }

        // announce the block, if we're connected to an event dispatcher
        if let Some(dispatcher) = dispatcher_opt {
            let block_event = (
                next_ready_block,
                parent_header_info.anchored_header.block_hash(),
            )
                .into();
            dispatcher.announce_block(
                &block_event,
                &receipt.header.clone(),
                tx_receipts,
                &parent_block_id,
                &next_ready_block_snapshot.winning_block_txid,
                &receipt.matured_rewards,
                receipt.matured_rewards_info.as_ref(),
                &receipt.parent_burn_block_hash,
                receipt.parent_burn_block_height,
                receipt.parent_burn_block_timestamp,
                &receipt.anchored_block_cost,
                &receipt.parent_microblocks_cost,
                &pox_constants,
                &reward_set_data,
                &Some(signer_bitvec),
                Some(block_timestamp),
                receipt.coinbase_height,
            );
        }

        Ok(Some(receipt))
    }

    /// Get the expected total burnchain tokens spent so far for a given block.
    /// * if the block has a tenure-change tx, then this is the tx's sortition consensus hash's
    /// snapshot's burn total (since the miner will have produced this tenure-change tx in reaction
    /// to the arrival of this new sortition)
    /// * otherwise, it's the highest processed tenure's sortition consensus hash's snapshot's burn
    /// total.
    ///
    /// This function will return Ok(None) if the given block's parent is not yet processed.  This
    /// by itself is not necessarily an error, because a block can be stored for subsequent
    /// processing before its parent has been processed.  The `Self::append_block()` function,
    /// however, will flag a block as invalid in this case, because the parent must be available in
    /// order to process a block.
    pub(crate) fn get_expected_burns<SH: SortitionHandle>(
        sort_handle: &SH,
        chainstate_conn: &Connection,
        block: &NakamotoBlock,
    ) -> Result<Option<u64>, ChainstateError> {
        let burn_view_ch = if let Some(tenure_payload) = block.get_tenure_tx_payload() {
            &tenure_payload.burn_view_consensus_hash
        } else {
            // if there's no new tenure for this block, the burn total should be the same as its parent
            let parent_burns_opt =
                Self::get_block_header(chainstate_conn, &block.header.parent_block_id)?
                    .map(|parent| parent.anchored_header.total_burns());
            return Ok(parent_burns_opt);
        };
        let burn_view_sn =
            SortitionDB::get_block_snapshot_consensus(sort_handle.sqlite(), burn_view_ch)?
                .ok_or_else(|| {
                    warn!("Could not load expected burns -- no such burn view";
                          "burn_view_consensus_hash" => %burn_view_ch
                    );
                    ChainstateError::NoSuchBlockError
                })?;
        Ok(Some(burn_view_sn.total_burn))
    }

    /// Verify that the given Nakamoto block attaches to the canonical burnchain fork.
    /// Return Ok(snapshot) on success, where `snapshot` is the sortition corresponding to this
    /// block's tenure.
    /// Return Err(..) otherwise
    fn validate_nakamoto_tenure_snapshot(
        db_handle: &SortitionHandleConn,
        block: &NakamotoBlock,
    ) -> Result<BlockSnapshot, ChainstateError> {
        // find the sortition-winning block commit for this block, as well as the block snapshot
        // containing the parent block-commit.  This is the snapshot that corresponds to when the
        // miner begain its tenure; it may not be the burnchain tip.
        let consensus_hash = &block.header.consensus_hash;

        let sort_tip = SortitionDB::get_canonical_burn_chain_tip(db_handle)?;

        // burn chain tip that selected this commit's block (the tenure sortition)
        let Some(tenure_burn_chain_tip) =
            SortitionDB::get_block_snapshot_consensus(db_handle, consensus_hash)?
        else {
            warn!("No sortition for {}", consensus_hash);
            return Err(ChainstateError::InvalidStacksBlock(
                "No sortition for block's consensus hash".into(),
            ));
        };

        // tenure sortition is canonical
        let Some(ancestor_sort_id) = get_ancestor_sort_id(
            db_handle,
            tenure_burn_chain_tip.block_height,
            &sort_tip.sortition_id,
        )?
        else {
            // not canonical
            warn!("Invalid consensus hash: snapshot is not canonical"; "consensus_hash" => %consensus_hash);
            return Err(ChainstateError::InvalidStacksBlock(
                "No sortition for block's consensus hash -- not canonical".into(),
            ));
        };
        if ancestor_sort_id != tenure_burn_chain_tip.sortition_id {
            // not canonical
            warn!("Invalid consensus hash: snapshot is not canonical"; "consensus_hash" => %consensus_hash);
            return Err(ChainstateError::InvalidStacksBlock(
                "No sortition for block's consensus hash -- not canonical".into(),
            ));
        };

        Ok(tenure_burn_chain_tip)
    }

    /// Statically validate the block's transactions against the burnchain epoch.
    /// Return Ok(()) if they pass all static checks
    /// Return Err(..) if not.
    fn validate_nakamoto_block_transactions_static(
        mainnet: bool,
        chain_id: u32,
        sortdb_conn: &Connection,
        block: &NakamotoBlock,
        block_tenure_burn_height: u64,
    ) -> Result<(), ChainstateError> {
        // check the _next_ block's tenure, since when Nakamoto's miner activates, the current chain tip
        // will be in epoch 2.5 (the next block will be epoch 3.0)
        let cur_epoch = SortitionDB::get_stacks_epoch(sortdb_conn, block_tenure_burn_height + 1)?
            .expect("FATAL: no epoch defined for current Stacks block");

        // static checks on transactions all pass
        let valid = block.validate_transactions_static(mainnet, chain_id, cur_epoch.epoch_id);
        if !valid {
            warn!(
                "Invalid Nakamoto block, transactions failed static checks: {}/{} (epoch {})",
                &block.header.consensus_hash,
                &block.header.block_hash(),
                cur_epoch.epoch_id
            );
            return Err(ChainstateError::InvalidStacksBlock(
                "Invalid Nakamoto block: failed static transaction checks".into(),
            ));
        }

        Ok(())
    }

    /// Validate that a normal Nakamoto block attaches to the burn chain state.
    /// Called before inserting the block into the staging DB.
    /// Wraps `NakamotoBlock::validate_against_burnchain()`, and
    /// verifies that all transactions in the block are allowed in this epoch.
    pub(crate) fn validate_normal_nakamoto_block_burnchain(
        staging_db: NakamotoStagingBlocksConnRef,
        db_handle: &SortitionHandleConn,
        expected_burn: Option<u64>,
        block: &NakamotoBlock,
        mainnet: bool,
        chain_id: u32,
    ) -> Result<(), ChainstateError> {
        assert!(!block.is_shadow_block());

        let tenure_burn_chain_tip = Self::validate_nakamoto_tenure_snapshot(db_handle, block)?;

        // block-commit of this sortition
        let Some(block_commit) = db_handle.get_block_commit_by_txid(
            &tenure_burn_chain_tip.sortition_id,
            &tenure_burn_chain_tip.winning_block_txid,
        )?
        else {
            warn!(
                "No block commit for {} in sortition for {}",
                &tenure_burn_chain_tip.winning_block_txid, &block.header.consensus_hash
            );
            return Err(ChainstateError::InvalidStacksBlock(
                "No block-commit in sortition for block's consensus hash".into(),
            ));
        };

        // if the *parent* of this block is a shadow block, then the block-commit's
        // parent_vtxindex *MUST* be 0 and the parent_block_ptr *MUST* be the tenure of the
        // shadow block.
        //
        // if the parent is not a shadow block, then this is a no-op.
        Self::validate_shadow_parent_burnchain(staging_db, db_handle, block, &block_commit)?;

        // key register of the winning miner
        let leader_key = db_handle
            .get_leader_key_at(
                u64::from(block_commit.key_block_ptr),
                u32::from(block_commit.key_vtxindex),
            )?
            .expect("FATAL: have block commit but no leader key");

        // miner key hash160.
        let miner_pubkey_hash160 = leader_key
            .interpret_nakamoto_signing_key()
            .ok_or(ChainstateError::NoSuchBlockError)
            .inspect_err(|_e| {
                warn!(
                    "Leader key did not contain a hash160 of the miner signing public key";
                    "leader_key" => ?leader_key,
                );
            })?;

        // attaches to burn chain
        if let Err(e) = block.validate_normal_against_burnchain(
            &tenure_burn_chain_tip,
            expected_burn,
            &miner_pubkey_hash160,
            &leader_key.public_key,
        ) {
            warn!(
                "Invalid Nakamoto block, could not validate on burnchain";
                "consensus_hash" => %block.header.consensus_hash,
                "stacks_block_hash" => %block.header.block_hash(),
                "error" => ?e
            );

            return Err(e);
        }

        Self::validate_nakamoto_block_transactions_static(
            mainnet,
            chain_id,
            db_handle.deref(),
            block,
            tenure_burn_chain_tip.block_height,
        )?;
        Ok(())
    }

    /// Accept a Nakamoto block into the staging blocks DB.
    /// Fails if:
    /// * the public key cannot be recovered from the miner's signature
    /// * the stackers during the tenure didn't sign it
    /// * a DB error occurs
    /// Does nothing if:
    /// * we already have the block
    /// Returns true if we stored the block; false if not.
    pub fn accept_block(
        chainstate: &mut StacksChainState,
        block: &NakamotoBlock,
        db_handle: &mut SortitionHandleConn,
        reward_set: &RewardSet,
        obtain_method: NakamotoBlockObtainMethod,
    ) -> Result<bool, ChainstateError> {
        let block_id = block.block_id();
        test_debug!("Consider Nakamoto block {block_id}");
        let config = chainstate.config();
        // do nothing if we already have this block
        let (headers_conn, staging_db_tx) = chainstate.headers_conn_and_staging_tx_begin()?;
        if Self::get_block_header(headers_conn, &block_id)?.is_some() {
            debug!("Already have block {block_id}");
            return Ok(false);
        }

        // if this is the first tenure block, then make sure it's well-formed
        block.is_wellformed_tenure_start_block().inspect_err(|_| {
            warn!("Block {block_id} is not a well-formed first tenure block");
        })?;

        // if this is a tenure-extend block, then make sure it's well-formed
        block.is_wellformed_tenure_extend_block().inspect_err(|_| {
            warn!("Block {block_id} is not a well-formed tenure-extend block");
        })?;

        // it's okay if this fails because we might not have the parent block yet.  It will be
        // checked on `::append_block()`
        let expected_burn_opt = Self::get_expected_burns(db_handle, headers_conn, block)?;

        if block.is_shadow_block() {
            // this block is already present in the staging DB, so just perform some prefunctory
            // validation (since they're constructed a priori to be valid)
            Self::validate_shadow_nakamoto_block_burnchain(
                staging_db_tx.conn(),
                db_handle,
                expected_burn_opt,
                block,
                config.mainnet,
                config.chain_id,
            )
            .unwrap_or_else(|e| {
                error!("Unacceptable shadow Nakamoto block";
                    "stacks_block_id" => %block_id,
                    "error" => ?e
                );
                panic!("Unacceptable shadow Nakamoto block");
            });
            return Ok(false);
        }

        // this block must be consistent with its miner's leader-key and block-commit, and must
        // contain only transactions that are valid in this epoch.
        Self::validate_normal_nakamoto_block_burnchain(
            staging_db_tx.conn(),
            db_handle,
            expected_burn_opt,
            block,
            config.mainnet,
            config.chain_id,
        )
        .inspect_err(|e| {
            warn!("Unacceptable Nakamoto block; will not store";
                "stacks_block_id" => %block_id,
                "error" => ?e
            );
        })?;

        let signing_weight = block
            .header
            .verify_signer_signatures(reward_set)
            .inspect_err(|e| {
                warn!("Received block, but the signer signatures are invalid";
                    "block_id" => %block_id,
                    "error" => ?e,
                );
            })?;

        // if we pass all the tests, then along the way, we will have verified (in
        // Self::validate_nakamoto_block_burnchain) that the consensus hash of this block is on the
        // same sortition history as `db_handle` (and thus it must be burn_attachable)
        let burn_attachable = true;

        let ret = staging_db_tx.store_block_if_better(
            block,
            burn_attachable,
            signing_weight,
            obtain_method,
        )?;
        staging_db_tx.commit()?;
        if ret {
            test_debug!("Stored Nakamoto block {block_id}");
        } else {
            test_debug!("Did NOT store Nakamoto block {block_id}");
        }
        Ok(ret)
    }

    /// Return the total ExecutionCost consumed during the tenure up to and including
    ///  `block`
    pub fn get_total_tenure_cost_at(
        chainstate_conn: &Connection,
        block: &StacksBlockId,
    ) -> Result<Option<ExecutionCost>, ChainstateError> {
        let qry = "SELECT total_tenure_cost FROM nakamoto_block_headers WHERE index_block_hash = ?";
        chainstate_conn
            .query_row(qry, &[block], |row| row.get(0))
            .optional()
            .map_err(ChainstateError::from)
    }

    /// Return the ExecutionCost of `block`
    pub fn get_block_cost(
        chainstate_conn: &Connection,
        block: &StacksBlockId,
    ) -> Result<Option<ExecutionCost>, ChainstateError> {
        let qry = "SELECT total_tenure_cost FROM nakamoto_block_headers WHERE index_block_hash = ?";
        chainstate_conn
            .query_row(qry, &[block], |row| row.get(0))
            .optional()
            .map_err(ChainstateError::from)
    }

    /// Return the total transactions fees during the tenure up to and including
    ///  `block`
    pub fn get_total_tenure_tx_fees_at(
        chainstate_conn: &Connection,
        block: &StacksBlockId,
    ) -> Result<Option<u128>, ChainstateError> {
        let qry = "SELECT tenure_tx_fees FROM nakamoto_block_headers WHERE index_block_hash = ?";
        let tx_fees_str: Option<String> = chainstate_conn
            .query_row(qry, &[block], |row| row.get(0))
            .optional()?;
        tx_fees_str
            .map(|x| x.parse())
            .transpose()
            .map_err(|_| ChainstateError::DBError(DBError::ParseError))
    }

    /// Return a Nakamoto StacksHeaderInfo at a given coinbase height in the fork identified by `tip_index_hash`.
    /// * For Stacks 2.x, this is the Stacks block's header
    /// * For Stacks 3.x (Nakamoto), this is the first block in the miner's tenure.
    pub fn get_header_by_coinbase_height<SDBI: StacksDBIndexed>(
        conn: &mut SDBI,
        tip_index_hash: &StacksBlockId,
        coinbase_height: u64,
    ) -> Result<Option<StacksHeaderInfo>, ChainstateError> {
        // nakamoto block?
        if let Some(block_id) =
            conn.get_nakamoto_block_id_at_coinbase_height(tip_index_hash, coinbase_height)?
        {
            return Self::get_block_header_nakamoto(conn.sqlite(), &block_id);
        }

        // epcoh2 block?
        let Some(ancestor_at_height) = conn
            .get_ancestor_block_id(coinbase_height, tip_index_hash)?
            .map(|ancestor| Self::get_block_header(conn.sqlite(), &ancestor))
            .transpose()?
            .flatten()
        else {
            warn!("No such epoch2 ancestor";
                  "coinbase_height" => coinbase_height,
                  "tip_index_hash" => %tip_index_hash,
            );
            return Ok(None);
        };
        // only return if it is an epoch-2 block, because that's
        // the only case where block_height can be interpreted as
        // tenure height.
        if ancestor_at_height.is_epoch_2_block() {
            return Ok(Some(ancestor_at_height));
        }

        Ok(None)
    }

    /// Load the block version of a Nakamoto blocok
    pub fn get_nakamoto_block_version(
        chainstate_conn: &Connection,
        index_block_hash: &StacksBlockId,
    ) -> Result<Option<u8>, ChainstateError> {
        let sql = "SELECT version FROM nakamoto_block_headers WHERE index_block_hash = ?1";
        let args = rusqlite::params![index_block_hash];
        let mut stmt = chainstate_conn.prepare(sql)?;
        let result = stmt
            .query_row(args, |row| {
                let version: u8 = row.get(0)?;
                Ok(version)
            })
            .optional()?;

        Ok(result)
    }

    /// Load the parent block ID of a Nakamoto block
    pub fn get_nakamoto_parent_block_id(
        chainstate_conn: &Connection,
        index_block_hash: &StacksBlockId,
    ) -> Result<Option<StacksBlockId>, ChainstateError> {
        let sql = "SELECT parent_block_id FROM nakamoto_block_headers WHERE index_block_hash = ?1";
        let mut result = query_row_columns(
            chainstate_conn,
            sql,
            &[&index_block_hash],
            "parent_block_id",
        )?;
        if result.len() > 1 {
            // even though `(consensus_hash,block_hash)` is the primary key, these are hashed to
            // produce `index_block_hash`.  So, `index_block_hash` is also unique w.h.p.
            unreachable!("FATAL: multiple instances of index_block_hash");
        }
        Ok(result.pop())
    }

    /// Load a Nakamoto header
    pub fn get_block_header_nakamoto(
        chainstate_conn: &Connection,
        index_block_hash: &StacksBlockId,
    ) -> Result<Option<StacksHeaderInfo>, ChainstateError> {
        let sql = "SELECT * FROM nakamoto_block_headers WHERE index_block_hash = ?1";
        let result = query_row_panic(chainstate_conn, sql, &[&index_block_hash], || {
            "FATAL: multiple rows for the same block hash".to_string()
        })?;
        Ok(result)
    }

    /// Load a consensus hash for a Nakamoto header
    pub fn get_block_header_nakamoto_tenure_id(
        chainstate_conn: &Connection,
        index_block_hash: &StacksBlockId,
    ) -> Result<Option<ConsensusHash>, ChainstateError> {
        let sql = "SELECT consensus_hash FROM nakamoto_block_headers WHERE index_block_hash = ?1";
        let result = query_row_panic(chainstate_conn, sql, &[&index_block_hash], || {
            "FATAL: multiple rows for the same block hash".to_string()
        })?;
        Ok(result)
    }

    /// Load an epoch2 header
    pub fn get_block_header_epoch2(
        chainstate_conn: &Connection,
        index_block_hash: &StacksBlockId,
    ) -> Result<Option<StacksHeaderInfo>, ChainstateError> {
        let sql = "SELECT * FROM block_headers WHERE index_block_hash = ?1";
        let result = query_row_panic(chainstate_conn, sql, &[&index_block_hash], || {
            "FATAL: multiple rows for the same block hash".to_string()
        })?;

        Ok(result)
    }

    /// Load block header (either Epoch-2 rules or Nakamoto) by `index_block_hash`
    pub fn get_block_header(
        chainstate_conn: &Connection,
        index_block_hash: &StacksBlockId,
    ) -> Result<Option<StacksHeaderInfo>, ChainstateError> {
        if let Some(header) = Self::get_block_header_nakamoto(chainstate_conn, index_block_hash)? {
            return Ok(Some(header));
        }

        Self::get_block_header_epoch2(chainstate_conn, index_block_hash)
    }

    /// Does a block header exist?
    /// Works for both Nakamoto and epoch2 blocks, as long as check_epoch2 is true
    pub fn has_block_header(
        chainstate_conn: &Connection,
        index_block_hash: &StacksBlockId,
        check_epoch2: bool,
    ) -> Result<bool, ChainstateError> {
        let sql = "SELECT 1 FROM nakamoto_block_headers WHERE index_block_hash = ?1";
        let result: Option<i64> =
            query_row_panic(chainstate_conn, sql, &[&index_block_hash], || {
                "FATAL: multiple rows for the same block hash".to_string()
            })?;
        if result.is_some() {
            return Ok(true);
        }

        if !check_epoch2 {
            return Ok(false);
        }

        // check epoch 2
        let sql = "SELECT 1 FROM block_headers WHERE index_block_hash = ?1";
        let result: Option<i64> =
            query_row_panic(chainstate_conn, sql, &[&index_block_hash], || {
                "FATAL: multiple rows for the same block hash".to_string()
            })?;

        Ok(result.is_some())
    }

    /// Does an epoch2 block header exist?
    pub fn has_block_header_epoch2(
        chainstate_conn: &Connection,
        index_block_hash: &StacksBlockId,
    ) -> Result<bool, ChainstateError> {
        let sql = "SELECT 1 FROM block_headers WHERE index_block_hash = ?1";
        let result: Option<i64> =
            query_row_panic(chainstate_conn, sql, &[&index_block_hash], || {
                "FATAL: multiple rows for the same block hash".to_string()
            })?;

        Ok(result.is_some())
    }

    /// DO NOT CALL IN CONSENSUS CODE, such as during Stacks block processing
    /// (including during Clarity VM evaluation). This function returns the latest data
    /// known to the node, which may not have been at the time of original block assembly.
    /// Load the canonical Stacks block header (either epoch-2 rules or Nakamoto)
    pub fn get_canonical_block_header(
        chainstate_conn: &Connection,
        sortdb: &SortitionDB,
    ) -> Result<Option<StacksHeaderInfo>, ChainstateError> {
        let (consensus_hash, block_hash) =
            SortitionDB::get_canonical_stacks_chain_tip_hash(sortdb.conn())?;
        Self::get_block_header(
            chainstate_conn,
            &StacksBlockId::new(&consensus_hash, &block_hash),
        )
    }

    /// Get the tenure-start block header of a given consensus hash.
    /// For Nakamoto blocks, this is the first block in the tenure identified by the consensus
    /// hash.
    /// For epoch2 blocks, this is simply the block whose winning sortition happened in the
    /// sortition identified by the consensus hash.
    ///
    /// `tip_block_id` is the chain tip from which to perform the query.
    pub fn get_tenure_start_block_header<SDBI: StacksDBIndexed>(
        chainstate_conn: &mut SDBI,
        tip_block_id: &StacksBlockId,
        consensus_hash: &ConsensusHash,
    ) -> Result<Option<StacksHeaderInfo>, ChainstateError> {
        // nakamoto?
        if let Some(hdr) = Self::get_nakamoto_tenure_start_block_header(
            chainstate_conn,
            tip_block_id,
            consensus_hash,
        )? {
            return Ok(Some(hdr));
        }

        // epoch2?
        let epoch2_header_info = StacksChainState::get_stacks_block_header_info_by_consensus_hash(
            chainstate_conn.sqlite(),
            consensus_hash,
        )?;
        Ok(epoch2_header_info)
    }

    /// Get the first block header in a Nakamoto tenure
    pub fn get_nakamoto_tenure_start_block_header<SDBI: StacksDBIndexed>(
        chainstate_conn: &mut SDBI,
        tip_block_id: &StacksBlockId,
        consensus_hash: &ConsensusHash,
    ) -> Result<Option<StacksHeaderInfo>, ChainstateError> {
        let Some(block_id) =
            chainstate_conn.get_tenure_start_block_id(tip_block_id, consensus_hash)?
        else {
            return Ok(None);
        };
        Self::get_block_header_nakamoto(chainstate_conn.sqlite(), &block_id)
    }

    /// Get the first canonical block header in a vector of height-ordered candidates
    fn get_highest_canonical_block_header_from_candidates(
        sort_db: &SortitionDB,
        candidates: Vec<StacksHeaderInfo>,
    ) -> Result<Option<StacksHeaderInfo>, ChainstateError> {
        let canonical_sortition_handle = sort_db.index_handle_at_tip();
        for candidate in candidates.into_iter() {
            let Some(ref candidate_ch) = candidate.burn_view else {
                // this is an epoch 2.x header, no burn view to check
                return Ok(Some(candidate));
            };
            let in_canonical_fork = canonical_sortition_handle.processed_block(&candidate_ch)?;
            if in_canonical_fork {
                return Ok(Some(candidate));
            }
        }

        // did not find any blocks in candidates
        Ok(None)
    }

    /// Get the highest block in the given tenure on a given fork.
    /// Only works on Nakamoto blocks.
    /// TODO: unit test
    pub fn get_highest_block_header_in_tenure<SDBI: StacksDBIndexed>(
        chainstate_conn: &mut SDBI,
        tip_block_id: &StacksBlockId,
        consensus_hash: &ConsensusHash,
    ) -> Result<Option<StacksHeaderInfo>, ChainstateError> {
        let Some(block_id) =
            chainstate_conn.get_highest_block_id_in_tenure(tip_block_id, consensus_hash)?
        else {
            return Ok(None);
        };
        Self::get_block_header_nakamoto(chainstate_conn.sqlite(), &block_id)
    }

    /// DO NOT USE IN CONSENSUS CODE.  Different nodes can have different blocks for the same
    /// tenure.
    ///
    /// Get the highest block in a given tenure (identified by its consensus hash) with a canonical
    ///  burn_view (i.e., burn_view on the canonical sortition fork)
    pub fn find_highest_known_block_header_in_tenure(
        chainstate: &StacksChainState,
        sort_db: &SortitionDB,
        tenure_id: &ConsensusHash,
    ) -> Result<Option<StacksHeaderInfo>, ChainstateError> {
        let chainstate_db_conn = chainstate.db();

        let candidates = Self::get_highest_known_block_header_in_tenure_at_each_burnview(
            chainstate_db_conn,
            tenure_id,
        )?;

        Self::get_highest_canonical_block_header_from_candidates(sort_db, candidates)
    }

    /// DO NOT USE IN CONSENSUS CODE.  Different nodes can have different blocks for the same
    /// tenure.
    ///
    /// Get the highest blocks in a given tenure (identified by its consensus hash) at each burn view
    ///  active in that tenure. If there are ties at a given burn view, they will both be returned
    fn get_highest_known_block_header_in_tenure_at_each_burnview(
        db: &Connection,
        tenure_id: &ConsensusHash,
    ) -> Result<Vec<StacksHeaderInfo>, ChainstateError> {
        // see if we have a nakamoto block in this tenure
        let qry = "
        SELECT h.*
        FROM nakamoto_block_headers h
        JOIN (
            SELECT burn_view, MAX(block_height) AS max_height
            FROM nakamoto_block_headers
            WHERE consensus_hash = ?1
            GROUP BY burn_view
        ) maxed
        ON h.burn_view = maxed.burn_view
        AND h.block_height = maxed.max_height
        WHERE h.consensus_hash = ?1
        ORDER BY h.block_height DESC, h.timestamp
        ";
        let args = params![tenure_id];
        let out = query_rows(db, qry, args)?;
        if !out.is_empty() {
            return Ok(out);
        }

        // see if this is an epoch2 header. If it exists, then there will only be one.
        let epoch2_x =
            StacksChainState::get_stacks_block_header_info_by_consensus_hash(db, tenure_id)?;
        Ok(Vec::from_iter(epoch2_x))
    }

    /// DO NOT USE IN CONSENSUS CODE.  Different nodes can have different blocks for the same
    /// tenure.
    ///
    /// Get the highest block in a given tenure (identified by burnchain block height) with a canonical
    ///  burn_view (i.e., burn_view on the canonical sortition fork). This covers only Nakamoto blocks.
    /// Epoch2 blocks will not be checked.
    pub fn find_highest_known_block_header_in_tenure_by_block_height(
        chainstate: &StacksChainState,
        sort_db: &SortitionDB,
        tenure_height: u64,
    ) -> Result<Option<StacksHeaderInfo>, ChainstateError> {
        let chainstate_db_conn = chainstate.db();

        let candidates =
            Self::get_highest_known_block_header_in_tenure_by_block_height_at_each_burnview(
                chainstate_db_conn,
                tenure_height,
            )?;

        Self::get_highest_canonical_block_header_from_candidates(sort_db, candidates)
    }

    /// DO NOT USE IN CONSENSUS CODE.  Different nodes can have different blocks for the same
    /// tenure.
    ///
    /// Get the highest block in a given tenure (identified by burnchain block hash) with a canonical
    ///  burn_view (i.e., burn_view on the canonical sortition fork). This covers only Nakamoto blocks.
    /// Epoch2 blocks will not be checked.
    pub fn find_highest_known_block_header_in_tenure_by_block_hash(
        chainstate: &StacksChainState,
        sort_db: &SortitionDB,
        tenure_block_hash: &BurnchainHeaderHash,
    ) -> Result<Option<StacksHeaderInfo>, ChainstateError> {
        let chainstate_db_conn = chainstate.db();

        let candidates =
            Self::get_highest_known_block_header_in_tenure_by_block_hash_at_each_burnview(
                chainstate_db_conn,
                tenure_block_hash,
            )?;

        Self::get_highest_canonical_block_header_from_candidates(sort_db, candidates)
    }

    /// DO NOT USE IN CONSENSUS CODE.  Different nodes can have different blocks for the same
    /// tenure.
    ///
    /// Get the highest blocks in a given tenure (identified by burnchain block height) at each burn view
    ///  active in that tenure. If there are ties at a given burn view, they will both be returned
    fn get_highest_known_block_header_in_tenure_by_block_height_at_each_burnview(
        db: &Connection,
        tenure_height: u64,
    ) -> Result<Vec<StacksHeaderInfo>, ChainstateError> {
        // see if we have a nakamoto block in this tenure
        let qry = "
        SELECT h.*
        FROM nakamoto_block_headers h
        JOIN (
            SELECT burn_view, MAX(block_height) AS max_height
            FROM nakamoto_block_headers
            WHERE burn_header_height = ?1
            GROUP BY burn_view
        ) maxed
        ON h.burn_view = maxed.burn_view
        AND h.block_height = maxed.max_height
        WHERE h.burn_header_height = ?1
        ORDER BY h.block_height DESC, h.timestamp
        ";
        let args = params![tenure_height];
        let out = query_rows(db, qry, args)?;
        if !out.is_empty() {
            return Ok(out);
        }

        Err(ChainstateError::NoSuchBlockError)
    }

    /// DO NOT USE IN CONSENSUS CODE.  Different nodes can have different blocks for the same
    /// tenure.
    ///
    /// Get the highest blocks in a given tenure (identified by burnchain block hash) at each burn view
    ///  active in that tenure. If there are ties at a given burn view, they will both be returned
    fn get_highest_known_block_header_in_tenure_by_block_hash_at_each_burnview(
        db: &Connection,
        tenure_block_hash: &BurnchainHeaderHash,
    ) -> Result<Vec<StacksHeaderInfo>, ChainstateError> {
        // see if we have a nakamoto block in this tenure
        let qry = "
        SELECT h.*
        FROM nakamoto_block_headers h
        JOIN (
            SELECT burn_view, MAX(block_height) AS max_height
            FROM nakamoto_block_headers
            WHERE burn_header_hash = ?1
            GROUP BY burn_view
        ) maxed
        ON h.burn_view = maxed.burn_view
        AND h.block_height = maxed.max_height
        WHERE h.burn_header_hash = ?1
        ORDER BY h.block_height DESC, h.timestamp
        ";
        let args = params![tenure_block_hash];
        let out = query_rows(db, qry, args)?;
        if !out.is_empty() {
            return Ok(out);
        }

        Err(ChainstateError::NoSuchBlockError)
    }

    /// Get the VRF proof for a Stacks block.
    /// For Nakamoto blocks, this is the VRF proof contained in the coinbase of the tenure-start
    /// block of the given tenure identified by the consensus hash.
    ///
    /// For epoch 2.x blocks, this is the VRF proof in the block header itself, whose sortition is
    /// identified by the consensus hash.
    pub fn get_block_vrf_proof<SDBI: StacksDBIndexed>(
        chainstate_conn: &mut SDBI,
        tip_block_id: &StacksBlockId,
        consensus_hash: &ConsensusHash,
    ) -> Result<Option<VRFProof>, ChainstateError> {
        let Some(start_header) = NakamotoChainState::get_tenure_start_block_header(
            chainstate_conn,
            tip_block_id,
            consensus_hash,
        )?
        else {
            warn!("No tenure-start block";
                  "consensus_hash" => %consensus_hash,
                  "tip_block_id" => %tip_block_id);
            return Ok(None);
        };

        let vrf_proof = match start_header.anchored_header {
            StacksBlockHeaderTypes::Epoch2(epoch2_header) => Some(epoch2_header.proof),
            StacksBlockHeaderTypes::Nakamoto(..) => {
                NakamotoChainState::get_nakamoto_tenure_vrf_proof(
                    chainstate_conn.sqlite(),
                    &start_header.index_block_hash(),
                )?
            }
        };

        Ok(vrf_proof)
    }

    /// Get the VRF proof of the parent tenure (either Nakamoto or epoch 2.x) of the tenure
    /// identified by the given consensus hash.
    /// The parent tenure's tenure-start block must already have been processed.
    ///
    /// `tip_block_id` identifies the tip of the chain history to search. It can be the child
    /// block's block ID, or any descendant.
    /// `consensus_hash` identifies the child block's tenure.
    /// `block_commit_txid` identifies the child block's tenure's block-commit tx, which in turn
    /// contains the hash of the start-block of the tenure prior to the child's tenure.
    ///
    /// Returns the proof of this block's parent tenure on success.
    ///
    /// Returns InvalidStacksBlock if the sortition for `consensus_hash` does not exist, or if its
    /// parent sortition doesn't exist (i.e. the sortition DB is missing something)
    ///
    /// Returns NoSuchBlockError if the block header for `consensus_hash` does not exist, or if the
    /// parent block header info does not exist (i.e. the chainstate DB is missing something)
    pub fn get_parent_vrf_proof<SDBI: StacksDBIndexed>(
        chainstate_conn: &mut SDBI,
        tip_block_id: &StacksBlockId,
        sortdb_conn: &Connection,
        consensus_hash: &ConsensusHash,
        block_commit_txid: &Txid,
    ) -> Result<VRFProof, ChainstateError> {
        // is the tip a shadow block (and necessarily a Nakamoto block)?
        if let Some(shadow_vrf_proof) = Self::get_shadow_vrf_proof(chainstate_conn, tip_block_id)? {
            return Ok(shadow_vrf_proof);
        }

        // parent tenure is a normal tenure
        let sn = SortitionDB::get_block_snapshot_consensus(sortdb_conn, consensus_hash)?.ok_or(
            ChainstateError::InvalidStacksBlock("No sortition for consensus hash".into()),
        )?;

        let parent_sortition_id = SortitionDB::get_block_commit_parent_sortition_id(
            sortdb_conn,
            block_commit_txid,
            &sn.sortition_id,
        )?
        .ok_or(ChainstateError::InvalidStacksBlock(
            "Parent block-commit is not in this block's sortition history".into(),
        ))?;

        let parent_sn = SortitionDB::get_block_snapshot(sortdb_conn, &parent_sortition_id)?.ok_or(
            ChainstateError::InvalidStacksBlock(
                "Parent block-commit does not have a sortition".into(),
            ),
        )?;

        let parent_vrf_proof =
            Self::get_block_vrf_proof(chainstate_conn, tip_block_id, &parent_sn.consensus_hash)?
                .ok_or_else(|| {
                    warn!("No VRF proof for {}", &parent_sn.consensus_hash);
                    ChainstateError::NoSuchBlockError
                })
                .inspect_err(|_e| {
                    warn!("Could not find parent VRF proof";
                      "tip_block_id" => %tip_block_id,
                      "parent consensus_hash" => %parent_sn.consensus_hash,
                      "block consensus_hash" => %consensus_hash);
                })?;

        Ok(parent_vrf_proof)
    }

    /// Get the status of a Nakamoto block.
    /// Returns Some(accepted?, orphaned?) on success
    /// Returns None if there's no such block
    /// Returns Err on DBError
    pub fn get_nakamoto_block_status(
        staging_blocks_conn: NakamotoStagingBlocksConnRef,
        headers_conn: &Connection,
        consensus_hash: &ConsensusHash,
        block_hash: &BlockHeaderHash,
    ) -> Result<Option<(bool, bool)>, ChainstateError> {
        let sql = "SELECT processed, orphaned FROM nakamoto_staging_blocks WHERE consensus_hash = ?1 AND block_hash = ?2";
        let args = params![consensus_hash, block_hash];
        let Some((processed, orphaned)) = query_row_panic(&staging_blocks_conn, sql, args, || {
            "FATAL: multiple rows for the same consensus hash and block hash".to_string()
        })
        .map_err(ChainstateError::DBError)?
        .map(|(processed, orphaned): (u32, u32)| (processed != 0, orphaned != 0)) else {
            // not present
            return Ok(None);
        };

        if processed || orphaned {
            return Ok(Some((processed, orphaned)));
        }

        // this can report a false negative since we set the `processed` and `orphaned` flags in a
        // separate transaction after processing a block, so handle that here
        // look for the block
        if Self::has_block_header(
            headers_conn,
            &StacksBlockId::new(consensus_hash, block_hash),
            false,
        )? {
            // was processed, but the staging DB has not yet been updated.
            return Ok(Some((true, false)));
        } else {
            // not processed yet, so return whatever was in the staging DB
            return Ok(Some((processed, orphaned)));
        }
    }

    /// Get the VRF proof for a Nakamoto block, if it exists.
    /// This must be the tenure-start Nakamoto block ID
    /// Returns None if the Nakamoto block's VRF proof is not found (e.g. because there is no
    /// Nakamoto block, or becuase this isn't a tenure-start block)
    pub fn get_nakamoto_tenure_vrf_proof(
        chainstate_conn: &Connection,
        tenure_start_block_id: &StacksBlockId,
    ) -> Result<Option<VRFProof>, ChainstateError> {
        let sql = r#"SELECT IFNULL(vrf_proof,"") FROM nakamoto_block_headers WHERE index_block_hash = ?1"#;
        let args = params![tenure_start_block_id];
        let proof_bytes: Option<String> = query_row(chainstate_conn, sql, args)?;
        if let Some(bytes) = proof_bytes {
            if bytes.is_empty() {
                // no VRF proof
                return Ok(None);
            }
            let proof = VRFProof::from_hex(&bytes)
                .ok_or(DBError::Corruption)
                .inspect_err(|_e| {
                    warn!("Failed to load VRF proof: could not decode";
                          "vrf_proof" => %bytes,
                          "tenure_start_block_id" => %tenure_start_block_id,
                    );
                })?;
            Ok(Some(proof))
        } else {
            Ok(None)
        }
    }

    /// Return the coinbase height of `block` if it was a nakamoto block, or the
    /// Stacks block height of `block` if it was an epoch-2 block
    ///
    /// In Stacks 2.x, the coinbase height and block height are the
    /// same. A miner's tenure in Stacks 2.x is entirely encompassed
    /// in the single Bitcoin-anchored Stacks block they produce, as
    /// well as the microblock stream they append to it.  But in Nakamoto,
    /// the coinbase height and block height are decoupled.
    pub fn get_coinbase_height<SDBI: StacksDBIndexed>(
        chainstate_conn: &mut SDBI,
        block: &StacksBlockId,
    ) -> Result<Option<u64>, ChainstateError> {
        // nakamoto header?
        if let Some(hdr) = Self::get_block_header_nakamoto(chainstate_conn.sqlite(), block)? {
            return Ok(chainstate_conn.get_coinbase_height(block, &hdr.consensus_hash)?);
        }

        // epoch2 header
        let epoch_2_qry = "SELECT block_height FROM block_headers WHERE index_block_hash = ?1";
        let opt_height: Option<i64> = chainstate_conn
            .sqlite()
            .query_row(epoch_2_qry, &[block], |row| row.get(0))
            .optional()?;
        opt_height
            .map(u64::try_from)
            .transpose()
            .map_err(|_| ChainstateError::DBError(DBError::ParseError))
    }

    /// Verify that a nakamoto block's block-commit's VRF seed is consistent with the VRF proof.
    /// Specifically, it must be the hash of the parent tenure's VRF proof.
    pub(crate) fn check_block_commit_vrf_seed<SDBI: StacksDBIndexed>(
        chainstate_conn: &mut SDBI,
        sortdb_conn: &Connection,
        block: &NakamotoBlock,
    ) -> Result<(), ChainstateError> {
        if block.is_shadow_block() {
            // no-op
            return Ok(());
        }

        // get the block-commit for this block
        let sn =
            SortitionDB::get_block_snapshot_consensus(sortdb_conn, &block.header.consensus_hash)?
                .ok_or(ChainstateError::NoSuchBlockError)
                .inspect_err(|_e| {
                    warn!("No block-commit for block";
                        "consensus_hash" => %block.header.consensus_hash,
                        "stacks_block_hash" => %block.header.block_hash(),
                        "stacks_block_id" => %block.header.block_id()
                    );
                })?;

        let block_commit =
            get_block_commit_by_txid(sortdb_conn, &sn.sortition_id, &sn.winning_block_txid)?
                .ok_or(ChainstateError::NoSuchBlockError)
                .inspect_err(|_e| {
                    warn!("No block-commit for block";
                        "consensus_hash" => %block.header.consensus_hash,
                        "stacks_block_hash" => %block.header.block_hash(),
                        "stacks_block_id" => %block.header.block_id()
                    );
                })?;

        // N.B. passing block.block_id() here means that we'll look into the parent tenure
        block.validate_vrf_seed(sortdb_conn, chainstate_conn, &block_commit)
    }

    /// Insert a nakamoto block header that is paired with an
    /// already-existing block commit and snapshot
    ///
    /// `header` should be a pointer to the header in `tip_info`.
    pub(crate) fn insert_stacks_block_header(
        chainstate_tx: &Connection,
        tip_info: &StacksHeaderInfo,
        header: &NakamotoBlockHeader,
        vrf_proof: Option<&VRFProof>,
        block_cost: &ExecutionCost,
        total_tenure_cost: &ExecutionCost,
        tenure_changed: bool,
        height_in_tenure: u32,
        tenure_tx_fees: u128,
    ) -> Result<(), ChainstateError> {
        assert_eq!(tip_info.stacks_block_height, header.chain_length,);
        assert!(tip_info.burn_header_timestamp < u64::try_from(i64::MAX).unwrap());

        let StacksHeaderInfo {
            index_root,
            consensus_hash,
            burn_header_hash,
            stacks_block_height,
            burn_header_height,
            burn_header_timestamp,
            ..
        } = tip_info;

        let block_size_str = format!("{}", tip_info.anchored_block_size);

        let block_hash = header.block_hash();

        let index_block_hash = StacksBlockId::new(consensus_hash, &block_hash);

        assert!(*stacks_block_height < u64::try_from(i64::MAX).unwrap());

        let vrf_proof_bytes = vrf_proof.map(|proof| proof.to_hex());

        let signer_signature = serde_json::to_string(&header.signer_signature).map_err(|_| {
            ChainstateError::InvalidStacksBlock(format!(
                "Failed to serialize signer signature for block {}",
                block_hash
            ))
        })?;

        let args = params![
            u64_to_sql(*stacks_block_height)?,
            index_root,
            consensus_hash,
            burn_header_hash,
            burn_header_height,
            u64_to_sql(*burn_header_timestamp)?,
            block_size_str,
            HeaderTypeNames::Nakamoto,
            header.version,
            u64_to_sql(header.chain_length)?,
            u64_to_sql(header.burn_spent)?,
            header.miner_signature,
            signer_signature,
            header.tx_merkle_root,
            header.state_index_root,
            u64_to_sql(header.timestamp)?,
            block_hash,
            index_block_hash,
            block_cost,
            total_tenure_cost,
            &tenure_tx_fees.to_string(),
            &header.parent_block_id,
            if tenure_changed { &1i64 } else { &0i64 },
            &vrf_proof_bytes.as_ref(),
            &header.pox_treatment,
            &height_in_tenure,
            tip_info.burn_view.as_ref().ok_or_else(|| {
                error!(
                    "Attempted to store nakamoto block header information without burnchain view";
                    "block_id" => %index_block_hash,
                );
                ChainstateError::DBError(DBError::Other(
                    "Nakamoto block StacksHeaderInfo did not set burnchain view".into(),
                ))
            })?,
        ];

        chainstate_tx.execute(
            "INSERT INTO nakamoto_block_headers
                    (block_height,
                    index_root,
                    consensus_hash,
                    burn_header_hash,
                    burn_header_height,
                    burn_header_timestamp,
                    block_size,

                    header_type,
                    version,
                    chain_length,
                    burn_spent,
                    miner_signature,
                    signer_signature,
                    tx_merkle_root,
                    state_index_root,
                    timestamp,

                    block_hash,
                    index_block_hash,
                    cost,
                    total_tenure_cost,
                    tenure_tx_fees,
                    parent_block_id,
                    tenure_changed,
                    vrf_proof,
                    signer_bitvec,
                    height_in_tenure,
                    burn_view)
                    VALUES (?1, ?2, ?3, ?4, ?5, ?6, ?7, ?8, ?9, ?10, ?11, ?12, ?13, ?14, ?15, ?16, ?17, ?18, ?19, ?20, ?21, ?22, ?23, ?24, ?25, ?26, ?27)",
            args
        )?;

        Ok(())
    }

    /// Append a Stacks block to an existing Stacks block, and grant the miner the block reward.
    /// Return the new Stacks header info.
    fn advance_tip(
        headers_tx: &mut StacksDBTx,
        parent_tip: &StacksBlockHeaderTypes,
        parent_consensus_hash: &ConsensusHash,
        new_block: &NakamotoBlock,
        new_vrf_proof: Option<&VRFProof>,
        new_burn_header_hash: &BurnchainHeaderHash,
        new_burnchain_height: u32,
        new_burnchain_timestamp: u64,
        block_reward: Option<&MinerPaymentSchedule>,
        mature_miner_payouts_opt: Option<MaturedMinerRewards>,
        anchor_block_cost: &ExecutionCost,
        total_tenure_cost: &ExecutionCost,
        block_size: u64,
        applied_epoch_transition: bool,
        burn_stack_stx_ops: Vec<StackStxOp>,
        burn_transfer_stx_ops: Vec<TransferStxOp>,
        burn_delegate_stx_ops: Vec<DelegateStxOp>,
        burn_vote_for_aggregate_key_ops: Vec<VoteForAggregateKeyOp>,
        new_tenure: bool,
        coinbase_height: u64,
        block_fees: u128,
        burn_view: &ConsensusHash,
    ) -> Result<StacksHeaderInfo, ChainstateError> {
        let new_tip = &new_block.header;
        if new_tip.parent_block_id
            != StacksBlockId::new(&FIRST_BURNCHAIN_CONSENSUS_HASH, &FIRST_STACKS_BLOCK_HASH)
        {
            // not the first-ever block, so linkage must occur
            match parent_tip {
                StacksBlockHeaderTypes::Epoch2(..) => {
                    assert_eq!(
                        new_tip.parent_block_id,
                        StacksBlockId::new(parent_consensus_hash, &parent_tip.block_hash())
                    );
                }
                StacksBlockHeaderTypes::Nakamoto(nakamoto_header) => {
                    // nakamoto blocks link to their parent via index block hashes
                    assert_eq!(new_tip.parent_block_id, nakamoto_header.block_id());
                }
            }
        }

        assert_eq!(
            parent_tip
                .height()
                .checked_add(1)
                .expect("Block height overflow"),
            new_tip.chain_length
        );

        let parent_hash = new_tip.parent_block_id.clone();
        let index_block_hash = new_tip.block_id();

        let mut marf_keys = vec![];
        let mut marf_values = vec![];

        if new_tenure {
            // make the coinbase height point to this tenure-start block
            marf_keys.push(nakamoto_keys::ongoing_tenure_coinbase_height(
                coinbase_height,
            ));
            marf_values.push(nakamoto_keys::make_block_id_value(&new_tip.block_id()));

            // point this tenure to its start block
            marf_keys.push(nakamoto_keys::tenure_start_block_id(
                &new_tip.consensus_hash,
            ));
            marf_values.push(nakamoto_keys::make_block_id_value(&new_tip.block_id()));

            // record coinbase height of this tenure
            marf_keys.push(nakamoto_keys::coinbase_height(&new_tip.consensus_hash));
            marf_values.push(nakamoto_keys::make_u64_value(coinbase_height));

            // record that this previous tenure is done
            let Some(tenure_change_tx) = new_block.get_tenure_change_tx_payload() else {
                // should be unreachable
                error!(
                    "Block {} is a tenure-change block, but does not contain a tenure-change tx",
                    new_tip.block_id()
                );
                return Err(ChainstateError::InvalidStacksBlock(
                    "Tenure-change block does not have a tenure-change tx".into(),
                ));
            };

            marf_keys.push(nakamoto_keys::finished_tenure_consensus_hash(
                &tenure_change_tx.prev_tenure_consensus_hash,
            ));
            marf_values.push(nakamoto_keys::make_bool_value(true));

            // record parent tenure linkage
            marf_keys.push(nakamoto_keys::parent_tenure_consensus_hash(
                &tenure_change_tx.tenure_consensus_hash,
            ));
            marf_values.push(nakamoto_keys::make_consensus_hash_value(
                &tenure_change_tx.prev_tenure_consensus_hash,
            ));

            // record last block-found tenure
            let block_found_tenure_id = NakamotoTenureEventId {
                burn_view_consensus_hash: tenure_change_tx.burn_view_consensus_hash.clone(),
                block_id: new_tip.block_id(),
            };

            marf_keys.push(nakamoto_keys::block_found_tenure_id(
                &tenure_change_tx.tenure_consensus_hash,
            ));
            marf_values.push(nakamoto_keys::make_tenure_id_value(&block_found_tenure_id));
        }

        if let Some(tenure_tx) = new_block.get_tenure_tx_payload() {
            // either a block-found or a tenure-extend, but we have a new tenure ID in this fork
            let tenure_id = NakamotoTenureEventId {
                burn_view_consensus_hash: tenure_tx.burn_view_consensus_hash.clone(),
                block_id: new_tip.block_id(),
            };

            marf_keys.push(nakamoto_keys::ongoing_tenure_id().to_string());
            marf_values.push(nakamoto_keys::make_tenure_id_value(&tenure_id));
        }

        // record the highest block in this tenure
        marf_keys.push(nakamoto_keys::highest_block_in_tenure(
            &new_block.header.consensus_hash,
        ));
        marf_values.push(nakamoto_keys::make_block_id_value(&new_tip.block_id()));

        debug!("Set Nakamoto headers MARF"; "keys" => ?marf_keys, "values" => ?marf_values);

        // store each indexed field
        test_debug!("Headers index_put_begin {parent_hash}-{index_block_hash}");
        let root_hash = headers_tx.put_indexed_all(
            &parent_hash,
            &index_block_hash,
            &marf_keys,
            &marf_values,
        )?;
        test_debug!("Headers index_indexed_all finished {parent_hash}-{index_block_hash}");

        let new_tip_info = StacksHeaderInfo {
            anchored_header: new_tip.clone().into(),
            microblock_tail: None,
            index_root: root_hash,
            stacks_block_height: new_tip.chain_length,
            consensus_hash: new_tip.consensus_hash.clone(),
            burn_header_hash: new_burn_header_hash.clone(),
            burn_header_height: new_burnchain_height,
            burn_header_timestamp: new_burnchain_timestamp,
            anchored_block_size: block_size,
            burn_view: Some(burn_view.clone()),
        };

        let tenure_fees = block_fees
            + if new_tenure {
                0
            } else {
                Self::get_total_tenure_tx_fees_at(headers_tx, &parent_hash)?.ok_or_else(|| {
                    warn!(
                        "Failed to fetch parent block's total tx fees";
                        "parent_block_id" => %parent_hash,
                        "stacks_block_id" => %index_block_hash,
                    );
                    ChainstateError::NoSuchBlockError
                })?
            };

        let height_in_tenure = if new_tenure {
            1
        } else {
            let parent_height_in_tenure =
                Self::get_nakamoto_tenure_length(headers_tx.sqlite(), &parent_hash)?;
            if parent_height_in_tenure == 0 {
                // means that there's no parent -- every tenure stored in the DB has length of at least 1
                warn!("Failed to fetch parent block's tenure height";
                      "parent_block_id" => %parent_hash,
                      "block_id" => %index_block_hash,
                );
                return Err(ChainstateError::NoSuchBlockError);
            }
            parent_height_in_tenure.checked_add(1).ok_or_else(|| {
                ChainstateError::InvalidStacksBlock("Tenure height exceeds maximum".into())
            })?
        };

        Self::insert_stacks_block_header(
            headers_tx.deref_mut(),
            &new_tip_info,
            new_tip,
            new_vrf_proof,
            anchor_block_cost,
            total_tenure_cost,
            new_tenure,
            height_in_tenure,
            tenure_fees,
        )?;
        if let Some(block_reward) = block_reward {
            StacksChainState::insert_miner_payment_schedule(headers_tx.deref_mut(), block_reward)?;
        }

        // NOTE: this is a no-op if the block isn't a tenure-start block
        if new_tenure {
            StacksChainState::store_burnchain_txids(
                headers_tx.deref(),
                &index_block_hash,
                burn_stack_stx_ops,
                burn_transfer_stx_ops,
                burn_delegate_stx_ops,
                burn_vote_for_aggregate_key_ops,
            )?;
        }

        if let Some(matured_miner_payouts) = mature_miner_payouts_opt {
            let rewarded_miner_block_id = StacksBlockId::new(
                &matured_miner_payouts.reward_info.from_block_consensus_hash,
                &matured_miner_payouts.reward_info.from_stacks_block_hash,
            );
            let rewarded_parent_miner_block_id = StacksBlockId::new(
                &matured_miner_payouts
                    .reward_info
                    .from_parent_block_consensus_hash,
                &matured_miner_payouts
                    .reward_info
                    .from_parent_stacks_block_hash,
            );

            StacksChainState::insert_matured_child_miner_reward(
                headers_tx.deref_mut(),
                &rewarded_parent_miner_block_id,
                &rewarded_miner_block_id,
                &matured_miner_payouts.recipient,
            )?;
            StacksChainState::insert_matured_parent_miner_reward(
                headers_tx.deref_mut(),
                &rewarded_parent_miner_block_id,
                &rewarded_miner_block_id,
                &matured_miner_payouts.parent_reward,
            )?;
        }

        if applied_epoch_transition {
            debug!("Block {} applied an epoch transition", &index_block_hash);
            let sql = "INSERT INTO epoch_transitions (block_id) VALUES (?)";
            let args = params![index_block_hash];
            headers_tx.deref_mut().execute(sql, args)?;
        }

        Ok(new_tip_info)
    }

    pub fn write_reward_set(
        tx: &mut ChainstateTx,
        block_id: &StacksBlockId,
        reward_set: &RewardSet,
    ) -> Result<(), ChainstateError> {
        let sql = "INSERT INTO nakamoto_reward_sets (index_block_hash, reward_set) VALUES (?, ?)";
        let args = params![block_id, reward_set.metadata_serialize(),];
        tx.execute(sql, args)?;
        Ok(())
    }

    pub fn get_reward_set(
        chainstate_db: &Connection,
        block_id: &StacksBlockId,
    ) -> Result<Option<RewardSet>, ChainstateError> {
        let sql = "SELECT reward_set FROM nakamoto_reward_sets WHERE index_block_hash = ?";
        chainstate_db
            .query_row(sql, &[block_id], |row| {
                let reward_set: String = row.get(0)?;
                let reward_set = RewardSet::metadata_deserialize(&reward_set)
                    .map_err(|s| FromSqlError::Other(s.into()))?;
                Ok(reward_set)
            })
            .optional()
            .map_err(ChainstateError::from)
    }

    /// Keep track of how many blocks each signer is signing
    fn record_block_signers(
        tx: &mut ChainstateTx,
        block: &NakamotoBlock,
        reward_cycle: u64,
    ) -> Result<(), ChainstateError> {
        let signer_sighash = block.header.signer_signature_hash();
        for signer_signature in &block.header.signer_signature {
            let signer_pubkey =
                StacksPublicKey::recover_to_pubkey(signer_sighash.bits(), signer_signature)
                    .map_err(|e| ChainstateError::InvalidStacksBlock(e.to_string()))?;
            let sql = "INSERT INTO signer_stats(public_key,reward_cycle) VALUES(?1,?2) ON CONFLICT(public_key,reward_cycle) DO UPDATE SET blocks_signed=blocks_signed+1";
            let params = params![signer_pubkey.to_hex(), reward_cycle];
            tx.execute(sql, params)?;
        }
        Ok(())
    }

    /// Index a transaction in the transactions table (used by txindex)
    pub fn record_transaction(
        stacks_db_tx: &StacksDBTx,
        block_id: &StacksBlockId,
        tx_receipt: &StacksTransactionReceipt,
    ) {
        let insert =
            "INSERT INTO transactions (txid, index_block_hash, tx_hex, result) VALUES (?, ?, ?, ?)";
        let txid = tx_receipt.transaction.txid();
        let tx_hex = tx_receipt.transaction.serialize_to_dbstring();
        let result = tx_receipt.result.to_string();
        let params = params![txid, block_id, tx_hex, result];
        if let Err(e) = stacks_db_tx.execute(insert, params) {
            warn!("Failed to record TX: {}", e);
        }
    }

    /// Get index_block_hash and transaction payload hex by txid from the transactions table
    pub fn get_tx_info_from_txid(
        conn: &Connection,
        txid: &Txid,
    ) -> Result<Option<(StacksBlockId, String, String)>, ChainstateError> {
        let sql = "SELECT index_block_hash, tx_hex, result FROM transactions WHERE txid = ?";
        let args = params![txid];

        let mut stmt = conn.prepare(sql)?;
        Ok(stmt
            .query_row(args, |row| {
                let index_block_hash: StacksBlockId = row.get(0)?;
                let tx_hex: String = row.get(1)?;
                let result: String = row.get(2)?;
                Ok((index_block_hash, tx_hex, result))
            })
            .optional()?)
    }

    /// Fetch number of blocks signed for a given signer and reward cycle
    /// This is the data tracked by `record_block_signers()`
    pub fn get_signer_block_count(
        chainstate_db: &Connection,
        signer_pubkey: &Secp256k1PublicKey,
        reward_cycle: u64,
    ) -> Result<u64, ChainstateError> {
        let sql =
            "SELECT blocks_signed FROM signer_stats WHERE public_key = ?1 AND reward_cycle = ?2";
        let params = params![signer_pubkey.to_hex(), reward_cycle];
        chainstate_db
            .query_row(sql, params, |row| row.get("blocks_signed"))
            .optional()
            .map(Option::unwrap_or_default) // It's fine to map `NONE` to `0`, because it's impossible to have `Some(0)`
            .map_err(ChainstateError::from)
    }

    /// Find all of the TXIDs of Stacks-on-burnchain operations processed in the given Stacks fork.
    /// In Nakamoto, we index these TXIDs by the tenure-start block ID
    pub(crate) fn get_burnchain_txids_in_ancestor_tenures<SDBI: StacksDBIndexed>(
        conn: &mut SDBI,
        tip_consensus_hash: &ConsensusHash,
        tip_block_hash: &BlockHeaderHash,
        search_window: u64,
    ) -> Result<HashSet<Txid>, ChainstateError> {
        let tip = StacksBlockId::new(tip_consensus_hash, tip_block_hash);
        let mut cursor = tip_consensus_hash.clone();
        let mut ret = HashSet::new();
        for _ in 0..search_window {
            let Some(tenure_start_block_id) = conn.get_tenure_start_block_id(&tip, &cursor)? else {
                break;
            };
            let txids = StacksChainState::get_burnchain_txids_for_block(
                conn.sqlite(),
                &tenure_start_block_id,
            )?;
            ret.extend(txids.into_iter());

            let Some(parent_tenure_id) = conn.get_parent_tenure_consensus_hash(&tip, &cursor)?
            else {
                break;
            };

            cursor = parent_tenure_id;
        }
        Ok(ret)
    }

    /// Get all Stacks-on-burnchain operations that we haven't processed yet
    pub(crate) fn get_stacks_on_burnchain_operations<SDBI: StacksDBIndexed>(
        conn: &mut SDBI,
        parent_consensus_hash: &ConsensusHash,
        parent_block_hash: &BlockHeaderHash,
        sortdb_conn: &Connection,
        burn_tip: &BurnchainHeaderHash,
        burn_tip_height: u64,
    ) -> Result<
        (
            Vec<StackStxOp>,
            Vec<TransferStxOp>,
            Vec<DelegateStxOp>,
            Vec<VoteForAggregateKeyOp>,
        ),
        ChainstateError,
    > {
        let cur_epoch = SortitionDB::get_stacks_epoch(sortdb_conn, burn_tip_height)?
            .expect("FATAL: no epoch defined for current burnchain tip height");

        // only consider transactions in Stacks 3.0
        if cur_epoch.epoch_id < StacksEpochId::Epoch30 {
            return Ok((vec![], vec![], vec![], vec![]));
        }

        let epoch_start_height = cur_epoch.start_height;

        let search_window: u8 =
            if epoch_start_height + u64::from(BURNCHAIN_TX_SEARCH_WINDOW) > burn_tip_height {
                burn_tip_height
                    .saturating_sub(epoch_start_height)
                    .try_into()
                    .expect("FATAL: search window exceeds u8")
            } else {
                BURNCHAIN_TX_SEARCH_WINDOW
            };

        debug!(
            "Search the last {} sortitions for burnchain-hosted stacks operations before {} ({})",
            search_window, burn_tip, burn_tip_height
        );
        let ancestor_burnchain_header_hashes = SortitionDB::get_ancestor_burnchain_header_hashes(
            sortdb_conn,
            burn_tip,
            search_window.into(),
        )?;
        let processed_burnchain_txids =
            NakamotoChainState::get_burnchain_txids_in_ancestor_tenures(
                conn,
                parent_consensus_hash,
                parent_block_hash,
                search_window.into(),
            )?;

        // Find the *new* transactions -- the ones that we *haven't* seen in this Stacks
        // fork yet.  Note that we search for the ones that we have seen by searching back
        // `BURNCHAIN_TX_SEARCH_WINDOW` tenures, whose sortitions may span more
        // than `BURNCHAIN_TX_SEARCH_WINDOW` burnchain blocks.  The inclusion of txids for
        // burnchain transactions in the latter query is not a problem, because these txids
        // are used to *exclude* transactions from the last `BURNCHAIN_TX_SEARCH_WINDOW`
        // burnchain blocks.  These excluded txids, if they were mined outside of this
        // window, are *already* excluded.

        let mut all_stacking_burn_ops = vec![];
        let mut all_transfer_burn_ops = vec![];
        let mut all_delegate_burn_ops = vec![];
        let mut all_vote_for_aggregate_key_ops = vec![];

        // go from oldest burn header hash to newest
        for ancestor_bhh in ancestor_burnchain_header_hashes.iter().rev() {
            let stacking_ops = SortitionDB::get_stack_stx_ops(sortdb_conn, ancestor_bhh)?;
            let transfer_ops = SortitionDB::get_transfer_stx_ops(sortdb_conn, ancestor_bhh)?;
            let delegate_ops = SortitionDB::get_delegate_stx_ops(sortdb_conn, ancestor_bhh)?;
            let vote_for_aggregate_key_ops =
                SortitionDB::get_vote_for_aggregate_key_ops(sortdb_conn, ancestor_bhh)?;

            for stacking_op in stacking_ops.into_iter() {
                if !processed_burnchain_txids.contains(&stacking_op.txid) {
                    all_stacking_burn_ops.push(stacking_op);
                }
            }

            for transfer_op in transfer_ops.into_iter() {
                if !processed_burnchain_txids.contains(&transfer_op.txid) {
                    all_transfer_burn_ops.push(transfer_op);
                }
            }

            for delegate_op in delegate_ops.into_iter() {
                if !processed_burnchain_txids.contains(&delegate_op.txid) {
                    all_delegate_burn_ops.push(delegate_op);
                }
            }

            for vote_op in vote_for_aggregate_key_ops.into_iter() {
                if !processed_burnchain_txids.contains(&vote_op.txid) {
                    all_vote_for_aggregate_key_ops.push(vote_op);
                }
            }
        }
        Ok((
            all_stacking_burn_ops,
            all_transfer_burn_ops,
            all_delegate_burn_ops,
            all_vote_for_aggregate_key_ops,
        ))
    }

    /// Begin block-processing for a normal block and return all of the pre-processed state within a
    /// `SetupBlockResult`.  Used by the Nakamoto miner, and called by
    /// Self::setup_normal_block_processing()
    pub fn setup_block<'a, 'b>(
        chainstate_tx: &'b mut ChainstateTx,
        clarity_instance: &'a mut ClarityInstance,
        sortition_dbconn: &'b dyn SortitionDBRef,
        first_block_height: u64,
        pox_constants: &PoxConstants,
        parent_consensus_hash: &ConsensusHash,
        parent_header_hash: &BlockHeaderHash,
        parent_burn_height: u32,
        burn_header_hash: &BurnchainHeaderHash,
        burn_header_height: u32,
        coinbase_height: u64,
        tenure_cause: MinerTenureInfoCause,
        block_bitvec: &BitVec<4000>,
        tenure_block_commit: &LeaderBlockCommitOp,
        active_reward_set: &RewardSet,
        timestamp: Option<u64>,
    ) -> Result<SetupBlockResult<'a, 'b>, ChainstateError> {
        // this block's bitvec header must match the miner's block commit punishments
        Self::check_pox_bitvector(block_bitvec, tenure_block_commit, active_reward_set)?;
        Self::inner_setup_block(
            chainstate_tx,
            clarity_instance,
            sortition_dbconn,
            first_block_height,
            pox_constants,
            parent_consensus_hash,
            parent_header_hash,
            parent_burn_height,
            burn_header_hash,
            burn_header_height,
            coinbase_height,
            tenure_cause,
            timestamp,
            false,
        )
    }

    /// Begin block-processing for a replay of a normal block and return all of the pre-processed state within a
    /// `SetupBlockResult`.  Used by the block replay logic, and called by Self::setup_normal_block_processing()
    pub fn setup_ephemeral_block<'a, 'b>(
        chainstate_tx: &'b mut ChainstateTx,
        clarity_instance: &'a mut ClarityInstance,
        sortition_dbconn: &'b dyn SortitionDBRef,
        first_block_height: u64,
        pox_constants: &PoxConstants,
        parent_consensus_hash: &ConsensusHash,
        parent_header_hash: &BlockHeaderHash,
        parent_burn_height: u32,
        burn_header_hash: &BurnchainHeaderHash,
        burn_header_height: u32,
        coinbase_height: u64,
        tenure_cause: MinerTenureInfoCause,
        block_bitvec: &BitVec<4000>,
        tenure_block_commit: &LeaderBlockCommitOp,
        active_reward_set: &RewardSet,
        timestamp: Option<u64>,
    ) -> Result<SetupBlockResult<'a, 'b>, ChainstateError> {
        // this block's bitvec header must match the miner's block commit punishments
        Self::check_pox_bitvector(block_bitvec, tenure_block_commit, active_reward_set)?;
        Self::inner_setup_block(
            chainstate_tx,
            clarity_instance,
            sortition_dbconn,
            first_block_height,
            pox_constants,
            parent_consensus_hash,
            parent_header_hash,
            parent_burn_height,
            burn_header_hash,
            burn_header_height,
            coinbase_height,
            tenure_cause,
            timestamp,
            true,
        )
    }

    /// Begin block-processing for a normal block and return all of the pre-processed state within a
    /// `SetupBlockResult`.
    ///
    /// Called as part of block processing
    fn setup_normal_block_processing<'a, 'b>(
        chainstate_tx: &'b mut ChainstateTx,
        clarity_instance: &'a mut ClarityInstance,
        sortition_dbconn: &'b dyn SortitionDBRef,
        first_block_height: u64,
        pox_constants: &PoxConstants,
        parent_chain_tip: &StacksHeaderInfo,
        parent_consensus_hash: &ConsensusHash,
        parent_header_hash: &BlockHeaderHash,
        parent_burn_height: u32,
        tenure_block_snapshot: &BlockSnapshot,
        block: &NakamotoBlock,
        coinbase_height: u64,
        tenure_cause: MinerTenureInfoCause,
        block_bitvec: &BitVec<4000>,
        active_reward_set: &RewardSet,
    ) -> Result<SetupBlockResult<'a, 'b>, ChainstateError> {
        let burn_header_hash = &tenure_block_snapshot.burn_header_hash;
        let burn_header_height =
            u32::try_from(tenure_block_snapshot.block_height).map_err(|_| {
                ChainstateError::InvalidStacksBlock(
                    "Could not downcast burn block height to u32".into(),
                )
            })?;
        let tenure_block_commit = SortitionDB::get_block_commit(
            sortition_dbconn.sqlite_conn(),
            &tenure_block_snapshot.winning_block_txid,
            &tenure_block_snapshot.sortition_id,
        )?
        .ok_or_else(|| {
            warn!("Invalid Nakamoto block: has no block-commit in its sortition";
                "consensus_hash" => %block.header.consensus_hash,
                "stacks_block_hash" => %block.header.block_hash(),
                "stacks_block_id" => %block.header.block_id(),
                "sortition_id" => %tenure_block_snapshot.sortition_id,
                "block_commit_txid" => %tenure_block_snapshot.winning_block_txid
            );
            ChainstateError::NoSuchBlockError
        })?;

        // this block's tenure's block-commit contains the hash of the parent tenure's tenure-start
        // block.
        // (note that we can't check this earlier, since we need the parent tenure to have been
        // processed)
        if tenure_cause.is_new_tenure()
            && parent_chain_tip.is_nakamoto_block()
            && !block.is_first_mined()
        {
            let parent_block_id = StacksBlockId::new(&parent_consensus_hash, &parent_header_hash);
            let parent_tenure_start_header = Self::get_nakamoto_tenure_start_block_header(
                chainstate_tx.as_tx(),
                &parent_block_id,
                &parent_consensus_hash,
            )?
            .ok_or_else(|| {
                warn!("Invalid Nakamoto block: no start-tenure block for parent";
                      "parent_consensus_hash" => %parent_consensus_hash,
                      "consensus_hash" => %block.header.consensus_hash,
                      "stacks_block_hash" => %block.header.block_hash(),
                      "stacks_block_id" => %block.header.block_id());
                ChainstateError::NoSuchBlockError
            })?;

            if parent_tenure_start_header.index_block_hash() != tenure_block_commit.last_tenure_id()
            {
                warn!("Invalid Nakamoto block: its tenure's block-commit's block ID hash does not match its parent tenure's start block";
                    "parent_consensus_hash" => %parent_consensus_hash,
                    "parent_tenure_start_block_id" => %parent_tenure_start_header.index_block_hash(),
                    "block_commit.last_tenure_id" => %tenure_block_commit.last_tenure_id(),
                    "parent_tip" => %parent_block_id,
                );
                test_debug!("Faulty commit: {:?}", &tenure_block_commit);

                return Err(ChainstateError::NoSuchBlockError);
            }
        }
        Self::setup_block(
            chainstate_tx,
            clarity_instance,
            sortition_dbconn,
            first_block_height,
            pox_constants,
            parent_consensus_hash,
            parent_header_hash,
            parent_burn_height,
            burn_header_hash,
            burn_header_height,
            coinbase_height,
            tenure_cause,
            block_bitvec,
            &tenure_block_commit,
            active_reward_set,
            Some(block.header.timestamp),
        )
    }

    /// Begin block-processing and return all of the pre-processed state within a
    /// `SetupBlockResult`.
    ///
    /// * Find the matured miner rewards that must be applied in this block
    /// * Begin the Clarity transaction
    /// * Load up the tenure's execution cost thus far
    /// * Apply an epoch transition, if necessary
    /// * Handle auto-unlock for PoX
    /// * Process any new Stacks-on-Bitcoin transactions
    ///
    /// Called in both follower and miner block assembly paths.
    /// Arguments:
    /// * chainstate_tx: transaction against the chainstate MARF
    /// * clarity_instance: connection to the chainstate Clarity instance
    /// * sortition_dbconn: connection to the sortition DB MARF
    /// * pox_constants: PoX parameters
    /// * parent_consensus_hash, parent_header_hash, parent_stacks_height, parent_burn_height:
    /// pointer to the already-processed parent Stacks block
    /// * burn_header_hash, burn_header_height: pointer to the Bitcoin block that identifies the
    /// tenure of this block to be processed
    /// * coinbase_height: the number of tenures that this block confirms (including epoch2 blocks)
    ///   (this is equivalent to the number of coinbases)
    /// * tenure_cause: what caused this tenure, if anything
    /// * ephemeral: whether or not to begin an ephemeral block (i.e. which won't hit disk)
    ///
    /// Returns clarity_tx, list of receipts, microblock execution cost,
    /// microblock fees, microblock burns, list of microblock tx receipts,
    /// miner rewards tuples, the stacks epoch id, and a boolean that
    /// represents whether the epoch transition has been applied.
    fn inner_setup_block<'a, 'b>(
        chainstate_tx: &'b mut ChainstateTx,
        clarity_instance: &'a mut ClarityInstance,
        sortition_dbconn: &'b dyn SortitionDBRef,
        first_block_height: u64,
        pox_constants: &PoxConstants,
        parent_consensus_hash: &ConsensusHash,
        parent_header_hash: &BlockHeaderHash,
        parent_burn_height: u32,
        burn_header_hash: &BurnchainHeaderHash,
        burn_header_height: u32,
        coinbase_height: u64,
        tenure_cause: MinerTenureInfoCause,
        timestamp: Option<u64>,
        ephemeral: bool,
    ) -> Result<SetupBlockResult<'a, 'b>, ChainstateError> {
        let parent_index_hash = StacksBlockId::new(parent_consensus_hash, parent_header_hash);
        let parent_sortition_id = sortition_dbconn
            .get_sortition_id_from_consensus_hash(parent_consensus_hash)
            .expect("Failed to get parent SortitionID from ConsensusHash");
        let tip_index_hash = StacksBlockId::new(parent_consensus_hash, parent_header_hash);

        // find matured miner rewards, so we can grant them within the Clarity DB tx.
        let matured_rewards_schedule_opt = if tenure_cause.is_new_tenure() {
            Self::get_matured_miner_reward_schedules(
                chainstate_tx,
                &tip_index_hash,
                coinbase_height,
            )?
        } else {
            // no rewards if mid-tenure
            None
        };

        let (stacking_burn_ops, transfer_burn_ops, delegate_burn_ops, vote_for_agg_key_ops) =
            if tenure_cause.is_new_tenure() {
                NakamotoChainState::get_stacks_on_burnchain_operations(
                    chainstate_tx.as_tx(),
                    parent_consensus_hash,
                    parent_header_hash,
                    sortition_dbconn.sqlite_conn(),
                    burn_header_hash,
                    burn_header_height.into(),
                )?
            } else {
                (vec![], vec![], vec![], vec![])
            };

        // Nakamoto must load block cost from parent if this block isn't a tenure change.
        // If this is a tenure-extend, then the execution cost is reset.
        let initial_cost = if tenure_cause.is_new_tenure() || tenure_cause.is_tenure_extension_all()
        {
            ExecutionCost::ZERO
        } else {
            let mut parent_cost_total =
                Self::get_total_tenure_cost_at(chainstate_tx.as_tx(), &parent_index_hash)?
                    .ok_or_else(|| {
                        ChainstateError::InvalidStacksBlock(format!(
                    "Failed to load total tenure cost from parent. parent_stacks_block_id = {}",
                    &parent_index_hash
                ))
                    })?;
            if tenure_cause.is_sip034_tenure_extension() {
                // we have to be in an epoch where SIP-034 tenure extensions are supported
                let epoch = sortition_dbconn
                    .get_stacks_epoch(burn_header_height)
                    .ok_or_else(|| {
                        ChainstateError::InvalidStacksBlock(format!(
                            "Failed to load epoch at height = {}",
                            burn_header_height
                        ))
                    })?;
                if !epoch.epoch_id.supports_specific_budget_extends() {
                    return Err(ChainstateError::InvalidStacksBlock(format!(
                        "Included tenure change payload with specific extend budget dimension, but unsupported by epoch"
                    )));
                }
            }
            match tenure_cause {
                MinerTenureInfoCause::BlockFound | MinerTenureInfoCause::Extended => {
                    parent_cost_total = ExecutionCost::ZERO
                }
                MinerTenureInfoCause::ExtendedReadCount => {
                    parent_cost_total.read_count = 0;
                }
                MinerTenureInfoCause::ExtendedWriteCount => {
                    parent_cost_total.write_count = 0;
                }
                MinerTenureInfoCause::ExtendedRuntime => {
                    parent_cost_total.runtime = 0;
                }
                MinerTenureInfoCause::ExtendedReadLength => {
                    parent_cost_total.read_length = 0;
                }
                MinerTenureInfoCause::ExtendedWriteLength => {
                    parent_cost_total.write_length = 0;
                }
                MinerTenureInfoCause::NoTenureChange => {}
            }
            parent_cost_total
        };

        let mut clarity_tx = if ephemeral {
            StacksChainState::chainstate_ephemeral_block_begin(
                chainstate_tx,
                clarity_instance,
                sortition_dbconn.as_burn_state_db(),
                &parent_consensus_hash,
                &parent_header_hash,
                &MINER_BLOCK_CONSENSUS_HASH,
                &MINER_BLOCK_HEADER_HASH,
            )
        } else {
            StacksChainState::chainstate_block_begin(
                chainstate_tx,
                clarity_instance,
                sortition_dbconn.as_burn_state_db(),
                &parent_consensus_hash,
                &parent_header_hash,
                &MINER_BLOCK_CONSENSUS_HASH,
                &MINER_BLOCK_HEADER_HASH,
            )
        };

        // now that we have access to the ClarityVM, we can account for reward deductions from
        // PoisonMicroblocks if we have new rewards scheduled
        let matured_rewards_opt = matured_rewards_schedule_opt
            .map(|matured_rewards_schedule| {
                Self::calculate_matured_miner_rewards(
                    &mut clarity_tx,
                    sortition_dbconn.sqlite_conn(),
                    coinbase_height,
                    matured_rewards_schedule,
                )
            })
            .transpose()?
            .flatten();

        clarity_tx.reset_cost(initial_cost);

        // Setup block metadata in Clarity storage
        clarity_tx
            .connection()
            .as_free_transaction(|clarity_tx_conn| {
                clarity_tx_conn.with_clarity_db(|db| {
                    db.setup_block_metadata(timestamp)?;
                    Ok(())
                })
            })
            .inspect_err(|e| {
                error!("Failed to setup block metadata during block setup";
                    "error" => ?e,
                    "timestamp" => timestamp,
                );
            })?;

        // is this stacks block the first of a new epoch?
        let (applied_epoch_transition, mut tx_receipts) =
            StacksChainState::process_epoch_transition(
                &mut clarity_tx,
                sortition_dbconn.as_burn_state_db(),
                burn_header_height,
            )?;

        debug!(
            "Setup block: Processed epoch transition";
            "parent_consensus_hash" => %parent_consensus_hash,
            "parent_header_hash" => %parent_header_hash,
        );

        if tenure_cause.is_new_tenure() {
            clarity_tx
                .connection()
                .as_free_transaction(|clarity_tx_conn| {
                    clarity_tx_conn.with_clarity_db(|db| {
                        db.set_tenure_height(
                            coinbase_height
                                .try_into()
                                .expect("Tenure height overflowed 32-bit range"),
                        )?;
                        Ok(())
                    })
                })
                .inspect_err(|e| {
                    error!("Failed to set tenure height during block setup";
                        "error" => ?e,
                    );
                })?;
        }

        let evaluated_epoch = clarity_tx.get_epoch();

        let auto_unlock_events = if evaluated_epoch >= StacksEpochId::Epoch21 {
            let unlock_events = StacksChainState::check_and_handle_reward_start(
                burn_header_height.into(),
                sortition_dbconn.as_burn_state_db(),
                sortition_dbconn,
                &mut clarity_tx,
                parent_burn_height,
                &parent_sortition_id,
            )?;
            debug!(
                "Setup block: Processed unlock events";
                "parent_consensus_hash" => %parent_consensus_hash,
                "parent_header_hash" => %parent_header_hash,
            );
            unlock_events
        } else {
            vec![]
        };

        let active_pox_contract = pox_constants.active_pox_contract(burn_header_height.into());

        // process stacking & transfer operations from burnchain ops
        tx_receipts.extend(StacksChainState::process_stacking_ops(
            &mut clarity_tx,
            stacking_burn_ops.clone(),
            active_pox_contract,
        ));
        tx_receipts.extend(StacksChainState::process_transfer_ops(
            &mut clarity_tx,
            transfer_burn_ops.clone(),
        ));
        debug!(
            "Setup block: Processed burnchain stacking and transfer ops";
            "parent_consensus_hash" => %parent_consensus_hash,
            "parent_header_hash" => %parent_header_hash,
        );

        // DelegateStx ops are allowed from epoch 2.1 onward.
        // The query for the delegate ops only returns anything in and after Epoch 2.1,
        // but we do a second check here just to be safe.
        if evaluated_epoch >= StacksEpochId::Epoch21 {
            tx_receipts.extend(StacksChainState::process_delegate_ops(
                &mut clarity_tx,
                delegate_burn_ops.clone(),
                active_pox_contract,
            ));
            debug!(
                "Setup block: Processed burnchain delegate ops";
                "parent_consensus_hash" => %parent_consensus_hash,
                "parent_header_hash" => %parent_header_hash,
            );
        }

        // Handle signer stackerdb updates
        let signer_set_calc;
        if evaluated_epoch >= StacksEpochId::Epoch25 {
            signer_set_calc = NakamotoSigners::check_and_handle_prepare_phase_start(
                &mut clarity_tx,
                first_block_height,
                pox_constants,
                burn_header_height.into(),
                coinbase_height,
            )?;
            tx_receipts.extend(StacksChainState::process_vote_for_aggregate_key_ops(
                &mut clarity_tx,
                vote_for_agg_key_ops.clone(),
            ));

            if signer_set_calc.is_some() {
                debug!("Setup block: computed reward set for the next reward cycle";
                       "anchor_block_height" => coinbase_height,
                       "burn_header_height" => burn_header_height);
            }
        } else {
            signer_set_calc = None;
        }

        debug!(
            "Setup block: completed setup";
            "parent_consensus_hash" => %parent_consensus_hash,
            "parent_header_hash" => %parent_header_hash,
        );

        Ok(SetupBlockResult {
            clarity_tx,
            tx_receipts,
            matured_miner_rewards_opt: matured_rewards_opt,
            evaluated_epoch,
            applied_epoch_transition,
            burn_stack_stx_ops: stacking_burn_ops,
            burn_transfer_stx_ops: transfer_burn_ops,
            auto_unlock_events,
            burn_delegate_stx_ops: delegate_burn_ops,
            signer_set_calc,
            burn_vote_for_aggregate_key_ops: vote_for_agg_key_ops,
        })
    }

    /// This function is called in both `append_block` in blocks.rs (follower) and
    /// `mine_anchored_block` in miner.rs.
    /// Processes matured miner rewards, alters liquid supply of ustx, processes
    /// stx lock events, and marks the microblock public key as used
    /// Returns stx lockup events.
    pub fn finish_block(
        clarity_tx: &mut ClarityTx,
        miner_payouts: Option<&MaturedMinerRewards>,
        new_tenure: bool,
        chain_tip_burn_header_height: u32,
    ) -> Result<FinishBlockEvents, ChainstateError> {
        // add miner payments
        if let Some(rewards) = miner_payouts {
            // grant in order by miner, then users
            let matured_ustx = StacksChainState::process_matured_miner_rewards(
                clarity_tx,
                &rewards.recipient,
                &[],
                &rewards.parent_reward,
            )?;

            clarity_tx.increment_ustx_liquid_supply(matured_ustx);
        }

        // process unlocks
        let (new_unlocked_ustx, lockup_events) = StacksChainState::process_stx_unlocks(clarity_tx)?;

        clarity_tx.increment_ustx_liquid_supply(new_unlocked_ustx);

        // process SIP-031 mint/transfers
        let sip31_event = if new_tenure {
            Self::sip_031_mint_and_transfer_on_new_tenure(clarity_tx, chain_tip_burn_header_height)
        } else {
            None
        };

        Ok(FinishBlockEvents {
            lockup_events,
            sip31_event,
        })
    }

    /// Verify that the PoX bitvector from the block header is consistent with the block-commit's
    /// PoX outputs, as determined by the active reward set and whether or not the 0's in the
    /// bitvector correspond to signers' PoX outputs.
    fn check_pox_bitvector(
        block_bitvec: &BitVec<4000>,
        tenure_block_commit: &LeaderBlockCommitOp,
        active_reward_set: &RewardSet,
    ) -> Result<(), ChainstateError> {
        if tenure_block_commit.treatment.is_empty() {
            return Ok(());
        }

        let address_to_indeces: HashMap<_, Vec<_>> = active_reward_set
            .rewarded_addresses
            .iter()
            .enumerate()
            .fold(HashMap::new(), |mut map, (ix, addr)| {
                map.entry(addr).or_default().push(ix);
                map
            });

        // our block commit issued a punishment, check the reward set and bitvector
        //  to ensure that this was valid.
        for treated_addr in tenure_block_commit.treatment.iter() {
            if treated_addr.is_burn() {
                // Don't need to assert anything about burn addresses.
                // If they were in the reward set, "punishing" them is meaningless.
                continue;
            }
            // otherwise, we need to find the indices in the rewarded_addresses
            //  corresponding to this address.
            let empty_vec = vec![];
            let address_indices = address_to_indeces
                .get(treated_addr.deref())
                .unwrap_or(&empty_vec);

            // if any of them are 0, punishment is okay.
            // if all of them are 1, punishment is not okay.
            // if all of them are 0, *must* have punished
            let bitvec_values: Result<Vec<_>, ChainstateError> = address_indices
                .iter()
                .map(
                    |ix| {
                        let ix = u16::try_from(*ix)
                            .map_err(|_| ChainstateError::InvalidStacksBlock("Reward set index outside of u16".into()))?;
                        let bitvec_value = block_bitvec.get(ix)
                            .unwrap_or_else(|| {
                                warn!("Block header's bitvec is smaller than the reward set, defaulting higher indexes to 1");
                                true
                            });
                        Ok(bitvec_value)
                    }
                )
                .collect();
            let bitvec_values = bitvec_values?;
            let all_1 = bitvec_values.iter().all(|x| *x);
            let all_0 = bitvec_values.iter().all(|x| !x);
            if all_1 {
                if treated_addr.is_punish() {
                    warn!(
                        "Invalid Nakamoto block: punished PoX address when bitvec contained 1s for the address";
                        "reward_address" => %treated_addr.deref(),
                        "bitvec_values" => ?bitvec_values,
                    );
                    return Err(ChainstateError::InvalidStacksBlock(
                        "Bitvec does not match the block commit's PoX handling".into(),
                    ));
                }
            } else if all_0 && treated_addr.is_reward() {
                warn!(
                    "Invalid Nakamoto block: rewarded PoX address when bitvec contained 0s for the address";
                    "reward_address" => %treated_addr.deref(),
                    "bitvec_values" => ?bitvec_values,
                );
                return Err(ChainstateError::InvalidStacksBlock(
                    "Bitvec does not match the block commit's PoX handling".into(),
                ));
            }
        }

        Ok(())
    }

    pub(crate) fn make_non_advancing_receipt<'a>(
        clarity_commit: PreCommitClarityBlock<'a>,
        burn_dbconn: &SortitionHandleConn,
        parent_ch: &ConsensusHash,
        evaluated_epoch: StacksEpochId,
        matured_rewards: Vec<MinerReward>,
        tx_receipts: Vec<StacksTransactionReceipt>,
        matured_rewards_info_opt: Option<MinerRewardInfo>,
        block_execution_cost: ExecutionCost,
        applied_epoch_transition: bool,
        signers_updated: bool,
        coinbase_height: u64,
        phantom_lockup_events: Vec<StacksTransactionEvent>,
    ) -> Result<
        (
            StacksEpochReceipt,
            PreCommitClarityBlock<'a>,
            Option<RewardSetData>,
            Vec<StacksTransactionEvent>,
        ),
        ChainstateError,
    > {
        // get burn block stats, for the transaction receipt

        let parent_sn = SortitionDB::get_block_snapshot_consensus(burn_dbconn, parent_ch)?
            .ok_or_else(|| {
                // shouldn't happen
                warn!(
                    "CORRUPTION: {} does not correspond to a burn block",
                    &parent_ch
                );
                ChainstateError::InvalidStacksBlock("No parent consensus hash".into())
            })?;
        let (parent_burn_block_hash, parent_burn_block_height, parent_burn_block_timestamp) = (
            parent_sn.burn_header_hash,
            parent_sn.block_height,
            parent_sn.burn_header_timestamp,
        );

        let epoch_receipt = StacksEpochReceipt {
            header: StacksHeaderInfo::regtest_genesis(),
            tx_receipts,
            matured_rewards,
            matured_rewards_info: matured_rewards_info_opt,
            parent_microblocks_cost: ExecutionCost::ZERO,
            anchored_block_cost: block_execution_cost,
            parent_burn_block_hash,
            parent_burn_block_height: u32::try_from(parent_burn_block_height).unwrap_or(0), // shouldn't be fatal
            parent_burn_block_timestamp,
            evaluated_epoch,
            epoch_transition: applied_epoch_transition,
            signers_updated,
            coinbase_height,
        };

        return Ok((epoch_receipt, clarity_commit, None, phantom_lockup_events));
    }

    /// Append a Nakamoto Stacks block to the Stacks chain state.
    /// NOTE: This does _not_ set the block as processed!  The caller must do this.
    pub fn append_block<'a>(
        chainstate_tx: &mut ChainstateTx,
        clarity_instance: &'a mut ClarityInstance,
        burn_dbconn: &mut SortitionHandleConn,
        burnchain_view: &ConsensusHash,
        pox_constants: &PoxConstants,
        parent_chain_tip: &StacksHeaderInfo,
        chain_tip_burn_header_hash: &BurnchainHeaderHash,
        chain_tip_burn_header_height: u32,
        chain_tip_burn_header_timestamp: u64,
        block: &NakamotoBlock,
        block_size: u64,
        burnchain_commit_burn: u64,
        burnchain_sortition_burn: u64,
        active_reward_set: &RewardSet,
        do_not_advance: bool,
    ) -> Result<
        (
            StacksEpochReceipt,
            PreCommitClarityBlock<'a>,
            Option<RewardSetData>,
            Vec<StacksTransactionEvent>,
        ),
        ChainstateError,
    > {
        debug!(
            "Process Nakamoto block {:?} with {} transactions",
            &block.header.block_hash().to_hex(),
            block.txs.len()
        );

        let next_block_height = block.header.chain_length;
        let first_block_height = burn_dbconn.context.first_block_height;

        // check that this block attaches to the `parent_chain_tip`
        let (parent_ch, parent_block_hash) = if block.is_first_mined() {
            (
                FIRST_BURNCHAIN_CONSENSUS_HASH.clone(),
                FIRST_STACKS_BLOCK_HASH.clone(),
            )
        } else {
            (
                parent_chain_tip.consensus_hash.clone(),
                parent_chain_tip.anchored_header.block_hash(),
            )
        };

        let parent_block_id = StacksBlockId::new(&parent_ch, &parent_block_hash);
        if parent_block_id != block.header.parent_block_id {
            warn!("Error processing nakamoto block: Parent consensus hash does not match db view";
                  "db.parent_block_id" => %parent_block_id,
                  "header.parent_block_id" => %block.header.parent_block_id);
            return Err(ChainstateError::InvalidStacksBlock(
                "Parent block does not match".into(),
            ));
        }

        // look up this block's sortition's burnchain block hash and height.
        // It must exist in the same Bitcoin fork as our `burn_dbconn`.
        let tenure_block_snapshot =
            Self::check_sortition_exists(burn_dbconn, &block.header.consensus_hash)?;
        let block_hash = block.header.block_hash();

<<<<<<< HEAD
        let is_new_tenure = block.is_wellformed_tenure_start_block().map_err(|_| {
            ChainstateError::InvalidStacksBlock("Invalid tenure changes in nakamoto block".into())
        })?;

=======
        let new_tenure = block.is_wellformed_tenure_start_block()?;
>>>>>>> a7d73af1
        // this block is mined in the ongoing tenure.
        if !is_new_tenure
            && !Self::check_tenure_continuity(chainstate_tx.as_tx(), &parent_ch, &block.header)?
        {
            // this block is not part of the ongoing tenure; it's invalid
            return Err(ChainstateError::ExpectedTenureChange);
        }
<<<<<<< HEAD
        let is_tenure_extend = block.is_wellformed_tenure_extend_block().map_err(|_| {
            ChainstateError::InvalidStacksBlock("Invalid tenure changes in nakamoto block".into())
        })?;

        if is_tenure_extend && is_new_tenure {
=======
        let tenure_extend = block.is_wellformed_tenure_extend_block()?;
        if tenure_extend && new_tenure {
>>>>>>> a7d73af1
            return Err(ChainstateError::InvalidStacksBlock(
                "Both started and extended tenure".into(),
            ));
        }

        let tenure_cause = block
            .try_get_tenure_change_payload()
            .map(|payload| MinerTenureInfoCause::from(payload.cause))
            .unwrap_or(MinerTenureInfoCause::NoTenureChange);

        let parent_coinbase_height = if block.is_first_mined() {
            0
        } else {
            Self::get_coinbase_height(chainstate_tx.as_tx(), &parent_block_id)?.ok_or_else(
                || {
                    warn!(
                        "Parent of Nakamoto block is not in block headers DB yet";
                        "consensus_hash" => %block.header.consensus_hash,
                        "stacks_block_hash" => %block.header.block_hash(),
                        "stacks_block_id" => %block.header.block_id(),
                        "parent_block_hash" => %parent_block_hash,
                        "parent_block_id" => %parent_block_id
                    );
                    ChainstateError::NoSuchBlockError
                },
            )?
        };

        let expected_burn_opt = Self::get_expected_burns(burn_dbconn, chainstate_tx, block)
            .map_err(|e| {
                warn!("Unacceptable Nakamoto block: could not load expected burns (unable to find its paired sortition)";
                    "consensus_hash" => %block.header.consensus_hash,
                    "stacks_block_hash" => %block.header.block_hash(),
                    "stacks_block_id" => %block.block_id(),
                    "parent_block_id" => %block.header.parent_block_id,
                    "error" => e.to_string(),
                );
                ChainstateError::InvalidStacksBlock("Invalid Nakamoto block: could not find sortition burns".into())
            })?;

        let Some(expected_burn) = expected_burn_opt else {
            warn!("Unacceptable Nakamoto block: unable to find parent block's burns";
                "consensus_hash" => %block.header.consensus_hash,
                "stacks_block_hash" => %block.header.block_hash(),
                "stacks_block_id" => %block.block_id(),
                "parent_block_id" => %block.header.parent_block_id,
            );
            return Err(ChainstateError::InvalidStacksBlock(
                "Invalid Nakamoto block: could not find sortition burns".into(),
            ));
        };

        // this block must commit to all of the burnchain spends seen so far
        if block.header.burn_spent != expected_burn {
            warn!("Invalid Nakamoto block header: invalid total burns";
                  "header.burn_spent" => block.header.burn_spent,
                  "expected_burn" => expected_burn,
            );
            return Err(ChainstateError::InvalidStacksBlock(
                "Invalid Nakamoto block: invalid total burns".into(),
            ));
        }

        // verify VRF proof, if present
        // only need to do this once per tenure
        // get the resulting vrf proof bytes
        let vrf_proof_opt = if is_new_tenure {
            Self::check_block_commit_vrf_seed(chainstate_tx.as_tx(), burn_dbconn, block)?;
            Some(
                block
                    .get_vrf_proof()
                    .ok_or(ChainstateError::InvalidStacksBlock(
                        "Invalid Nakamoto block: has coinbase but no VRF proof".into(),
                    ))?,
            )
        } else {
            None
        };

        // process the tenure-change if it happened, so that when block-processing begins, it happens in whatever the
        // current tenure is
        let coinbase_height = Self::advance_nakamoto_tenure(
            chainstate_tx,
            burn_dbconn,
            block,
            parent_coinbase_height,
            do_not_advance,
        )?;
        if is_new_tenure {
            // tenure height must have advanced
            if coinbase_height
                != parent_coinbase_height
                    .checked_add(1)
                    .expect("Too many tenures")
            {
                // this should be unreachable
                return Err(ChainstateError::InvalidStacksBlock(
                    "Could not advance tenure, even though tenure changed".into(),
                ));
            }
        } else if coinbase_height != parent_coinbase_height {
            // this should be unreachable
            return Err(ChainstateError::InvalidStacksBlock(
                "Advanced tenure even though a new tenure did not happen".into(),
            ));
        }

        // begin processing this block
        let SetupBlockResult {
            mut clarity_tx,
            mut tx_receipts,
            matured_miner_rewards_opt,
            evaluated_epoch,
            applied_epoch_transition,
            burn_stack_stx_ops,
            burn_transfer_stx_ops,
            burn_delegate_stx_ops,
            mut auto_unlock_events,
            signer_set_calc,
            burn_vote_for_aggregate_key_ops,
        } = if block.is_shadow_block() {
            // shadow block
            Self::setup_shadow_block_processing(
                chainstate_tx,
                clarity_instance,
                burn_dbconn,
                first_block_height,
                pox_constants,
                &parent_ch,
                &parent_block_hash,
                parent_chain_tip.burn_header_height,
                &tenure_block_snapshot,
                coinbase_height,
                tenure_cause,
            )?
        } else {
            // normal block
            Self::setup_normal_block_processing(
                chainstate_tx,
                clarity_instance,
                burn_dbconn,
                first_block_height,
                pox_constants,
                parent_chain_tip,
                &parent_ch,
                &parent_block_hash,
                parent_chain_tip.burn_header_height,
                &tenure_block_snapshot,
                block,
                coinbase_height,
                tenure_cause,
                &block.header.pox_treatment,
                active_reward_set,
            )?
        };

        let starting_cost = clarity_tx.cost_so_far();

        debug!(
            "Append nakamoto block";
            "block" => format!("{}/{block_hash}", block.header.consensus_hash),
            "block_id" => %block.header.block_id(),
            "parent_block" => %block.header.parent_block_id,
            "stacks_height" => next_block_height,
            "total_burns" => block.header.burn_spent,
            "evaluated_epoch" => %evaluated_epoch,
            "tenure_cause" => ?tenure_cause,
        );

        // process anchored block
        let (block_fees, txs_receipts) =
            match StacksChainState::process_block_transactions(&mut clarity_tx, &block.txs, 0) {
                Err(e) => {
                    let msg = format!("Invalid Stacks block {block_hash}: {e:?}");
                    warn!("{msg}");

                    clarity_tx.rollback_block();
                    return Err(ChainstateError::InvalidStacksBlock(msg));
                }
                Ok((block_fees, _block_burns, txs_receipts)) => (block_fees, txs_receipts),
            };

        tx_receipts.extend(txs_receipts);

        let total_tenure_cost = clarity_tx.cost_so_far();
        let mut block_execution_cost = total_tenure_cost.clone();
        block_execution_cost.sub(&starting_cost).map_err(|_e| {
            ChainstateError::InvalidStacksBlock("Block execution cost was negative".into())
        })?;

        // obtain reward info for receipt -- consolidate miner, user, and parent rewards into a
        // single list, but keep the miner/user/parent/info tuple for advancing the chain tip
        let matured_rewards = matured_miner_rewards_opt
            .as_ref()
            .map(|matured_miner_rewards| matured_miner_rewards.consolidate())
            .unwrap_or_default();

        let FinishBlockEvents {
            mut lockup_events,
            sip31_event,
        } = match Self::finish_block(
            &mut clarity_tx,
            matured_miner_rewards_opt.as_ref(),
            is_new_tenure,
            chain_tip_burn_header_height,
        ) {
            Err(ChainstateError::InvalidStacksBlock(e)) => {
                clarity_tx.rollback_block();
                return Err(ChainstateError::InvalidStacksBlock(e));
            }
            Err(e) => return Err(e),
            Ok(finish_events) => finish_events,
        };

        // If any, append lockups events to the coinbase receipt
        if let Some(receipt) = tx_receipts.get_mut(0) {
            // Receipts are appended in order, so the first receipt should be
            // the one of the coinbase transaction
            if receipt.is_coinbase_tx() {
                receipt.events.append(&mut lockup_events);
            }
        }

        // If lockup_events still contains items, it means they weren't attached
        if !lockup_events.is_empty() {
            info!("Unable to attach lockup events, block's first transaction is not a coinbase transaction. Will attach as a phantom tx.");
        }

        // if any, append auto unlock events to the coinbase receipt
        if !auto_unlock_events.is_empty() {
            // Receipts are appended in order, so the first receipt should be
            // the one of the coinbase transaction
            if let Some(receipt) = tx_receipts.get_mut(0) {
                if receipt.is_coinbase_tx() {
                    receipt.events.append(&mut auto_unlock_events);
                }
            } else {
                warn!("Unable to attach auto unlock events, block's first transaction is not a coinbase transaction")
            }
        }

        // for sip-031 we append the mint event to the coinbase
        // note that the above coinbase checks are left with index assumptions (get_mut(0))
        // for backward compatibility (even if since nakamoto the coinbase is at index 1)
        if let Some(event) = sip31_event {
            if let Some(coinbase_receipt) = tx_receipts
                .iter_mut()
                .find(|tx_receipt| tx_receipt.is_coinbase_tx())
            {
                coinbase_receipt.events.push(event);
            } else {
                error!("Unable to attach SIP-031 mint events, block's coinbase transaction not available")
            }
        }

        // verify that the resulting chainstate matches the block's state root
        let root_hash = clarity_tx.seal();
        if root_hash != block.header.state_index_root {
            let msg = format!(
                "Block {} state root mismatch: expected {}, got {}",
                &block_hash, block.header.state_index_root, root_hash,
            );
            warn!("{}", &msg);

            clarity_tx.rollback_block();
            return Err(ChainstateError::InvalidStacksBlock(msg));
        }

        debug!("Reached state root {}", root_hash;
               "block_cost" => %block_execution_cost);

        // good to go!
        let block_limit = clarity_tx
            .block_limit()
            .ok_or_else(|| ChainstateError::InvalidChainstateDB)?;
        let clarity_commit =
            clarity_tx.precommit_to_block(&block.header.consensus_hash, &block_hash);

        // calculate the reward for this tenure
        let scheduled_miner_reward = if is_new_tenure {
            Some(Self::calculate_scheduled_tenure_reward(
                chainstate_tx,
                burn_dbconn,
                block,
                evaluated_epoch,
                parent_coinbase_height,
                chain_tip_burn_header_height.into(),
                burnchain_commit_burn,
                burnchain_sortition_burn,
            )?)
        } else {
            None
        };

        // extract matured rewards info -- we'll need it for the receipt
        let matured_rewards_info_opt = matured_miner_rewards_opt
            .as_ref()
            .map(|rewards| rewards.reward_info.clone());

        if do_not_advance {
            // if we're performing a block replay, and we don't want to advance any
            //  of the db state, return a fake receipt
            return Self::make_non_advancing_receipt(
                clarity_commit,
                burn_dbconn,
                &parent_ch,
                evaluated_epoch,
                matured_rewards,
                tx_receipts,
                matured_rewards_info_opt,
                block_execution_cost,
                applied_epoch_transition,
                signer_set_calc.is_some(),
                coinbase_height,
                lockup_events,
            );
        }

        let new_tip = Self::advance_tip(
            &mut chainstate_tx.tx,
            &parent_chain_tip.anchored_header,
            &parent_chain_tip.consensus_hash,
            block,
            vrf_proof_opt,
            chain_tip_burn_header_hash,
            chain_tip_burn_header_height,
            chain_tip_burn_header_timestamp,
            scheduled_miner_reward.as_ref(),
            matured_miner_rewards_opt,
            &block_execution_cost,
            &total_tenure_cost,
            block_size,
            applied_epoch_transition,
            burn_stack_stx_ops,
            burn_transfer_stx_ops,
            burn_delegate_stx_ops,
            burn_vote_for_aggregate_key_ops,
            is_new_tenure,
            coinbase_height,
            block_fees,
            burnchain_view,
        )
        .expect("FATAL: failed to advance chain tip");

        let new_block_id = new_tip.index_block_hash();
        chainstate_tx.log_transactions_processed(&tx_receipts);

        let reward_cycle = pox_constants
            .block_height_to_reward_cycle(first_block_height, chain_tip_burn_header_height.into());

        // store the reward set calculated during this block if it happened
        // NOTE: miner and proposal evaluation should not invoke this because
        //  it depends on knowing the StacksBlockId.
        let signers_updated = signer_set_calc.is_some();
        let mut reward_set_data = None;
        if let Some(signer_calculation) = signer_set_calc {
            Self::write_reward_set(chainstate_tx, &new_block_id, &signer_calculation.reward_set)?;

            let cycle_number = if let Some(cycle) = pox_constants.reward_cycle_of_prepare_phase(
                first_block_height,
                chain_tip_burn_header_height.into(),
            ) {
                Some(cycle)
            } else {
                pox_constants
                    .block_height_to_reward_cycle(
                        first_block_height,
                        chain_tip_burn_header_height.into(),
                    )
                    .map(|cycle| cycle + 1)
            };

            if let Some(cycle) = cycle_number {
                reward_set_data = Some(RewardSetData::new(
                    signer_calculation.reward_set.clone(),
                    cycle,
                ));
            }
        }

        if let Some(reward_cycle) = reward_cycle {
            Self::record_block_signers(chainstate_tx, block, reward_cycle)?;
        } else {
            warn!("No reward cycle found, skipping record_block_signers()");
        }

        monitoring::set_last_block_transaction_count(u64::try_from(block.txs.len()).unwrap());
        monitoring::set_last_execution_cost_observed(&block_execution_cost, &block_limit);

        // get burn block stats, for the transaction receipt
        let (parent_burn_block_hash, parent_burn_block_height, parent_burn_block_timestamp) =
            if block.is_first_mined() {
                (BurnchainHeaderHash([0; 32]), 0, 0)
            } else {
                let sn = SortitionDB::get_block_snapshot_consensus(burn_dbconn, &parent_ch)?
                    .ok_or_else(|| {
                        // shouldn't happen
                        warn!(
                            "CORRUPTION: {} does not correspond to a burn block",
                            &parent_ch
                        );
                        ChainstateError::InvalidStacksBlock("No parent consensus hash".into())
                    })?;
                (
                    sn.burn_header_hash,
                    sn.block_height,
                    sn.burn_header_timestamp,
                )
            };

        let epoch_receipt = StacksEpochReceipt {
            header: new_tip,
            tx_receipts,
            matured_rewards,
            matured_rewards_info: matured_rewards_info_opt,
            parent_microblocks_cost: ExecutionCost::ZERO,
            anchored_block_cost: block_execution_cost,
            parent_burn_block_hash,
            parent_burn_block_height: u32::try_from(parent_burn_block_height).unwrap_or(0), // shouldn't be fatal
            parent_burn_block_timestamp,
            evaluated_epoch,
            epoch_transition: applied_epoch_transition,
            signers_updated,
            coinbase_height,
        };

        Ok((
            epoch_receipt,
            clarity_commit,
            reward_set_data,
            lockup_events,
        ))
    }

    pub fn sip_031_mint_and_transfer_on_new_tenure(
        clarity_tx: &mut ClarityTx,
        chain_tip_burn_header_height: u32,
    ) -> Option<StacksTransactionEvent> {
        let evaluated_epoch = clarity_tx.get_epoch();
        if evaluated_epoch.includes_sip_031() {
            let mainnet = clarity_tx.config.mainnet;

            let sip_031_mint_and_transfer_amount =
                SIP031EmissionInterval::get_sip_031_emission_at_height(
                    chain_tip_burn_header_height.into(),
                    mainnet,
                );

            if sip_031_mint_and_transfer_amount > 0 {
                let recipient = PrincipalData::Contract(boot_code_id(SIP_031_NAME, mainnet));

                info!(
                    "SIP-031 minting and transferring on new tenure";
                    "mint_and_transfer_amount" => sip_031_mint_and_transfer_amount,
                    "recipient" => recipient.to_string(),
                    "burnchain_height" => chain_tip_burn_header_height
                );

                clarity_tx.connection().as_transaction(|tx_conn| {
                    tx_conn
                        .with_clarity_db(|db| {
                            db.increment_ustx_liquid_supply(sip_031_mint_and_transfer_amount)
                                .map_err(|e| e.into())
                        })
                        .expect("FATAL: `SIP-031 mint` overflowed");
                    StacksChainState::account_credit(
                        tx_conn,
                        &recipient,
                        u64::try_from(sip_031_mint_and_transfer_amount)
                            .expect("FATAL: transferred more STX than exist"),
                    );
                });

                return Some(StacksTransactionEvent::STXEvent(
                    STXEventType::STXMintEvent(STXMintEventData {
                        recipient,
                        amount: sip_031_mint_and_transfer_amount,
                    }),
                ));
            }
        }
        None
    }

    /// Create a StackerDB config for the .miners contract.
    /// It has two slots -- one for the past two sortition winners.
    pub fn make_miners_stackerdb_config(
        sortdb: &SortitionDB,
        tip: &BlockSnapshot,
    ) -> Result<(StackerDBConfig, MinersDBInformation), ChainstateError> {
        let ih = sortdb.index_handle(&tip.sortition_id);
        let last_winner_snapshot = ih.get_last_snapshot_with_sortition(tip.block_height)?;
        let parent_winner_snapshot = ih.get_last_snapshot_with_sortition(
            last_winner_snapshot.block_height.saturating_sub(1),
        )?;

        let mut miner_key_hash160s = vec![];

        // go get their corresponding leader keys, but preserve the miner's relative position in
        // the stackerdb signer list -- if a miner was in slot 0, then it should stay in slot 0
        // after a sortition (and vice versa for 1)
        let (latest_winner_idx, sns) = if last_winner_snapshot.num_sortitions % 2 == 0 {
            (0, [last_winner_snapshot, parent_winner_snapshot])
        } else {
            (1, [parent_winner_snapshot, last_winner_snapshot])
        };

        for sn in sns.iter() {
            // find the commit
            let Some(block_commit) =
                ih.get_block_commit_by_txid(&sn.sortition_id, &sn.winning_block_txid)?
            else {
                warn!(
                    "No block commit for {} in sortition for {}",
                    &sn.winning_block_txid, &sn.consensus_hash
                );
                return Err(ChainstateError::InvalidStacksBlock(
                    "No block-commit in sortition for block's consensus hash".into(),
                ));
            };

            // key register of the winning miner
            let leader_key = ih
                .get_leader_key_at(
                    u64::from(block_commit.key_block_ptr),
                    u32::from(block_commit.key_vtxindex),
                )?
                .expect("FATAL: have block commit but no leader key");

            // the leader key should always be valid (i.e. the unwrap_or() should be unreachable),
            // but be defensive and just use the "null" address
            miner_key_hash160s.push(
                leader_key
                    .interpret_nakamoto_signing_key()
                    .unwrap_or(Hash160([0x00; 20])),
            );
        }

        let miners_db_info = MinersDBInformation {
            signer_0_sortition: sns[0].consensus_hash.clone(),
            signer_1_sortition: sns[1].consensus_hash.clone(),
            latest_winner: latest_winner_idx,
        };

        let signers = miner_key_hash160s
            .into_iter()
            .map(|hash160|
                // each miner gets two slots
                (
                    StacksAddress::new(
                        1, // NOTE: the version is ignored in stackerdb; we only care about the hashbytes
                        hash160
                    ).expect("FATAL: infallible: 1 is not a valid address version byte"),
                    MINER_SLOT_COUNT,
                ))
            .collect();

        Ok((
            StackerDBConfig {
                chunk_size: MAX_PAYLOAD_LEN.into(),
                signers,
                write_freq: 0,
                max_writes: u32::MAX,  // no limit on number of writes
                max_neighbors: 200, // TODO: const -- just has to be equal to or greater than the number of signers
                hint_replicas: vec![], // TODO: is there a way to get the IP addresses of stackers' preferred nodes?
            },
            miners_db_info,
        ))
    }

    /// Get the slot range for the given miner's public key.
    /// Returns Some(Range<u32>) if the miner is in the StackerDB config, where the range of slots for the miner is [start, end).
    ///   i.e., inclusive of `start`, exclusive of `end`.
    /// Returns None if the miner is not in the StackerDB config.
    /// Returns an error if the miner is in the StackerDB config but the slot number is invalid.
    pub fn get_miner_slot(
        sortdb: &SortitionDB,
        tip: &BlockSnapshot,
        election_sortition: &ConsensusHash,
    ) -> Result<Option<Range<u32>>, ChainstateError> {
        let (stackerdb_config, miners_info) = Self::make_miners_stackerdb_config(sortdb, tip)?;

        // find out which slot we're in
        let Some(signer_ix) = miners_info
            .get_signer_index(election_sortition)
            .map(usize::from)
        else {
            warn!("Miner is not in the miners StackerDB config";
                  "stackerdb_slots" => ?stackerdb_config.signers,
                  "queried_sortition" => %election_sortition,
                  "sortition_hashes" => ?miners_info.get_sortitions());
            return Ok(None);
        };
        let mut signer_ranges = stackerdb_config.signer_ranges();
        if signer_ix >= signer_ranges.len() {
            // should be unreachable, but always good to be careful
            warn!("Miner is not in the miners StackerDB config";
                  "stackerdb_slots" => ?stackerdb_config.signers,
                  "queried_sortition" => %election_sortition,
                  "sortition_hashes" => ?miners_info.get_sortitions());
            return Ok(None);
        }
        let slot_id_range = signer_ranges.swap_remove(signer_ix);

        Ok(Some(slot_id_range))
    }

    /// DO NOT USE IN MAINNET
    /// Boot code instantiation for the aggregate public key.
    /// TODO: This should be removed once it's possible for stackers to vote on the aggregate
    /// public key
    pub fn aggregate_public_key_bootcode(clarity_tx: &mut ClarityTx, apk: Vec<u8>) {
        let agg_pub_key = to_hex(&apk);
        let contract_content = format!(
            "(define-read-only ({}) 0x{})",
            BOOT_TEST_POX_4_AGG_KEY_FNAME, agg_pub_key
        );
        // NOTE: this defaults to a testnet address to prevent it from ever working on
        // mainnet
        let contract_id = boot_code_id(BOOT_TEST_POX_4_AGG_KEY_CONTRACT, false);
        clarity_tx.connection().as_transaction(|clarity| {
            let (ast, analysis) = clarity
                .analyze_smart_contract(&contract_id, ClarityVersion::Clarity2, &contract_content)
                .unwrap();
            clarity
                .initialize_smart_contract(
                    &contract_id,
                    ClarityVersion::Clarity2,
                    &ast,
                    &contract_content,
                    None,
                    |_, _| None,
                    None,
                )
                .unwrap();
            clarity.save_analysis(&contract_id, &analysis).unwrap();
        })
    }

    /// Generate a "phantom" transaction to include STXMintEvents for
    /// lockups that could not be attached to a Coinbase transaction
    /// (because the block doesn't have a Coinbase transaction).
    fn generate_phantom_unlock_tx(
        events: Vec<StacksTransactionEvent>,
        config: &ChainstateConfig,
        stacks_block_height: u64,
    ) -> Option<StacksTransactionReceipt> {
        if events.is_empty() {
            return None;
        }
        info!("Generating phantom unlock tx");
        let version = if config.mainnet {
            TransactionVersion::Mainnet
        } else {
            TransactionVersion::Testnet
        };

        // Make the txid unique -- the phantom tx payload should include something block-specific otherwise
        // they will always have the same txid. In this case we use the block height in the memo. This also
        // happens to give some indication of the purpose of this phantom tx, for anyone looking.
        let memo = TokenTransferMemo({
            let memo_bytes = format!("Block {stacks_block_height} token unlocks").into_bytes();
            let mut buf = [0u8; 34];
            let memo_len = memo_bytes.len().min(34);
            buf.get_mut(..memo_len)?
                .copy_from_slice(memo_bytes.get(..memo_len)?);
            buf
        });
        let boot_code_address = boot_code_addr(config.mainnet);
        let boot_code_auth = boot_code_tx_auth(boot_code_address.clone());
        let unlock_tx = StacksTransaction::new(
            version,
            boot_code_auth,
            TransactionPayload::TokenTransfer(
                PrincipalData::Standard(boot_code_address.into()),
                0,
                memo,
            ),
        );
        let unlock_receipt = StacksTransactionReceipt::from_stx_transfer(
            unlock_tx,
            events,
            Value::okay_true(),
            ExecutionCost::ZERO,
        );
        Some(unlock_receipt)
    }
}

impl StacksMessageCodec for NakamotoBlock {
    fn consensus_serialize<W: std::io::Write>(&self, fd: &mut W) -> Result<(), CodecError> {
        write_next(fd, &self.header)?;
        write_next(fd, &self.txs)
    }

    fn consensus_deserialize<R: std::io::Read>(fd: &mut R) -> Result<Self, CodecError> {
        let (header, txs) = {
            let mut bound_read = BoundReader::from_reader(fd, u64::from(MAX_MESSAGE_LEN));
            let header: NakamotoBlockHeader = read_next(&mut bound_read)?;
            let txs: Vec<_> = read_next(&mut bound_read)?;
            (header, txs)
        };

        // all transactions are unique
        if !StacksBlock::validate_transactions_unique(&txs) {
            warn!("Invalid block: Found duplicate transaction";
                "consensus_hash" => %header.consensus_hash,
                "stacks_block_hash" => %header.block_hash(),
                "stacks_block_id" => %header.block_id()
            );
            return Err(CodecError::DeserializeError(
                "Invalid block: found duplicate transaction".to_string(),
            ));
        }

        // header and transactions must be consistent
        let txid_vecs: Vec<_> = txs.iter().map(|tx| tx.txid().as_bytes().to_vec()).collect();

        let merkle_tree = MerkleTree::new(&txid_vecs);
        let tx_merkle_root: Sha512Trunc256Sum = merkle_tree.root();

        if tx_merkle_root != header.tx_merkle_root {
            warn!("Invalid block: Tx Merkle root mismatch";
                "consensus_hash" => %header.consensus_hash,
                "stacks_block_hash" => %header.block_hash(),
                "stacks_block_id" => %header.block_id()
            );
            return Err(CodecError::DeserializeError(
                "Invalid block: tx Merkle root mismatch".to_string(),
            ));
        }

        Ok(NakamotoBlock { header, txs })
    }
}<|MERGE_RESOLUTION|>--- conflicted
+++ resolved
@@ -4543,14 +4543,7 @@
             Self::check_sortition_exists(burn_dbconn, &block.header.consensus_hash)?;
         let block_hash = block.header.block_hash();
 
-<<<<<<< HEAD
-        let is_new_tenure = block.is_wellformed_tenure_start_block().map_err(|_| {
-            ChainstateError::InvalidStacksBlock("Invalid tenure changes in nakamoto block".into())
-        })?;
-
-=======
-        let new_tenure = block.is_wellformed_tenure_start_block()?;
->>>>>>> a7d73af1
+        let is_new_tenure = block.is_wellformed_tenure_start_block()?;
         // this block is mined in the ongoing tenure.
         if !is_new_tenure
             && !Self::check_tenure_continuity(chainstate_tx.as_tx(), &parent_ch, &block.header)?
@@ -4558,16 +4551,8 @@
             // this block is not part of the ongoing tenure; it's invalid
             return Err(ChainstateError::ExpectedTenureChange);
         }
-<<<<<<< HEAD
-        let is_tenure_extend = block.is_wellformed_tenure_extend_block().map_err(|_| {
-            ChainstateError::InvalidStacksBlock("Invalid tenure changes in nakamoto block".into())
-        })?;
-
+        let is_tenure_extend = block.is_wellformed_tenure_extend_block()?;
         if is_tenure_extend && is_new_tenure {
-=======
-        let tenure_extend = block.is_wellformed_tenure_extend_block()?;
-        if tenure_extend && new_tenure {
->>>>>>> a7d73af1
             return Err(ChainstateError::InvalidStacksBlock(
                 "Both started and extended tenure".into(),
             ));
