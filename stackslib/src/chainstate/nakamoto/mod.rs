--- conflicted
+++ resolved
@@ -270,16 +270,9 @@
     ];
 }
 
-<<<<<<< HEAD
 #[cfg(any(test, feature = "testing"))]
-mod test_stall {
-    pub static TEST_PROCESS_BLOCK_STALL: std::sync::Mutex<Option<bool>> =
-        std::sync::Mutex::new(None);
-=======
-#[cfg(test)]
 mod fault_injection {
     static PROCESS_BLOCK_STALL: std::sync::Mutex<bool> = std::sync::Mutex::new(false);
->>>>>>> 39216e53
 
     pub fn stall_block_processing() {
         if *PROCESS_BLOCK_STALL.lock().unwrap() {
@@ -1763,13 +1756,8 @@
         canonical_sortition_tip: &SortitionId,
         dispatcher_opt: Option<&'a T>,
     ) -> Result<Option<StacksEpochReceipt>, ChainstateError> {
-<<<<<<< HEAD
         #[cfg(any(test, feature = "testing"))]
-        test_stall::stall_block_processing();
-=======
-        #[cfg(test)]
         fault_injection::stall_block_processing();
->>>>>>> 39216e53
 
         let nakamoto_blocks_db = stacks_chain_state.nakamoto_blocks_db();
         let Some((next_ready_block, block_size)) =
