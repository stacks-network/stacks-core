// Copyright (C) 2013-2020 Blockstack PBC, a public benefit corporation
// Copyright (C) 2020-2024 Stacks Open Internet Foundation
//
// This program is free software: you can redistribute it and/or modify
// it under the terms of the GNU General Public License as published by
// the Free Software Foundation, either version 3 of the License, or
// (at your option) any later version.
//
// This program is distributed in the hope that it will be useful,
// but WITHOUT ANY WARRANTY; without even the implied warranty of
// MERCHANTABILITY or FITNESS FOR A PARTICULAR PURPOSE.  See the
// GNU General Public License for more details.
//
// You should have received a copy of the GNU General Public License
// along with this program.  If not, see <http://www.gnu.org/licenses/>.

use std::collections::{HashMap, HashSet};
use std::ops::{Deref, DerefMut, Range};

use clarity::util::secp256k1::Secp256k1PublicKey;
use clarity::vm::costs::ExecutionCost;
use clarity::vm::events::{STXEventType, STXMintEventData, StacksTransactionEvent};
use clarity::vm::types::PrincipalData;
use clarity::vm::{ClarityVersion, Value};
use lazy_static::lazy_static;
use rusqlite::types::{FromSql, FromSqlError, FromSqlResult, ToSql, ToSqlOutput};
use rusqlite::{params, Connection, OptionalExtension};
use sha2::{Digest as Sha2Digest, Sha512_256};
use stacks_common::bitvec::BitVec;
use stacks_common::codec::{
    read_next, write_next, Error as CodecError, StacksMessageCodec, MAX_MESSAGE_LEN,
    MAX_PAYLOAD_LEN,
};
use stacks_common::consts::{FIRST_BURNCHAIN_CONSENSUS_HASH, FIRST_STACKS_BLOCK_HASH};
use stacks_common::types::chainstate::{
    BlockHeaderHash, BurnchainHeaderHash, ConsensusHash, SortitionId, StacksAddress, StacksBlockId,
    StacksPrivateKey, StacksPublicKey, TrieHash, VRFSeed,
};
use stacks_common::types::{PrivateKey, SIP031EmissionInterval, StacksEpochId};
use stacks_common::util::hash::{to_hex, Hash160, MerkleHashFunc, MerkleTree, Sha512Trunc256Sum};
use stacks_common::util::retry::BoundReader;
use stacks_common::util::secp256k1::MessageSignature;
use stacks_common::util::vrf::{VRFProof, VRFPublicKey, VRF};
use stacks_common::util::{get_epoch_time_secs, sleep_ms};

use self::signer_set::SignerCalculation;
use super::burn::db::sortdb::{
    get_ancestor_sort_id, get_block_commit_by_txid, SortitionHandle, SortitionHandleConn,
};
use super::burn::operations::{DelegateStxOp, StackStxOp, TransferStxOp, VoteForAggregateKeyOp};
use super::stacks::boot::{
    RewardSet, RewardSetData, BOOT_TEST_POX_4_AGG_KEY_CONTRACT, BOOT_TEST_POX_4_AGG_KEY_FNAME,
};
use super::stacks::db::accounts::MinerReward;
use super::stacks::db::{
    ChainstateTx, ClarityTx, MinerPaymentSchedule, MinerRewardInfo, StacksBlockHeaderTypes,
    StacksEpochReceipt, StacksHeaderInfo,
};
use super::stacks::events::StacksTransactionReceipt;
use super::stacks::{
    Error as ChainstateError, StacksBlock, StacksTransaction, TenureChangePayload,
    TokenTransferMemo, TransactionPayload, TransactionVersion,
};
use crate::burnchains::{PoxConstants, Txid};
use crate::chainstate::burn::db::sortdb::SortitionDB;
use crate::chainstate::burn::operations::LeaderBlockCommitOp;
use crate::chainstate::burn::{BlockSnapshot, SortitionHash};
use crate::chainstate::coordinator::{BlockEventDispatcher, OnChainRewardSetProvider};
use crate::chainstate::nakamoto::keys as nakamoto_keys;
use crate::chainstate::nakamoto::miner::MinerTenureInfoCause;
use crate::chainstate::nakamoto::signer_set::NakamotoSigners;
use crate::chainstate::nakamoto::staging_blocks::NakamotoBlockObtainMethod;
use crate::chainstate::nakamoto::tenure::{
    NakamotoTenureEventId, NAKAMOTO_TENURES_SCHEMA_1, NAKAMOTO_TENURES_SCHEMA_2,
    NAKAMOTO_TENURES_SCHEMA_3,
};
use crate::chainstate::stacks::boot::SIP_031_NAME;
use crate::chainstate::stacks::db::blocks::DummyEventDispatcher;
use crate::chainstate::stacks::db::{
    DBConfig as ChainstateConfig, StacksChainState, StacksDBConn, StacksDBTx,
};
use crate::chainstate::stacks::{
    TenureChangeCause, MINER_BLOCK_CONSENSUS_HASH, MINER_BLOCK_HEADER_HASH,
};
use crate::clarity::vm::clarity::TransactionConnection;
use crate::clarity_vm::clarity::{ClarityInstance, PreCommitClarityBlock};
use crate::clarity_vm::database::SortitionDBRef;
use crate::core::{
    BOOT_BLOCK_HASH, BURNCHAIN_TX_SEARCH_WINDOW, NAKAMOTO_SIGNER_BLOCK_APPROVAL_THRESHOLD,
};
use crate::monitoring;
use crate::net::stackerdb::{StackerDBConfig, MINER_SLOT_COUNT};
use crate::net::Error as net_error;
use crate::util_lib::boot::{boot_code_addr, boot_code_id, boot_code_tx_auth};
use crate::util_lib::db::{
    query_row, query_row_columns, query_row_panic, query_rows, u64_to_sql, Error as DBError,
    FromRow,
};

pub mod coordinator;
pub mod keys;
pub mod miner;
pub mod shadow;
pub mod signer_set;
pub mod staging_blocks;
pub mod tenure;
pub mod test_signers;
#[cfg(test)]
pub mod tests;

pub use self::staging_blocks::{
    NakamotoStagingBlocksConn, NakamotoStagingBlocksConnRef, NakamotoStagingBlocksTx,
};

pub const NAKAMOTO_BLOCK_VERSION: u8 = 0;

define_named_enum!(HeaderTypeNames {
    Nakamoto("nakamoto"),
    Epoch2("epoch2"),
});

impl ToSql for HeaderTypeNames {
    fn to_sql(&self) -> rusqlite::Result<ToSqlOutput<'_>> {
        self.get_name_str().to_sql()
    }
}

impl FromSql for HeaderTypeNames {
    fn column_result(value: rusqlite::types::ValueRef<'_>) -> FromSqlResult<Self> {
        Self::lookup_by_name(value.as_str()?).ok_or_else(|| FromSqlError::InvalidType)
    }
}

lazy_static! {
    pub static ref FIRST_STACKS_BLOCK_ID: StacksBlockId = StacksBlockId::new(&FIRST_BURNCHAIN_CONSENSUS_HASH, &FIRST_STACKS_BLOCK_HASH);

    pub static ref NAKAMOTO_CHAINSTATE_SCHEMA_1: Vec<String> = vec![
    r#"
    -- Table for storing calculated reward sets. This must be in the Chainstate DB because calculation occurs
    --   during block processing.
    CREATE TABLE nakamoto_reward_sets (
                     index_block_hash TEXT NOT NULL,
                     reward_set TEXT NOT NULL,
                     PRIMARY KEY (index_block_hash)
    );"#.into(),
    NAKAMOTO_TENURES_SCHEMA_1.into(),
    r#"
      -- Table for Nakamoto block headers
      CREATE TABLE nakamoto_block_headers (
          -- The following fields all correspond to entries in the StacksHeaderInfo struct
                     block_height INTEGER NOT NULL,
                     -- root hash of the internal, not-consensus-critical MARF that allows us to track chainstate/fork metadata
                     index_root TEXT NOT NULL,
                     -- burn header hash corresponding to the consensus hash (NOT guaranteed to be unique, since we can
                     --    have 2+ blocks per burn block if there's a PoX fork)
                     burn_header_hash TEXT NOT NULL,
                     -- height of the burnchain block header that generated this consensus hash
                     burn_header_height INT NOT NULL,
                     -- timestamp from burnchain block header that generated this consensus hash
                     burn_header_timestamp INT NOT NULL,
                     -- size of this block, in bytes.
                     -- encoded as TEXT for compatibility
                     block_size TEXT NOT NULL,
          -- The following fields all correspond to entries in the NakamotoBlockHeader struct
                     version INTEGER NOT NULL,
                     -- this field is the total number of blocks in the chain history (including this block)
                     chain_length INTEGER NOT NULL,
                     -- this field is the total amount of BTC spent in the chain history (including this block)
                     burn_spent INTEGER NOT NULL,
                     -- the consensus hash of the burnchain block that selected this block's miner's block-commit
                     consensus_hash TEXT NOT NULL,
                     -- the parent StacksBlockId
                     parent_block_id TEXT NOT NULL,
                     -- Merkle root of a Merkle tree constructed out of all the block's transactions
                     tx_merkle_root TEXT NOT NULL,
                     -- root hash of the Stacks chainstate MARF
                     state_index_root TEXT NOT NULL,
                     -- miner's signature over the block
                     miner_signature TEXT NOT NULL,
                     -- signers' signatures over the block
                     signer_signature TEXT NOT NULL,
                     -- bitvec capturing stacker participation in signature
                     signer_bitvec TEXT NOT NULL,
          -- The following fields are not part of either the StacksHeaderInfo struct
          --   or its contained NakamotoBlockHeader struct, but are used for querying
                     -- what kind of header this is (nakamoto or stacks 2.x)
                     header_type TEXT NOT NULL,
                     -- hash of the block
                     block_hash TEXT NOT NULL,
                     -- index_block_hash is the hash of the block hash and consensus hash of the burn block that selected it,
                     -- and is guaranteed to be globally unique (across all Stacks forks and across all PoX forks).
                     -- index_block_hash is the block hash fed into the MARF index.
                     index_block_hash TEXT NOT NULL,
                     -- the ExecutionCost of the block
                     cost TEXT NOT NULL,
                     -- the total cost up to and including this block in the current tenure
                     total_tenure_cost TEXT NOT NULL,
                     -- this field is true if this is the first block of a new tenure
                     tenure_changed INTEGER NOT NULL,
                     -- this field tracks the total tx fees so far in this tenure. it is a text-serialized u128
                     tenure_tx_fees TEXT NOT NULL,
                     -- nakamoto block's VRF proof, if this is a tenure-start block
                     vrf_proof TEXT,

              PRIMARY KEY(consensus_hash,block_hash)
          );
          CREATE INDEX nakamoto_block_headers_by_consensus_hash ON nakamoto_block_headers(consensus_hash);
    "#.into(),
    format!(
        r#"ALTER TABLE payments
            ADD COLUMN schedule_type TEXT NOT NULL DEFAULT "{}";
        "#,
        HeaderTypeNames::Epoch2.get_name_str()),
    r#"
    UPDATE db_config SET version = "4";
    "#.into(),
    ];
}

pub static NAKAMOTO_CHAINSTATE_SCHEMA_2: &[&str] = &[
    NAKAMOTO_TENURES_SCHEMA_2,
    r#"
    ALTER TABLE nakamoto_block_headers
      ADD COLUMN timestamp INTEGER NOT NULL;
    "#,
    r#"
    UPDATE db_config SET version = "5";
    "#,
    // make burn_view NULLable. We could use a default value, but NULL should be safer (because it will error).
    // there should be no entries in nakamoto_block_headers with a NULL entry when this column is added, because
    // nakamoto blocks have not been produced yet.
    r#"
    ALTER TABLE nakamoto_block_headers
    ADD COLUMN burn_view TEXT;
    "#,
];

pub static NAKAMOTO_CHAINSTATE_SCHEMA_3: &[&str] = &[
    NAKAMOTO_TENURES_SCHEMA_3,
    r#"
    UPDATE db_config SET version = "6";
    "#,
    // Add a `height_in_tenure` field to the block header row, so we know how high this block is
    // within its tenure.  This is needed to process malleablized Nakamoto blocks with the same
    // height, as well as accidental forks that can arise from slow miners.
    //
    //
    //
    // No default value is needed because at the time of this writing, this table is actually empty.
    r#"
    ALTER TABLE nakamoto_block_headers
    ADD COLUMN height_in_tenure;
    "#,
];

pub static NAKAMOTO_CHAINSTATE_SCHEMA_4: &[&str] = &[
    r#"
        UPDATE db_config SET version = "7";
    "#,
    // Add a `signer_stats` table to keep track of how many blocks have been signed by each signer
    r#"
        -- Table for signer stats
        CREATE TABLE signer_stats (
            -- Signers public key
            public_key TEXT NOT NULL,
            -- Stacking rewards cycle ID
            reward_cycle INTEGER NOT NULL,
            -- Number of blocks signed during reward cycle
            blocks_signed INTEGER DEFAULT 1 NOT NULL,

            PRIMARY KEY(public_key,reward_cycle)
        );
    "#,
];

pub static NAKAMOTO_CHAINSTATE_SCHEMA_5: &[&str] = &[
    r#"
        UPDATE db_config SET version = "8";
    "#,
    // Add an index for index block hash in nakamoto block headers
    "CREATE INDEX IF NOT EXISTS index_block_hash ON nakamoto_block_headers(index_block_hash);",
];

pub static NAKAMOTO_CHAINSTATE_SCHEMA_6: &[&str] = &[
    // schema change is JUST a new index, but the index is on a table
    //  created by a migration, so don't add the index to the CHAINSTATE_INDEXES
    r#"UPDATE db_config SET version = "10";"#,
    "CREATE INDEX IF NOT EXISTS nakamoto_block_headers_by_ch_bv ON nakamoto_block_headers(consensus_hash, burn_view);"
];

pub static NAKAMOTO_CHAINSTATE_SCHEMA_7: &[&str] = &[
<<<<<<< HEAD
    // schema change is JUST a new index, but the index is on a table
    //  created by a migration, so don't add the index to the CHAINSTATE_INDEXES
    r#"UPDATE db_config SET version = "12";"#,
    "CREATE INDEX IF NOT EXISTS naka_block_headers_by_burn_hash ON nakamoto_block_headers(burn_header_hash);",
    "CREATE INDEX IF NOT EXISTS naka_block_headers_by_burn_ht ON nakamoto_block_headers(burn_header_height);"
=======
    r#"
    UPDATE db_config SET version = "12";
    "#,
    // Add a `total_tenure_size` field to the block header row, so we can keep track
    // of the whole tenure size (and eventually limit it)
    //
    //
    //
    // Default to 0.
    r#"
    -- total_tenure_size cannot be consensus critical as existing nodes which migrate will report a 0 size while
    -- nodes booting from genesis sync will get the true tenure size
    ALTER TABLE nakamoto_block_headers
    ADD COLUMN total_tenure_size NOT NULL DEFAULT 0;
    "#,
>>>>>>> 12c8d14b
];

#[cfg(test)]
mod fault_injection {
    static PROCESS_BLOCK_STALL: std::sync::Mutex<bool> = std::sync::Mutex::new(false);

    pub fn stall_block_processing() {
        if *PROCESS_BLOCK_STALL.lock().unwrap() {
            // Do an extra check just so we don't log EVERY time.
            warn!("Block processing is stalled due to testing directive.");
            while *PROCESS_BLOCK_STALL.lock().unwrap() {
                std::thread::sleep(std::time::Duration::from_millis(10));
            }
            info!("Block processing is no longer stalled due to testing directive.");
        }
    }

    pub fn enable_process_block_stall() {
        *PROCESS_BLOCK_STALL.lock().unwrap() = true;
    }

    pub fn disable_process_block_stall() {
        *PROCESS_BLOCK_STALL.lock().unwrap() = false;
    }
}

/// Trait for common MARF getters between StacksDBConn and StacksDBTx
pub trait StacksDBIndexed {
    fn get(&mut self, tip: &StacksBlockId, key: &str) -> Result<Option<String>, DBError>;
    fn sqlite(&self) -> &Connection;

    /// Get the ancestor block hash given a coinbase height
    fn get_ancestor_block_id(
        &mut self,
        coinbase_height: u64,
        tip_index_hash: &StacksBlockId,
    ) -> Result<Option<StacksBlockId>, DBError>;

    /// Get the block ID for a specific coinbase height in the fork identified by `tip`
    fn get_nakamoto_block_id_at_coinbase_height(
        &mut self,
        tip: &StacksBlockId,
        coinbase_height: u64,
    ) -> Result<Option<StacksBlockId>, DBError> {
        Ok(self
            .get(
                tip,
                &nakamoto_keys::ongoing_tenure_coinbase_height(coinbase_height),
            )?
            .and_then(|id_str| nakamoto_keys::parse_block_id(&id_str)))
    }

    /// Get the first block in the tenure for a given tenure ID consensus hash in the fork
    /// identified by `tip`
    fn get_tenure_start_block_id(
        &mut self,
        tip: &StacksBlockId,
        tenure_id_consensus_hash: &ConsensusHash,
    ) -> Result<Option<StacksBlockId>, DBError> {
        Ok(self
            .get(
                tip,
                &nakamoto_keys::tenure_start_block_id(tenure_id_consensus_hash),
            )?
            .and_then(|id_str| nakamoto_keys::parse_block_id(&id_str)))
    }

    /// Get the coinbase height of a tenure (identified by its consensus hash) in a fork identified
    /// by `tip`
    fn get_coinbase_height(
        &mut self,
        tip: &StacksBlockId,
        tenure_id_consensus_hash: &ConsensusHash,
    ) -> Result<Option<u64>, DBError> {
        Ok(self
            .get(
                tip,
                &nakamoto_keys::coinbase_height(tenure_id_consensus_hash),
            )?
            .and_then(|height_str| nakamoto_keys::parse_u64(&height_str)))
    }

    /// Get the ongoing tenure ID in the fork identified by `tip`
    fn get_ongoing_tenure_id(
        &mut self,
        tip: &StacksBlockId,
    ) -> Result<Option<NakamotoTenureEventId>, DBError> {
        Ok(self
            .get(tip, nakamoto_keys::ongoing_tenure_id())?
            .and_then(|id_str| nakamoto_keys::parse_tenure_id_value(&id_str)))
    }

    /// Get the highest block ID in a tenure identified by its consensus hash in the Stacks fork
    /// identified by `tip`
    fn get_highest_block_id_in_tenure(
        &mut self,
        tip: &StacksBlockId,
        tenure_id_consensus_hash: &ConsensusHash,
    ) -> Result<Option<StacksBlockId>, DBError> {
        Ok(self
            .get(
                tip,
                &nakamoto_keys::highest_block_in_tenure(tenure_id_consensus_hash),
            )?
            .and_then(|id_str| nakamoto_keys::parse_block_id(&id_str)))
    }

    /// Get the block-found tenure ID for a given tenure's consensus hash (if defined) in a given
    /// Stacks fork identified by `tip`
    fn get_block_found_tenure_id(
        &mut self,
        tip: &StacksBlockId,
        tenure_id_consensus_hash: &ConsensusHash,
    ) -> Result<Option<NakamotoTenureEventId>, DBError> {
        Ok(self
            .get(
                tip,
                &nakamoto_keys::block_found_tenure_id(tenure_id_consensus_hash),
            )?
            .and_then(|id_str| nakamoto_keys::parse_tenure_id_value(&id_str)))
    }

    /// Determine if a tenure, identified by its consensus hash, has finished in a fork identified
    /// by `tip`
    fn is_tenure_finished(
        &mut self,
        tip: &StacksBlockId,
        tenure_id_consensus_hash: &ConsensusHash,
    ) -> Result<Option<bool>, DBError> {
        if self
            .get_tenure_start_block_id(tip, tenure_id_consensus_hash)?
            .is_none()
        {
            // tenure not started
            debug!(
                "No tenure-start block for {} off of {}",
                tenure_id_consensus_hash, tip
            );
            return Ok(None);
        }
        if self
            .get(
                tip,
                &nakamoto_keys::finished_tenure_consensus_hash(tenure_id_consensus_hash),
            )?
            .is_none()
        {
            // tenure has started, but is not done yet
            debug!(
                "Tenure {} not finished off of {}",
                tenure_id_consensus_hash, tip
            );
            return Ok(Some(false));
        }

        // tenure started and finished
        Ok(Some(true))
    }

    /// Get the parent tenure consensus hash of a given tenure (identified by its own consensus
    /// hash) within a Stacks fork identified by `tip`
    fn get_parent_tenure_consensus_hash(
        &mut self,
        tip: &StacksBlockId,
        tenure_id_consensus_hash: &ConsensusHash,
    ) -> Result<Option<ConsensusHash>, DBError> {
        Ok(self
            .get(
                tip,
                &nakamoto_keys::parent_tenure_consensus_hash(tenure_id_consensus_hash),
            )?
            .and_then(|ch_str| nakamoto_keys::parse_consensus_hash(&ch_str)))
    }
}

impl StacksDBIndexed for StacksDBConn<'_> {
    fn get(&mut self, tip: &StacksBlockId, key: &str) -> Result<Option<String>, DBError> {
        self.get_indexed(tip, key)
    }

    fn sqlite(&self) -> &Connection {
        self.conn()
    }

    fn get_ancestor_block_id(
        &mut self,
        coinbase_height: u64,
        tip_index_hash: &StacksBlockId,
    ) -> Result<Option<StacksBlockId>, DBError> {
        self.get_ancestor_block_hash(coinbase_height, tip_index_hash)
    }
}

impl StacksDBIndexed for StacksDBTx<'_> {
    fn get(&mut self, tip: &StacksBlockId, key: &str) -> Result<Option<String>, DBError> {
        self.get_indexed(tip, key)
    }

    fn sqlite(&self) -> &Connection {
        self.tx().deref()
    }

    fn get_ancestor_block_id(
        &mut self,
        coinbase_height: u64,
        tip_index_hash: &StacksBlockId,
    ) -> Result<Option<StacksBlockId>, DBError> {
        self.get_ancestor_block_hash(coinbase_height, tip_index_hash)
    }
}

impl<'a> ChainstateTx<'a> {
    pub fn as_tx(&mut self) -> &mut StacksDBTx<'a> {
        &mut self.tx
    }
}

/// Matured miner reward schedules
#[derive(Debug, Clone)]
pub struct MaturedMinerPaymentSchedules {
    /// miners whose rewards matured
    pub latest_miners: Vec<MinerPaymentSchedule>,
    /// parent to be paid (epoch2 only)
    pub parent_miner: MinerPaymentSchedule,
}

impl MaturedMinerPaymentSchedules {
    pub fn genesis(mainnet: bool) -> Self {
        Self {
            latest_miners: vec![],
            parent_miner: MinerPaymentSchedule::genesis(mainnet),
        }
    }
}

/// Struct for the transaction events associated with
/// any operations handled in finish_block()
pub struct FinishBlockEvents {
    pub lockup_events: Vec<StacksTransactionEvent>,
    pub sip31_event: Option<StacksTransactionEvent>,
}

/// Struct containing information about the miners assigned in the
/// .miners stackerdb config
pub struct MinersDBInformation {
    signer_0_sortition: ConsensusHash,
    signer_1_sortition: ConsensusHash,
    latest_winner: u16,
}

impl MinersDBInformation {
    /// What index in the `.miners` stackerdb is the miner who won
    /// `sortition`?
    pub fn get_signer_index(&self, sortition: &ConsensusHash) -> Option<u16> {
        if sortition == &self.signer_0_sortition {
            Some(0)
        } else if sortition == &self.signer_1_sortition {
            Some(1)
        } else {
            None
        }
    }

    /// Get all of the sortitions whose winners are included in .miners
    pub fn get_sortitions(&self) -> [&ConsensusHash; 2] {
        [&self.signer_0_sortition, &self.signer_1_sortition]
    }

    /// Get the index of the latest sortition winner in .miners
    pub fn get_latest_winner_index(&self) -> u16 {
        self.latest_winner
    }
}

/// Calculated matured miner rewards, from scheduled rewards
#[derive(Debug, Clone)]
pub struct MaturedMinerRewards {
    /// this block's reward recipient
    /// NOTE: in epoch2, if a PoisonMicroblock report was successful, then the recipient is the
    /// reporter, not the miner.
    pub recipient: MinerReward,
    /// the parent block's reward.
    /// this is all of the fees they accumulated during their tenure.
    pub parent_reward: MinerReward,
    /// metadata about the block miner's reward
    pub reward_info: MinerRewardInfo,
}

impl MaturedMinerRewards {
    /// Get the list of miner rewards this struct represents
    pub fn consolidate(&self) -> Vec<MinerReward> {
        vec![self.recipient.clone(), self.parent_reward.clone()]
    }
}

/// Result of preparing to produce or validate a block
pub struct SetupBlockResult<'a, 'b> {
    /// Handle to the ClarityVM
    pub clarity_tx: ClarityTx<'a, 'b>,
    /// Transaction receipts from any Stacks-on-Bitcoin transactions and epoch transition events
    pub tx_receipts: Vec<StacksTransactionReceipt>,
    /// Miner rewards that can be paid now
    pub matured_miner_rewards_opt: Option<MaturedMinerRewards>,
    /// Epoch in which this block was set up
    pub evaluated_epoch: StacksEpochId,
    /// Whether or not we applied an epoch transition in this block
    pub applied_epoch_transition: bool,
    /// stack-stx Stacks-on-Bitcoin txs
    pub burn_stack_stx_ops: Vec<StackStxOp>,
    /// transfer-stx Stacks-on-Bitcoin txs
    pub burn_transfer_stx_ops: Vec<TransferStxOp>,
    /// delegate-stx Stacks-on-Bitcoin txs
    pub burn_delegate_stx_ops: Vec<DelegateStxOp>,
    /// STX auto-unlock events from PoX
    pub auto_unlock_events: Vec<StacksTransactionEvent>,
    /// Result of a signer set calculation if one occurred
    pub signer_set_calc: Option<SignerCalculation>,
    /// vote-for-aggregate-key Stacks-on-Bitcoin txs
    pub burn_vote_for_aggregate_key_ops: Vec<VoteForAggregateKeyOp>,
}

#[derive(Debug, Clone, PartialEq, Serialize, Deserialize)]
pub struct NakamotoBlockHeader {
    pub version: u8,
    /// The total number of StacksBlock and NakamotoBlocks preceding
    /// this block in this block's history.
    pub chain_length: u64,
    /// Total amount of BTC spent producing the sortition that
    /// selected this block's miner.
    pub burn_spent: u64,
    /// The consensus hash of the burnchain block that selected this tenure.  The consensus hash
    /// uniquely identifies this tenure, including across all Bitcoin forks.
    pub consensus_hash: ConsensusHash,
    /// The index block hash of the immediate parent of this block.
    /// This is the hash of the parent block's hash and consensus hash.
    pub parent_block_id: StacksBlockId,
    /// The root of a SHA512/256 merkle tree over all this block's
    /// contained transactions
    pub tx_merkle_root: Sha512Trunc256Sum,
    /// The MARF trie root hash after this block has been processed
    pub state_index_root: TrieHash,
    /// A Unix time timestamp of when this block was mined, according to the miner.
    /// For the signers to consider a block valid, this timestamp must be:
    ///  * Greater than the timestamp of its parent block
    ///  * At most 15 seconds into the future
    pub timestamp: u64,
    /// Recoverable ECDSA signature from the tenure's miner.
    pub miner_signature: MessageSignature,
    /// The set of recoverable ECDSA signatures over
    /// the block header from the signer set active during the tenure.
    /// (ordered by reward set order)
    pub signer_signature: Vec<MessageSignature>,
    /// A bitvec which conveys whether reward addresses should be punished (by burning their PoX rewards)
    ///  or not in this block.
    ///
    /// The maximum number of entries in the bitvec is 4000.
    pub pox_treatment: BitVec<4000>,
}

impl FromRow<NakamotoBlockHeader> for NakamotoBlockHeader {
    fn from_row(row: &rusqlite::Row) -> Result<NakamotoBlockHeader, DBError> {
        let version = row.get("version")?;
        let chain_length_i64: i64 = row.get("chain_length")?;
        let chain_length = chain_length_i64
            .try_into()
            .map_err(|_| DBError::ParseError)?;
        let burn_spent_i64: i64 = row.get("burn_spent")?;
        let burn_spent = burn_spent_i64.try_into().map_err(|_| DBError::ParseError)?;
        let consensus_hash = row.get("consensus_hash")?;
        let parent_block_id = row.get("parent_block_id")?;
        let tx_merkle_root = row.get("tx_merkle_root")?;
        let state_index_root = row.get("state_index_root")?;
        let timestamp_i64: i64 = row.get("timestamp")?;
        let timestamp = timestamp_i64.try_into().map_err(|_| DBError::ParseError)?;
        let miner_signature = row.get("miner_signature")?;
        let signer_bitvec = row.get("signer_bitvec")?;
        let signer_signature_json: String = row.get("signer_signature")?;
        let signer_signature: Vec<MessageSignature> =
            serde_json::from_str(&signer_signature_json).map_err(|_e| DBError::ParseError)?;

        Ok(NakamotoBlockHeader {
            version,
            chain_length,
            burn_spent,
            consensus_hash,
            parent_block_id,
            tx_merkle_root,
            state_index_root,
            timestamp,
            signer_signature,
            miner_signature,
            pox_treatment: signer_bitvec,
        })
    }
}

#[derive(Debug, Clone, PartialEq, Serialize, Deserialize)]
pub struct NakamotoBlock {
    pub header: NakamotoBlockHeader,
    pub txs: Vec<StacksTransaction>,
}

pub struct NakamotoChainState;

impl StacksMessageCodec for NakamotoBlockHeader {
    fn consensus_serialize<W: std::io::Write>(&self, fd: &mut W) -> Result<(), CodecError> {
        write_next(fd, &self.version)?;
        write_next(fd, &self.chain_length)?;
        write_next(fd, &self.burn_spent)?;
        write_next(fd, &self.consensus_hash)?;
        write_next(fd, &self.parent_block_id)?;
        write_next(fd, &self.tx_merkle_root)?;
        write_next(fd, &self.state_index_root)?;
        write_next(fd, &self.timestamp)?;
        write_next(fd, &self.miner_signature)?;
        write_next(fd, &self.signer_signature)?;
        write_next(fd, &self.pox_treatment)?;

        Ok(())
    }

    fn consensus_deserialize<R: std::io::Read>(fd: &mut R) -> Result<Self, CodecError> {
        Ok(NakamotoBlockHeader {
            version: read_next(fd)?,
            chain_length: read_next(fd)?,
            burn_spent: read_next(fd)?,
            consensus_hash: read_next(fd)?,
            parent_block_id: read_next(fd)?,
            tx_merkle_root: read_next(fd)?,
            state_index_root: read_next(fd)?,
            timestamp: read_next(fd)?,
            miner_signature: read_next(fd)?,
            signer_signature: read_next(fd)?,
            pox_treatment: read_next(fd)?,
        })
    }
}

impl NakamotoBlockHeader {
    /// Calculate the message digest for miners to sign.
    /// This includes all fields _except_ the signatures.
    pub fn miner_signature_hash(&self) -> Sha512Trunc256Sum {
        self.miner_signature_hash_inner()
            .expect("BUG: failed to calculate miner signature hash")
    }

    /// Calculate the message digest for signers to sign.
    /// This includes all fields _except_ the signer signature.
    pub fn signer_signature_hash(&self) -> Sha512Trunc256Sum {
        self.signer_signature_hash_inner()
            .expect("BUG: failed to calculate signer signature hash")
    }

    /// Inner calculation of the message digest for miners to sign.
    /// This includes all fields _except_ the signatures.
    fn miner_signature_hash_inner(&self) -> Result<Sha512Trunc256Sum, CodecError> {
        let mut hasher = Sha512_256::new();
        let fd = &mut hasher;
        write_next(fd, &self.version)?;
        write_next(fd, &self.chain_length)?;
        write_next(fd, &self.burn_spent)?;
        write_next(fd, &self.consensus_hash)?;
        write_next(fd, &self.parent_block_id)?;
        write_next(fd, &self.tx_merkle_root)?;
        write_next(fd, &self.state_index_root)?;
        write_next(fd, &self.timestamp)?;
        write_next(fd, &self.pox_treatment)?;
        Ok(Sha512Trunc256Sum::from_hasher(hasher))
    }

    /// Inner calculation of the message digest for stackers to sign.
    /// This includes all fields _except_ the stacker signature.
    fn signer_signature_hash_inner(&self) -> Result<Sha512Trunc256Sum, CodecError> {
        let mut hasher = Sha512_256::new();
        let fd = &mut hasher;
        write_next(fd, &self.version)?;
        write_next(fd, &self.chain_length)?;
        write_next(fd, &self.burn_spent)?;
        write_next(fd, &self.consensus_hash)?;
        write_next(fd, &self.parent_block_id)?;
        write_next(fd, &self.tx_merkle_root)?;
        write_next(fd, &self.state_index_root)?;
        write_next(fd, &self.timestamp)?;
        write_next(fd, &self.miner_signature)?;
        write_next(fd, &self.pox_treatment)?;
        Ok(Sha512Trunc256Sum::from_hasher(hasher))
    }

    pub fn recover_miner_pk(&self) -> Option<StacksPublicKey> {
        let signed_hash = self.miner_signature_hash();
        let recovered_pk =
            StacksPublicKey::recover_to_pubkey(signed_hash.bits(), &self.miner_signature).ok()?;

        Some(recovered_pk)
    }

    pub fn block_hash(&self) -> BlockHeaderHash {
        // same as sighash -- we don't commit to signatures
        BlockHeaderHash(
            self.signer_signature_hash_inner()
                .expect("BUG: failed to serialize block header hash struct")
                .0,
        )
    }

    pub fn block_id(&self) -> StacksBlockId {
        StacksBlockId::new(&self.consensus_hash, &self.block_hash())
    }

    pub fn is_first_mined(&self) -> bool {
        self.parent_block_id == StacksBlockId::first_mined()
    }

    /// Sign the block header by the miner
    pub fn sign_miner(&mut self, privk: &StacksPrivateKey) -> Result<(), ChainstateError> {
        let sighash = self.miner_signature_hash().0;
        let sig = privk
            .sign(&sighash)
            .map_err(|se| net_error::SigningError(se.to_string()))?;
        self.miner_signature = sig;
        Ok(())
    }

    /// Verify the block header against the list of signer signatures
    ///
    /// Validate against:
    /// - Any invalid signatures (eg not recoverable or not from a signer)
    /// - Any duplicate signatures
    /// - At least the minimum number of signatures (based on total signer weight
    /// and a 70% threshold)
    /// - Order of signatures is maintained vs signer set
    ///
    /// Returns the signing weight on success.
    /// Returns ChainstateError::InvalidStacksBlock on error
    #[cfg_attr(test, mutants::skip)]
    pub fn verify_signer_signatures(&self, reward_set: &RewardSet) -> Result<u32, ChainstateError> {
        let message = self.signer_signature_hash();
        let Some(signers) = &reward_set.signers else {
            return Err(ChainstateError::InvalidStacksBlock(
                "No signers in the reward set".to_string(),
            ));
        };

        // if this is a shadow block, then its signing weight is as if every signer signed it, even
        // though the signature vector is undefined.
        if self.is_shadow_block() {
            return Ok(self.get_shadow_signer_weight(reward_set)?);
        }

        let mut total_weight_signed: u32 = 0;
        // `last_index` is used to prevent out-of-order signatures
        let mut last_index = None;

        let total_weight = reward_set
            .total_signing_weight()
            .map_err(|_| ChainstateError::NoRegisteredSigners(0))?;

        // HashMap of <PublicKey, (Signer, Index)>
        let mut signers_by_pk: HashMap<_, _> = signers
            .iter()
            .enumerate()
            .map(|(i, signer)| (&signer.signing_key, (signer, i)))
            .collect();

        for signature in self.signer_signature.iter() {
            let public_key = Secp256k1PublicKey::recover_to_pubkey(message.bits(), signature)
                .map_err(|_| {
                    ChainstateError::InvalidStacksBlock(format!(
                        "Unable to recover public key from signature {}",
                        signature.to_hex()
                    ))
                })?;

            let mut public_key_bytes = [0u8; 33];
            public_key_bytes.copy_from_slice(&public_key.to_bytes_compressed()[..]);

            let (signer, signer_index) = signers_by_pk.remove(&public_key_bytes).ok_or_else(|| {
                warn!(
                    "Found an invalid public key. Reward set has {} signers. Chain length {}. Signatures length {}",
                    signers.len(),
                    self.chain_length,
                    self.signer_signature.len(),
                );
                ChainstateError::InvalidStacksBlock(format!(
                    "Public key {} not found in the reward set",
                    public_key.to_hex()
                ))
            })?;

            // Enforce order of signatures
            if let Some(index) = last_index.as_ref() {
                if *index >= signer_index {
                    return Err(ChainstateError::InvalidStacksBlock(
                        "Signatures are out of order".to_string(),
                    ));
                }
            } else {
                last_index = Some(signer_index);
            }

            total_weight_signed = total_weight_signed
                .checked_add(signer.weight)
                .expect("FATAL: overflow while computing signer set threshold");
        }

        let threshold = Self::compute_voting_weight_threshold(total_weight)?;

        if total_weight_signed < threshold {
            return Err(ChainstateError::InvalidStacksBlock(format!(
                "Not enough signatures. Needed at least {} but got {} (out of {})",
                threshold, total_weight_signed, total_weight,
            )));
        }

        return Ok(total_weight_signed);
    }

    /// Compute the threshold for the minimum number of signers (by weight) required
    /// to approve a Nakamoto block.
    pub fn compute_voting_weight_threshold(total_weight: u32) -> Result<u32, ChainstateError> {
        let threshold = NAKAMOTO_SIGNER_BLOCK_APPROVAL_THRESHOLD;
        let total_weight = u64::from(total_weight);
        let ceil = if (total_weight * threshold) % 10 == 0 {
            0
        } else {
            1
        };
        u32::try_from((total_weight * threshold) / 10 + ceil).map_err(|_| {
            ChainstateError::InvalidStacksBlock(
                "Overflow when computing nakamoto block approval threshold".to_string(),
            )
        })
    }

    /// Make an "empty" header whose block data needs to be filled in.
    /// This is used by the miner code. The block's timestamp is set here, at
    /// the time of creation.
    pub fn from_parent_empty(
        chain_length: u64,
        burn_spent: u64,
        consensus_hash: ConsensusHash,
        parent_block_id: StacksBlockId,
        bitvec_len: u16,
        parent_timestamp: u64,
        timestamp: u64,
    ) -> NakamotoBlockHeader {
        NakamotoBlockHeader {
            version: NAKAMOTO_BLOCK_VERSION,
            chain_length,
            burn_spent,
            consensus_hash,
            parent_block_id,
            tx_merkle_root: Sha512Trunc256Sum([0u8; 32]),
            state_index_root: TrieHash([0u8; 32]),
            timestamp: std::cmp::max(parent_timestamp, timestamp),
            miner_signature: MessageSignature::empty(),
            signer_signature: vec![],
            pox_treatment: BitVec::ones(bitvec_len)
                .expect("BUG: bitvec of length-1 failed to construct"),
        }
    }

    /// Make a completely empty header
    pub fn empty() -> NakamotoBlockHeader {
        NakamotoBlockHeader {
            version: 0,
            chain_length: 0,
            burn_spent: 0,
            consensus_hash: ConsensusHash([0u8; 20]),
            parent_block_id: StacksBlockId([0u8; 32]),
            tx_merkle_root: Sha512Trunc256Sum([0u8; 32]),
            state_index_root: TrieHash([0u8; 32]),
            timestamp: 0,
            miner_signature: MessageSignature::empty(),
            signer_signature: vec![],
            pox_treatment: BitVec::zeros(1).expect("BUG: bitvec of length-1 failed to construct"),
        }
    }

    /// Make a genesis header (testing only)
    pub fn genesis() -> NakamotoBlockHeader {
        NakamotoBlockHeader {
            version: 0,
            chain_length: 0,
            burn_spent: 0,
            consensus_hash: FIRST_BURNCHAIN_CONSENSUS_HASH.clone(),
            parent_block_id: StacksBlockId(BOOT_BLOCK_HASH.0),
            tx_merkle_root: Sha512Trunc256Sum([0u8; 32]),
            state_index_root: TrieHash([0u8; 32]),
            timestamp: get_epoch_time_secs(),
            miner_signature: MessageSignature::empty(),
            signer_signature: vec![],
            pox_treatment: BitVec::zeros(1).expect("BUG: bitvec of length-1 failed to construct"),
        }
    }
}

impl NakamotoBlock {
    /// Find all positionally-valid tenure changes in this block.
    /// They must be the first transactions.
    /// Return their indexes into self.txs
    fn find_tenure_changes(&self) -> Vec<usize> {
        let mut ret = vec![];
        for (i, tx) in self.txs.iter().enumerate() {
            if let TransactionPayload::TenureChange(..) = &tx.payload {
                ret.push(i);
            } else {
                break;
            }
        }
        ret
    }

    pub fn is_first_mined(&self) -> bool {
        self.header.is_first_mined()
    }

    /// Get the tenure-change transaction in Nakamoto.
    /// If it's present, then it's the first transaction (i.e. tx 0).
    /// NOTE: this does _not_ return a tenure-extend transaction payload.
    pub fn get_tenure_change_tx_payload(&self) -> Option<&TenureChangePayload> {
        let Ok(true) = self.is_wellformed_tenure_start_block() else {
            // no tenure-change, or invalid
            return None;
        };

        // if it exists, it's the first
        self.txs.first().and_then(|tx| {
            if let TransactionPayload::TenureChange(ref tc) = &tx.payload {
                Some(tc)
            } else {
                None
            }
        })
    }

    /// Get the tenure-extend transaction in Nakamoto.
    /// If it's present, then it's the first transaction (i.e. tx 0)
    /// NOTE: this does _not_ return a tenure-change transaction payload.
    /// NOTE: the tenure-extend can be a SIP-034 tenure extend.
    pub fn get_tenure_extend_tx_payload(&self) -> Option<&TenureChangePayload> {
        let Ok(true) = self.is_wellformed_tenure_extend_block() else {
            // no tenure-extend, or invalid
            return None;
        };

        // if it exists, it's the first
        self.txs.first().and_then(|tx| {
            if let TransactionPayload::TenureChange(ref tc) = &tx.payload {
                Some(tc)
            } else {
                None
            }
        })
    }

    /// Get the tenure-change or tenure-extend transaction in Nakamoto, if it exists.
    /// At most one will exist.  It may be a SIP-034 tenure extend.
    pub fn get_tenure_tx_payload(&self) -> Option<&TenureChangePayload> {
        if let Some(payload) = self.get_tenure_change_tx_payload() {
            return Some(payload);
        }
        if let Some(payload) = self.get_tenure_extend_tx_payload() {
            return Some(payload);
        }
        None
    }

    /// Get the coinbase transaction in Nakamoto.
    /// It's the first non-TenureChange transaction (i.e. tx 1)
    pub fn get_coinbase_tx(&self) -> Option<&StacksTransaction> {
        let Ok(true) = self.is_wellformed_tenure_start_block() else {
            // not a tenure-change block, or invalid
            return None;
        };

        // there is one coinbase.
        // go find it.
        self.txs
            .iter()
            .find(|tx| matches!(tx.payload, TransactionPayload::Coinbase(..)))
    }

    /// Get the VRF proof from this block.
    /// It's Some(..) only if there's a coinbase
    pub fn get_vrf_proof(&self) -> Option<&VRFProof> {
        self.get_coinbase_tx().and_then(|coinbase_tx| {
            if let TransactionPayload::Coinbase(_, _, vrf_proof) = &coinbase_tx.payload {
                vrf_proof.as_ref()
            } else {
                // actually unreachable
                None
            }
        })
    }

    /// Try to get the first transaction in the block as a tenure-change
    /// Return Some(tenure-change-payload) if it's a tenure change
    /// Return None if not
    pub fn try_get_tenure_change_payload(&self) -> Option<&TenureChangePayload> {
        if let TransactionPayload::TenureChange(ref tc) = &self.txs.first()?.payload {
            Some(tc)
        } else {
            None
        }
    }

    /// Determine if this is a well-formed tenure-extend block.
    /// * It has exactly one TenureChange, and it does _not_ require a sortiton (it's `cause` is
    /// `Extended`)
    /// * Its consensus hash and previous consensus hash values point to this block.
    /// * There is no coinbase
    /// * There are no other TenureChange transactions
    /// * The TenureChangeCause is _any_ Extended* variant (including new variants added in
    /// SIP-034)
    ///
    /// Returns Ok(true) if the above are true
    /// Returns Ok(false) if it is not a tenure-extend block
    /// Returns Err(ChainstateError::InvalidStacksBlock) if this block cannot be a valid block
    pub fn is_wellformed_tenure_extend_block(&self) -> Result<bool, ChainstateError> {
        let err = ChainstateError::InvalidStacksBlock("Malformed tenure-extend block".into());
        // find coinbases
        let has_coinbase = self
            .txs
            .iter()
            .any(|tx| matches!(&tx.payload, TransactionPayload::Coinbase(..)));

        if has_coinbase {
            // can't be
            return Ok(false);
        }

        // find all tenure changes, even if they're not sortition-induced
        let tenure_change_positions = self
            .txs
            .iter()
            .enumerate()
            .filter_map(|(i, tx)| {
                if let TransactionPayload::TenureChange(..) = &tx.payload {
                    Some(i)
                } else {
                    None
                }
            })
            .collect::<Vec<_>>();

        if tenure_change_positions.is_empty() {
            return Ok(false);
        }

        if tenure_change_positions.len() > 1 {
            // invalid
            warn!(
                "Invalid block -- {} tenure txs",
                tenure_change_positions.len()
            );
            return Err(err);
        }

        let Some(tc_payload) = self.try_get_tenure_change_payload() else {
            warn!("Invalid block -- tx at index 0 is not a tenure tx";
                "consensus_hash" => %self.header.consensus_hash,
                "stacks_block_hash" => %self.header.block_hash(),
                "stacks_block_id" => %self.header.block_id()
            );
            return Err(err);
        };
        let is_tenure_extension = match tc_payload.cause {
            TenureChangeCause::BlockFound => false,
            TenureChangeCause::Extended
            | TenureChangeCause::ExtendedReadCount
            | TenureChangeCause::ExtendedReadLength
            | TenureChangeCause::ExtendedWriteCount
            | TenureChangeCause::ExtendedWriteLength
            | TenureChangeCause::ExtendedRuntime => true,
        };

        if !is_tenure_extension {
            // not a tenure-extend, and can't be valid since all other tenure-change types require
            // a coinbase (which is not present)
            warn!("Invalid block -- tenure tx cause is not an extension";
                "consensus_hash" => %self.header.consensus_hash,
                "stacks_block_hash" => %self.header.block_hash(),
                "stacks_block_id" => %self.header.block_id()
            );
            return Err(err);
        }

        if tc_payload.previous_tenure_end != self.header.parent_block_id {
            // discontinuous
            warn!(
                "Invalid block -- discontiguous";
                "previous_tenure_end" => %tc_payload.previous_tenure_end,
                "parent_block_id" => %self.header.parent_block_id,
                "consensus_hash" => %self.header.consensus_hash,
                "stacks_block_hash" => %self.header.block_hash(),
                "stacks_block_id" => %self.header.block_id()
            );
            return Err(err);
        }

        if tc_payload.tenure_consensus_hash != self.header.consensus_hash
            || tc_payload.prev_tenure_consensus_hash != self.header.consensus_hash
        {
            // tenure-extends don't change the current miner
            warn!(
                "Invalid block -- tenure extend tx must have the same consensus hash and previous consensus hash as the block header";
                "tenure_consensus_hash" => %tc_payload.tenure_consensus_hash,
                "prev_tenure_consensus_hash" => %tc_payload.prev_tenure_consensus_hash,
                "consensus_hash" => %self.header.consensus_hash,
                "stacks_block_hash" => %self.header.block_hash(),
                "stacks_block_id" => %self.header.block_id()
            );
            return Err(err);
        }

        Ok(true)
    }

    /// Determine if this is a well-formed first block in a tenure.
    /// * It has exactly one TenureChange, and it requires a sortition and points to the parent of
    /// this block (this checks `cause` and `previous_tenure_end`)
    /// * It then has a Nakamoto coinbase
    /// * Coinbases and TenureChanges do not occur anywhere else
    ///
    /// Returns Ok(true) if the above are true
    /// Returns Ok(false) if this is not a tenure-start block
    /// Returns Err(ChainstateError::InvalidStacksBlock) if this block cannot be a valid block
    pub fn is_wellformed_tenure_start_block(&self) -> Result<bool, ChainstateError> {
        // sanity check -- this may contain no coinbases or tenure-changes
        let err = ChainstateError::InvalidStacksBlock("Malformed tenure-start block".into());
        let coinbase_positions = self
            .txs
            .iter()
            .enumerate()
            .filter_map(|(i, tx)| {
                if let TransactionPayload::Coinbase(..) = &tx.payload {
                    Some(i)
                } else {
                    None
                }
            })
            .collect::<Vec<_>>();

        // find all tenure changes, even if they're not sortition-induced
        let tenure_change_positions = self
            .txs
            .iter()
            .enumerate()
            .filter_map(|(i, tx)| {
                if let TransactionPayload::TenureChange(..) = &tx.payload {
                    Some(i)
                } else {
                    None
                }
            })
            .collect::<Vec<_>>();

        if coinbase_positions.is_empty() && tenure_change_positions.is_empty() {
            // can't be a first block in a tenure
            return Ok(false);
        }

        if coinbase_positions.len() > 1 || tenure_change_positions.len() > 1 {
            // never valid to have more than one of each
            warn!(
                "Invalid block -- have {} coinbases and {} tenure txs",
                coinbase_positions.len(),
                tenure_change_positions.len();
                "consensus_hash" => %self.header.consensus_hash,
                "stacks_block_hash" => %self.header.block_hash(),
                "stacks_block_id" => %self.header.block_id()
            );
            return Err(err);
        }

        let coinbase_position = coinbase_positions.first().copied();
        let tenure_change_position = tenure_change_positions.first().copied();

        if coinbase_position.is_some() && tenure_change_position.is_none() {
            // coinbase unaccompanied by a tenure change
            warn!("Invalid block -- have coinbase without tenure change";
                "consensus_hash" => %self.header.consensus_hash,
                "stacks_block_hash" => %self.header.block_hash(),
                "stacks_block_id" => %self.header.block_id()
            );
            return Err(err);
        }

        if let (None, Some(tenure_change_position)) = (coinbase_position, tenure_change_position) {
            // this is possibly a block with a tenure-extend transaction.
            // It must be the first tx
            if tenure_change_position != 0 {
                // wrong position
                warn!(
                    "Invalid block -- tenure change positions = {tenure_change_positions:?}, expected [0]";
                    "consensus_hash" => %self.header.consensus_hash,
                    "stacks_block_hash" => %self.header.block_hash(),
                    "stacks_block_id" => %self.header.block_id()
                );
                return Err(err);
            }

            // must be a non-sortition-triggered tenure change
            let Some(TransactionPayload::TenureChange(tc_payload)) =
                self.txs.get(0).map(|x| &x.payload)
            else {
                // this transaction is not a tenure change
                // (should be unreachable)
                warn!("Invalid block -- first transaction is not a tenure change";
                    "consensus_hash" => %self.header.consensus_hash,
                    "stacks_block_hash" => %self.header.block_hash(),
                    "stacks_block_id" => %self.header.block_id()
                );
                return Err(err);
            };

            if tc_payload.cause.expects_sortition() {
                // not valid
                warn!("Invalid block -- no coinbase, but tenure change expects sortition";
                    "consensus_hash" => %self.header.consensus_hash,
                    "stacks_block_hash" => %self.header.block_hash(),
                    "stacks_block_id" => %self.header.block_id()
                );
                return Err(err);
            }

            // not a tenure-start block, but syntactically valid w.r.t. tenure changes
            return Ok(false);
        }

        // have both a coinbase and a tenure-change
        let coinbase_idx = 1;
        let tc_idx = 0;
        if coinbase_position != Some(coinbase_idx) && tenure_change_position != Some(tc_idx) {
            // invalid -- expect exactly one sortition-induced tenure change and exactly one coinbase expected,
            // and the tenure change must be the first transaction and the coinbase must be the second transaction
            warn!("Invalid block -- coinbase and/or tenure change txs are in the wrong position -- ({coinbase_positions:?}, {tenure_change_positions:?}) != [{coinbase_idx}], [{tc_idx}]";
                "consensus_hash" => %self.header.consensus_hash,
                "stacks_block_hash" => %self.header.block_hash(),
                "stacks_block_id" => %self.header.block_id()
            );
            return Err(err);
        }
        let Some(tc_payload) = self.try_get_tenure_change_payload() else {
            warn!("Invalid block -- tx at index 0 is not a tenure tx";
                "consensus_hash" => %self.header.consensus_hash,
                "stacks_block_hash" => %self.header.block_hash(),
                "stacks_block_id" => %self.header.block_id()
            );
            return Err(err);
        };
        if !tc_payload.cause.expects_sortition() {
            // the only tenure change allowed in a block with a coinbase is a sortition-triggered
            // tenure change
            warn!("Invalid block -- tenure change does not expect a sortition";
                "consensus_hash" => %self.header.consensus_hash,
                "stacks_block_hash" => %self.header.block_hash(),
                "stacks_block_id" => %self.header.block_id()
            );
            return Err(err);
        }
        if tc_payload.previous_tenure_end != self.header.parent_block_id {
            // discontinuous
            warn!(
                "Invalid block -- discontiguous -- {} != {}",
                &tc_payload.previous_tenure_end, &self.header.parent_block_id;
                "consensus_hash" => %self.header.consensus_hash,
                "stacks_block_hash" => %self.header.block_hash(),
                "stacks_block_id" => %self.header.block_id()
            );
            return Err(err);
        }

        // must be a Nakamoto coinbase
        let Some(TransactionPayload::Coinbase(_, _, vrf_proof_opt)) =
            self.txs.get(coinbase_idx).map(|x| &x.payload)
        else {
            // this transaction is not a coinbase (but this should be unreachable)
            warn!(
                "Invalid block -- tx index {coinbase_idx} is not a coinbase";
                "consensus_hash" => %self.header.consensus_hash,
                "stacks_block_hash" => %self.header.block_hash(),
                "stacks_block_id" => %self.header.block_id()
            );
            return Err(err);
        };
        if vrf_proof_opt.is_none() {
            // not a Nakamoto coinbase
            warn!("Invalid block -- no VRF proof in coinbase";
                "consensus_hash" => %self.header.consensus_hash,
                "stacks_block_hash" => %self.header.block_hash(),
                "stacks_block_id" => %self.header.block_id()
            );
            return Err(err);
        }

        Ok(true)
    }

    /// Verify that the VRF seed of this block's block-commit is the hash of the parent tenure's
    /// VRF seed.
    pub fn validate_vrf_seed<SDBI: StacksDBIndexed>(
        &self,
        sortdb_conn: &Connection,
        chainstate_conn: &mut SDBI,
        block_commit: &LeaderBlockCommitOp,
    ) -> Result<(), ChainstateError> {
        // the block-commit from the miner who created this coinbase must have a VRF seed that
        // is the hash of the parent tenure's VRF proof.
        // Do the query relative to the parent block ID, since this block may not be processed yet.
        let parent_vrf_proof = NakamotoChainState::get_parent_vrf_proof(
            chainstate_conn,
            &self.header.parent_block_id,
            sortdb_conn,
            &self.header.consensus_hash,
            &block_commit.txid,
        )?;
        if !block_commit.new_seed.is_from_proof(&parent_vrf_proof) {
            warn!("Invalid Nakamoto block-commit: seed does not match parent VRF proof";
                  "consensus_hash" => %self.header.consensus_hash,
                  "stacks_block_hash" => %self.header.block_hash(),
                  "stacks_block_id" => %self.block_id(),
                  "parent_block_id" => %self.header.parent_block_id,
                  "commit_seed" => %block_commit.new_seed,
                  "proof_seed" => %VRFSeed::from_proof(&parent_vrf_proof),
                  "parent_vrf_proof" => %parent_vrf_proof.to_hex(),
                  "block_commit" => format!("{:?}", &block_commit)
            );
            return Err(ChainstateError::InvalidStacksBlock(
                "Invalid Nakamoto block: bad VRF proof".into(),
            ));
        }
        Ok(())
    }

    pub fn block_id(&self) -> StacksBlockId {
        self.header.block_id()
    }

    /// Get the miner's public key hash160 from this signature
    pub(crate) fn recover_miner_pubkh(&self) -> Result<Hash160, ChainstateError> {
        let recovered_miner_pubk = self.header.recover_miner_pk().ok_or_else(|| {
            warn!(
                "Nakamoto Stacks block downloaded with unrecoverable miner public key";
                "consensus_hash" => %self.header.consensus_hash,
                "stacks_block_hash" => %self.header.block_hash(),
                "stacks_block_id" => %self.header.block_id()
            );
            return ChainstateError::InvalidStacksBlock("Unrecoverable miner public key".into());
        })?;

        let recovered_miner_hash160 = Hash160::from_node_public_key(&recovered_miner_pubk);
        Ok(recovered_miner_hash160)
    }

    /// Verify the miner signature over this block.
    /// If this is a shadow block, then this is always Ok(())
    pub(crate) fn check_miner_signature(
        &self,
        miner_pubkey_hash160: &Hash160,
    ) -> Result<(), ChainstateError> {
        if self.is_shadow_block() {
            return Ok(());
        }

        let recovered_miner_hash160 = self.recover_miner_pubkh()?;
        if &recovered_miner_hash160 != miner_pubkey_hash160 {
            warn!(
                "Nakamoto Stacks block signature mismatch: {recovered_miner_hash160} != {miner_pubkey_hash160} from leader-key";
                "consensus_hash" => %self.header.consensus_hash,
                "stacks_block_hash" => %self.header.block_hash(),
                "stacks_block_id" => %self.header.block_id()
            );
            return Err(ChainstateError::InvalidStacksBlock(
                "Invalid miner signature".into(),
            ));
        }

        Ok(())
    }

    /// Verify that if this block has a tenure-change, that it is consistent with our header's
    /// consensus_hash and miner_signature.  If there is no tenure change tx in this block, then
    /// this is a no-op.
    ///
    /// This check applies to both tenure-changes and tenure-extends
    pub(crate) fn check_tenure_tx(&self) -> Result<(), ChainstateError> {
        // If this block has a tenure-change, then verify that the miner public key is the same as
        // the leader key.  This is required for all tenure-change causes.
        let Some(tc_payload) = self.get_tenure_tx_payload() else {
            return Ok(());
        };

        // in all cases, the miner public key must match that of the tenure change
        let recovered_miner_hash160 = self.recover_miner_pubkh()?;
        if tc_payload.pubkey_hash != recovered_miner_hash160 {
            warn!(
                "Invalid tenure-change transaction -- bad miner pubkey hash160";
                "consensus_hash" => %self.header.consensus_hash,
                "stacks_block_hash" => %self.header.block_hash(),
                "stacks_block_id" => %self.header.block_id(),
                "pubkey_hash" => %tc_payload.pubkey_hash,
                "recovered_miner_hash160" => %recovered_miner_hash160
            );
            return Err(ChainstateError::InvalidStacksBlock(
                "Invalid tenure change -- bad miner pubkey hash160".into(),
            ));
        }

        // in all cases, the tenure change's consensus hash must match the block's consensus
        // hash
        if tc_payload.tenure_consensus_hash != self.header.consensus_hash {
            warn!(
                "Invalid tenure-change transaction -- bad consensus hash";
                "consensus_hash" => %self.header.consensus_hash,
                "stacks_block_hash" => %self.header.block_hash(),
                "stacks_block_id" => %self.header.block_id(),
                "tc_payload.tenure_consensus_hash" => %tc_payload.tenure_consensus_hash
            );
            return Err(ChainstateError::InvalidStacksBlock(
                "Invalid tenure change -- bad consensus hash".into(),
            ));
        }

        Ok(())
    }

    /// Verify that if this block has a coinbase, that its VRF proof is consistent with the leader
    /// public key's VRF key. If there is no coinbase tx, then this is a no-op.
    fn check_normal_coinbase_tx(
        &self,
        leader_vrf_key: &VRFPublicKey,
        sortition_hash: &SortitionHash,
    ) -> Result<(), ChainstateError> {
        assert!(!self.is_shadow_block());

        // If this block has a coinbase, then verify that its VRF proof was generated by this
        // block's miner.  We'll verify that the seed of this block-commit was generated from the
        // parnet tenure's VRF proof via the `validate_vrf_seed()` method, which requires that we
        // already have the parent block.
        if let Some(coinbase_tx) = self.get_coinbase_tx() {
            let (_, _, vrf_proof_opt) = coinbase_tx
                .try_as_coinbase()
                .expect("FATAL: `get_coinbase_tx()` did not return a coinbase");

            let vrf_proof = vrf_proof_opt.ok_or(ChainstateError::InvalidStacksBlock(
                "Nakamoto coinbase must have a VRF proof".into(),
            ))?;

            // this block's VRF proof must have been generated from the last sortition's sortition
            // hash (which includes the last commit's VRF seed)
            let valid = match VRF::verify(leader_vrf_key, vrf_proof, sortition_hash.as_bytes()) {
                Ok(v) => v,
                Err(e) => {
                    warn!(
                        "Invalid Stacks block header {}: failed to verify VRF proof: {}",
                        self.header.block_hash(),
                        e
                    );
                    false
                }
            };

            if !valid {
                warn!("Invalid Nakamoto block: leader VRF key did not produce a valid proof";
                    "consensus_hash" => %self.header.consensus_hash,
                    "stacks_block_hash" => %self.header.block_hash(),
                    "stacks_block_id" => %self.header.block_id(),
                    "leader_public_key" => %leader_vrf_key.to_hex(),
                    "sortition_hash" => %sortition_hash
                );
                return Err(ChainstateError::InvalidStacksBlock(
                    "Invalid Nakamoto block: leader VRF key did not produce a valid proof".into(),
                ));
            }
        }
        Ok(())
    }

    /// Verify properties of blocks against the burnchain that are common to both normal and shadow
    /// blocks.
    ///
    /// -- (self.header.consensus_hash) that this block falls into this block-commit's tenure
    /// -- (self.header.burn_spent) that this block's burn total matches `burn_tip`'s total burn
    fn common_validate_against_burnchain(
        &self,
        tenure_burn_chain_tip: &BlockSnapshot,
        expected_burn: Option<u64>,
    ) -> Result<(), ChainstateError> {
        // this block's consensus hash must match the sortition that selected it
        if tenure_burn_chain_tip.consensus_hash != self.header.consensus_hash {
            warn!("Invalid Nakamoto block: consensus hash does not match sortition";
                "sortition.consensus_hash" => %tenure_burn_chain_tip.consensus_hash,
                "consensus_hash" => %self.header.consensus_hash,
                "stacks_block_hash" => %self.header.block_hash(),
                "stacks_block_id" => %self.header.block_id(),
            );
            return Err(ChainstateError::InvalidStacksBlock(
                "Invalid Nakamoto block: invalid consensus hash".into(),
            ));
        }

        // this block must commit to all of the work seen so far
        if let Some(expected_burn) = expected_burn {
            if self.header.burn_spent != expected_burn {
                warn!("Invalid Nakamoto block header: invalid total burns";
                    "header.burn_spent" => self.header.burn_spent,
                    "expected_burn" => expected_burn,
                    "consensus_hash" => %self.header.consensus_hash,
                    "stacks_block_hash" => %self.header.block_hash(),
                    "stacks_block_id" => %self.header.block_id()
                );
                return Err(ChainstateError::InvalidStacksBlock(
                    "Invalid Nakamoto block: invalid total burns".into(),
                ));
            }
        }

        Ok(())
    }

    /// Validate this Nakamoto block header against burnchain state.
    /// Used to determine whether or not we'll keep a block around (even if we don't yet have its parent).
    ///
    /// Arguments
    /// -- `mainnet`: whether or not the chain is mainnet
    /// -- `tenure_burn_chain_tip` is the BlockSnapshot containing the block-commit for this block's
    /// tenure.  It is not always the tip of the burnchain.
    /// -- `expected_burn` is the total number of burnchain tokens spent, if known.
    /// -- `leader_key` is the miner's leader key registration transaction
    ///
    /// Verifies the following:
    /// -- (self.header.consensus_hash) that this block falls into this block-commit's tenure
    /// -- (self.header.burn_spent) that this block's burn total matches `burn_tip`'s total burn
    /// -- (self.header.miner_signature) that this miner signed this block
    /// -- if this block has a tenure change, then it's consistent with the miner's public key and
    /// self.header.consensus_hash
    /// -- if this block has a coinbase, then that it's VRF proof was generated by this miner
    fn validate_normal_against_burnchain(
        &self,
        tenure_burn_chain_tip: &BlockSnapshot,
        expected_burn: Option<u64>,
        miner_pubkey_hash160: &Hash160,
        vrf_public_key: &VRFPublicKey,
    ) -> Result<(), ChainstateError> {
        self.common_validate_against_burnchain(tenure_burn_chain_tip, expected_burn)?;
        self.check_miner_signature(miner_pubkey_hash160)?;
        self.check_tenure_tx()?;
        self.check_normal_coinbase_tx(vrf_public_key, &tenure_burn_chain_tip.sortition_hash)?;

        // not verified by this method:
        // * chain_length       (need parent block header)
        // * parent_block_id    (need parent block header)
        // * block-commit seed  (need parent block)
        // * tx_merkle_root     (already verified; validated on deserialization)
        // * state_index_root   (validated on process_block())
        // * stacker signature  (validated on accept_block())
        Ok(())
    }

    /// Static sanity checks on transactions.
    /// Verifies:
    /// * the block is non-empty
    /// * that all txs are unique
    /// * that all txs use the given network
    /// * that all txs use the given chain ID
    /// * if this is a tenure-start tx, that:
    ///    * it has a well-formed coinbase
    ///    * it has a sortition-induced tenure change transaction
    /// * that only epoch-permitted transactions are present
    pub fn validate_transactions_static(
        &self,
        mainnet: bool,
        chain_id: u32,
        epoch_id: StacksEpochId,
    ) -> bool {
        if self.txs.is_empty() {
            warn!("Block with zero transactions is invalid";
                "consensus_hash" => %self.header.consensus_hash,
                "stacks_block_hash" => %self.header.block_hash(),
                "stacks_block_id" => %self.header.block_id()
            );
            return false;
        }
        if !StacksBlock::validate_transactions_unique(&self.txs)
            || !StacksBlock::validate_transactions_network(&self.txs, mainnet)
            || !StacksBlock::validate_transactions_chain_id(&self.txs, chain_id)
        {
            warn!("Block has duplicate transactions, invalid network, and/or invalid chain_id";
                "consensus_hash" => %self.header.consensus_hash,
                "stacks_block_hash" => %self.header.block_hash(),
                "stacks_block_id" => %self.header.block_id()
            );
            return false;
        }
        if self.is_wellformed_tenure_start_block().is_err() {
            // bad tenure change
            warn!("Not a well-formed tenure-start block";
                "consensus_hash" => %self.header.consensus_hash,
                "stacks_block_hash" => %self.header.block_hash(),
                "stacks_block_id" => %self.header.block_id()
            );
            return false;
        }
        if self.is_wellformed_tenure_extend_block().is_err() {
            // bad tenure extend
            warn!("Not a well-formed tenure-extend block";
                "consensus_hash" => %self.header.consensus_hash,
                "stacks_block_hash" => %self.header.block_hash(),
                "stacks_block_id" => %self.header.block_id()
            );
            return false;
        };
        if !StacksBlock::validate_transactions_static_epoch(&self.txs, epoch_id) {
            warn!("Block has a transaction that is not supporteed in this epoch";
                "consensus_hash" => %self.header.consensus_hash,
                "stacks_block_hash" => %self.header.block_hash(),
                "stacks_block_id" => %self.header.block_id(),
                "epoch_id" => %epoch_id
            );
            return false;
        }
        true
    }
}

impl NakamotoChainState {
    /// Infallibly set a block as processed.
    /// Does not return until it succeeds.
    fn infallible_set_block_processed(
        stacks_chain_state: &mut StacksChainState,
        block_id: &StacksBlockId,
    ) {
        loop {
            let Ok(staging_block_tx) = stacks_chain_state
                .staging_db_tx_begin()
                .inspect_err(|e| warn!("Failed to begin staging DB tx: {e:?}"))
            else {
                sleep_ms(1000);
                continue;
            };

            let Ok(_) = staging_block_tx
                .set_block_processed(block_id)
                .inspect_err(|e| warn!("Failed to mark {block_id} as processed: {e:?}"))
            else {
                sleep_ms(1000);
                continue;
            };

            let Ok(_) = staging_block_tx
                .commit()
                .inspect_err(|e| warn!("Failed to commit staging block tx for {block_id}: {e:?}"))
            else {
                sleep_ms(1000);
                continue;
            };

            break;
        }
    }

    /// Infallibly set a block as orphaned.
    /// Does not return until it succeeds.
    fn infallible_set_block_orphaned(
        stacks_chain_state: &mut StacksChainState,
        block_id: &StacksBlockId,
    ) {
        loop {
            let Ok(staging_block_tx) = stacks_chain_state
                .staging_db_tx_begin()
                .inspect_err(|e| warn!("Failed to begin staging DB tx: {e:?}"))
            else {
                sleep_ms(1000);
                continue;
            };

            let Ok(_) = staging_block_tx
                .set_block_orphaned(block_id)
                .inspect_err(|e| warn!("Failed to mark {block_id} as orphaned: {e:?}"))
            else {
                sleep_ms(1000);
                continue;
            };

            let Ok(_) = staging_block_tx
                .commit()
                .inspect_err(|e| warn!("Failed to commit staging block tx for {block_id}: {e:?}"))
            else {
                sleep_ms(1000);
                continue;
            };

            break;
        }
    }

    /// Get the current burnchain view
    /// This is either:
    ///    (1)  set by the tenure change tx if one exists
    ///    (2)  the same as parent block id
    pub fn get_block_burn_view(
        sort_db: &SortitionDB,
        next_ready_block: &NakamotoBlock,
        parent_header_info: &StacksHeaderInfo,
    ) -> Result<ConsensusHash, ChainstateError> {
        let burnchain_view = if let Some(tenure_change) = next_ready_block.get_tenure_tx_payload() {
            if let Some(ref parent_burn_view) = parent_header_info.burn_view {
                // check that the tenure_change's burn view descends from the parent
                let parent_burn_view_sn = SortitionDB::get_block_snapshot_consensus(
                    sort_db.conn(),
                    parent_burn_view,
                )?
                .ok_or_else(|| {
                    warn!(
                        "Cannot process Nakamoto block: could not find parent block's burnchain view";
                        "consensus_hash" => %next_ready_block.header.consensus_hash,
                        "stacks_block_hash" => %next_ready_block.header.block_hash(),
                        "stacks_block_id" => %next_ready_block.header.block_id(),
                        "parent_block_id" => %next_ready_block.header.parent_block_id
                    );
                    ChainstateError::InvalidStacksBlock("Failed to load burn view of parent block ID".into())
                })?;
                let handle = sort_db.index_handle_at_ch(&tenure_change.burn_view_consensus_hash)?;
                let connected_sort_id = get_ancestor_sort_id(&handle, parent_burn_view_sn.block_height, &handle.context.chain_tip)?
                    .ok_or_else(|| {
                        warn!(
                            "Cannot process Nakamoto block: could not find parent block's burnchain view";
                            "consensus_hash" => %next_ready_block.header.consensus_hash,
                            "stacks_block_hash" => %next_ready_block.header.block_hash(),
                            "stacks_block_id" => %next_ready_block.header.block_id(),
                            "parent_block_id" => %next_ready_block.header.parent_block_id
                        );
                        ChainstateError::InvalidStacksBlock("Failed to load burn view of parent block ID".into())
                    })?;
                if connected_sort_id != parent_burn_view_sn.sortition_id {
                    warn!(
                        "Cannot process Nakamoto block: parent block's burnchain view does not connect to own burn view";
                        "consensus_hash" => %next_ready_block.header.consensus_hash,
                        "stacks_block_hash" => %next_ready_block.header.block_hash(),
                        "stacks_block_id" => %next_ready_block.header.block_id(),
                        "parent_block_id" => %next_ready_block.header.parent_block_id
                    );
                    return Err(ChainstateError::InvalidStacksBlock(
                        "Does not connect to burn view of parent block ID".into(),
                    ));
                }
            }
            tenure_change.burn_view_consensus_hash.clone()
        } else {
            parent_header_info.burn_view.clone().ok_or_else(|| {
                warn!(
                    "Cannot process Nakamoto block: parent block does not have a burnchain view and current block has no tenure tx";
                    "consensus_hash" => %next_ready_block.header.consensus_hash,
                    "stacks_block_hash" => %next_ready_block.header.block_hash(),
                    "stacks_block_id" => %next_ready_block.header.block_id(),
                    "parent_block_id" => %next_ready_block.header.parent_block_id
                );
                ChainstateError::InvalidStacksBlock("Failed to load burn view of parent block ID".into())
            })?
        };
        Ok(burnchain_view)
    }

    /// Process the next ready block.
    /// If there exists a ready Nakamoto block, then this method returns Ok(Some(..)) with the
    /// receipt.  Otherwise, it returns Ok(None).
    ///
    /// Canonical sortition tip is a pointer to the current canonical sortition tip.
    ///  this is used to store block processed information in the sortition db.
    ///
    /// It returns Err(..) on DB error, or if the child block does not connect to the parent.
    /// The caller should keep calling this until it gets Ok(None)
    pub fn process_next_nakamoto_block<T: BlockEventDispatcher>(
        stacks_chain_state: &mut StacksChainState,
        sort_db: &mut SortitionDB,
        canonical_sortition_tip: &SortitionId,
        dispatcher_opt: Option<&T>,
        txindex: bool,
    ) -> Result<Option<StacksEpochReceipt>, ChainstateError> {
        #[cfg(test)]
        fault_injection::stall_block_processing();

        let nakamoto_blocks_db = stacks_chain_state.nakamoto_blocks_db();
        let Some((next_ready_block, block_size)) =
            nakamoto_blocks_db.next_ready_nakamoto_block(stacks_chain_state.db())?
        else {
            // no more blocks
            test_debug!("No more Nakamoto blocks to process");
            return Ok(None);
        };

        let block_id = next_ready_block.block_id();

        // find corresponding snapshot
        let Some(next_ready_block_snapshot) = SortitionDB::get_block_snapshot_consensus(
            sort_db.conn(),
            &next_ready_block.header.consensus_hash,
        )?
        else {
            // might not have snapshot yet, even if the block is burn-attachable, because it could
            // be a shadow block
            if next_ready_block.is_shadow_block() {
                test_debug!(
                    "Stop processing Nakamoto blocks at shadow block {}",
                    &next_ready_block.block_id()
                );
                return Ok(None);
            }

            // but this isn't allowed for non-shadow blocks, which must be marked burn-attachable
            // separately
            panic!(
                "CORRUPTION: staging Nakamoto block {}/{} does not correspond to a burn block",
                &next_ready_block.header.consensus_hash,
                &next_ready_block.header.block_hash()
            );
        };

        debug!("Process staging Nakamoto block";
               "consensus_hash" => %next_ready_block.header.consensus_hash,
               "stacks_block_hash" => %next_ready_block.header.block_hash(),
               "stacks_block_id" => %next_ready_block.header.block_id(),
               "burn_block_hash" => %next_ready_block_snapshot.burn_header_hash,
               "parent_block_id" => %next_ready_block.header.parent_block_id,
        );

        let elected_height = sort_db
            .get_consensus_hash_height(&next_ready_block.header.consensus_hash)?
            .ok_or_else(|| ChainstateError::NoSuchBlockError)?;
        let elected_in_cycle = sort_db
            .pox_constants
            .block_height_to_reward_cycle(sort_db.first_block_height, elected_height)
            .ok_or_else(|| {
                ChainstateError::InvalidStacksBlock(
                    "Elected in block height before first_block_height".into(),
                )
            })?;
        let active_reward_set = OnChainRewardSetProvider::<DummyEventDispatcher>(None).read_reward_set_nakamoto_of_cycle(
            elected_in_cycle,
            stacks_chain_state,
            sort_db,
            &next_ready_block.header.parent_block_id,
            true,
        ).map_err(|e| {
            warn!(
                "Cannot process Nakamoto block: could not load reward set that elected the block";
                "err" => ?e,
                "consensus_hash" => %next_ready_block.header.consensus_hash,
                "stacks_block_hash" => %next_ready_block.header.block_hash(),
                "stacks_block_id" => %next_ready_block.header.block_id(),
                "parent_block_id" => %next_ready_block.header.parent_block_id,
            );
            ChainstateError::NoSuchBlockError
        })?;
        let (mut chainstate_tx, clarity_instance) = stacks_chain_state.chainstate_tx_begin()?;

        // find parent header
        let Some(parent_header_info) =
            Self::get_block_header(&chainstate_tx.tx, &next_ready_block.header.parent_block_id)?
        else {
            // no parent; cannot process yet
            debug!("Cannot process Nakamoto block: missing parent header";
                   "consensus_hash" => %next_ready_block.header.consensus_hash,
                   "stacks_block_hash" => %next_ready_block.header.block_hash(),
                   "stacks_block_id" => %next_ready_block.header.block_id(),
                   "parent_block_id" => %next_ready_block.header.parent_block_id
            );
            return Ok(None);
        };

        // sanity check -- must attach to parent
        let parent_block_id = StacksBlockId::new(
            &parent_header_info.consensus_hash,
            &parent_header_info.anchored_header.block_hash(),
        );
        if parent_block_id != next_ready_block.header.parent_block_id {
            drop(chainstate_tx);

            let msg = "Discontinuous Nakamoto Stacks block";
            warn!("{}", &msg;
                  "child parent_block_id" => %next_ready_block.header.parent_block_id,
                  "expected parent_block_id" => %parent_block_id,
                  "consensus_hash" => %next_ready_block.header.consensus_hash,
                  "stacks_block_hash" => %next_ready_block.header.block_hash(),
                  "stacks_block_id" => %next_ready_block.header.block_id()
            );
            let staging_block_tx = stacks_chain_state.staging_db_tx_begin()?;
            staging_block_tx.set_block_orphaned(&block_id)?;
            staging_block_tx.commit()?;
            return Err(ChainstateError::InvalidStacksBlock(msg.into()));
        }

        // set the sortition handle's pointer to the block's burnchain view.
        //   this is either:
        //    (1)  set by the tenure change tx if one exists
        //    (2)  the same as parent block id
        let burnchain_view =
            Self::get_block_burn_view(sort_db, &next_ready_block, &parent_header_info)?;
        let Some(burnchain_view_sn) =
            SortitionDB::get_block_snapshot_consensus(sort_db.conn(), &burnchain_view)?
        else {
            // This should be checked already during block acceptance and parent block processing
            //   - The check for expected burns returns `NoSuchBlockError` if the burnchain view
            //      could not be found for a block with a tenure tx.
            // We error here anyways, but the check during block acceptance makes sure that the staging
            //  db doesn't get into a situation where it continuously tries to retry such a block (because
            //  such a block shouldn't land in the staging db).
            warn!(
                "Cannot process Nakamoto block: failed to find Sortition ID associated with burnchain view";
                "consensus_hash" => %next_ready_block.header.consensus_hash,
                "stacks_block_hash" => %next_ready_block.header.block_hash(),
                "stacks_block_id" => %next_ready_block.header.block_id(),
                "burn_view_consensus_hash" => %burnchain_view,
            );
            return Ok(None);
        };

        // find commit and sortition burns if this is a tenure-start block
        let new_tenure = next_ready_block.is_wellformed_tenure_start_block()?;

        let (commit_burn, sortition_burn) = if new_tenure && !next_ready_block.is_shadow_block() {
            // find block-commit to get commit-burn
            let block_commit = SortitionDB::get_block_commit(
                sort_db.conn(),
                &next_ready_block_snapshot.winning_block_txid,
                &next_ready_block_snapshot.sortition_id,
            )?
            .expect("FATAL: no block-commit for tenure-start block");

            let sort_burn =
                SortitionDB::get_block_burn_amount(sort_db.conn(), &next_ready_block_snapshot)?;
            (block_commit.burn_fee, sort_burn)
        } else {
            // non-tenure-change blocks and shadow blocks both have zero additional spends
            (0, 0)
        };

        // attach the block to the chain state and calculate the next chain tip.
        let pox_constants = sort_db.pox_constants.clone();

        // NOTE: because block status is updated in a separate transaction, we need `chainstate_tx`
        // and `clarity_instance` to go out of scope before we can issue the it (since we need a
        // mutable reference to `stacks_chain_state` to start it).  This means ensuring that, in the
        // `Ok(..)` case, the `clarity_commit` gets dropped beforehand.  In order to do this, we first
        // run `::append_block()` here, and capture both the Ok(..) and Err(..) results as
        // Option<..>'s.  Then, if we errored, we can explicitly drop the `Ok(..)` option (even
        // though it will always be None), which gets the borrow-checker to believe that it's safe
        // to access `stacks_chain_state` again.  In the `Ok(..)` case, it's instead sufficient so
        // simply commit the block before beginning the second transaction to mark it processed.

        let mut burn_view_handle = sort_db.index_handle(&burnchain_view_sn.sortition_id);
        let (ok_opt, err_opt) = match NakamotoChainState::append_block(
            &mut chainstate_tx,
            clarity_instance,
            &mut burn_view_handle,
            &burnchain_view,
            &pox_constants,
            &parent_header_info,
            &next_ready_block_snapshot.burn_header_hash,
            next_ready_block_snapshot
                .block_height
                .try_into()
                .expect("Failed to downcast u64 to u32"),
            next_ready_block_snapshot.burn_header_timestamp,
            &next_ready_block,
            block_size,
            commit_burn,
            sortition_burn,
            &active_reward_set,
            false,
        ) {
            Ok(next_chain_tip_info) => (Some(next_chain_tip_info), None),
            Err(e) => (None, Some(e)),
        };

        if let Some(e) = err_opt {
            // force rollback
            drop(ok_opt);
            drop(chainstate_tx);

            warn!(
                "Failed to append {}/{}: {:?}",
                &next_ready_block.header.consensus_hash,
                &next_ready_block.header.block_hash(),
                &e;
                "stacks_block_id" => %next_ready_block.header.block_id()
            );

            // as a separate transaction, mark this block as processed and orphaned.
            // This is done separately so that the staging blocks DB, which receives writes
            // from the network to store blocks, will be available for writes while a block is
            // being processed. Therefore, it's *very important* that block-processing happens
            // within the same, single thread.  Also, it's *very important* that this update
            // succeeds, since *we have already processed* the block.
            Self::infallible_set_block_orphaned(stacks_chain_state, &block_id);
            return Err(e);
        };

        let (mut receipt, clarity_commit, reward_set_data, phantom_unlock_events) =
            ok_opt.expect("FATAL: unreachable");

        assert_eq!(
            receipt.header.anchored_header.block_hash(),
            next_ready_block.header.block_hash()
        );
        assert_eq!(
            receipt.header.consensus_hash,
            next_ready_block.header.consensus_hash
        );

        // this will panic if the Clarity commit fails.
        clarity_commit.commit();
        chainstate_tx.commit()
        .unwrap_or_else(|e| {
            error!("Failed to commit chainstate transaction after committing Clarity block. The chainstate database is now corrupted.";
            "error" => ?e);
            panic!()
        });

        // as a separate transaction, mark this block as processed.
        // This is done separately so that the staging blocks DB, which receives writes
        // from the network to store blocks, will be available for writes while a block is
        // being processed. Therefore, it's *very important* that block-processing happens
        // within the same, single thread.  Also, it's *very important* that this update
        // succeeds, since *we have already processed* the block.
        Self::infallible_set_block_processed(stacks_chain_state, &block_id);

        let signer_bitvec = (next_ready_block).header.pox_treatment.clone();

        let block_timestamp = next_ready_block.header.timestamp;

        // set stacks block accepted
        let mut sort_tx = sort_db.tx_handle_begin(canonical_sortition_tip)?;
        sort_tx.set_stacks_block_accepted(
            &next_ready_block.header.consensus_hash,
            &next_ready_block.header.block_hash(),
            next_ready_block.header.chain_length,
        )?;

        sort_tx
            .commit()
            .unwrap_or_else(|e| {
                error!("Failed to commit sortition db transaction after committing chainstate and clarity block. The chainstate database is now corrupted.";
                       "error" => ?e);
                panic!()
            });

        info!(
            "Advanced to new tip! {}/{}",
            &receipt.header.consensus_hash,
            &receipt.header.anchored_header.block_hash()
        );

        let tx_receipts = &mut receipt.tx_receipts;
        if let Some(unlock_receipt) =
            // For the event dispatcher, attach any STXMintEvents that
            // could not be included in the block (e.g. because the
            // block didn't have a Coinbase transaction).
            Self::generate_phantom_unlock_tx(
                phantom_unlock_events,
                &stacks_chain_state.config(),
                next_ready_block.header.chain_length,
            )
        {
            tx_receipts.push(unlock_receipt);
        }

        // if txindex is enabled, let's record each transaction in the transactions table
        if txindex {
            let block_id = next_ready_block.block_id();
            let stacks_db_tx = stacks_chain_state.index_tx_begin();
            for tx_receipt in tx_receipts.iter() {
                Self::record_transaction(&stacks_db_tx, &block_id, tx_receipt);
            }

            let _ = stacks_db_tx.commit().inspect_err(|e| {
                error!("Could not index transactions: {}", e);
            });
        }

        // announce the block, if we're connected to an event dispatcher
        if let Some(dispatcher) = dispatcher_opt {
            let block_event = (
                next_ready_block,
                parent_header_info.anchored_header.block_hash(),
            )
                .into();
            dispatcher.announce_block(
                &block_event,
                &receipt.header.clone(),
                tx_receipts,
                &parent_block_id,
                &next_ready_block_snapshot.winning_block_txid,
                &receipt.matured_rewards,
                receipt.matured_rewards_info.as_ref(),
                &receipt.parent_burn_block_hash,
                receipt.parent_burn_block_height,
                receipt.parent_burn_block_timestamp,
                &receipt.anchored_block_cost,
                &receipt.parent_microblocks_cost,
                &pox_constants,
                &reward_set_data,
                &Some(signer_bitvec),
                Some(block_timestamp),
                receipt.coinbase_height,
            );
        }

        Ok(Some(receipt))
    }

    /// Get the expected total burnchain tokens spent so far for a given block.
    /// * if the block has a tenure-change tx, then this is the tx's sortition consensus hash's
    /// snapshot's burn total (since the miner will have produced this tenure-change tx in reaction
    /// to the arrival of this new sortition)
    /// * otherwise, it's the highest processed tenure's sortition consensus hash's snapshot's burn
    /// total.
    ///
    /// This function will return Ok(None) if the given block's parent is not yet processed.  This
    /// by itself is not necessarily an error, because a block can be stored for subsequent
    /// processing before its parent has been processed.  The `Self::append_block()` function,
    /// however, will flag a block as invalid in this case, because the parent must be available in
    /// order to process a block.
    pub(crate) fn get_expected_burns<SH: SortitionHandle>(
        sort_handle: &SH,
        chainstate_conn: &Connection,
        block: &NakamotoBlock,
    ) -> Result<Option<u64>, ChainstateError> {
        let burn_view_ch = if let Some(tenure_payload) = block.get_tenure_tx_payload() {
            &tenure_payload.burn_view_consensus_hash
        } else {
            // if there's no new tenure for this block, the burn total should be the same as its parent
            let parent_burns_opt =
                Self::get_block_header(chainstate_conn, &block.header.parent_block_id)?
                    .map(|parent| parent.anchored_header.total_burns());
            return Ok(parent_burns_opt);
        };
        let burn_view_sn =
            SortitionDB::get_block_snapshot_consensus(sort_handle.sqlite(), burn_view_ch)?
                .ok_or_else(|| {
                    warn!("Could not load expected burns -- no such burn view";
                          "burn_view_consensus_hash" => %burn_view_ch
                    );
                    ChainstateError::NoSuchBlockError
                })?;
        Ok(Some(burn_view_sn.total_burn))
    }

    /// Verify that the given Nakamoto block attaches to the canonical burnchain fork.
    /// Return Ok(snapshot) on success, where `snapshot` is the sortition corresponding to this
    /// block's tenure.
    /// Return Err(..) otherwise
    fn validate_nakamoto_tenure_snapshot(
        db_handle: &SortitionHandleConn,
        block: &NakamotoBlock,
    ) -> Result<BlockSnapshot, ChainstateError> {
        // find the sortition-winning block commit for this block, as well as the block snapshot
        // containing the parent block-commit.  This is the snapshot that corresponds to when the
        // miner begain its tenure; it may not be the burnchain tip.
        let consensus_hash = &block.header.consensus_hash;

        let sort_tip = SortitionDB::get_canonical_burn_chain_tip(db_handle)?;

        // burn chain tip that selected this commit's block (the tenure sortition)
        let Some(tenure_burn_chain_tip) =
            SortitionDB::get_block_snapshot_consensus(db_handle, consensus_hash)?
        else {
            warn!("No sortition for {}", consensus_hash);
            return Err(ChainstateError::InvalidStacksBlock(
                "No sortition for block's consensus hash".into(),
            ));
        };

        // tenure sortition is canonical
        let Some(ancestor_sort_id) = get_ancestor_sort_id(
            db_handle,
            tenure_burn_chain_tip.block_height,
            &sort_tip.sortition_id,
        )?
        else {
            // not canonical
            warn!("Invalid consensus hash: snapshot is not canonical"; "consensus_hash" => %consensus_hash);
            return Err(ChainstateError::InvalidStacksBlock(
                "No sortition for block's consensus hash -- not canonical".into(),
            ));
        };
        if ancestor_sort_id != tenure_burn_chain_tip.sortition_id {
            // not canonical
            warn!("Invalid consensus hash: snapshot is not canonical"; "consensus_hash" => %consensus_hash);
            return Err(ChainstateError::InvalidStacksBlock(
                "No sortition for block's consensus hash -- not canonical".into(),
            ));
        };

        Ok(tenure_burn_chain_tip)
    }

    /// Statically validate the block's transactions against the burnchain epoch.
    /// Return Ok(()) if they pass all static checks
    /// Return Err(..) if not.
    fn validate_nakamoto_block_transactions_static(
        mainnet: bool,
        chain_id: u32,
        sortdb_conn: &Connection,
        block: &NakamotoBlock,
        block_tenure_burn_height: u64,
    ) -> Result<(), ChainstateError> {
        // check the _next_ block's tenure, since when Nakamoto's miner activates, the current chain tip
        // will be in epoch 2.5 (the next block will be epoch 3.0)
        let cur_epoch = SortitionDB::get_stacks_epoch(sortdb_conn, block_tenure_burn_height + 1)?
            .expect("FATAL: no epoch defined for current Stacks block");

        // static checks on transactions all pass
        let valid = block.validate_transactions_static(mainnet, chain_id, cur_epoch.epoch_id);
        if !valid {
            warn!(
                "Invalid Nakamoto block, transactions failed static checks: {}/{} (epoch {})",
                &block.header.consensus_hash,
                &block.header.block_hash(),
                cur_epoch.epoch_id
            );
            return Err(ChainstateError::InvalidStacksBlock(
                "Invalid Nakamoto block: failed static transaction checks".into(),
            ));
        }

        Ok(())
    }

    /// Validate that a normal Nakamoto block attaches to the burn chain state.
    /// Called before inserting the block into the staging DB.
    /// Wraps `NakamotoBlock::validate_against_burnchain()`, and
    /// verifies that all transactions in the block are allowed in this epoch.
    pub(crate) fn validate_normal_nakamoto_block_burnchain(
        staging_db: NakamotoStagingBlocksConnRef,
        db_handle: &SortitionHandleConn,
        expected_burn: Option<u64>,
        block: &NakamotoBlock,
        mainnet: bool,
        chain_id: u32,
    ) -> Result<(), ChainstateError> {
        assert!(!block.is_shadow_block());

        let tenure_burn_chain_tip = Self::validate_nakamoto_tenure_snapshot(db_handle, block)?;

        // block-commit of this sortition
        let Some(block_commit) = db_handle.get_block_commit_by_txid(
            &tenure_burn_chain_tip.sortition_id,
            &tenure_burn_chain_tip.winning_block_txid,
        )?
        else {
            warn!(
                "No block commit for {} in sortition for {}",
                &tenure_burn_chain_tip.winning_block_txid, &block.header.consensus_hash
            );
            return Err(ChainstateError::InvalidStacksBlock(
                "No block-commit in sortition for block's consensus hash".into(),
            ));
        };

        // if the *parent* of this block is a shadow block, then the block-commit's
        // parent_vtxindex *MUST* be 0 and the parent_block_ptr *MUST* be the tenure of the
        // shadow block.
        //
        // if the parent is not a shadow block, then this is a no-op.
        Self::validate_shadow_parent_burnchain(staging_db, db_handle, block, &block_commit)?;

        // key register of the winning miner
        let leader_key = db_handle
            .get_leader_key_at(
                u64::from(block_commit.key_block_ptr),
                u32::from(block_commit.key_vtxindex),
            )?
            .expect("FATAL: have block commit but no leader key");

        // miner key hash160.
        let miner_pubkey_hash160 = leader_key
            .interpret_nakamoto_signing_key()
            .ok_or(ChainstateError::NoSuchBlockError)
            .inspect_err(|_e| {
                warn!(
                    "Leader key did not contain a hash160 of the miner signing public key";
                    "leader_key" => ?leader_key,
                );
            })?;

        // attaches to burn chain
        if let Err(e) = block.validate_normal_against_burnchain(
            &tenure_burn_chain_tip,
            expected_burn,
            &miner_pubkey_hash160,
            &leader_key.public_key,
        ) {
            warn!(
                "Invalid Nakamoto block, could not validate on burnchain";
                "consensus_hash" => %block.header.consensus_hash,
                "stacks_block_hash" => %block.header.block_hash(),
                "error" => ?e
            );

            return Err(e);
        }

        Self::validate_nakamoto_block_transactions_static(
            mainnet,
            chain_id,
            db_handle.deref(),
            block,
            tenure_burn_chain_tip.block_height,
        )?;
        Ok(())
    }

    /// Accept a Nakamoto block into the staging blocks DB.
    /// Fails if:
    /// * the public key cannot be recovered from the miner's signature
    /// * the stackers during the tenure didn't sign it
    /// * a DB error occurs
    /// Does nothing if:
    /// * we already have the block
    /// Returns true if we stored the block; false if not.
    pub fn accept_block(
        chainstate: &mut StacksChainState,
        block: &NakamotoBlock,
        db_handle: &mut SortitionHandleConn,
        reward_set: &RewardSet,
        obtain_method: NakamotoBlockObtainMethod,
    ) -> Result<bool, ChainstateError> {
        let block_id = block.block_id();
        test_debug!("Consider Nakamoto block {block_id}");
        let config = chainstate.config();
        // do nothing if we already have this block
        let (headers_conn, staging_db_tx) = chainstate.headers_conn_and_staging_tx_begin()?;
        if Self::get_block_header(headers_conn, &block_id)?.is_some() {
            debug!("Already have block {block_id}");
            return Ok(false);
        }

        // if this is the first tenure block, then make sure it's well-formed
        block.is_wellformed_tenure_start_block().inspect_err(|_| {
            warn!("Block {block_id} is not a well-formed first tenure block");
        })?;

        // if this is a tenure-extend block, then make sure it's well-formed
        block.is_wellformed_tenure_extend_block().inspect_err(|_| {
            warn!("Block {block_id} is not a well-formed tenure-extend block");
        })?;

        // it's okay if this fails because we might not have the parent block yet.  It will be
        // checked on `::append_block()`
        let expected_burn_opt = Self::get_expected_burns(db_handle, headers_conn, block)?;

        if block.is_shadow_block() {
            // this block is already present in the staging DB, so just perform some prefunctory
            // validation (since they're constructed a priori to be valid)
            Self::validate_shadow_nakamoto_block_burnchain(
                staging_db_tx.conn(),
                db_handle,
                expected_burn_opt,
                block,
                config.mainnet,
                config.chain_id,
            )
            .unwrap_or_else(|e| {
                error!("Unacceptable shadow Nakamoto block";
                    "stacks_block_id" => %block_id,
                    "error" => ?e
                );
                panic!("Unacceptable shadow Nakamoto block");
            });
            return Ok(false);
        }

        // this block must be consistent with its miner's leader-key and block-commit, and must
        // contain only transactions that are valid in this epoch.
        Self::validate_normal_nakamoto_block_burnchain(
            staging_db_tx.conn(),
            db_handle,
            expected_burn_opt,
            block,
            config.mainnet,
            config.chain_id,
        )
        .inspect_err(|e| {
            warn!("Unacceptable Nakamoto block; will not store";
                "stacks_block_id" => %block_id,
                "error" => ?e
            );
        })?;

        let signing_weight = block
            .header
            .verify_signer_signatures(reward_set)
            .inspect_err(|e| {
                warn!("Received block, but the signer signatures are invalid";
                    "block_id" => %block_id,
                    "error" => ?e,
                );
            })?;

        // if we pass all the tests, then along the way, we will have verified (in
        // Self::validate_nakamoto_block_burnchain) that the consensus hash of this block is on the
        // same sortition history as `db_handle` (and thus it must be burn_attachable)
        let burn_attachable = true;

        let ret = staging_db_tx.store_block_if_better(
            block,
            burn_attachable,
            signing_weight,
            obtain_method,
        )?;
        staging_db_tx.commit()?;
        if ret {
            test_debug!("Stored Nakamoto block {block_id}");
        } else {
            test_debug!("Did NOT store Nakamoto block {block_id}");
        }
        Ok(ret)
    }

    /// Return the total ExecutionCost consumed during the tenure up to and including
    ///  `block`
    pub fn get_total_tenure_cost_at(
        chainstate_conn: &Connection,
        block: &StacksBlockId,
    ) -> Result<Option<ExecutionCost>, ChainstateError> {
        let qry = "SELECT total_tenure_cost FROM nakamoto_block_headers WHERE index_block_hash = ?";
        chainstate_conn
            .query_row(qry, &[block], |row| row.get(0))
            .optional()
            .map_err(ChainstateError::from)
    }

    /// Return the ExecutionCost of `block`
    pub fn get_block_cost(
        chainstate_conn: &Connection,
        block: &StacksBlockId,
    ) -> Result<Option<ExecutionCost>, ChainstateError> {
        let qry = "SELECT total_tenure_cost FROM nakamoto_block_headers WHERE index_block_hash = ?";
        chainstate_conn
            .query_row(qry, &[block], |row| row.get(0))
            .optional()
            .map_err(ChainstateError::from)
    }

    /// Return the total transactions fees during the tenure up to and including
    ///  `block`
    pub fn get_total_tenure_tx_fees_at(
        chainstate_conn: &Connection,
        block: &StacksBlockId,
    ) -> Result<Option<u128>, ChainstateError> {
        let qry = "SELECT tenure_tx_fees FROM nakamoto_block_headers WHERE index_block_hash = ?";
        let tx_fees_str: Option<String> = chainstate_conn
            .query_row(qry, &[block], |row| row.get(0))
            .optional()?;
        tx_fees_str
            .map(|x| x.parse())
            .transpose()
            .map_err(|_| ChainstateError::DBError(DBError::ParseError))
    }

    /// Return a Nakamoto StacksHeaderInfo at a given coinbase height in the fork identified by `tip_index_hash`.
    /// * For Stacks 2.x, this is the Stacks block's header
    /// * For Stacks 3.x (Nakamoto), this is the first block in the miner's tenure.
    pub fn get_header_by_coinbase_height<SDBI: StacksDBIndexed>(
        conn: &mut SDBI,
        tip_index_hash: &StacksBlockId,
        coinbase_height: u64,
    ) -> Result<Option<StacksHeaderInfo>, ChainstateError> {
        // nakamoto block?
        if let Some(block_id) =
            conn.get_nakamoto_block_id_at_coinbase_height(tip_index_hash, coinbase_height)?
        {
            return Self::get_block_header_nakamoto(conn.sqlite(), &block_id);
        }

        // epcoh2 block?
        let Some(ancestor_at_height) = conn
            .get_ancestor_block_id(coinbase_height, tip_index_hash)?
            .map(|ancestor| Self::get_block_header(conn.sqlite(), &ancestor))
            .transpose()?
            .flatten()
        else {
            warn!("No such epoch2 ancestor";
                  "coinbase_height" => coinbase_height,
                  "tip_index_hash" => %tip_index_hash,
            );
            return Ok(None);
        };
        // only return if it is an epoch-2 block, because that's
        // the only case where block_height can be interpreted as
        // tenure height.
        if ancestor_at_height.is_epoch_2_block() {
            return Ok(Some(ancestor_at_height));
        }

        Ok(None)
    }

    /// Load the block version of a Nakamoto blocok
    pub fn get_nakamoto_block_version(
        chainstate_conn: &Connection,
        index_block_hash: &StacksBlockId,
    ) -> Result<Option<u8>, ChainstateError> {
        let sql = "SELECT version FROM nakamoto_block_headers WHERE index_block_hash = ?1";
        let args = rusqlite::params![index_block_hash];
        let mut stmt = chainstate_conn.prepare(sql)?;
        let result = stmt
            .query_row(args, |row| {
                let version: u8 = row.get(0)?;
                Ok(version)
            })
            .optional()?;

        Ok(result)
    }

    /// Load the parent block ID of a Nakamoto block
    pub fn get_nakamoto_parent_block_id(
        chainstate_conn: &Connection,
        index_block_hash: &StacksBlockId,
    ) -> Result<Option<StacksBlockId>, ChainstateError> {
        let sql = "SELECT parent_block_id FROM nakamoto_block_headers WHERE index_block_hash = ?1";
        let mut result = query_row_columns(
            chainstate_conn,
            sql,
            &[&index_block_hash],
            "parent_block_id",
        )?;
        if result.len() > 1 {
            // even though `(consensus_hash,block_hash)` is the primary key, these are hashed to
            // produce `index_block_hash`.  So, `index_block_hash` is also unique w.h.p.
            unreachable!("FATAL: multiple instances of index_block_hash");
        }
        Ok(result.pop())
    }

    /// Load a Nakamoto header
    pub fn get_block_header_nakamoto(
        chainstate_conn: &Connection,
        index_block_hash: &StacksBlockId,
    ) -> Result<Option<StacksHeaderInfo>, ChainstateError> {
        let sql = "SELECT * FROM nakamoto_block_headers WHERE index_block_hash = ?1";
        let result = query_row_panic(chainstate_conn, sql, &[&index_block_hash], || {
            "FATAL: multiple rows for the same block hash".to_string()
        })?;
        Ok(result)
    }

    /// Load a consensus hash for a Nakamoto header
    pub fn get_block_header_nakamoto_tenure_id(
        chainstate_conn: &Connection,
        index_block_hash: &StacksBlockId,
    ) -> Result<Option<ConsensusHash>, ChainstateError> {
        let sql = "SELECT consensus_hash FROM nakamoto_block_headers WHERE index_block_hash = ?1";
        let result = query_row_panic(chainstate_conn, sql, &[&index_block_hash], || {
            "FATAL: multiple rows for the same block hash".to_string()
        })?;
        Ok(result)
    }

    /// Load the total_tenure_size for a Nakamoto header
    pub fn get_block_header_nakamoto_total_tenure_size(
        chainstate_conn: &Connection,
        index_block_hash: &StacksBlockId,
    ) -> Result<Option<u64>, ChainstateError> {
        let sql =
            "SELECT total_tenure_size FROM nakamoto_block_headers WHERE index_block_hash = ?1";
        let result = query_row_panic(chainstate_conn, sql, &[&index_block_hash], || {
            "FATAL: multiple rows for the same block hash".to_string()
        })?;
        Ok(result)
    }

    /// Load an epoch2 header
    pub fn get_block_header_epoch2(
        chainstate_conn: &Connection,
        index_block_hash: &StacksBlockId,
    ) -> Result<Option<StacksHeaderInfo>, ChainstateError> {
        let sql = "SELECT * FROM block_headers WHERE index_block_hash = ?1";
        let result = query_row_panic(chainstate_conn, sql, &[&index_block_hash], || {
            "FATAL: multiple rows for the same block hash".to_string()
        })?;

        Ok(result)
    }

    /// Load block header (either Epoch-2 rules or Nakamoto) by `index_block_hash`
    pub fn get_block_header(
        chainstate_conn: &Connection,
        index_block_hash: &StacksBlockId,
    ) -> Result<Option<StacksHeaderInfo>, ChainstateError> {
        if let Some(header) = Self::get_block_header_nakamoto(chainstate_conn, index_block_hash)? {
            return Ok(Some(header));
        }

        Self::get_block_header_epoch2(chainstate_conn, index_block_hash)
    }

    /// Does a block header exist?
    /// Works for both Nakamoto and epoch2 blocks, as long as check_epoch2 is true
    pub fn has_block_header(
        chainstate_conn: &Connection,
        index_block_hash: &StacksBlockId,
        check_epoch2: bool,
    ) -> Result<bool, ChainstateError> {
        let sql = "SELECT 1 FROM nakamoto_block_headers WHERE index_block_hash = ?1";
        let result: Option<i64> =
            query_row_panic(chainstate_conn, sql, &[&index_block_hash], || {
                "FATAL: multiple rows for the same block hash".to_string()
            })?;
        if result.is_some() {
            return Ok(true);
        }

        if !check_epoch2 {
            return Ok(false);
        }

        // check epoch 2
        let sql = "SELECT 1 FROM block_headers WHERE index_block_hash = ?1";
        let result: Option<i64> =
            query_row_panic(chainstate_conn, sql, &[&index_block_hash], || {
                "FATAL: multiple rows for the same block hash".to_string()
            })?;

        Ok(result.is_some())
    }

    /// Does an epoch2 block header exist?
    pub fn has_block_header_epoch2(
        chainstate_conn: &Connection,
        index_block_hash: &StacksBlockId,
    ) -> Result<bool, ChainstateError> {
        let sql = "SELECT 1 FROM block_headers WHERE index_block_hash = ?1";
        let result: Option<i64> =
            query_row_panic(chainstate_conn, sql, &[&index_block_hash], || {
                "FATAL: multiple rows for the same block hash".to_string()
            })?;

        Ok(result.is_some())
    }

    /// DO NOT CALL IN CONSENSUS CODE, such as during Stacks block processing
    /// (including during Clarity VM evaluation). This function returns the latest data
    /// known to the node, which may not have been at the time of original block assembly.
    /// Load the canonical Stacks block header (either epoch-2 rules or Nakamoto)
    pub fn get_canonical_block_header(
        chainstate_conn: &Connection,
        sortdb: &SortitionDB,
    ) -> Result<Option<StacksHeaderInfo>, ChainstateError> {
        let (consensus_hash, block_hash) =
            SortitionDB::get_canonical_stacks_chain_tip_hash(sortdb.conn())?;
        Self::get_block_header(
            chainstate_conn,
            &StacksBlockId::new(&consensus_hash, &block_hash),
        )
    }

    /// Get the tenure-start block header of a given consensus hash.
    /// For Nakamoto blocks, this is the first block in the tenure identified by the consensus
    /// hash.
    /// For epoch2 blocks, this is simply the block whose winning sortition happened in the
    /// sortition identified by the consensus hash.
    ///
    /// `tip_block_id` is the chain tip from which to perform the query.
    pub fn get_tenure_start_block_header<SDBI: StacksDBIndexed>(
        chainstate_conn: &mut SDBI,
        tip_block_id: &StacksBlockId,
        consensus_hash: &ConsensusHash,
    ) -> Result<Option<StacksHeaderInfo>, ChainstateError> {
        // nakamoto?
        if let Some(hdr) = Self::get_nakamoto_tenure_start_block_header(
            chainstate_conn,
            tip_block_id,
            consensus_hash,
        )? {
            return Ok(Some(hdr));
        }

        // epoch2?
        let epoch2_header_info = StacksChainState::get_stacks_block_header_info_by_consensus_hash(
            chainstate_conn.sqlite(),
            consensus_hash,
        )?;
        Ok(epoch2_header_info)
    }

    /// Get the first block header in a Nakamoto tenure
    pub fn get_nakamoto_tenure_start_block_header<SDBI: StacksDBIndexed>(
        chainstate_conn: &mut SDBI,
        tip_block_id: &StacksBlockId,
        consensus_hash: &ConsensusHash,
    ) -> Result<Option<StacksHeaderInfo>, ChainstateError> {
        let Some(block_id) =
            chainstate_conn.get_tenure_start_block_id(tip_block_id, consensus_hash)?
        else {
            return Ok(None);
        };
        Self::get_block_header_nakamoto(chainstate_conn.sqlite(), &block_id)
    }

    /// Get the first canonical block header in a vector of height-ordered candidates
    fn get_highest_canonical_block_header_from_candidates(
        sort_db: &SortitionDB,
        candidates: Vec<StacksHeaderInfo>,
    ) -> Result<Option<StacksHeaderInfo>, ChainstateError> {
        let canonical_sortition_handle = sort_db.index_handle_at_tip();
        for candidate in candidates.into_iter() {
            let Some(ref candidate_ch) = candidate.burn_view else {
                // this is an epoch 2.x header, no burn view to check
                return Ok(Some(candidate));
            };
            let in_canonical_fork = canonical_sortition_handle.processed_block(&candidate_ch)?;
            if in_canonical_fork {
                return Ok(Some(candidate));
            }
        }

        // did not find any blocks in candidates
        Ok(None)
    }

    /// Get the highest block in the given tenure on a given fork.
    /// Only works on Nakamoto blocks.
    /// TODO: unit test
    pub fn get_highest_block_header_in_tenure<SDBI: StacksDBIndexed>(
        chainstate_conn: &mut SDBI,
        tip_block_id: &StacksBlockId,
        consensus_hash: &ConsensusHash,
    ) -> Result<Option<StacksHeaderInfo>, ChainstateError> {
        let Some(block_id) =
            chainstate_conn.get_highest_block_id_in_tenure(tip_block_id, consensus_hash)?
        else {
            return Ok(None);
        };
        Self::get_block_header_nakamoto(chainstate_conn.sqlite(), &block_id)
    }

    /// DO NOT USE IN CONSENSUS CODE.  Different nodes can have different blocks for the same
    /// tenure.
    ///
    /// Get the highest block in a given tenure (identified by its consensus hash) with a canonical
    ///  burn_view (i.e., burn_view on the canonical sortition fork)
    pub fn find_highest_known_block_header_in_tenure(
        chainstate: &StacksChainState,
        sort_db: &SortitionDB,
        tenure_id: &ConsensusHash,
    ) -> Result<Option<StacksHeaderInfo>, ChainstateError> {
        let chainstate_db_conn = chainstate.db();

        let candidates = Self::get_highest_known_block_header_in_tenure_at_each_burnview(
            chainstate_db_conn,
            tenure_id,
        )?;

        Self::get_highest_canonical_block_header_from_candidates(sort_db, candidates)
    }

    /// DO NOT USE IN CONSENSUS CODE.  Different nodes can have different blocks for the same
    /// tenure.
    ///
    /// Get the highest blocks in a given tenure (identified by its consensus hash) at each burn view
    ///  active in that tenure. If there are ties at a given burn view, they will both be returned
    fn get_highest_known_block_header_in_tenure_at_each_burnview(
        db: &Connection,
        tenure_id: &ConsensusHash,
    ) -> Result<Vec<StacksHeaderInfo>, ChainstateError> {
        // see if we have a nakamoto block in this tenure
        let qry = "
        SELECT h.*
        FROM nakamoto_block_headers h
        JOIN (
            SELECT burn_view, MAX(block_height) AS max_height
            FROM nakamoto_block_headers
            WHERE consensus_hash = ?1
            GROUP BY burn_view
        ) maxed
        ON h.burn_view = maxed.burn_view
        AND h.block_height = maxed.max_height
        WHERE h.consensus_hash = ?1
        ORDER BY h.block_height DESC, h.timestamp
        ";
        let args = params![tenure_id];
        let out = query_rows(db, qry, args)?;
        if !out.is_empty() {
            return Ok(out);
        }

        // see if this is an epoch2 header. If it exists, then there will only be one.
        let epoch2_x =
            StacksChainState::get_stacks_block_header_info_by_consensus_hash(db, tenure_id)?;
        Ok(Vec::from_iter(epoch2_x))
    }

    /// DO NOT USE IN CONSENSUS CODE.  Different nodes can have different blocks for the same
    /// tenure.
    ///
    /// Get the highest block in a given tenure (identified by burnchain block height) with a canonical
    ///  burn_view (i.e., burn_view on the canonical sortition fork). This covers only Nakamoto blocks.
    /// Epoch2 blocks will not be checked.
    pub fn find_highest_known_block_header_in_tenure_by_block_height(
        chainstate: &StacksChainState,
        sort_db: &SortitionDB,
        tenure_height: u64,
    ) -> Result<Option<StacksHeaderInfo>, ChainstateError> {
        let chainstate_db_conn = chainstate.db();

        let candidates =
            Self::get_highest_known_block_header_in_tenure_by_block_height_at_each_burnview(
                chainstate_db_conn,
                tenure_height,
            )?;

        Self::get_highest_canonical_block_header_from_candidates(sort_db, candidates)
    }

    /// DO NOT USE IN CONSENSUS CODE.  Different nodes can have different blocks for the same
    /// tenure.
    ///
    /// Get the highest block in a given tenure (identified by burnchain block hash) with a canonical
    ///  burn_view (i.e., burn_view on the canonical sortition fork). This covers only Nakamoto blocks.
    /// Epoch2 blocks will not be checked.
    pub fn find_highest_known_block_header_in_tenure_by_block_hash(
        chainstate: &StacksChainState,
        sort_db: &SortitionDB,
        tenure_block_hash: &BurnchainHeaderHash,
    ) -> Result<Option<StacksHeaderInfo>, ChainstateError> {
        let chainstate_db_conn = chainstate.db();

        let candidates =
            Self::get_highest_known_block_header_in_tenure_by_block_hash_at_each_burnview(
                chainstate_db_conn,
                tenure_block_hash,
            )?;

        Self::get_highest_canonical_block_header_from_candidates(sort_db, candidates)
    }

    /// DO NOT USE IN CONSENSUS CODE.  Different nodes can have different blocks for the same
    /// tenure.
    ///
    /// Get the highest blocks in a given tenure (identified by burnchain block height) at each burn view
    ///  active in that tenure. If there are ties at a given burn view, they will both be returned
    fn get_highest_known_block_header_in_tenure_by_block_height_at_each_burnview(
        db: &Connection,
        tenure_height: u64,
    ) -> Result<Vec<StacksHeaderInfo>, ChainstateError> {
        // see if we have a nakamoto block in this tenure
        let qry = "
        SELECT h.*
        FROM nakamoto_block_headers h
        JOIN (
            SELECT burn_view, MAX(block_height) AS max_height
            FROM nakamoto_block_headers
            WHERE burn_header_height = ?1
            GROUP BY burn_view
        ) maxed
        ON h.burn_view = maxed.burn_view
        AND h.block_height = maxed.max_height
        WHERE h.burn_header_height = ?1
        ORDER BY h.block_height DESC, h.timestamp
        ";
        let args = params![tenure_height];
        let out = query_rows(db, qry, args)?;
        if !out.is_empty() {
            return Ok(out);
        }

        Err(ChainstateError::NoSuchBlockError)
    }

    /// DO NOT USE IN CONSENSUS CODE.  Different nodes can have different blocks for the same
    /// tenure.
    ///
    /// Get the highest blocks in a given tenure (identified by burnchain block hash) at each burn view
    ///  active in that tenure. If there are ties at a given burn view, they will both be returned
    fn get_highest_known_block_header_in_tenure_by_block_hash_at_each_burnview(
        db: &Connection,
        tenure_block_hash: &BurnchainHeaderHash,
    ) -> Result<Vec<StacksHeaderInfo>, ChainstateError> {
        // see if we have a nakamoto block in this tenure
        let qry = "
        SELECT h.*
        FROM nakamoto_block_headers h
        JOIN (
            SELECT burn_view, MAX(block_height) AS max_height
            FROM nakamoto_block_headers
            WHERE burn_header_hash = ?1
            GROUP BY burn_view
        ) maxed
        ON h.burn_view = maxed.burn_view
        AND h.block_height = maxed.max_height
        WHERE h.burn_header_hash = ?1
        ORDER BY h.block_height DESC, h.timestamp
        ";
        let args = params![tenure_block_hash];
        let out = query_rows(db, qry, args)?;
        if !out.is_empty() {
            return Ok(out);
        }

        Err(ChainstateError::NoSuchBlockError)
    }

    /// Get the VRF proof for a Stacks block.
    /// For Nakamoto blocks, this is the VRF proof contained in the coinbase of the tenure-start
    /// block of the given tenure identified by the consensus hash.
    ///
    /// For epoch 2.x blocks, this is the VRF proof in the block header itself, whose sortition is
    /// identified by the consensus hash.
    pub fn get_block_vrf_proof<SDBI: StacksDBIndexed>(
        chainstate_conn: &mut SDBI,
        tip_block_id: &StacksBlockId,
        consensus_hash: &ConsensusHash,
    ) -> Result<Option<VRFProof>, ChainstateError> {
        let Some(start_header) = NakamotoChainState::get_tenure_start_block_header(
            chainstate_conn,
            tip_block_id,
            consensus_hash,
        )?
        else {
            warn!("No tenure-start block";
                  "consensus_hash" => %consensus_hash,
                  "tip_block_id" => %tip_block_id);
            return Ok(None);
        };

        let vrf_proof = match start_header.anchored_header {
            StacksBlockHeaderTypes::Epoch2(epoch2_header) => Some(epoch2_header.proof),
            StacksBlockHeaderTypes::Nakamoto(..) => {
                NakamotoChainState::get_nakamoto_tenure_vrf_proof(
                    chainstate_conn.sqlite(),
                    &start_header.index_block_hash(),
                )?
            }
        };

        Ok(vrf_proof)
    }

    /// Get the VRF proof of the parent tenure (either Nakamoto or epoch 2.x) of the tenure
    /// identified by the given consensus hash.
    /// The parent tenure's tenure-start block must already have been processed.
    ///
    /// `tip_block_id` identifies the tip of the chain history to search. It can be the child
    /// block's block ID, or any descendant.
    /// `consensus_hash` identifies the child block's tenure.
    /// `block_commit_txid` identifies the child block's tenure's block-commit tx, which in turn
    /// contains the hash of the start-block of the tenure prior to the child's tenure.
    ///
    /// Returns the proof of this block's parent tenure on success.
    ///
    /// Returns InvalidStacksBlock if the sortition for `consensus_hash` does not exist, or if its
    /// parent sortition doesn't exist (i.e. the sortition DB is missing something)
    ///
    /// Returns NoSuchBlockError if the block header for `consensus_hash` does not exist, or if the
    /// parent block header info does not exist (i.e. the chainstate DB is missing something)
    pub fn get_parent_vrf_proof<SDBI: StacksDBIndexed>(
        chainstate_conn: &mut SDBI,
        tip_block_id: &StacksBlockId,
        sortdb_conn: &Connection,
        consensus_hash: &ConsensusHash,
        block_commit_txid: &Txid,
    ) -> Result<VRFProof, ChainstateError> {
        // is the tip a shadow block (and necessarily a Nakamoto block)?
        if let Some(shadow_vrf_proof) = Self::get_shadow_vrf_proof(chainstate_conn, tip_block_id)? {
            return Ok(shadow_vrf_proof);
        }

        // parent tenure is a normal tenure
        let sn = SortitionDB::get_block_snapshot_consensus(sortdb_conn, consensus_hash)?.ok_or(
            ChainstateError::InvalidStacksBlock("No sortition for consensus hash".into()),
        )?;

        let parent_sortition_id = SortitionDB::get_block_commit_parent_sortition_id(
            sortdb_conn,
            block_commit_txid,
            &sn.sortition_id,
        )?
        .ok_or(ChainstateError::InvalidStacksBlock(
            "Parent block-commit is not in this block's sortition history".into(),
        ))?;

        let parent_sn = SortitionDB::get_block_snapshot(sortdb_conn, &parent_sortition_id)?.ok_or(
            ChainstateError::InvalidStacksBlock(
                "Parent block-commit does not have a sortition".into(),
            ),
        )?;

        let parent_vrf_proof =
            Self::get_block_vrf_proof(chainstate_conn, tip_block_id, &parent_sn.consensus_hash)?
                .ok_or_else(|| {
                    warn!("No VRF proof for {}", &parent_sn.consensus_hash);
                    ChainstateError::NoSuchBlockError
                })
                .inspect_err(|_e| {
                    warn!("Could not find parent VRF proof";
                      "tip_block_id" => %tip_block_id,
                      "parent consensus_hash" => %parent_sn.consensus_hash,
                      "block consensus_hash" => %consensus_hash);
                })?;

        Ok(parent_vrf_proof)
    }

    /// Get the status of a Nakamoto block.
    /// Returns Some(accepted?, orphaned?) on success
    /// Returns None if there's no such block
    /// Returns Err on DBError
    pub fn get_nakamoto_block_status(
        staging_blocks_conn: NakamotoStagingBlocksConnRef,
        headers_conn: &Connection,
        consensus_hash: &ConsensusHash,
        block_hash: &BlockHeaderHash,
    ) -> Result<Option<(bool, bool)>, ChainstateError> {
        let sql = "SELECT processed, orphaned FROM nakamoto_staging_blocks WHERE consensus_hash = ?1 AND block_hash = ?2";
        let args = params![consensus_hash, block_hash];
        let Some((processed, orphaned)) = query_row_panic(&staging_blocks_conn, sql, args, || {
            "FATAL: multiple rows for the same consensus hash and block hash".to_string()
        })
        .map_err(ChainstateError::DBError)?
        .map(|(processed, orphaned): (u32, u32)| (processed != 0, orphaned != 0)) else {
            // not present
            return Ok(None);
        };

        if processed || orphaned {
            return Ok(Some((processed, orphaned)));
        }

        // this can report a false negative since we set the `processed` and `orphaned` flags in a
        // separate transaction after processing a block, so handle that here
        // look for the block
        if Self::has_block_header(
            headers_conn,
            &StacksBlockId::new(consensus_hash, block_hash),
            false,
        )? {
            // was processed, but the staging DB has not yet been updated.
            return Ok(Some((true, false)));
        } else {
            // not processed yet, so return whatever was in the staging DB
            return Ok(Some((processed, orphaned)));
        }
    }

    /// Get the VRF proof for a Nakamoto block, if it exists.
    /// This must be the tenure-start Nakamoto block ID
    /// Returns None if the Nakamoto block's VRF proof is not found (e.g. because there is no
    /// Nakamoto block, or becuase this isn't a tenure-start block)
    pub fn get_nakamoto_tenure_vrf_proof(
        chainstate_conn: &Connection,
        tenure_start_block_id: &StacksBlockId,
    ) -> Result<Option<VRFProof>, ChainstateError> {
        let sql = r#"SELECT IFNULL(vrf_proof,"") FROM nakamoto_block_headers WHERE index_block_hash = ?1"#;
        let args = params![tenure_start_block_id];
        let proof_bytes: Option<String> = query_row(chainstate_conn, sql, args)?;
        if let Some(bytes) = proof_bytes {
            if bytes.is_empty() {
                // no VRF proof
                return Ok(None);
            }
            let proof = VRFProof::from_hex(&bytes)
                .ok_or(DBError::Corruption)
                .inspect_err(|_e| {
                    warn!("Failed to load VRF proof: could not decode";
                          "vrf_proof" => %bytes,
                          "tenure_start_block_id" => %tenure_start_block_id,
                    );
                })?;
            Ok(Some(proof))
        } else {
            Ok(None)
        }
    }

    /// Return the coinbase height of `block` if it was a nakamoto block, or the
    /// Stacks block height of `block` if it was an epoch-2 block
    ///
    /// In Stacks 2.x, the coinbase height and block height are the
    /// same. A miner's tenure in Stacks 2.x is entirely encompassed
    /// in the single Bitcoin-anchored Stacks block they produce, as
    /// well as the microblock stream they append to it.  But in Nakamoto,
    /// the coinbase height and block height are decoupled.
    pub fn get_coinbase_height<SDBI: StacksDBIndexed>(
        chainstate_conn: &mut SDBI,
        block: &StacksBlockId,
    ) -> Result<Option<u64>, ChainstateError> {
        // nakamoto header?
        if let Some(hdr) = Self::get_block_header_nakamoto(chainstate_conn.sqlite(), block)? {
            return Ok(chainstate_conn.get_coinbase_height(block, &hdr.consensus_hash)?);
        }

        // epoch2 header
        let epoch_2_qry = "SELECT block_height FROM block_headers WHERE index_block_hash = ?1";
        let opt_height: Option<i64> = chainstate_conn
            .sqlite()
            .query_row(epoch_2_qry, &[block], |row| row.get(0))
            .optional()?;
        opt_height
            .map(u64::try_from)
            .transpose()
            .map_err(|_| ChainstateError::DBError(DBError::ParseError))
    }

    /// Verify that a nakamoto block's block-commit's VRF seed is consistent with the VRF proof.
    /// Specifically, it must be the hash of the parent tenure's VRF proof.
    pub(crate) fn check_block_commit_vrf_seed<SDBI: StacksDBIndexed>(
        chainstate_conn: &mut SDBI,
        sortdb_conn: &Connection,
        block: &NakamotoBlock,
    ) -> Result<(), ChainstateError> {
        if block.is_shadow_block() {
            // no-op
            return Ok(());
        }

        // get the block-commit for this block
        let sn =
            SortitionDB::get_block_snapshot_consensus(sortdb_conn, &block.header.consensus_hash)?
                .ok_or(ChainstateError::NoSuchBlockError)
                .inspect_err(|_e| {
                    warn!("No block-commit for block";
                        "consensus_hash" => %block.header.consensus_hash,
                        "stacks_block_hash" => %block.header.block_hash(),
                        "stacks_block_id" => %block.header.block_id()
                    );
                })?;

        let block_commit =
            get_block_commit_by_txid(sortdb_conn, &sn.sortition_id, &sn.winning_block_txid)?
                .ok_or(ChainstateError::NoSuchBlockError)
                .inspect_err(|_e| {
                    warn!("No block-commit for block";
                        "consensus_hash" => %block.header.consensus_hash,
                        "stacks_block_hash" => %block.header.block_hash(),
                        "stacks_block_id" => %block.header.block_id()
                    );
                })?;

        // N.B. passing block.block_id() here means that we'll look into the parent tenure
        block.validate_vrf_seed(sortdb_conn, chainstate_conn, &block_commit)
    }

    /// Insert a nakamoto block header that is paired with an
    /// already-existing block commit and snapshot
    ///
    /// `header` should be a pointer to the header in `tip_info`.
    pub(crate) fn insert_stacks_block_header(
        chainstate_tx: &Connection,
        tip_info: &StacksHeaderInfo,
        header: &NakamotoBlockHeader,
        vrf_proof: Option<&VRFProof>,
        block_cost: &ExecutionCost,
        total_tenure_cost: &ExecutionCost,
        tenure_changed: bool,
        height_in_tenure: u32,
        tenure_tx_fees: u128,
    ) -> Result<(), ChainstateError> {
        assert_eq!(tip_info.stacks_block_height, header.chain_length,);
        assert!(tip_info.burn_header_timestamp < u64::try_from(i64::MAX).unwrap());

        let StacksHeaderInfo {
            index_root,
            consensus_hash,
            burn_header_hash,
            stacks_block_height,
            burn_header_height,
            burn_header_timestamp,
            total_tenure_size,
            ..
        } = tip_info;

        let block_size_str = format!("{}", tip_info.anchored_block_size);

        let block_hash = header.block_hash();

        let index_block_hash = StacksBlockId::new(consensus_hash, &block_hash);

        assert!(*stacks_block_height < u64::try_from(i64::MAX).unwrap());

        let vrf_proof_bytes = vrf_proof.map(|proof| proof.to_hex());

        let signer_signature = serde_json::to_string(&header.signer_signature).map_err(|_| {
            ChainstateError::InvalidStacksBlock(format!(
                "Failed to serialize signer signature for block {}",
                block_hash
            ))
        })?;

        let args = params![
            u64_to_sql(*stacks_block_height)?,
            index_root,
            consensus_hash,
            burn_header_hash,
            burn_header_height,
            u64_to_sql(*burn_header_timestamp)?,
            block_size_str,
            HeaderTypeNames::Nakamoto,
            header.version,
            u64_to_sql(header.chain_length)?,
            u64_to_sql(header.burn_spent)?,
            header.miner_signature,
            signer_signature,
            header.tx_merkle_root,
            header.state_index_root,
            u64_to_sql(header.timestamp)?,
            block_hash,
            index_block_hash,
            block_cost,
            total_tenure_cost,
            &tenure_tx_fees.to_string(),
            &header.parent_block_id,
            if tenure_changed { &1i64 } else { &0i64 },
            &vrf_proof_bytes.as_ref(),
            &header.pox_treatment,
            &height_in_tenure,
            tip_info.burn_view.as_ref().ok_or_else(|| {
                error!(
                    "Attempted to store nakamoto block header information without burnchain view";
                    "block_id" => %index_block_hash,
                );
                ChainstateError::DBError(DBError::Other(
                    "Nakamoto block StacksHeaderInfo did not set burnchain view".into(),
                ))
            })?,
            total_tenure_size
        ];

        chainstate_tx.execute(
            "INSERT INTO nakamoto_block_headers
                    (block_height,
                    index_root,
                    consensus_hash,
                    burn_header_hash,
                    burn_header_height,
                    burn_header_timestamp,
                    block_size,

                    header_type,
                    version,
                    chain_length,
                    burn_spent,
                    miner_signature,
                    signer_signature,
                    tx_merkle_root,
                    state_index_root,
                    timestamp,

                    block_hash,
                    index_block_hash,
                    cost,
                    total_tenure_cost,
                    tenure_tx_fees,
                    parent_block_id,
                    tenure_changed,
                    vrf_proof,
                    signer_bitvec,
                    height_in_tenure,
                    burn_view,
                    total_tenure_size)
                    VALUES (?1, ?2, ?3, ?4, ?5, ?6, ?7, ?8, ?9, ?10, ?11, ?12, ?13, ?14, ?15, ?16, ?17, ?18, ?19, ?20, ?21, ?22, ?23, ?24, ?25, ?26, ?27, ?28)",
            args
        )?;

        Ok(())
    }

    /// Append a Stacks block to an existing Stacks block, and grant the miner the block reward.
    /// Return the new Stacks header info.
    fn advance_tip(
        headers_tx: &mut StacksDBTx,
        parent_tip: &StacksBlockHeaderTypes,
        parent_consensus_hash: &ConsensusHash,
        new_block: &NakamotoBlock,
        new_vrf_proof: Option<&VRFProof>,
        new_burn_header_hash: &BurnchainHeaderHash,
        new_burnchain_height: u32,
        new_burnchain_timestamp: u64,
        block_reward: Option<&MinerPaymentSchedule>,
        mature_miner_payouts_opt: Option<MaturedMinerRewards>,
        anchor_block_cost: &ExecutionCost,
        total_tenure_cost: &ExecutionCost,
        block_size: u64,
        applied_epoch_transition: bool,
        burn_stack_stx_ops: Vec<StackStxOp>,
        burn_transfer_stx_ops: Vec<TransferStxOp>,
        burn_delegate_stx_ops: Vec<DelegateStxOp>,
        burn_vote_for_aggregate_key_ops: Vec<VoteForAggregateKeyOp>,
        new_tenure: bool,
        coinbase_height: u64,
        block_fees: u128,
        burn_view: &ConsensusHash,
    ) -> Result<StacksHeaderInfo, ChainstateError> {
        let new_tip = &new_block.header;
        if new_tip.parent_block_id
            != StacksBlockId::new(&FIRST_BURNCHAIN_CONSENSUS_HASH, &FIRST_STACKS_BLOCK_HASH)
        {
            // not the first-ever block, so linkage must occur
            match parent_tip {
                StacksBlockHeaderTypes::Epoch2(..) => {
                    assert_eq!(
                        new_tip.parent_block_id,
                        StacksBlockId::new(parent_consensus_hash, &parent_tip.block_hash())
                    );
                }
                StacksBlockHeaderTypes::Nakamoto(nakamoto_header) => {
                    // nakamoto blocks link to their parent via index block hashes
                    assert_eq!(new_tip.parent_block_id, nakamoto_header.block_id());
                }
            }
        }

        assert_eq!(
            parent_tip
                .height()
                .checked_add(1)
                .expect("Block height overflow"),
            new_tip.chain_length
        );

        let parent_hash = new_tip.parent_block_id.clone();
        let index_block_hash = new_tip.block_id();

        let mut marf_keys = vec![];
        let mut marf_values = vec![];

        // assume a new tenure (we will eventually add the parent accumulated size later)
        let mut total_tenure_size = block_size;

        if new_tenure {
            // make the coinbase height point to this tenure-start block
            marf_keys.push(nakamoto_keys::ongoing_tenure_coinbase_height(
                coinbase_height,
            ));
            marf_values.push(nakamoto_keys::make_block_id_value(&new_tip.block_id()));

            // point this tenure to its start block
            marf_keys.push(nakamoto_keys::tenure_start_block_id(
                &new_tip.consensus_hash,
            ));
            marf_values.push(nakamoto_keys::make_block_id_value(&new_tip.block_id()));

            // record coinbase height of this tenure
            marf_keys.push(nakamoto_keys::coinbase_height(&new_tip.consensus_hash));
            marf_values.push(nakamoto_keys::make_u64_value(coinbase_height));

            // record that this previous tenure is done
            let Some(tenure_change_tx) = new_block.get_tenure_change_tx_payload() else {
                // should be unreachable
                error!(
                    "Block {} is a tenure-change block, but does not contain a tenure-change tx",
                    new_tip.block_id()
                );
                return Err(ChainstateError::InvalidStacksBlock(
                    "Tenure-change block does not have a tenure-change tx".into(),
                ));
            };

            marf_keys.push(nakamoto_keys::finished_tenure_consensus_hash(
                &tenure_change_tx.prev_tenure_consensus_hash,
            ));
            marf_values.push(nakamoto_keys::make_bool_value(true));

            // record parent tenure linkage
            marf_keys.push(nakamoto_keys::parent_tenure_consensus_hash(
                &tenure_change_tx.tenure_consensus_hash,
            ));
            marf_values.push(nakamoto_keys::make_consensus_hash_value(
                &tenure_change_tx.prev_tenure_consensus_hash,
            ));

            // record last block-found tenure
            let block_found_tenure_id = NakamotoTenureEventId {
                burn_view_consensus_hash: tenure_change_tx.burn_view_consensus_hash.clone(),
                block_id: new_tip.block_id(),
            };

            marf_keys.push(nakamoto_keys::block_found_tenure_id(
                &tenure_change_tx.tenure_consensus_hash,
            ));
            marf_values.push(nakamoto_keys::make_tenure_id_value(&block_found_tenure_id));
        }

        if let Some(tenure_tx) = new_block.get_tenure_tx_payload() {
            // either a block-found or a tenure-extend, but we have a new tenure ID in this fork
            let tenure_id = NakamotoTenureEventId {
                burn_view_consensus_hash: tenure_tx.burn_view_consensus_hash.clone(),
                block_id: new_tip.block_id(),
            };

            marf_keys.push(nakamoto_keys::ongoing_tenure_id().to_string());
            marf_values.push(nakamoto_keys::make_tenure_id_value(&tenure_id));
        } else {
            // if we are here (no new tenure or tenure_extend) we need to accumulate the parent total tenure size
            if let Some(current_total_tenure_size) =
                NakamotoChainState::get_block_header_nakamoto_total_tenure_size(
                    &headers_tx,
                    &new_tip.parent_block_id,
                )?
            {
                total_tenure_size = match total_tenure_size.checked_add(current_total_tenure_size) {
                    Some(total_tenure_size) => total_tenure_size,
                    // in the extremely improbable case of overflow, just throw the tenure too big error
                    None => {
                        return Err(ChainstateError::TenureTooBigError);
                    }
                };
            } else {
                warn!(
                    "Unable to retrieve total tenure size";
                    "consensus_hash" => %new_tip.consensus_hash,
                    "parent_block_id" => %new_tip.parent_block_id,
                );
            }
        }

        // record the highest block in this tenure
        marf_keys.push(nakamoto_keys::highest_block_in_tenure(
            &new_block.header.consensus_hash,
        ));
        marf_values.push(nakamoto_keys::make_block_id_value(&new_tip.block_id()));

        debug!("Set Nakamoto headers MARF"; "keys" => ?marf_keys, "values" => ?marf_values);

        // store each indexed field
        test_debug!("Headers index_put_begin {parent_hash}-{index_block_hash}");
        let root_hash = headers_tx.put_indexed_all(
            &parent_hash,
            &index_block_hash,
            &marf_keys,
            &marf_values,
        )?;
        test_debug!("Headers index_indexed_all finished {parent_hash}-{index_block_hash}");

        let new_tip_info = StacksHeaderInfo {
            anchored_header: new_tip.clone().into(),
            microblock_tail: None,
            index_root: root_hash,
            stacks_block_height: new_tip.chain_length,
            consensus_hash: new_tip.consensus_hash.clone(),
            burn_header_hash: new_burn_header_hash.clone(),
            burn_header_height: new_burnchain_height,
            burn_header_timestamp: new_burnchain_timestamp,
            anchored_block_size: block_size,
            burn_view: Some(burn_view.clone()),
            total_tenure_size,
        };

        let tenure_fees = block_fees
            + if new_tenure {
                0
            } else {
                Self::get_total_tenure_tx_fees_at(headers_tx, &parent_hash)?.ok_or_else(|| {
                    warn!(
                        "Failed to fetch parent block's total tx fees";
                        "parent_block_id" => %parent_hash,
                        "stacks_block_id" => %index_block_hash,
                    );
                    ChainstateError::NoSuchBlockError
                })?
            };

        let height_in_tenure = if new_tenure {
            1
        } else {
            let parent_height_in_tenure =
                Self::get_nakamoto_tenure_length(headers_tx.sqlite(), &parent_hash)?;
            if parent_height_in_tenure == 0 {
                // means that there's no parent -- every tenure stored in the DB has length of at least 1
                warn!("Failed to fetch parent block's tenure height";
                      "parent_block_id" => %parent_hash,
                      "block_id" => %index_block_hash,
                );
                return Err(ChainstateError::NoSuchBlockError);
            }
            parent_height_in_tenure.checked_add(1).ok_or_else(|| {
                ChainstateError::InvalidStacksBlock("Tenure height exceeds maximum".into())
            })?
        };

        Self::insert_stacks_block_header(
            headers_tx.deref_mut(),
            &new_tip_info,
            new_tip,
            new_vrf_proof,
            anchor_block_cost,
            total_tenure_cost,
            new_tenure,
            height_in_tenure,
            tenure_fees,
        )?;
        if let Some(block_reward) = block_reward {
            StacksChainState::insert_miner_payment_schedule(headers_tx.deref_mut(), block_reward)?;
        }

        // NOTE: this is a no-op if the block isn't a tenure-start block
        if new_tenure {
            StacksChainState::store_burnchain_txids(
                headers_tx.deref(),
                &index_block_hash,
                burn_stack_stx_ops,
                burn_transfer_stx_ops,
                burn_delegate_stx_ops,
                burn_vote_for_aggregate_key_ops,
            )?;
        }

        if let Some(matured_miner_payouts) = mature_miner_payouts_opt {
            let rewarded_miner_block_id = StacksBlockId::new(
                &matured_miner_payouts.reward_info.from_block_consensus_hash,
                &matured_miner_payouts.reward_info.from_stacks_block_hash,
            );
            let rewarded_parent_miner_block_id = StacksBlockId::new(
                &matured_miner_payouts
                    .reward_info
                    .from_parent_block_consensus_hash,
                &matured_miner_payouts
                    .reward_info
                    .from_parent_stacks_block_hash,
            );

            StacksChainState::insert_matured_child_miner_reward(
                headers_tx.deref_mut(),
                &rewarded_parent_miner_block_id,
                &rewarded_miner_block_id,
                &matured_miner_payouts.recipient,
            )?;
            StacksChainState::insert_matured_parent_miner_reward(
                headers_tx.deref_mut(),
                &rewarded_parent_miner_block_id,
                &rewarded_miner_block_id,
                &matured_miner_payouts.parent_reward,
            )?;
        }

        if applied_epoch_transition {
            debug!("Block {} applied an epoch transition", &index_block_hash);
            let sql = "INSERT INTO epoch_transitions (block_id) VALUES (?)";
            let args = params![index_block_hash];
            headers_tx.deref_mut().execute(sql, args)?;
        }

        Ok(new_tip_info)
    }

    pub fn write_reward_set(
        tx: &mut ChainstateTx,
        block_id: &StacksBlockId,
        reward_set: &RewardSet,
    ) -> Result<(), ChainstateError> {
        let sql = "INSERT INTO nakamoto_reward_sets (index_block_hash, reward_set) VALUES (?, ?)";
        let args = params![block_id, reward_set.metadata_serialize(),];
        tx.execute(sql, args)?;
        Ok(())
    }

    pub fn get_reward_set(
        chainstate_db: &Connection,
        block_id: &StacksBlockId,
    ) -> Result<Option<RewardSet>, ChainstateError> {
        let sql = "SELECT reward_set FROM nakamoto_reward_sets WHERE index_block_hash = ?";
        chainstate_db
            .query_row(sql, &[block_id], |row| {
                let reward_set: String = row.get(0)?;
                let reward_set = RewardSet::metadata_deserialize(&reward_set)
                    .map_err(|s| FromSqlError::Other(s.into()))?;
                Ok(reward_set)
            })
            .optional()
            .map_err(ChainstateError::from)
    }

    /// Keep track of how many blocks each signer is signing
    fn record_block_signers(
        tx: &mut ChainstateTx,
        block: &NakamotoBlock,
        reward_cycle: u64,
    ) -> Result<(), ChainstateError> {
        let signer_sighash = block.header.signer_signature_hash();
        for signer_signature in &block.header.signer_signature {
            let signer_pubkey =
                StacksPublicKey::recover_to_pubkey(signer_sighash.bits(), signer_signature)
                    .map_err(|e| ChainstateError::InvalidStacksBlock(e.to_string()))?;
            let sql = "INSERT INTO signer_stats(public_key,reward_cycle) VALUES(?1,?2) ON CONFLICT(public_key,reward_cycle) DO UPDATE SET blocks_signed=blocks_signed+1";
            let params = params![signer_pubkey.to_hex(), reward_cycle];
            tx.execute(sql, params)?;
        }
        Ok(())
    }

    /// Index a transaction in the transactions table (used by txindex)
    pub fn record_transaction(
        stacks_db_tx: &StacksDBTx,
        block_id: &StacksBlockId,
        tx_receipt: &StacksTransactionReceipt,
    ) {
        let insert =
            "INSERT INTO transactions (txid, index_block_hash, tx_hex, result) VALUES (?, ?, ?, ?)";
        let txid = tx_receipt.transaction.txid();
        let tx_hex = tx_receipt.transaction.serialize_to_dbstring();
        let result = tx_receipt.result.to_string();
        let params = params![txid, block_id, tx_hex, result];
        if let Err(e) = stacks_db_tx.execute(insert, params) {
            warn!("Failed to record TX: {}", e);
        }
    }

    /// Get index_block_hash and transaction payload hex by txid from the transactions table
    pub fn get_tx_info_from_txid(
        conn: &Connection,
        txid: &Txid,
    ) -> Result<Option<(StacksBlockId, String, String)>, ChainstateError> {
        let sql = "SELECT index_block_hash, tx_hex, result FROM transactions WHERE txid = ?";
        let args = params![txid];

        let mut stmt = conn.prepare(sql)?;
        Ok(stmt
            .query_row(args, |row| {
                let index_block_hash: StacksBlockId = row.get(0)?;
                let tx_hex: String = row.get(1)?;
                let result: String = row.get(2)?;
                Ok((index_block_hash, tx_hex, result))
            })
            .optional()?)
    }

    /// Fetch number of blocks signed for a given signer and reward cycle
    /// This is the data tracked by `record_block_signers()`
    pub fn get_signer_block_count(
        chainstate_db: &Connection,
        signer_pubkey: &Secp256k1PublicKey,
        reward_cycle: u64,
    ) -> Result<u64, ChainstateError> {
        let sql =
            "SELECT blocks_signed FROM signer_stats WHERE public_key = ?1 AND reward_cycle = ?2";
        let params = params![signer_pubkey.to_hex(), reward_cycle];
        chainstate_db
            .query_row(sql, params, |row| row.get("blocks_signed"))
            .optional()
            .map(Option::unwrap_or_default) // It's fine to map `NONE` to `0`, because it's impossible to have `Some(0)`
            .map_err(ChainstateError::from)
    }

    /// Find all of the TXIDs of Stacks-on-burnchain operations processed in the given Stacks fork.
    /// In Nakamoto, we index these TXIDs by the tenure-start block ID
    pub(crate) fn get_burnchain_txids_in_ancestor_tenures<SDBI: StacksDBIndexed>(
        conn: &mut SDBI,
        tip_consensus_hash: &ConsensusHash,
        tip_block_hash: &BlockHeaderHash,
        search_window: u64,
    ) -> Result<HashSet<Txid>, ChainstateError> {
        let tip = StacksBlockId::new(tip_consensus_hash, tip_block_hash);
        let mut cursor = tip_consensus_hash.clone();
        let mut ret = HashSet::new();
        for _ in 0..search_window {
            let Some(tenure_start_block_id) = conn.get_tenure_start_block_id(&tip, &cursor)? else {
                break;
            };
            let txids = StacksChainState::get_burnchain_txids_for_block(
                conn.sqlite(),
                &tenure_start_block_id,
            )?;
            ret.extend(txids.into_iter());

            let Some(parent_tenure_id) = conn.get_parent_tenure_consensus_hash(&tip, &cursor)?
            else {
                break;
            };

            cursor = parent_tenure_id;
        }
        Ok(ret)
    }

    /// Get all Stacks-on-burnchain operations that we haven't processed yet
    pub(crate) fn get_stacks_on_burnchain_operations<SDBI: StacksDBIndexed>(
        conn: &mut SDBI,
        parent_consensus_hash: &ConsensusHash,
        parent_block_hash: &BlockHeaderHash,
        sortdb_conn: &Connection,
        burn_tip: &BurnchainHeaderHash,
        burn_tip_height: u64,
    ) -> Result<
        (
            Vec<StackStxOp>,
            Vec<TransferStxOp>,
            Vec<DelegateStxOp>,
            Vec<VoteForAggregateKeyOp>,
        ),
        ChainstateError,
    > {
        let cur_epoch = SortitionDB::get_stacks_epoch(sortdb_conn, burn_tip_height)?
            .expect("FATAL: no epoch defined for current burnchain tip height");

        // only consider transactions in Stacks 3.0
        if cur_epoch.epoch_id < StacksEpochId::Epoch30 {
            return Ok((vec![], vec![], vec![], vec![]));
        }

        let epoch_start_height = cur_epoch.start_height;

        let search_window: u8 =
            if epoch_start_height + u64::from(BURNCHAIN_TX_SEARCH_WINDOW) > burn_tip_height {
                burn_tip_height
                    .saturating_sub(epoch_start_height)
                    .try_into()
                    .expect("FATAL: search window exceeds u8")
            } else {
                BURNCHAIN_TX_SEARCH_WINDOW
            };

        debug!(
            "Search the last {} sortitions for burnchain-hosted stacks operations before {} ({})",
            search_window, burn_tip, burn_tip_height
        );
        let ancestor_burnchain_header_hashes = SortitionDB::get_ancestor_burnchain_header_hashes(
            sortdb_conn,
            burn_tip,
            search_window.into(),
        )?;
        let processed_burnchain_txids =
            NakamotoChainState::get_burnchain_txids_in_ancestor_tenures(
                conn,
                parent_consensus_hash,
                parent_block_hash,
                search_window.into(),
            )?;

        // Find the *new* transactions -- the ones that we *haven't* seen in this Stacks
        // fork yet.  Note that we search for the ones that we have seen by searching back
        // `BURNCHAIN_TX_SEARCH_WINDOW` tenures, whose sortitions may span more
        // than `BURNCHAIN_TX_SEARCH_WINDOW` burnchain blocks.  The inclusion of txids for
        // burnchain transactions in the latter query is not a problem, because these txids
        // are used to *exclude* transactions from the last `BURNCHAIN_TX_SEARCH_WINDOW`
        // burnchain blocks.  These excluded txids, if they were mined outside of this
        // window, are *already* excluded.

        let mut all_stacking_burn_ops = vec![];
        let mut all_transfer_burn_ops = vec![];
        let mut all_delegate_burn_ops = vec![];
        let mut all_vote_for_aggregate_key_ops = vec![];

        // go from oldest burn header hash to newest
        for ancestor_bhh in ancestor_burnchain_header_hashes.iter().rev() {
            let stacking_ops = SortitionDB::get_stack_stx_ops(sortdb_conn, ancestor_bhh)?;
            let transfer_ops = SortitionDB::get_transfer_stx_ops(sortdb_conn, ancestor_bhh)?;
            let delegate_ops = SortitionDB::get_delegate_stx_ops(sortdb_conn, ancestor_bhh)?;
            let vote_for_aggregate_key_ops =
                SortitionDB::get_vote_for_aggregate_key_ops(sortdb_conn, ancestor_bhh)?;

            for stacking_op in stacking_ops.into_iter() {
                if !processed_burnchain_txids.contains(&stacking_op.txid) {
                    all_stacking_burn_ops.push(stacking_op);
                }
            }

            for transfer_op in transfer_ops.into_iter() {
                if !processed_burnchain_txids.contains(&transfer_op.txid) {
                    all_transfer_burn_ops.push(transfer_op);
                }
            }

            for delegate_op in delegate_ops.into_iter() {
                if !processed_burnchain_txids.contains(&delegate_op.txid) {
                    all_delegate_burn_ops.push(delegate_op);
                }
            }

            for vote_op in vote_for_aggregate_key_ops.into_iter() {
                if !processed_burnchain_txids.contains(&vote_op.txid) {
                    all_vote_for_aggregate_key_ops.push(vote_op);
                }
            }
        }
        Ok((
            all_stacking_burn_ops,
            all_transfer_burn_ops,
            all_delegate_burn_ops,
            all_vote_for_aggregate_key_ops,
        ))
    }

    /// Begin block-processing for a normal block and return all of the pre-processed state within a
    /// `SetupBlockResult`.  Used by the Nakamoto miner, and called by
    /// Self::setup_normal_block_processing()
    pub fn setup_block<'a, 'b>(
        chainstate_tx: &'b mut ChainstateTx,
        clarity_instance: &'a mut ClarityInstance,
        sortition_dbconn: &'b dyn SortitionDBRef,
        first_block_height: u64,
        pox_constants: &PoxConstants,
        parent_consensus_hash: &ConsensusHash,
        parent_header_hash: &BlockHeaderHash,
        parent_burn_height: u32,
        burn_header_hash: &BurnchainHeaderHash,
        burn_header_height: u32,
        coinbase_height: u64,
        tenure_cause: MinerTenureInfoCause,
        block_bitvec: &BitVec<4000>,
        tenure_block_commit: &LeaderBlockCommitOp,
        active_reward_set: &RewardSet,
        timestamp: Option<u64>,
    ) -> Result<SetupBlockResult<'a, 'b>, ChainstateError> {
        // this block's bitvec header must match the miner's block commit punishments
        Self::check_pox_bitvector(block_bitvec, tenure_block_commit, active_reward_set)?;
        Self::inner_setup_block(
            chainstate_tx,
            clarity_instance,
            sortition_dbconn,
            first_block_height,
            pox_constants,
            parent_consensus_hash,
            parent_header_hash,
            parent_burn_height,
            burn_header_hash,
            burn_header_height,
            coinbase_height,
            tenure_cause,
            timestamp,
            false,
        )
    }

    /// Begin block-processing for a replay of a normal block and return all of the pre-processed state within a
    /// `SetupBlockResult`.  Used by the block replay logic, and called by Self::setup_normal_block_processing()
    pub fn setup_ephemeral_block<'a, 'b>(
        chainstate_tx: &'b mut ChainstateTx,
        clarity_instance: &'a mut ClarityInstance,
        sortition_dbconn: &'b dyn SortitionDBRef,
        first_block_height: u64,
        pox_constants: &PoxConstants,
        parent_consensus_hash: &ConsensusHash,
        parent_header_hash: &BlockHeaderHash,
        parent_burn_height: u32,
        burn_header_hash: &BurnchainHeaderHash,
        burn_header_height: u32,
        coinbase_height: u64,
        tenure_cause: MinerTenureInfoCause,
        block_bitvec: &BitVec<4000>,
        tenure_block_commit: &LeaderBlockCommitOp,
        active_reward_set: &RewardSet,
        timestamp: Option<u64>,
    ) -> Result<SetupBlockResult<'a, 'b>, ChainstateError> {
        // this block's bitvec header must match the miner's block commit punishments
        Self::check_pox_bitvector(block_bitvec, tenure_block_commit, active_reward_set)?;
        Self::inner_setup_block(
            chainstate_tx,
            clarity_instance,
            sortition_dbconn,
            first_block_height,
            pox_constants,
            parent_consensus_hash,
            parent_header_hash,
            parent_burn_height,
            burn_header_hash,
            burn_header_height,
            coinbase_height,
            tenure_cause,
            timestamp,
            true,
        )
    }

    /// Begin block-processing for a normal block and return all of the pre-processed state within a
    /// `SetupBlockResult`.
    ///
    /// Called as part of block processing
    fn setup_normal_block_processing<'a, 'b>(
        chainstate_tx: &'b mut ChainstateTx,
        clarity_instance: &'a mut ClarityInstance,
        sortition_dbconn: &'b dyn SortitionDBRef,
        first_block_height: u64,
        pox_constants: &PoxConstants,
        parent_chain_tip: &StacksHeaderInfo,
        parent_consensus_hash: &ConsensusHash,
        parent_header_hash: &BlockHeaderHash,
        parent_burn_height: u32,
        tenure_block_snapshot: &BlockSnapshot,
        block: &NakamotoBlock,
        coinbase_height: u64,
        tenure_cause: MinerTenureInfoCause,
        block_bitvec: &BitVec<4000>,
        active_reward_set: &RewardSet,
    ) -> Result<SetupBlockResult<'a, 'b>, ChainstateError> {
        let burn_header_hash = &tenure_block_snapshot.burn_header_hash;
        let burn_header_height =
            u32::try_from(tenure_block_snapshot.block_height).map_err(|_| {
                ChainstateError::InvalidStacksBlock(
                    "Could not downcast burn block height to u32".into(),
                )
            })?;
        let tenure_block_commit = SortitionDB::get_block_commit(
            sortition_dbconn.sqlite_conn(),
            &tenure_block_snapshot.winning_block_txid,
            &tenure_block_snapshot.sortition_id,
        )?
        .ok_or_else(|| {
            warn!("Invalid Nakamoto block: has no block-commit in its sortition";
                "consensus_hash" => %block.header.consensus_hash,
                "stacks_block_hash" => %block.header.block_hash(),
                "stacks_block_id" => %block.header.block_id(),
                "sortition_id" => %tenure_block_snapshot.sortition_id,
                "block_commit_txid" => %tenure_block_snapshot.winning_block_txid
            );
            ChainstateError::NoSuchBlockError
        })?;

        // this block's tenure's block-commit contains the hash of the parent tenure's tenure-start
        // block.
        // (note that we can't check this earlier, since we need the parent tenure to have been
        // processed)
        if tenure_cause.is_new_tenure()
            && parent_chain_tip.is_nakamoto_block()
            && !block.is_first_mined()
        {
            let parent_block_id = StacksBlockId::new(&parent_consensus_hash, &parent_header_hash);
            let parent_tenure_start_header = Self::get_nakamoto_tenure_start_block_header(
                chainstate_tx.as_tx(),
                &parent_block_id,
                &parent_consensus_hash,
            )?
            .ok_or_else(|| {
                warn!("Invalid Nakamoto block: no start-tenure block for parent";
                      "parent_consensus_hash" => %parent_consensus_hash,
                      "consensus_hash" => %block.header.consensus_hash,
                      "stacks_block_hash" => %block.header.block_hash(),
                      "stacks_block_id" => %block.header.block_id());
                ChainstateError::NoSuchBlockError
            })?;

            if parent_tenure_start_header.index_block_hash() != tenure_block_commit.last_tenure_id()
            {
                warn!("Invalid Nakamoto block: its tenure's block-commit's block ID hash does not match its parent tenure's start block";
                    "parent_consensus_hash" => %parent_consensus_hash,
                    "parent_tenure_start_block_id" => %parent_tenure_start_header.index_block_hash(),
                    "block_commit.last_tenure_id" => %tenure_block_commit.last_tenure_id(),
                    "parent_tip" => %parent_block_id,
                );
                test_debug!("Faulty commit: {:?}", &tenure_block_commit);

                return Err(ChainstateError::NoSuchBlockError);
            }
        }
        Self::setup_block(
            chainstate_tx,
            clarity_instance,
            sortition_dbconn,
            first_block_height,
            pox_constants,
            parent_consensus_hash,
            parent_header_hash,
            parent_burn_height,
            burn_header_hash,
            burn_header_height,
            coinbase_height,
            tenure_cause,
            block_bitvec,
            &tenure_block_commit,
            active_reward_set,
            Some(block.header.timestamp),
        )
    }

    /// Begin block-processing and return all of the pre-processed state within a
    /// `SetupBlockResult`.
    ///
    /// * Find the matured miner rewards that must be applied in this block
    /// * Begin the Clarity transaction
    /// * Load up the tenure's execution cost thus far
    /// * Apply an epoch transition, if necessary
    /// * Handle auto-unlock for PoX
    /// * Process any new Stacks-on-Bitcoin transactions
    ///
    /// Called in both follower and miner block assembly paths.
    /// Arguments:
    /// * chainstate_tx: transaction against the chainstate MARF
    /// * clarity_instance: connection to the chainstate Clarity instance
    /// * sortition_dbconn: connection to the sortition DB MARF
    /// * pox_constants: PoX parameters
    /// * parent_consensus_hash, parent_header_hash, parent_stacks_height, parent_burn_height:
    /// pointer to the already-processed parent Stacks block
    /// * burn_header_hash, burn_header_height: pointer to the Bitcoin block that identifies the
    /// tenure of this block to be processed
    /// * coinbase_height: the number of tenures that this block confirms (including epoch2 blocks)
    ///   (this is equivalent to the number of coinbases)
    /// * tenure_cause: what caused this tenure, if anything
    /// * ephemeral: whether or not to begin an ephemeral block (i.e. which won't hit disk)
    ///
    /// Returns clarity_tx, list of receipts, microblock execution cost,
    /// microblock fees, microblock burns, list of microblock tx receipts,
    /// miner rewards tuples, the stacks epoch id, and a boolean that
    /// represents whether the epoch transition has been applied.
    fn inner_setup_block<'a, 'b>(
        chainstate_tx: &'b mut ChainstateTx,
        clarity_instance: &'a mut ClarityInstance,
        sortition_dbconn: &'b dyn SortitionDBRef,
        first_block_height: u64,
        pox_constants: &PoxConstants,
        parent_consensus_hash: &ConsensusHash,
        parent_header_hash: &BlockHeaderHash,
        parent_burn_height: u32,
        burn_header_hash: &BurnchainHeaderHash,
        burn_header_height: u32,
        coinbase_height: u64,
        tenure_cause: MinerTenureInfoCause,
        timestamp: Option<u64>,
        ephemeral: bool,
    ) -> Result<SetupBlockResult<'a, 'b>, ChainstateError> {
        let parent_index_hash = StacksBlockId::new(parent_consensus_hash, parent_header_hash);
        let parent_sortition_id = sortition_dbconn
            .get_sortition_id_from_consensus_hash(parent_consensus_hash)
            .expect("Failed to get parent SortitionID from ConsensusHash");
        let tip_index_hash = StacksBlockId::new(parent_consensus_hash, parent_header_hash);

        // find matured miner rewards, so we can grant them within the Clarity DB tx.
        let matured_rewards_schedule_opt = if tenure_cause.is_new_tenure() {
            Self::get_matured_miner_reward_schedules(
                chainstate_tx,
                &tip_index_hash,
                coinbase_height,
            )?
        } else {
            // no rewards if mid-tenure
            None
        };

        let (stacking_burn_ops, transfer_burn_ops, delegate_burn_ops, vote_for_agg_key_ops) =
            if tenure_cause.is_new_tenure() {
                NakamotoChainState::get_stacks_on_burnchain_operations(
                    chainstate_tx.as_tx(),
                    parent_consensus_hash,
                    parent_header_hash,
                    sortition_dbconn.sqlite_conn(),
                    burn_header_hash,
                    burn_header_height.into(),
                )?
            } else {
                (vec![], vec![], vec![], vec![])
            };

        // Nakamoto must load block cost from parent if this block isn't a tenure change.
        // If this is a tenure-extend, then the execution cost is reset.
        let initial_cost = if tenure_cause.is_new_tenure() || tenure_cause.is_tenure_extension_all()
        {
            ExecutionCost::ZERO
        } else {
            let mut parent_cost_total =
                Self::get_total_tenure_cost_at(chainstate_tx.as_tx(), &parent_index_hash)?
                    .ok_or_else(|| {
                        ChainstateError::InvalidStacksBlock(format!(
                    "Failed to load total tenure cost from parent. parent_stacks_block_id = {}",
                    &parent_index_hash
                ))
                    })?;
            if tenure_cause.is_sip034_tenure_extension() {
                // we have to be in an epoch where SIP-034 tenure extensions are supported
                let epoch = sortition_dbconn
                    .get_stacks_epoch(burn_header_height)
                    .ok_or_else(|| {
                        ChainstateError::InvalidStacksBlock(format!(
                            "Failed to load epoch at height = {}",
                            burn_header_height
                        ))
                    })?;
                if !epoch.epoch_id.supports_specific_budget_extends() {
                    return Err(ChainstateError::InvalidStacksBlock(format!(
                        "Included tenure change cause {tenure_cause:?} with specific extend budget dimension, but unsupported by epoch {}", &epoch.epoch_id
                    )));
                }
            }
            match tenure_cause {
                MinerTenureInfoCause::BlockFound | MinerTenureInfoCause::Extended => {
                    parent_cost_total = ExecutionCost::ZERO
                }
                MinerTenureInfoCause::ExtendedReadCount => {
                    parent_cost_total.read_count = 0;
                }
                MinerTenureInfoCause::ExtendedWriteCount => {
                    parent_cost_total.write_count = 0;
                }
                MinerTenureInfoCause::ExtendedRuntime => {
                    parent_cost_total.runtime = 0;
                }
                MinerTenureInfoCause::ExtendedReadLength => {
                    parent_cost_total.read_length = 0;
                }
                MinerTenureInfoCause::ExtendedWriteLength => {
                    parent_cost_total.write_length = 0;
                }
                MinerTenureInfoCause::NoTenureChange => {}
            }
            parent_cost_total
        };

        let mut clarity_tx = if ephemeral {
            StacksChainState::chainstate_ephemeral_block_begin(
                chainstate_tx,
                clarity_instance,
                sortition_dbconn.as_burn_state_db(),
                &parent_consensus_hash,
                &parent_header_hash,
                &MINER_BLOCK_CONSENSUS_HASH,
                &MINER_BLOCK_HEADER_HASH,
            )
        } else {
            StacksChainState::chainstate_block_begin(
                chainstate_tx,
                clarity_instance,
                sortition_dbconn.as_burn_state_db(),
                &parent_consensus_hash,
                &parent_header_hash,
                &MINER_BLOCK_CONSENSUS_HASH,
                &MINER_BLOCK_HEADER_HASH,
            )
        };

        // now that we have access to the ClarityVM, we can account for reward deductions from
        // PoisonMicroblocks if we have new rewards scheduled
        let matured_rewards_opt = matured_rewards_schedule_opt
            .map(|matured_rewards_schedule| {
                Self::calculate_matured_miner_rewards(
                    &mut clarity_tx,
                    sortition_dbconn.sqlite_conn(),
                    coinbase_height,
                    matured_rewards_schedule,
                )
            })
            .transpose()?
            .flatten();

        clarity_tx.reset_cost(initial_cost);

        // Setup block metadata in Clarity storage
        clarity_tx
            .connection()
            .as_free_transaction(|clarity_tx_conn| {
                clarity_tx_conn.with_clarity_db(|db| {
                    db.setup_block_metadata(timestamp)?;
                    Ok(())
                })
            })
            .inspect_err(|e| {
                error!("Failed to setup block metadata during block setup";
                    "error" => ?e,
                    "timestamp" => timestamp,
                );
            })?;

        // is this stacks block the first of a new epoch?
        let (applied_epoch_transition, mut tx_receipts) =
            StacksChainState::process_epoch_transition(
                &mut clarity_tx,
                sortition_dbconn.as_burn_state_db(),
                burn_header_height,
            )?;

        debug!(
            "Setup block: Processed epoch transition";
            "parent_consensus_hash" => %parent_consensus_hash,
            "parent_header_hash" => %parent_header_hash,
        );

        if tenure_cause.is_new_tenure() {
            clarity_tx
                .connection()
                .as_free_transaction(|clarity_tx_conn| {
                    clarity_tx_conn.with_clarity_db(|db| {
                        db.set_tenure_height(
                            coinbase_height
                                .try_into()
                                .expect("Tenure height overflowed 32-bit range"),
                        )?;
                        Ok(())
                    })
                })
                .inspect_err(|e| {
                    error!("Failed to set tenure height during block setup";
                        "error" => ?e,
                    );
                })?;
        }

        let evaluated_epoch = clarity_tx.get_epoch();

        let auto_unlock_events = if evaluated_epoch >= StacksEpochId::Epoch21 {
            let unlock_events = StacksChainState::check_and_handle_reward_start(
                burn_header_height.into(),
                sortition_dbconn.as_burn_state_db(),
                sortition_dbconn,
                &mut clarity_tx,
                parent_burn_height,
                &parent_sortition_id,
            )?;
            debug!(
                "Setup block: Processed unlock events";
                "parent_consensus_hash" => %parent_consensus_hash,
                "parent_header_hash" => %parent_header_hash,
            );
            unlock_events
        } else {
            vec![]
        };

        let active_pox_contract = pox_constants.active_pox_contract(burn_header_height.into());

        // process stacking & transfer operations from burnchain ops
        tx_receipts.extend(StacksChainState::process_stacking_ops(
            &mut clarity_tx,
            stacking_burn_ops.clone(),
            active_pox_contract,
        ));
        tx_receipts.extend(StacksChainState::process_transfer_ops(
            &mut clarity_tx,
            transfer_burn_ops.clone(),
        ));
        debug!(
            "Setup block: Processed burnchain stacking and transfer ops";
            "parent_consensus_hash" => %parent_consensus_hash,
            "parent_header_hash" => %parent_header_hash,
        );

        // DelegateStx ops are allowed from epoch 2.1 onward.
        // The query for the delegate ops only returns anything in and after Epoch 2.1,
        // but we do a second check here just to be safe.
        if evaluated_epoch >= StacksEpochId::Epoch21 {
            tx_receipts.extend(StacksChainState::process_delegate_ops(
                &mut clarity_tx,
                delegate_burn_ops.clone(),
                active_pox_contract,
            ));
            debug!(
                "Setup block: Processed burnchain delegate ops";
                "parent_consensus_hash" => %parent_consensus_hash,
                "parent_header_hash" => %parent_header_hash,
            );
        }

        // Handle signer stackerdb updates
        let signer_set_calc;
        if evaluated_epoch >= StacksEpochId::Epoch25 {
            signer_set_calc = NakamotoSigners::check_and_handle_prepare_phase_start(
                &mut clarity_tx,
                first_block_height,
                pox_constants,
                burn_header_height.into(),
                coinbase_height,
            )?;
            tx_receipts.extend(StacksChainState::process_vote_for_aggregate_key_ops(
                &mut clarity_tx,
                vote_for_agg_key_ops.clone(),
            ));

            if signer_set_calc.is_some() {
                debug!("Setup block: computed reward set for the next reward cycle";
                       "anchor_block_height" => coinbase_height,
                       "burn_header_height" => burn_header_height);
            }
        } else {
            signer_set_calc = None;
        }

        debug!(
            "Setup block: completed setup";
            "parent_consensus_hash" => %parent_consensus_hash,
            "parent_header_hash" => %parent_header_hash,
        );

        Ok(SetupBlockResult {
            clarity_tx,
            tx_receipts,
            matured_miner_rewards_opt: matured_rewards_opt,
            evaluated_epoch,
            applied_epoch_transition,
            burn_stack_stx_ops: stacking_burn_ops,
            burn_transfer_stx_ops: transfer_burn_ops,
            auto_unlock_events,
            burn_delegate_stx_ops: delegate_burn_ops,
            signer_set_calc,
            burn_vote_for_aggregate_key_ops: vote_for_agg_key_ops,
        })
    }

    /// This function is called in both `append_block` in blocks.rs (follower) and
    /// `mine_anchored_block` in miner.rs.
    /// Processes matured miner rewards, alters liquid supply of ustx, processes
    /// stx lock events, and marks the microblock public key as used
    /// Returns stx lockup events.
    pub fn finish_block(
        clarity_tx: &mut ClarityTx,
        miner_payouts: Option<&MaturedMinerRewards>,
        new_tenure: bool,
        chain_tip_burn_header_height: u32,
    ) -> Result<FinishBlockEvents, ChainstateError> {
        // add miner payments
        if let Some(rewards) = miner_payouts {
            // grant in order by miner, then users
            let matured_ustx = StacksChainState::process_matured_miner_rewards(
                clarity_tx,
                &rewards.recipient,
                &[],
                &rewards.parent_reward,
            )?;

            clarity_tx.increment_ustx_liquid_supply(matured_ustx);
        }

        // process unlocks
        let (new_unlocked_ustx, lockup_events) = StacksChainState::process_stx_unlocks(clarity_tx)?;

        clarity_tx.increment_ustx_liquid_supply(new_unlocked_ustx);

        // process SIP-031 mint/transfers
        let sip31_event = if new_tenure {
            Self::sip_031_mint_and_transfer_on_new_tenure(clarity_tx, chain_tip_burn_header_height)
        } else {
            None
        };

        Ok(FinishBlockEvents {
            lockup_events,
            sip31_event,
        })
    }

    /// Verify that the PoX bitvector from the block header is consistent with the block-commit's
    /// PoX outputs, as determined by the active reward set and whether or not the 0's in the
    /// bitvector correspond to signers' PoX outputs.
    fn check_pox_bitvector(
        block_bitvec: &BitVec<4000>,
        tenure_block_commit: &LeaderBlockCommitOp,
        active_reward_set: &RewardSet,
    ) -> Result<(), ChainstateError> {
        if tenure_block_commit.treatment.is_empty() {
            return Ok(());
        }

        let address_to_indeces: HashMap<_, Vec<_>> = active_reward_set
            .rewarded_addresses
            .iter()
            .enumerate()
            .fold(HashMap::new(), |mut map, (ix, addr)| {
                map.entry(addr).or_default().push(ix);
                map
            });

        // our block commit issued a punishment, check the reward set and bitvector
        //  to ensure that this was valid.
        for treated_addr in tenure_block_commit.treatment.iter() {
            if treated_addr.is_burn() {
                // Don't need to assert anything about burn addresses.
                // If they were in the reward set, "punishing" them is meaningless.
                continue;
            }
            // otherwise, we need to find the indices in the rewarded_addresses
            //  corresponding to this address.
            let empty_vec = vec![];
            let address_indices = address_to_indeces
                .get(treated_addr.deref())
                .unwrap_or(&empty_vec);

            // if any of them are 0, punishment is okay.
            // if all of them are 1, punishment is not okay.
            // if all of them are 0, *must* have punished
            let bitvec_values: Result<Vec<_>, ChainstateError> = address_indices
                .iter()
                .map(
                    |ix| {
                        let ix = u16::try_from(*ix)
                            .map_err(|_| ChainstateError::InvalidStacksBlock("Reward set index outside of u16".into()))?;
                        let bitvec_value = block_bitvec.get(ix)
                            .unwrap_or_else(|| {
                                warn!("Block header's bitvec is smaller than the reward set, defaulting higher indexes to 1");
                                true
                            });
                        Ok(bitvec_value)
                    }
                )
                .collect();
            let bitvec_values = bitvec_values?;
            let all_1 = bitvec_values.iter().all(|x| *x);
            let all_0 = bitvec_values.iter().all(|x| !x);
            if all_1 {
                if treated_addr.is_punish() {
                    warn!(
                        "Invalid Nakamoto block: punished PoX address when bitvec contained 1s for the address";
                        "reward_address" => %treated_addr.deref(),
                        "bitvec_values" => ?bitvec_values,
                    );
                    return Err(ChainstateError::InvalidStacksBlock(
                        "Bitvec does not match the block commit's PoX handling".into(),
                    ));
                }
            } else if all_0 && treated_addr.is_reward() {
                warn!(
                    "Invalid Nakamoto block: rewarded PoX address when bitvec contained 0s for the address";
                    "reward_address" => %treated_addr.deref(),
                    "bitvec_values" => ?bitvec_values,
                );
                return Err(ChainstateError::InvalidStacksBlock(
                    "Bitvec does not match the block commit's PoX handling".into(),
                ));
            }
        }

        Ok(())
    }

    pub(crate) fn make_non_advancing_receipt<'a>(
        clarity_commit: PreCommitClarityBlock<'a>,
        burn_dbconn: &SortitionHandleConn,
        parent_ch: &ConsensusHash,
        evaluated_epoch: StacksEpochId,
        matured_rewards: Vec<MinerReward>,
        tx_receipts: Vec<StacksTransactionReceipt>,
        matured_rewards_info_opt: Option<MinerRewardInfo>,
        block_execution_cost: ExecutionCost,
        applied_epoch_transition: bool,
        signers_updated: bool,
        coinbase_height: u64,
        phantom_lockup_events: Vec<StacksTransactionEvent>,
    ) -> Result<
        (
            StacksEpochReceipt,
            PreCommitClarityBlock<'a>,
            Option<RewardSetData>,
            Vec<StacksTransactionEvent>,
        ),
        ChainstateError,
    > {
        // get burn block stats, for the transaction receipt

        let parent_sn = SortitionDB::get_block_snapshot_consensus(burn_dbconn, parent_ch)?
            .ok_or_else(|| {
                // shouldn't happen
                warn!(
                    "CORRUPTION: {} does not correspond to a burn block",
                    &parent_ch
                );
                ChainstateError::InvalidStacksBlock("No parent consensus hash".into())
            })?;
        let (parent_burn_block_hash, parent_burn_block_height, parent_burn_block_timestamp) = (
            parent_sn.burn_header_hash,
            parent_sn.block_height,
            parent_sn.burn_header_timestamp,
        );

        let epoch_receipt = StacksEpochReceipt {
            header: StacksHeaderInfo::regtest_genesis(),
            tx_receipts,
            matured_rewards,
            matured_rewards_info: matured_rewards_info_opt,
            parent_microblocks_cost: ExecutionCost::ZERO,
            anchored_block_cost: block_execution_cost,
            parent_burn_block_hash,
            parent_burn_block_height: u32::try_from(parent_burn_block_height).unwrap_or(0), // shouldn't be fatal
            parent_burn_block_timestamp,
            evaluated_epoch,
            epoch_transition: applied_epoch_transition,
            signers_updated,
            coinbase_height,
        };

        return Ok((epoch_receipt, clarity_commit, None, phantom_lockup_events));
    }

    /// Append a Nakamoto Stacks block to the Stacks chain state.
    /// NOTE: This does _not_ set the block as processed!  The caller must do this.
    pub fn append_block<'a>(
        chainstate_tx: &mut ChainstateTx,
        clarity_instance: &'a mut ClarityInstance,
        burn_dbconn: &mut SortitionHandleConn,
        burnchain_view: &ConsensusHash,
        pox_constants: &PoxConstants,
        parent_chain_tip: &StacksHeaderInfo,
        chain_tip_burn_header_hash: &BurnchainHeaderHash,
        chain_tip_burn_header_height: u32,
        chain_tip_burn_header_timestamp: u64,
        block: &NakamotoBlock,
        block_size: u64,
        burnchain_commit_burn: u64,
        burnchain_sortition_burn: u64,
        active_reward_set: &RewardSet,
        do_not_advance: bool,
    ) -> Result<
        (
            StacksEpochReceipt,
            PreCommitClarityBlock<'a>,
            Option<RewardSetData>,
            Vec<StacksTransactionEvent>,
        ),
        ChainstateError,
    > {
        debug!(
            "Process Nakamoto block {:?} with {} transactions",
            &block.header.block_hash().to_hex(),
            block.txs.len()
        );

        let next_block_height = block.header.chain_length;
        let first_block_height = burn_dbconn.context.first_block_height;

        // check that this block attaches to the `parent_chain_tip`
        let (parent_ch, parent_block_hash) = if block.is_first_mined() {
            (
                FIRST_BURNCHAIN_CONSENSUS_HASH.clone(),
                FIRST_STACKS_BLOCK_HASH.clone(),
            )
        } else {
            (
                parent_chain_tip.consensus_hash.clone(),
                parent_chain_tip.anchored_header.block_hash(),
            )
        };

        let parent_block_id = StacksBlockId::new(&parent_ch, &parent_block_hash);
        if parent_block_id != block.header.parent_block_id {
            warn!("Error processing nakamoto block: Parent consensus hash does not match db view";
                  "db.parent_block_id" => %parent_block_id,
                  "header.parent_block_id" => %block.header.parent_block_id);
            return Err(ChainstateError::InvalidStacksBlock(
                "Parent block does not match".into(),
            ));
        }

        // look up this block's sortition's burnchain block hash and height.
        // It must exist in the same Bitcoin fork as our `burn_dbconn`.
        let tenure_block_snapshot =
            Self::check_sortition_exists(burn_dbconn, &block.header.consensus_hash)?;
        let block_hash = block.header.block_hash();

        let is_new_tenure = block.is_wellformed_tenure_start_block()?;
        // this block is mined in the ongoing tenure.
        if !is_new_tenure
            && !Self::check_tenure_continuity(chainstate_tx.as_tx(), &parent_ch, &block.header)?
        {
            // this block is not part of the ongoing tenure; it's invalid
            return Err(ChainstateError::ExpectedTenureChange);
        }
        let is_tenure_extend = block.is_wellformed_tenure_extend_block()?;
        if is_tenure_extend && is_new_tenure {
            return Err(ChainstateError::InvalidStacksBlock(
                "Both started and extended tenure".into(),
            ));
        }

        let tenure_cause = block
            .try_get_tenure_change_payload()
            .map(|payload| MinerTenureInfoCause::from(payload.cause))
            .unwrap_or(MinerTenureInfoCause::NoTenureChange);

        let parent_coinbase_height = if block.is_first_mined() {
            0
        } else {
            Self::get_coinbase_height(chainstate_tx.as_tx(), &parent_block_id)?.ok_or_else(
                || {
                    warn!(
                        "Parent of Nakamoto block is not in block headers DB yet";
                        "consensus_hash" => %block.header.consensus_hash,
                        "stacks_block_hash" => %block.header.block_hash(),
                        "stacks_block_id" => %block.header.block_id(),
                        "parent_block_hash" => %parent_block_hash,
                        "parent_block_id" => %parent_block_id
                    );
                    ChainstateError::NoSuchBlockError
                },
            )?
        };

        let expected_burn_opt = Self::get_expected_burns(burn_dbconn, chainstate_tx, block)
            .map_err(|e| {
                warn!("Unacceptable Nakamoto block: could not load expected burns (unable to find its paired sortition)";
                    "consensus_hash" => %block.header.consensus_hash,
                    "stacks_block_hash" => %block.header.block_hash(),
                    "stacks_block_id" => %block.block_id(),
                    "parent_block_id" => %block.header.parent_block_id,
                    "error" => e.to_string(),
                );
                ChainstateError::InvalidStacksBlock("Invalid Nakamoto block: could not find sortition burns".into())
            })?;

        let Some(expected_burn) = expected_burn_opt else {
            warn!("Unacceptable Nakamoto block: unable to find parent block's burns";
                "consensus_hash" => %block.header.consensus_hash,
                "stacks_block_hash" => %block.header.block_hash(),
                "stacks_block_id" => %block.block_id(),
                "parent_block_id" => %block.header.parent_block_id,
            );
            return Err(ChainstateError::InvalidStacksBlock(
                "Invalid Nakamoto block: could not find sortition burns".into(),
            ));
        };

        // this block must commit to all of the burnchain spends seen so far
        if block.header.burn_spent != expected_burn {
            warn!("Invalid Nakamoto block header: invalid total burns";
                  "header.burn_spent" => block.header.burn_spent,
                  "expected_burn" => expected_burn,
            );
            return Err(ChainstateError::InvalidStacksBlock(
                "Invalid Nakamoto block: invalid total burns".into(),
            ));
        }

        // verify VRF proof, if present
        // only need to do this once per tenure
        // get the resulting vrf proof bytes
        let vrf_proof_opt = if is_new_tenure {
            Self::check_block_commit_vrf_seed(chainstate_tx.as_tx(), burn_dbconn, block)?;
            Some(
                block
                    .get_vrf_proof()
                    .ok_or(ChainstateError::InvalidStacksBlock(
                        "Invalid Nakamoto block: has coinbase but no VRF proof".into(),
                    ))?,
            )
        } else {
            None
        };

        // process the tenure-change if it happened, so that when block-processing begins, it happens in whatever the
        // current tenure is
        let coinbase_height = Self::advance_nakamoto_tenure(
            chainstate_tx,
            burn_dbconn,
            block,
            parent_coinbase_height,
            do_not_advance,
        )?;
        if is_new_tenure {
            // tenure height must have advanced
            if coinbase_height
                != parent_coinbase_height
                    .checked_add(1)
                    .expect("Too many tenures")
            {
                // this should be unreachable
                return Err(ChainstateError::InvalidStacksBlock(
                    "Could not advance tenure, even though tenure changed".into(),
                ));
            }
        } else if coinbase_height != parent_coinbase_height {
            // this should be unreachable
            return Err(ChainstateError::InvalidStacksBlock(
                "Advanced tenure even though a new tenure did not happen".into(),
            ));
        }

        // begin processing this block
        let SetupBlockResult {
            mut clarity_tx,
            mut tx_receipts,
            matured_miner_rewards_opt,
            evaluated_epoch,
            applied_epoch_transition,
            burn_stack_stx_ops,
            burn_transfer_stx_ops,
            burn_delegate_stx_ops,
            mut auto_unlock_events,
            signer_set_calc,
            burn_vote_for_aggregate_key_ops,
        } = if block.is_shadow_block() {
            // shadow block
            Self::setup_shadow_block_processing(
                chainstate_tx,
                clarity_instance,
                burn_dbconn,
                first_block_height,
                pox_constants,
                &parent_ch,
                &parent_block_hash,
                parent_chain_tip.burn_header_height,
                &tenure_block_snapshot,
                coinbase_height,
                tenure_cause,
            )?
        } else {
            // normal block
            Self::setup_normal_block_processing(
                chainstate_tx,
                clarity_instance,
                burn_dbconn,
                first_block_height,
                pox_constants,
                parent_chain_tip,
                &parent_ch,
                &parent_block_hash,
                parent_chain_tip.burn_header_height,
                &tenure_block_snapshot,
                block,
                coinbase_height,
                tenure_cause,
                &block.header.pox_treatment,
                active_reward_set,
            )?
        };

        let starting_cost = clarity_tx.cost_so_far();

        debug!(
            "Append nakamoto block";
            "block" => format!("{}/{block_hash}", block.header.consensus_hash),
            "block_id" => %block.header.block_id(),
            "parent_block" => %block.header.parent_block_id,
            "stacks_height" => next_block_height,
            "total_burns" => block.header.burn_spent,
            "evaluated_epoch" => %evaluated_epoch,
            "tenure_cause" => ?tenure_cause,
        );

        // process anchored block
        let (block_fees, txs_receipts) =
            match StacksChainState::process_block_transactions(&mut clarity_tx, &block.txs, 0) {
                Err(e) => {
                    let msg = format!("Invalid Stacks block {block_hash}: {e:?}");
                    warn!("{msg}");

                    clarity_tx.rollback_block();
                    return Err(ChainstateError::InvalidStacksBlock(msg));
                }
                Ok((block_fees, _block_burns, txs_receipts)) => (block_fees, txs_receipts),
            };

        tx_receipts.extend(txs_receipts);

        let total_tenure_cost = clarity_tx.cost_so_far();
        let mut block_execution_cost = total_tenure_cost.clone();
        block_execution_cost.sub(&starting_cost).map_err(|_e| {
            ChainstateError::InvalidStacksBlock("Block execution cost was negative".into())
        })?;

        // obtain reward info for receipt -- consolidate miner, user, and parent rewards into a
        // single list, but keep the miner/user/parent/info tuple for advancing the chain tip
        let matured_rewards = matured_miner_rewards_opt
            .as_ref()
            .map(|matured_miner_rewards| matured_miner_rewards.consolidate())
            .unwrap_or_default();

        let FinishBlockEvents {
            mut lockup_events,
            sip31_event,
        } = match Self::finish_block(
            &mut clarity_tx,
            matured_miner_rewards_opt.as_ref(),
            is_new_tenure,
            chain_tip_burn_header_height,
        ) {
            Err(ChainstateError::InvalidStacksBlock(e)) => {
                clarity_tx.rollback_block();
                return Err(ChainstateError::InvalidStacksBlock(e));
            }
            Err(e) => return Err(e),
            Ok(finish_events) => finish_events,
        };

        // If any, append lockups events to the coinbase receipt
        if let Some(receipt) = tx_receipts.get_mut(0) {
            // Receipts are appended in order, so the first receipt should be
            // the one of the coinbase transaction
            if receipt.is_coinbase_tx() {
                receipt.events.append(&mut lockup_events);
            }
        }

        // If lockup_events still contains items, it means they weren't attached
        if !lockup_events.is_empty() {
            info!("Unable to attach lockup events, block's first transaction is not a coinbase transaction. Will attach as a phantom tx.");
        }

        // if any, append auto unlock events to the coinbase receipt
        if !auto_unlock_events.is_empty() {
            // Receipts are appended in order, so the first receipt should be
            // the one of the coinbase transaction
            if let Some(receipt) = tx_receipts.get_mut(0) {
                if receipt.is_coinbase_tx() {
                    receipt.events.append(&mut auto_unlock_events);
                }
            } else {
                warn!("Unable to attach auto unlock events, block's first transaction is not a coinbase transaction")
            }
        }

        // for sip-031 we append the mint event to the coinbase
        // note that the above coinbase checks are left with index assumptions (get_mut(0))
        // for backward compatibility (even if since nakamoto the coinbase is at index 1)
        if let Some(event) = sip31_event {
            if let Some(coinbase_receipt) = tx_receipts
                .iter_mut()
                .find(|tx_receipt| tx_receipt.is_coinbase_tx())
            {
                coinbase_receipt.events.push(event);
            } else {
                error!("Unable to attach SIP-031 mint events, block's coinbase transaction not available")
            }
        }

        // verify that the resulting chainstate matches the block's state root
        let root_hash = clarity_tx.seal();
        if root_hash != block.header.state_index_root {
            let msg = format!(
                "Block {} state root mismatch: expected {}, got {}",
                &block_hash, block.header.state_index_root, root_hash,
            );
            warn!("{}", &msg);

            clarity_tx.rollback_block();
            return Err(ChainstateError::InvalidStacksBlock(msg));
        }

        debug!("Reached state root {}", root_hash;
               "block_cost" => %block_execution_cost);

        // good to go!
        let block_limit = clarity_tx
            .block_limit()
            .ok_or_else(|| ChainstateError::InvalidChainstateDB)?;
        let clarity_commit =
            clarity_tx.precommit_to_block(&block.header.consensus_hash, &block_hash);

        // calculate the reward for this tenure
        let scheduled_miner_reward = if is_new_tenure {
            Some(Self::calculate_scheduled_tenure_reward(
                chainstate_tx,
                burn_dbconn,
                block,
                evaluated_epoch,
                parent_coinbase_height,
                chain_tip_burn_header_height.into(),
                burnchain_commit_burn,
                burnchain_sortition_burn,
            )?)
        } else {
            None
        };

        // extract matured rewards info -- we'll need it for the receipt
        let matured_rewards_info_opt = matured_miner_rewards_opt
            .as_ref()
            .map(|rewards| rewards.reward_info.clone());

        if do_not_advance {
            // if we're performing a block replay, and we don't want to advance any
            //  of the db state, return a fake receipt
            return Self::make_non_advancing_receipt(
                clarity_commit,
                burn_dbconn,
                &parent_ch,
                evaluated_epoch,
                matured_rewards,
                tx_receipts,
                matured_rewards_info_opt,
                block_execution_cost,
                applied_epoch_transition,
                signer_set_calc.is_some(),
                coinbase_height,
                lockup_events,
            );
        }

        let new_tip = Self::advance_tip(
            &mut chainstate_tx.tx,
            &parent_chain_tip.anchored_header,
            &parent_chain_tip.consensus_hash,
            block,
            vrf_proof_opt,
            chain_tip_burn_header_hash,
            chain_tip_burn_header_height,
            chain_tip_burn_header_timestamp,
            scheduled_miner_reward.as_ref(),
            matured_miner_rewards_opt,
            &block_execution_cost,
            &total_tenure_cost,
            block_size,
            applied_epoch_transition,
            burn_stack_stx_ops,
            burn_transfer_stx_ops,
            burn_delegate_stx_ops,
            burn_vote_for_aggregate_key_ops,
            is_new_tenure,
            coinbase_height,
            block_fees,
            burnchain_view,
        )
        .expect("FATAL: failed to advance chain tip");

        let new_block_id = new_tip.index_block_hash();
        chainstate_tx.log_transactions_processed(&tx_receipts);

        let reward_cycle = pox_constants
            .block_height_to_reward_cycle(first_block_height, chain_tip_burn_header_height.into());

        // store the reward set calculated during this block if it happened
        // NOTE: miner and proposal evaluation should not invoke this because
        //  it depends on knowing the StacksBlockId.
        let signers_updated = signer_set_calc.is_some();
        let mut reward_set_data = None;
        if let Some(signer_calculation) = signer_set_calc {
            Self::write_reward_set(chainstate_tx, &new_block_id, &signer_calculation.reward_set)?;

            let cycle_number = if let Some(cycle) = pox_constants.reward_cycle_of_prepare_phase(
                first_block_height,
                chain_tip_burn_header_height.into(),
            ) {
                Some(cycle)
            } else {
                pox_constants
                    .block_height_to_reward_cycle(
                        first_block_height,
                        chain_tip_burn_header_height.into(),
                    )
                    .map(|cycle| cycle + 1)
            };

            if let Some(cycle) = cycle_number {
                reward_set_data = Some(RewardSetData::new(
                    signer_calculation.reward_set.clone(),
                    cycle,
                ));
            }
        }

        if let Some(reward_cycle) = reward_cycle {
            Self::record_block_signers(chainstate_tx, block, reward_cycle)?;
        } else {
            warn!("No reward cycle found, skipping record_block_signers()");
        }

        monitoring::set_last_block_transaction_count(u64::try_from(block.txs.len()).unwrap());
        monitoring::set_last_execution_cost_observed(&block_execution_cost, &block_limit);

        // get burn block stats, for the transaction receipt
        let (parent_burn_block_hash, parent_burn_block_height, parent_burn_block_timestamp) =
            if block.is_first_mined() {
                (BurnchainHeaderHash([0; 32]), 0, 0)
            } else {
                let sn = SortitionDB::get_block_snapshot_consensus(burn_dbconn, &parent_ch)?
                    .ok_or_else(|| {
                        // shouldn't happen
                        warn!(
                            "CORRUPTION: {} does not correspond to a burn block",
                            &parent_ch
                        );
                        ChainstateError::InvalidStacksBlock("No parent consensus hash".into())
                    })?;
                (
                    sn.burn_header_hash,
                    sn.block_height,
                    sn.burn_header_timestamp,
                )
            };

        let epoch_receipt = StacksEpochReceipt {
            header: new_tip,
            tx_receipts,
            matured_rewards,
            matured_rewards_info: matured_rewards_info_opt,
            parent_microblocks_cost: ExecutionCost::ZERO,
            anchored_block_cost: block_execution_cost,
            parent_burn_block_hash,
            parent_burn_block_height: u32::try_from(parent_burn_block_height).unwrap_or(0), // shouldn't be fatal
            parent_burn_block_timestamp,
            evaluated_epoch,
            epoch_transition: applied_epoch_transition,
            signers_updated,
            coinbase_height,
        };

        Ok((
            epoch_receipt,
            clarity_commit,
            reward_set_data,
            lockup_events,
        ))
    }

    pub fn sip_031_mint_and_transfer_on_new_tenure(
        clarity_tx: &mut ClarityTx,
        chain_tip_burn_header_height: u32,
    ) -> Option<StacksTransactionEvent> {
        let evaluated_epoch = clarity_tx.get_epoch();
        if evaluated_epoch.includes_sip_031() {
            let mainnet = clarity_tx.config.mainnet;

            let sip_031_mint_and_transfer_amount =
                SIP031EmissionInterval::get_sip_031_emission_at_height(
                    chain_tip_burn_header_height.into(),
                    mainnet,
                );

            if sip_031_mint_and_transfer_amount > 0 {
                let recipient = PrincipalData::Contract(boot_code_id(SIP_031_NAME, mainnet));

                info!(
                    "SIP-031 minting and transferring on new tenure";
                    "mint_and_transfer_amount" => sip_031_mint_and_transfer_amount,
                    "recipient" => recipient.to_string(),
                    "burnchain_height" => chain_tip_burn_header_height
                );

                clarity_tx.connection().as_transaction(|tx_conn| {
                    tx_conn
                        .with_clarity_db(|db| {
                            db.increment_ustx_liquid_supply(sip_031_mint_and_transfer_amount)
                                .map_err(|e| e.into())
                        })
                        .expect("FATAL: `SIP-031 mint` overflowed");
                    StacksChainState::account_credit(
                        tx_conn,
                        &recipient,
                        u64::try_from(sip_031_mint_and_transfer_amount)
                            .expect("FATAL: transferred more STX than exist"),
                    );
                });

                return Some(StacksTransactionEvent::STXEvent(
                    STXEventType::STXMintEvent(STXMintEventData {
                        recipient,
                        amount: sip_031_mint_and_transfer_amount,
                    }),
                ));
            }
        }
        None
    }

    /// Create a StackerDB config for the .miners contract.
    /// It has two slots -- one for the past two sortition winners.
    pub fn make_miners_stackerdb_config(
        sortdb: &SortitionDB,
        tip: &BlockSnapshot,
    ) -> Result<(StackerDBConfig, MinersDBInformation), ChainstateError> {
        let ih = sortdb.index_handle(&tip.sortition_id);
        let last_winner_snapshot = ih.get_last_snapshot_with_sortition(tip.block_height)?;
        let parent_winner_snapshot = ih.get_last_snapshot_with_sortition(
            last_winner_snapshot.block_height.saturating_sub(1),
        )?;

        let mut miner_key_hash160s = vec![];

        // go get their corresponding leader keys, but preserve the miner's relative position in
        // the stackerdb signer list -- if a miner was in slot 0, then it should stay in slot 0
        // after a sortition (and vice versa for 1)
        let (latest_winner_idx, sns) = if last_winner_snapshot.num_sortitions % 2 == 0 {
            (0, [last_winner_snapshot, parent_winner_snapshot])
        } else {
            (1, [parent_winner_snapshot, last_winner_snapshot])
        };

        for sn in sns.iter() {
            // find the commit
            let Some(block_commit) =
                ih.get_block_commit_by_txid(&sn.sortition_id, &sn.winning_block_txid)?
            else {
                warn!(
                    "No block commit for {} in sortition for {}",
                    &sn.winning_block_txid, &sn.consensus_hash
                );
                return Err(ChainstateError::InvalidStacksBlock(
                    "No block-commit in sortition for block's consensus hash".into(),
                ));
            };

            // key register of the winning miner
            let leader_key = ih
                .get_leader_key_at(
                    u64::from(block_commit.key_block_ptr),
                    u32::from(block_commit.key_vtxindex),
                )?
                .expect("FATAL: have block commit but no leader key");

            // the leader key should always be valid (i.e. the unwrap_or() should be unreachable),
            // but be defensive and just use the "null" address
            miner_key_hash160s.push(
                leader_key
                    .interpret_nakamoto_signing_key()
                    .unwrap_or(Hash160([0x00; 20])),
            );
        }

        let miners_db_info = MinersDBInformation {
            signer_0_sortition: sns[0].consensus_hash.clone(),
            signer_1_sortition: sns[1].consensus_hash.clone(),
            latest_winner: latest_winner_idx,
        };

        let signers = miner_key_hash160s
            .into_iter()
            .map(|hash160|
                // each miner gets two slots
                (
                    StacksAddress::new(
                        1, // NOTE: the version is ignored in stackerdb; we only care about the hashbytes
                        hash160
                    ).expect("FATAL: infallible: 1 is not a valid address version byte"),
                    MINER_SLOT_COUNT,
                ))
            .collect();

        Ok((
            StackerDBConfig {
                chunk_size: MAX_PAYLOAD_LEN.into(),
                signers,
                write_freq: 0,
                max_writes: u32::MAX,  // no limit on number of writes
                max_neighbors: 200, // TODO: const -- just has to be equal to or greater than the number of signers
                hint_replicas: vec![], // TODO: is there a way to get the IP addresses of stackers' preferred nodes?
            },
            miners_db_info,
        ))
    }

    /// Get the slot range for the given miner's public key.
    /// Returns Some(Range<u32>) if the miner is in the StackerDB config, where the range of slots for the miner is [start, end).
    ///   i.e., inclusive of `start`, exclusive of `end`.
    /// Returns None if the miner is not in the StackerDB config.
    /// Returns an error if the miner is in the StackerDB config but the slot number is invalid.
    pub fn get_miner_slot(
        sortdb: &SortitionDB,
        tip: &BlockSnapshot,
        election_sortition: &ConsensusHash,
    ) -> Result<Option<Range<u32>>, ChainstateError> {
        let (stackerdb_config, miners_info) = Self::make_miners_stackerdb_config(sortdb, tip)?;

        // find out which slot we're in
        let Some(signer_ix) = miners_info
            .get_signer_index(election_sortition)
            .map(usize::from)
        else {
            warn!("Miner is not in the miners StackerDB config";
                  "stackerdb_slots" => ?stackerdb_config.signers,
                  "queried_sortition" => %election_sortition,
                  "sortition_hashes" => ?miners_info.get_sortitions());
            return Ok(None);
        };
        let mut signer_ranges = stackerdb_config.signer_ranges();
        if signer_ix >= signer_ranges.len() {
            // should be unreachable, but always good to be careful
            warn!("Miner is not in the miners StackerDB config";
                  "stackerdb_slots" => ?stackerdb_config.signers,
                  "queried_sortition" => %election_sortition,
                  "sortition_hashes" => ?miners_info.get_sortitions());
            return Ok(None);
        }
        let slot_id_range = signer_ranges.swap_remove(signer_ix);

        Ok(Some(slot_id_range))
    }

    /// DO NOT USE IN MAINNET
    /// Boot code instantiation for the aggregate public key.
    /// TODO: This should be removed once it's possible for stackers to vote on the aggregate
    /// public key
    pub fn aggregate_public_key_bootcode(clarity_tx: &mut ClarityTx, apk: Vec<u8>) {
        let agg_pub_key = to_hex(&apk);
        let contract_content = format!(
            "(define-read-only ({}) 0x{})",
            BOOT_TEST_POX_4_AGG_KEY_FNAME, agg_pub_key
        );
        // NOTE: this defaults to a testnet address to prevent it from ever working on
        // mainnet
        let contract_id = boot_code_id(BOOT_TEST_POX_4_AGG_KEY_CONTRACT, false);
        clarity_tx.connection().as_transaction(|clarity| {
            let (ast, analysis) = clarity
                .analyze_smart_contract(&contract_id, ClarityVersion::Clarity2, &contract_content)
                .unwrap();
            clarity
                .initialize_smart_contract(
                    &contract_id,
                    ClarityVersion::Clarity2,
                    &ast,
                    &contract_content,
                    None,
                    |_, _| None,
                    None,
                )
                .unwrap();
            clarity.save_analysis(&contract_id, &analysis).unwrap();
        })
    }

    /// Generate a "phantom" transaction to include STXMintEvents for
    /// lockups that could not be attached to a Coinbase transaction
    /// (because the block doesn't have a Coinbase transaction).
    fn generate_phantom_unlock_tx(
        events: Vec<StacksTransactionEvent>,
        config: &ChainstateConfig,
        stacks_block_height: u64,
    ) -> Option<StacksTransactionReceipt> {
        if events.is_empty() {
            return None;
        }
        info!("Generating phantom unlock tx");
        let version = if config.mainnet {
            TransactionVersion::Mainnet
        } else {
            TransactionVersion::Testnet
        };

        // Make the txid unique -- the phantom tx payload should include something block-specific otherwise
        // they will always have the same txid. In this case we use the block height in the memo. This also
        // happens to give some indication of the purpose of this phantom tx, for anyone looking.
        let memo = TokenTransferMemo({
            let memo_bytes = format!("Block {stacks_block_height} token unlocks").into_bytes();
            let mut buf = [0u8; 34];
            let memo_len = memo_bytes.len().min(34);
            buf.get_mut(..memo_len)?
                .copy_from_slice(memo_bytes.get(..memo_len)?);
            buf
        });
        let boot_code_address = boot_code_addr(config.mainnet);
        let boot_code_auth = boot_code_tx_auth(boot_code_address.clone());
        let unlock_tx = StacksTransaction::new(
            version,
            boot_code_auth,
            TransactionPayload::TokenTransfer(
                PrincipalData::Standard(boot_code_address.into()),
                0,
                memo,
            ),
        );
        let unlock_receipt = StacksTransactionReceipt::from_stx_transfer(
            unlock_tx,
            events,
            Value::okay_true(),
            ExecutionCost::ZERO,
        );
        Some(unlock_receipt)
    }
}

impl StacksMessageCodec for NakamotoBlock {
    fn consensus_serialize<W: std::io::Write>(&self, fd: &mut W) -> Result<(), CodecError> {
        write_next(fd, &self.header)?;
        write_next(fd, &self.txs)
    }

    fn consensus_deserialize<R: std::io::Read>(fd: &mut R) -> Result<Self, CodecError> {
        let (header, txs) = {
            let mut bound_read = BoundReader::from_reader(fd, u64::from(MAX_MESSAGE_LEN));
            let header: NakamotoBlockHeader = read_next(&mut bound_read)?;
            let txs: Vec<_> = read_next(&mut bound_read)?;
            (header, txs)
        };

        // all transactions are unique
        if !StacksBlock::validate_transactions_unique(&txs) {
            warn!("Invalid block: Found duplicate transaction";
                "consensus_hash" => %header.consensus_hash,
                "stacks_block_hash" => %header.block_hash(),
                "stacks_block_id" => %header.block_id()
            );
            return Err(CodecError::DeserializeError(
                "Invalid block: found duplicate transaction".to_string(),
            ));
        }

        // header and transactions must be consistent
        let txid_vecs: Vec<_> = txs.iter().map(|tx| tx.txid().as_bytes().to_vec()).collect();

        let merkle_tree = MerkleTree::new(&txid_vecs);
        let tx_merkle_root: Sha512Trunc256Sum = merkle_tree.root();

        if tx_merkle_root != header.tx_merkle_root {
            warn!("Invalid block: Tx Merkle root mismatch";
                "consensus_hash" => %header.consensus_hash,
                "stacks_block_hash" => %header.block_hash(),
                "stacks_block_id" => %header.block_id()
            );
            return Err(CodecError::DeserializeError(
                "Invalid block: tx Merkle root mismatch".to_string(),
            ));
        }

        Ok(NakamotoBlock { header, txs })
    }
}<|MERGE_RESOLUTION|>--- conflicted
+++ resolved
@@ -289,29 +289,11 @@
 ];
 
 pub static NAKAMOTO_CHAINSTATE_SCHEMA_7: &[&str] = &[
-<<<<<<< HEAD
     // schema change is JUST a new index, but the index is on a table
     //  created by a migration, so don't add the index to the CHAINSTATE_INDEXES
     r#"UPDATE db_config SET version = "12";"#,
     "CREATE INDEX IF NOT EXISTS naka_block_headers_by_burn_hash ON nakamoto_block_headers(burn_header_hash);",
     "CREATE INDEX IF NOT EXISTS naka_block_headers_by_burn_ht ON nakamoto_block_headers(burn_header_height);"
-=======
-    r#"
-    UPDATE db_config SET version = "12";
-    "#,
-    // Add a `total_tenure_size` field to the block header row, so we can keep track
-    // of the whole tenure size (and eventually limit it)
-    //
-    //
-    //
-    // Default to 0.
-    r#"
-    -- total_tenure_size cannot be consensus critical as existing nodes which migrate will report a 0 size while
-    -- nodes booting from genesis sync will get the true tenure size
-    ALTER TABLE nakamoto_block_headers
-    ADD COLUMN total_tenure_size NOT NULL DEFAULT 0;
-    "#,
->>>>>>> 12c8d14b
 ];
 
 #[cfg(test)]
