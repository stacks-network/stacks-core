--- conflicted
+++ resolved
@@ -4967,15 +4967,6 @@
             .get_sortition_id_from_consensus_hash(parent_consensus_hash)
             .expect("Failed to get parent SortitionID from ConsensusHash");
 
-<<<<<<< HEAD
-=======
-        let parent_burn_height =
-            SortitionDB::get_block_snapshot_consensus(conn, parent_consensus_hash)?
-                .expect("Failed to get snapshot for parent's sortition")
-                .block_height;
-        let microblock_ast_rules = SortitionDB::get_ast_rules(conn, parent_burn_height)?;
-
->>>>>>> d966da5b
         // find matured miner rewards, so we can grant them within the Clarity DB tx.
         let (latest_matured_miners, matured_miner_parent) = {
             let latest_miners = StacksChainState::get_scheduled_block_rewards(
