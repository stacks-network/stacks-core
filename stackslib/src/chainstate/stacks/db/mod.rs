// Copyright (C) 2013-2020 Blockstack PBC, a public benefit corporation
// Copyright (C) 2020 Stacks Open Internet Foundation
//
// This program is free software: you can redistribute it and/or modify
// it under the terms of the GNU General Public License as published by
// the Free Software Foundation, either version 3 of the License, or
// (at your option) any later version.
//
// This program is distributed in the hope that it will be useful,
// but WITHOUT ANY WARRANTY; without even the implied warranty of
// MERCHANTABILITY or FITNESS FOR A PARTICULAR PURPOSE.  See the
// GNU General Public License for more details.
//
// You should have received a copy of the GNU General Public License
// along with this program.  If not, see <http://www.gnu.org/licenses/>.

use std::collections::btree_map::Entry;
use std::collections::{BTreeMap, HashSet};
use std::io::prelude::*;
use std::ops::{Deref, DerefMut};
use std::path::PathBuf;
use std::{fs, io};

use clarity::vm::analysis::analysis_db::AnalysisDatabase;
use clarity::vm::clarity::TransactionConnection;
use clarity::vm::costs::{ExecutionCost, LimitedCostTracker};
use clarity::vm::database::{
    BurnStateDB, ClarityDatabase, HeadersDB, STXBalance, NULL_BURN_STATE_DB,
};
use clarity::vm::events::*;
use clarity::vm::representations::ContractName;
use clarity::vm::types::TupleData;
use clarity::vm::{SymbolicExpression, Value};
use rusqlite::{params, Connection, OptionalExtension, Row};
use serde::de::Error as de_Error;
use serde::Deserialize;
use stacks_common::codec::{read_next, write_next, StacksMessageCodec};
use stacks_common::types::chainstate::{StacksAddress, StacksBlockId, TrieHash};
use stacks_common::types::sqlite::NO_PARAMS;
use stacks_common::util::hash::{hex_bytes, to_hex};

use crate::burnchains::bitcoin::address::LegacyBitcoinAddress;
use crate::burnchains::{Address, Burnchain, BurnchainParameters, PoxConstants};
use crate::chainstate::burn::db::sortdb::SortitionDB;
use crate::chainstate::burn::operations::{
    DelegateStxOp, StackStxOp, TransferStxOp, VoteForAggregateKeyOp,
};
use crate::chainstate::burn::{ConsensusHash, ConsensusHashExtensions};
use crate::chainstate::nakamoto::{
    HeaderTypeNames, NakamotoBlockHeader, NakamotoChainState, NakamotoStagingBlocksConn,
    NAKAMOTO_CHAINSTATE_SCHEMA_1, NAKAMOTO_CHAINSTATE_SCHEMA_2, NAKAMOTO_CHAINSTATE_SCHEMA_3,
    NAKAMOTO_CHAINSTATE_SCHEMA_4, NAKAMOTO_CHAINSTATE_SCHEMA_5, NAKAMOTO_CHAINSTATE_SCHEMA_6,
    NAKAMOTO_CHAINSTATE_SCHEMA_7,
};
use crate::chainstate::stacks::address::StacksAddressExtensions;
use crate::chainstate::stacks::boot::*;
use crate::chainstate::stacks::db::accounts::*;
use crate::chainstate::stacks::db::blocks::*;
use crate::chainstate::stacks::db::unconfirmed::UnconfirmedState;
use crate::chainstate::stacks::events::*;
use crate::chainstate::stacks::index::marf::{MARFOpenOpts, MarfConnection, MARF};
use crate::chainstate::stacks::index::ClarityMarfTrieId;
use crate::chainstate::stacks::{
    Error, StacksBlockHeader, StacksMicroblockHeader, C32_ADDRESS_VERSION_MAINNET_MULTISIG,
    C32_ADDRESS_VERSION_MAINNET_SINGLESIG, C32_ADDRESS_VERSION_TESTNET_MULTISIG,
    C32_ADDRESS_VERSION_TESTNET_SINGLESIG, *,
};
use crate::clarity_vm::clarity::{
    ClarityBlockConnection, ClarityConnection, ClarityInstance, ClarityReadOnlyConnection,
    Error as clarity_error, PreCommitClarityBlock,
};
use crate::clarity_vm::database::marf::MarfedKV;
use crate::clarity_vm::database::HeadersDBConn;
use crate::core::*;
use crate::monitoring;
use crate::net::atlas::BNS_CHARS_REGEX;
use crate::util_lib::boot::{boot_code_acc, boot_code_addr, boot_code_id, boot_code_tx_auth};
use crate::util_lib::db::{
    query_row, DBConn, DBTx, Error as db_error, FromColumn, FromRow, IndexDBConn, IndexDBTx,
};

pub mod accounts;
pub mod blocks;
pub mod contracts;
pub mod headers;
pub mod transactions;
pub mod unconfirmed;

/// Fault injection struct for various kinds of faults we'd like to introduce into the system
pub struct StacksChainStateFaults {
    // if true, then the envar STACKS_HIDE_BLOCKS_AT_HEIGHT will be consulted to get a list of
    // Stacks block heights to never propagate or announce.
    pub hide_blocks: bool,
}

impl StacksChainStateFaults {
    pub fn new() -> Self {
        Self { hide_blocks: false }
    }
}

pub struct StacksChainState {
    pub mainnet: bool,
    pub chain_id: u32,
    pub clarity_state: ClarityInstance,
    pub nakamoto_staging_blocks_conn: NakamotoStagingBlocksConn,
    pub state_index: MARF<StacksBlockId>,
    pub blocks_path: String,
    pub clarity_state_index_path: String, // path to clarity MARF
    pub clarity_state_index_root: String, // path to dir containing clarity MARF and side-store
    pub root_path: String,
    pub unconfirmed_state: Option<UnconfirmedState>,
    pub fault_injection: StacksChainStateFaults,
    marf_opts: Option<MARFOpenOpts>,
}

#[derive(Debug, Clone, PartialEq)]
pub struct StacksAccount {
    pub principal: PrincipalData,
    pub nonce: u64,
    pub stx_balance: STXBalance,
}

#[derive(Debug, Clone, PartialEq)]
pub enum MinerPaymentTxFees {
    Epoch2 { anchored: u128, streamed: u128 },
    Nakamoto { parent_fees: u128 },
}

#[derive(Debug, Clone, PartialEq)]
pub struct MinerPaymentSchedule {
    pub address: StacksAddress,
    pub recipient: PrincipalData,
    pub block_hash: BlockHeaderHash,
    pub consensus_hash: ConsensusHash,
    pub parent_block_hash: BlockHeaderHash,
    pub parent_consensus_hash: ConsensusHash,
    pub coinbase: u128,
    pub tx_fees: MinerPaymentTxFees,
    pub burnchain_commit_burn: u64,
    pub burnchain_sortition_burn: u64,
    pub miner: bool, // is this a schedule payment for the block's miner?
    pub stacks_block_height: u64,
    pub vtxindex: u32,
}

#[derive(Debug, Clone, PartialEq, Serialize, Deserialize)]
pub enum StacksBlockHeaderTypes {
    Epoch2(StacksBlockHeader),
    Nakamoto(NakamotoBlockHeader),
}

impl From<StacksBlockHeader> for StacksBlockHeaderTypes {
    fn from(value: StacksBlockHeader) -> Self {
        Self::Epoch2(value)
    }
}

impl From<NakamotoBlockHeader> for StacksBlockHeaderTypes {
    fn from(value: NakamotoBlockHeader) -> Self {
        Self::Nakamoto(value)
    }
}

#[derive(Debug, Clone, PartialEq)]
pub struct StacksHeaderInfo {
    /// Stacks block header
    pub anchored_header: StacksBlockHeaderTypes,
    /// Last microblock header (Stacks 2.x only; this is None in Stacks 3.x)
    pub microblock_tail: Option<StacksMicroblockHeader>,
    /// Height of this Stacks block
    pub stacks_block_height: u64,
    /// MARF root hash of the headers DB (not consensus critical)
    pub index_root: TrieHash,
    /// consensus hash of the burnchain block in which this miner was selected to produce this block
    pub consensus_hash: ConsensusHash,
    /// Hash of the burnchain block in which this miner was selected to produce this block
    pub burn_header_hash: BurnchainHeaderHash,
    /// Height of the burnchain block
    pub burn_header_height: u32,
    /// Timestamp of the burnchain block
    pub burn_header_timestamp: u64,
    /// Size of the block corresponding to `anchored_header` in bytes
    pub anchored_block_size: u64,
    /// The burnchain tip that is passed to Clarity while processing this block.
    /// This should always be `Some()` for Nakamoto blocks and `None` for 2.x blocks
    pub burn_view: Option<ConsensusHash>,
    /// Total tenure size (reset at every tenure extend) in bytes
    /// Not consensus-critical (may differ between nodes)
    pub total_tenure_size: u64,
}

#[derive(Debug, Clone, PartialEq)]
pub struct MinerRewardInfo {
    pub from_block_consensus_hash: ConsensusHash,
    pub from_stacks_block_hash: BlockHeaderHash,
    pub from_parent_block_consensus_hash: ConsensusHash,
    pub from_parent_stacks_block_hash: BlockHeaderHash,
}

/// This is the block receipt for a Stacks block
#[derive(Debug, Clone, PartialEq)]
pub struct StacksEpochReceipt {
    pub header: StacksHeaderInfo,
    pub tx_receipts: Vec<StacksTransactionReceipt>,
    pub matured_rewards: Vec<MinerReward>,
    pub matured_rewards_info: Option<MinerRewardInfo>,
    pub parent_microblocks_cost: ExecutionCost,
    pub anchored_block_cost: ExecutionCost,
    pub parent_burn_block_hash: BurnchainHeaderHash,
    pub parent_burn_block_height: u32,
    pub parent_burn_block_timestamp: u64,
    /// This is the Stacks epoch that the block was evaluated in,
    /// which is the Stacks epoch that this block's parent was elected
    /// in.
    pub evaluated_epoch: StacksEpochId,
    pub epoch_transition: bool,
    /// Was .signers updated during this block?
    pub signers_updated: bool,
    pub coinbase_height: u64,
}

/// Headers we serve over the network
#[derive(Debug, Clone, PartialEq, Serialize, Deserialize)]
pub struct ExtendedStacksHeader {
    pub consensus_hash: ConsensusHash,
    #[serde(
        serialize_with = "ExtendedStacksHeader_StacksBlockHeader_serialize",
        deserialize_with = "ExtendedStacksHeader_StacksBlockHeader_deserialize"
    )]
    pub header: StacksBlockHeader,
    pub parent_block_id: StacksBlockId,
}

/// In ExtendedStacksHeader, encode the StacksBlockHeader as a hex string
fn ExtendedStacksHeader_StacksBlockHeader_serialize<S: serde::Serializer>(
    header: &StacksBlockHeader,
    s: S,
) -> Result<S::Ok, S::Error> {
    let bytes = header.serialize_to_vec();
    let header_hex = to_hex(&bytes);
    s.serialize_str(header_hex.as_str())
}

/// In ExtendedStacksHeader, encode the StacksBlockHeader as a hex string
fn ExtendedStacksHeader_StacksBlockHeader_deserialize<'de, D: serde::Deserializer<'de>>(
    d: D,
) -> Result<StacksBlockHeader, D::Error> {
    let header_hex = String::deserialize(d)?;
    let header_bytes = hex_bytes(&header_hex).map_err(de_Error::custom)?;
    StacksBlockHeader::consensus_deserialize(&mut &header_bytes[..]).map_err(de_Error::custom)
}

impl StacksMessageCodec for ExtendedStacksHeader {
    fn consensus_serialize<W: Write>(&self, fd: &mut W) -> Result<(), codec_error> {
        write_next(fd, &self.consensus_hash)?;
        write_next(fd, &self.header)?;
        write_next(fd, &self.parent_block_id)?;
        Ok(())
    }

    fn consensus_deserialize<R: Read>(fd: &mut R) -> Result<ExtendedStacksHeader, codec_error> {
        let ch = read_next(fd)?;
        let bh = read_next(fd)?;
        let pbid = read_next(fd)?;
        Ok(ExtendedStacksHeader {
            consensus_hash: ch,
            header: bh,
            parent_block_id: pbid,
        })
    }
}

#[derive(Debug, Clone, PartialEq)]
pub struct DBConfig {
    pub version: String,
    pub mainnet: bool,
    pub chain_id: u32,
}

impl DBConfig {
    pub fn supports_epoch(&self, epoch_id: StacksEpochId) -> bool {
        let version_u32: u32 = self.version.parse().unwrap_or_else(|e| {
            error!("Failed to parse Stacks chainstate version as u32: {e}");
            0
        });
        match epoch_id {
            StacksEpochId::Epoch10 => true,
<<<<<<< HEAD
            StacksEpochId::Epoch20 => (1..=12).contains(&version_u32),
            StacksEpochId::Epoch2_05 => (2..=12).contains(&version_u32),
=======
            StacksEpochId::Epoch20 => (1..=CHAINSTATE_VERSION_NUMBER).contains(&version_u32),
            StacksEpochId::Epoch2_05 => (2..=CHAINSTATE_VERSION_NUMBER).contains(&version_u32),
>>>>>>> ae76b4f7
            StacksEpochId::Epoch21
            | StacksEpochId::Epoch22
            | StacksEpochId::Epoch23
            | StacksEpochId::Epoch24
            | StacksEpochId::Epoch25
            | StacksEpochId::Epoch30
            | StacksEpochId::Epoch31
            | StacksEpochId::Epoch32
<<<<<<< HEAD
            | StacksEpochId::Epoch33 => (3..=12).contains(&version_u32),
=======
            | StacksEpochId::Epoch33 => (3..=CHAINSTATE_VERSION_NUMBER).contains(&version_u32),
>>>>>>> ae76b4f7
        }
    }
}

impl StacksBlockHeaderTypes {
    pub fn block_hash(&self) -> BlockHeaderHash {
        match &self {
            StacksBlockHeaderTypes::Epoch2(x) => x.block_hash(),
            StacksBlockHeaderTypes::Nakamoto(x) => x.block_hash(),
        }
    }

    pub fn is_first_mined(&self) -> bool {
        match self {
            StacksBlockHeaderTypes::Epoch2(x) => x.is_first_mined(),
            StacksBlockHeaderTypes::Nakamoto(x) => x.is_first_mined(),
        }
    }

    pub fn height(&self) -> u64 {
        match self {
            StacksBlockHeaderTypes::Epoch2(x) => x.total_work.work,
            StacksBlockHeaderTypes::Nakamoto(x) => x.chain_length,
        }
    }

    /// Get the total spend by miners for this block
    pub fn total_burns(&self) -> u64 {
        match self {
            StacksBlockHeaderTypes::Epoch2(x) => x.total_work.burn,
            StacksBlockHeaderTypes::Nakamoto(x) => x.burn_spent,
        }
    }

    pub fn as_stacks_epoch2(&self) -> Option<&StacksBlockHeader> {
        match &self {
            StacksBlockHeaderTypes::Epoch2(ref x) => Some(x),
            _ => None,
        }
    }

    pub fn as_stacks_nakamoto(&self) -> Option<&NakamotoBlockHeader> {
        match &self {
            StacksBlockHeaderTypes::Nakamoto(ref x) => Some(x),
            _ => None,
        }
    }
}

impl StacksHeaderInfo {
    pub fn index_block_hash(&self) -> StacksBlockId {
        let block_hash = self.anchored_header.block_hash();
        StacksBlockId::new(&self.consensus_hash, &block_hash)
    }

    pub fn regtest_genesis() -> StacksHeaderInfo {
        let burnchain_params = BurnchainParameters::bitcoin_regtest();
        StacksHeaderInfo {
            anchored_header: StacksBlockHeader::genesis_block_header().into(),
            microblock_tail: None,
            stacks_block_height: 0,
            index_root: TrieHash([0u8; 32]),
            burn_header_hash: burnchain_params.first_block_hash.clone(),
            burn_header_height: burnchain_params.first_block_height as u32,
            consensus_hash: ConsensusHash::empty(),
            burn_header_timestamp: 0,
            anchored_block_size: 0,
            burn_view: None,
            total_tenure_size: 0,
        }
    }

    pub fn genesis(
        root_hash: TrieHash,
        first_burnchain_block_hash: &BurnchainHeaderHash,
        first_burnchain_block_height: u32,
        first_burnchain_block_timestamp: u64,
    ) -> StacksHeaderInfo {
        StacksHeaderInfo {
            anchored_header: StacksBlockHeader::genesis_block_header().into(),
            microblock_tail: None,
            stacks_block_height: 0,
            index_root: root_hash,
            burn_header_hash: first_burnchain_block_hash.clone(),
            burn_header_height: first_burnchain_block_height,
            consensus_hash: FIRST_BURNCHAIN_CONSENSUS_HASH.clone(),
            burn_header_timestamp: first_burnchain_block_timestamp,
            anchored_block_size: 0,
            burn_view: None,
            total_tenure_size: 0,
        }
    }

    pub fn is_first_mined(&self) -> bool {
        self.anchored_header.is_first_mined()
    }

    pub fn is_epoch_2_block(&self) -> bool {
        matches!(self.anchored_header, StacksBlockHeaderTypes::Epoch2(_))
    }

    pub fn is_nakamoto_block(&self) -> bool {
        matches!(self.anchored_header, StacksBlockHeaderTypes::Nakamoto(_))
    }

    pub fn header_type_name(&self) -> &str {
        match self.anchored_header {
            StacksBlockHeaderTypes::Epoch2(_) => "epoch2",
            StacksBlockHeaderTypes::Nakamoto(_) => "nakamoto",
        }
    }
}

impl FromRow<DBConfig> for DBConfig {
    fn from_row(row: &Row) -> Result<DBConfig, db_error> {
        let version: String = row.get_unwrap("version");
        let mainnet_i64: i64 = row.get_unwrap("mainnet");
        let chain_id_i64: i64 = row.get_unwrap("chain_id");

        let mainnet = mainnet_i64 != 0;
        let chain_id = chain_id_i64 as u32;

        Ok(DBConfig {
            version,
            mainnet,
            chain_id,
        })
    }
}

impl FromRow<StacksHeaderInfo> for StacksHeaderInfo {
    fn from_row(row: &Row) -> Result<StacksHeaderInfo, db_error> {
        let block_height: u64 = u64::from_column(row, "block_height")?;
        let index_root = TrieHash::from_column(row, "index_root")?;
        let consensus_hash = ConsensusHash::from_column(row, "consensus_hash")?;
        let burn_header_hash = BurnchainHeaderHash::from_column(row, "burn_header_hash")?;
        let burn_header_height: u64 = u64::from_column(row, "burn_header_height")?;
        let burn_header_timestamp = u64::from_column(row, "burn_header_timestamp")?;
        let anchored_block_size_str: String = row.get_unwrap("block_size");
        let anchored_block_size = anchored_block_size_str
            .parse::<u64>()
            .map_err(|_| db_error::ParseError)?;

        let header_type: HeaderTypeNames =
            row.get("header_type").unwrap_or(HeaderTypeNames::Epoch2);
        let stacks_header: StacksBlockHeaderTypes = {
            match header_type {
                HeaderTypeNames::Epoch2 => StacksBlockHeader::from_row(row)?.into(),
                HeaderTypeNames::Nakamoto => NakamotoBlockHeader::from_row(row)?.into(),
            }
        };
        let burn_view = {
            match header_type {
                HeaderTypeNames::Epoch2 => None,
                HeaderTypeNames::Nakamoto => Some(ConsensusHash::from_column(row, "burn_view")?),
            }
        };

        if block_height != stacks_header.height() {
            return Err(db_error::ParseError);
        }

        let total_tenure_size = {
            match header_type {
                HeaderTypeNames::Epoch2 => 0,
                HeaderTypeNames::Nakamoto => u64::from_column(row, "total_tenure_size")?,
            }
        };

        Ok(StacksHeaderInfo {
            anchored_header: stacks_header,
            microblock_tail: None,
            stacks_block_height: block_height,
            index_root,
            consensus_hash,
            burn_header_hash,
            burn_header_height: burn_header_height as u32,
            burn_header_timestamp,
            anchored_block_size,
            burn_view,
            total_tenure_size,
        })
    }
}

pub type StacksDBTx<'a> = IndexDBTx<'a, (), StacksBlockId>;
pub type StacksDBConn<'a> = IndexDBConn<'a, (), StacksBlockId>;

pub struct ClarityTx<'a, 'b> {
    block: ClarityBlockConnection<'a, 'b>,
    pub config: DBConfig,
}

impl ClarityConnection for ClarityTx<'_, '_> {
    fn with_clarity_db_readonly_owned<F, R>(&mut self, to_do: F) -> R
    where
        F: FnOnce(ClarityDatabase) -> (R, ClarityDatabase),
    {
        ClarityConnection::with_clarity_db_readonly_owned(&mut self.block, to_do)
    }

    fn with_analysis_db_readonly<F, R>(&mut self, to_do: F) -> R
    where
        F: FnOnce(&mut AnalysisDatabase) -> R,
    {
        self.block.with_analysis_db_readonly(to_do)
    }

    fn get_epoch(&self) -> StacksEpochId {
        self.block.get_epoch()
    }
}

impl<'a, 'b> ClarityTx<'a, 'b> {
    pub fn cost_so_far(&self) -> ExecutionCost {
        self.block.cost_so_far()
    }

    pub fn get_epoch(&self) -> StacksEpochId {
        self.block.get_epoch()
    }

    /// Set the ClarityTx's cost tracker.
    /// Returns the replaced cost tracker.
    fn set_cost_tracker(&mut self, new_tracker: LimitedCostTracker) -> LimitedCostTracker {
        self.block.set_cost_tracker(new_tracker)
    }

    /// Returns the block limit for the block being created.
    pub fn block_limit(&self) -> Option<ExecutionCost> {
        self.block.block_limit()
    }

    /// Run `todo` in this ClarityTx with `new_tracker`.
    /// Returns the result of `todo` and the `new_tracker`
    pub fn with_temporary_cost_tracker<F, R>(
        &mut self,
        new_tracker: LimitedCostTracker,
        todo: F,
    ) -> (R, LimitedCostTracker)
    where
        F: FnOnce(&mut ClarityTx) -> R,
    {
        let original_tracker = self.set_cost_tracker(new_tracker);
        let result = todo(self);
        let new_tracker = self.set_cost_tracker(original_tracker);
        (result, new_tracker)
    }

    pub fn seal(&mut self) -> TrieHash {
        self.block.seal()
    }

    #[cfg(test)]
    pub fn commit_block(self) {
        self.block.commit_block();
    }

    pub fn commit_mined_block(
        self,
        block_hash: &StacksBlockId,
    ) -> Result<ExecutionCost, clarity_error> {
        Ok(self.block.commit_mined_block(block_hash)?.get_total())
    }

    pub fn commit_to_block(self, consensus_hash: &ConsensusHash, block_hash: &BlockHeaderHash) {
        let index_block_hash = StacksBlockHeader::make_index_block_hash(consensus_hash, block_hash);
        self.block.commit_to_block(&index_block_hash);
    }

    pub fn precommit_to_block(
        self,
        consensus_hash: &ConsensusHash,
        block_hash: &BlockHeaderHash,
    ) -> PreCommitClarityBlock<'a> {
        let index_block_hash = StacksBlockId::new(consensus_hash, block_hash);
        self.block.precommit_to_block(index_block_hash)
    }

    pub fn commit_unconfirmed(self) {
        self.block.commit_unconfirmed();
    }

    pub fn rollback_block(self) {
        self.block.rollback_block()
    }

    pub fn rollback_unconfirmed(self) {
        self.block.rollback_unconfirmed()
    }

    pub fn reset_cost(&mut self, cost: ExecutionCost) {
        self.block.reset_block_cost(cost);
    }

    pub fn connection(&mut self) -> &mut ClarityBlockConnection<'a, 'b> {
        &mut self.block
    }

    pub fn increment_ustx_liquid_supply(&mut self, incr_by: u128) {
        self.connection()
            .as_transaction(|tx| {
                tx.with_clarity_db(|db| {
                    db.increment_ustx_liquid_supply(incr_by)
                        .map_err(|e| e.into())
                })
            })
            .expect("FATAL: `ust-liquid-supply` overflowed");
    }
}

pub struct ChainstateTx<'a> {
    pub config: DBConfig,
    pub blocks_path: String,
    pub tx: StacksDBTx<'a>,
    pub root_path: String,
}

impl<'a> ChainstateTx<'a> {
    pub fn new(
        tx: StacksDBTx<'a>,
        blocks_path: String,
        root_path: String,
        config: DBConfig,
    ) -> ChainstateTx<'a> {
        ChainstateTx {
            config,
            blocks_path,
            tx,
            root_path,
        }
    }

    pub fn get_blocks_path(&self) -> &String {
        &self.blocks_path
    }

    pub fn commit(self) -> Result<(), db_error> {
        self.tx.commit()
    }

    pub fn get_config(&self) -> &DBConfig {
        &self.config
    }

    pub fn log_transactions_processed(&self, events: &[StacksTransactionReceipt]) {
        for tx_event in events.iter() {
            let txid = tx_event.transaction.txid();
            if let Err(e) = monitoring::log_transaction_processed(&txid, &self.root_path) {
                warn!("Failed to monitor TX processed: {:?}", e; "txid" => %txid);
            }
        }
    }
}

impl<'a> Deref for ChainstateTx<'a> {
    type Target = StacksDBTx<'a>;
    fn deref(&self) -> &StacksDBTx<'a> {
        &self.tx
    }
}

impl<'a> DerefMut for ChainstateTx<'a> {
    fn deref_mut(&mut self) -> &mut StacksDBTx<'a> {
        &mut self.tx
    }
}

pub const CHAINSTATE_VERSION: &str = "12";
<<<<<<< HEAD
=======
pub const CHAINSTATE_VERSION_NUMBER: u32 = 12;
>>>>>>> ae76b4f7

const CHAINSTATE_INITIAL_SCHEMA: &[&str] = &[
    "PRAGMA foreign_keys = ON;",
    r#"
    -- Anchored stacks block headers
    CREATE TABLE block_headers(
        version INTEGER NOT NULL,
        total_burn TEXT NOT NULL,       -- converted to/from u64
        total_work TEXT NOT NULL,       -- converted to/from u64
        proof TEXT NOT NULL,
        parent_block TEXT NOT NULL,             -- hash of parent Stacks block
        parent_microblock TEXT NOT NULL,
        parent_microblock_sequence INTEGER NOT NULL,
        tx_merkle_root TEXT NOT NULL,
        state_index_root TEXT NOT NULL,
        microblock_pubkey_hash TEXT NOT NULL,

        block_hash TEXT NOT NULL,                   -- NOTE: this is *not* unique, since two burn chain forks can commit to the same Stacks block.
        index_block_hash TEXT UNIQUE NOT NULL,      -- NOTE: this is the hash of the block hash and consensus hash of the burn block that selected it,
                                                    -- and is guaranteed to be globally unique (across all Stacks forks and across all PoX forks).
                                                    -- index_block_hash is the block hash fed into the MARF index.

        -- internal use only
        block_height INTEGER NOT NULL,
        index_root TEXT NOT NULL,                    -- root hash of the internal, not-consensus-critical MARF that allows us to track chainstate /fork metadata
        consensus_hash TEXT UNIQUE NOT NULL,         -- all consensus hashes are guaranteed to be unique
        burn_header_hash TEXT NOT NULL,              -- burn header hash corresponding to the consensus hash (NOT guaranteed to be unique, since we can have 2+ blocks per burn block if there's a PoX fork)
        burn_header_height INT NOT NULL,             -- height of the burnchain block header that generated this consensus hash
        burn_header_timestamp INT NOT NULL,          -- timestamp from burnchain block header that generated this consensus hash
        parent_block_id TEXT NOT NULL,               -- NOTE: this is the parent index_block_hash

        cost TEXT NOT NULL,
        block_size TEXT NOT NULL,       -- converted to/from u64
        affirmation_weight INTEGER NOT NULL,

        PRIMARY KEY(consensus_hash,block_hash)
    );"#,
    r#"
    -- scheduled payments
    -- no designated primary key since there can be duplicate entries
    CREATE TABLE payments(
        address TEXT NOT NULL,              -- miner that produced this block and microblock stream
        block_hash TEXT NOT NULL,
        consensus_hash TEXT NOT NULL,
        parent_block_hash TEXT NOT NULL,
        parent_consensus_hash TEXT NOT NULL,
        coinbase TEXT NOT NULL,             -- encodes u128
        tx_fees_anchored TEXT NOT NULL,     -- encodes u128
        tx_fees_streamed TEXT NOT NULL,     -- encodes u128
        stx_burns TEXT NOT NULL,            -- encodes u128
        burnchain_commit_burn INT NOT NULL,
        burnchain_sortition_burn INT NOT NULL,
        miner INT NOT NULL,

        -- internal use
        stacks_block_height INTEGER NOT NULL,
        index_block_hash TEXT NOT NULL,     -- NOTE: can't enforce UNIQUE here, because there will be multiple entries per block
        vtxindex INT NOT NULL               -- user burn support vtxindex
    );"#,
    r#"
    -- users who supported miners
    CREATE TABLE user_supporters(
        address TEXT NOT NULL,
        support_burn INT NOT NULL,
        block_hash TEXT NOT NULL,
        consensus_hash TEXT NOT NULL,

        PRIMARY KEY(address,block_hash,consensus_hash)
    );"#,
    r#"
    CREATE TABLE db_config(
        version TEXT NOT NULL,
        mainnet INTEGER NOT NULL,
        chain_id INTEGER NOT NULL
    );"#,
    r#"
    -- Staging microblocks -- preprocessed microblocks queued up for subsequent processing and inclusion in the chunk store.
    CREATE TABLE staging_microblocks(anchored_block_hash TEXT NOT NULL,     -- this is the hash of the parent anchored block
                                     consensus_hash TEXT NOT NULL,          -- this is the hash of the burn chain block that holds the parent anchored block's block-commit
                                     index_block_hash TEXT NOT NULL,        -- this is the anchored block's index hash
                                     microblock_hash TEXT NOT NULL,
                                     parent_hash TEXT NOT NULL,             -- previous microblock
                                     index_microblock_hash TEXT NOT NULL,   -- this is the hash of consensus_hash and microblock_hash
                                     sequence INT NOT NULL,
                                     processed INT NOT NULL,
                                     orphaned INT NOT NULL,
                                     PRIMARY KEY(anchored_block_hash,consensus_hash,microblock_hash)
    );"#,
    r#"
    -- Staging microblocks data
    CREATE TABLE staging_microblocks_data(block_hash TEXT NOT NULL,
                                          block_data BLOB NOT NULL,
                                          PRIMARY KEY(block_hash)
    );"#,
    r#"
    -- Invalidated staging microblocks data
    CREATE TABLE invalidated_microblocks_data(block_hash TEXT NOT NULL,
                                              block_data BLOB NOT NULL,
                                              PRIMARY KEY(block_hash)
    );"#,
    r#"
    -- Staging blocks -- preprocessed blocks queued up for subsequent processing and inclusion in the chunk store.
    CREATE TABLE staging_blocks(anchored_block_hash TEXT NOT NULL,
                                parent_anchored_block_hash TEXT NOT NULL,
                                consensus_hash TEXT NOT NULL,
                                -- parent_consensus_hash is the consensus hash of the sortition that chose the parent Stacks block.
                                parent_consensus_hash TEXT NOT NULL,
                                parent_microblock_hash TEXT NOT NULL,
                                parent_microblock_seq INT NOT NULL,
                                microblock_pubkey_hash TEXT NOT NULL,
                                height INT NOT NULL,
                                attachable INT NOT NULL,            -- set to 1 if this block's parent is processed; 0 if not
                                orphaned INT NOT NULL,              -- set to 1 if this block can never be attached
                                processed INT NOT NULL,
                                commit_burn INT NOT NULL,
                                sortition_burn INT NOT NULL,
                                index_block_hash TEXT NOT NULL,           -- used internally; hash of consensus hash and anchored_block_hash
                                download_time INT NOT NULL,               -- how long the block was in-flight
                                arrival_time INT NOT NULL,                -- when this block was stored
                                processed_time INT NOT NULL,              -- when this block was processed
                                PRIMARY KEY(anchored_block_hash,consensus_hash)
    );"#,
    r#"
    CREATE TABLE transactions(
        id INTEGER PRIMARY KEY,
        txid TEXT NOT NULL,
        index_block_hash TEXT NOT NULL,
        tx_hex TEXT NOT NULL,
        result TEXT NOT NULL,
        UNIQUE (txid,index_block_hash)
    );"#,
];

const CHAINSTATE_SCHEMA_2: &[&str] = &[
    // new in epoch 2.05 (schema version 2)
    // table of blocks that applied an epoch transition
    r#"
    CREATE TABLE epoch_transitions(
        block_id TEXT PRIMARY KEY
    );"#,
    r#"
    UPDATE db_config SET version = "2";
    "#,
];

const CHAINSTATE_SCHEMA_3: &[&str] = &[
    // new in epoch 2.1 (schema version 3)
    // track mature miner rewards paid out, so we can report them in Clarity.
    r#"
    -- table for MinerRewards.
    -- For each block within in a fork, there will be exactly two miner records:
    -- * one that records the coinbase, anchored tx fee, and confirmed streamed tx fees, and
    -- * one that records only the produced streamed tx fees.
    -- The latter is determined once this block's stream gets subsequently confirmed.
    -- You query this table by passing both the parent and the child block hashes, since both the
    -- parent and child blocks determine the full reward for the parent block.
    CREATE TABLE matured_rewards(
        address TEXT NOT NULL,      -- address of the miner who produced the block
        recipient TEXT,             -- who received the reward (if different from the miner)
        vtxindex INTEGER NOT NULL,  -- will be 0 if this is the miner, >0 if this is a user burn support
        coinbase TEXT NOT NULL,
        tx_fees_anchored TEXT NOT NULL,
        tx_fees_streamed_confirmed TEXT NOT NULL,
        tx_fees_streamed_produced TEXT NOT NULL,

        -- fork identifier
        child_index_block_hash TEXT NOT NULL,
        parent_index_block_hash TEXT NOT NULL,

        -- there are two rewards records per (parent,child) pair. One will have a non-zero coinbase; the other will have a 0 coinbase.
        PRIMARY KEY(parent_index_block_hash,child_index_block_hash,coinbase)
    );"#,
    r#"
    -- Add a `recipient` column so that in Stacks 2.1, the block reward can be sent to someone besides the miner (e.g. a contract).
    -- If NULL, then the payment goes to the `address`.
    ALTER TABLE payments ADD COLUMN recipient TEXT;
    "#,
    r#"
    CREATE INDEX IF NOT EXISTS index_matured_rewards_by_vtxindex ON matured_rewards(parent_index_block_hash,child_index_block_hash,vtxindex);
    "#,
    r#"
    CREATE INDEX IF NOT EXISTS index_parent_block_id_by_block_id ON block_headers(index_block_hash,parent_block_id);
    "#,
    // table to map index block hashes to the txids of on-burnchain stacks operations that were
    // proessed
    r#"
    CREATE TABLE burnchain_txids(
        -- in epoch 2.x, this is the index block hash of the Stacks block.
        -- in epoch 3.x, this is the index block hash of the tenure-start block.
        index_block_hash TEXT PRIMARY KEY,
        -- this is a JSON-encoded list of txids
        txids TEXT NOT NULL
    );"#,
    r#"
    UPDATE db_config SET version = "3";
    "#,
];

const CHAINSTATE_SCHEMA_4: &[&str] = &[
    // schema change is JUST a new index, so just bump db_config.version
    //   and add the index to `CHAINSTATE_INDEXES` (which gets re-execed
    //   on every schema change)
    r#"
    UPDATE db_config SET version = "9";
    "#,
];

pub static CHAINSTATE_SCHEMA_5: &[&str] = &[
    // Schema change: drop the affirmation_weight column from pre_nakamoto block_headers and any indexes that reference it
    // but leave everything else the same
    r#"
    DROP INDEX IF EXISTS index_block_header_by_affirmation_weight;
    DROP INDEX IF EXISTS index_block_header_by_height_and_affirmation_weight;
    ALTER TABLE block_headers DROP COLUMN affirmation_weight;
    "#,
    r#"UPDATE db_config SET version = "11";"#,
];

const CHAINSTATE_INDEXES: &[&str] = &[
    "CREATE INDEX IF NOT EXISTS index_block_hash_to_primary_key ON block_headers(index_block_hash,consensus_hash,block_hash);",
    "CREATE INDEX IF NOT EXISTS block_headers_hash_index ON block_headers(block_hash,block_height);",
    "CREATE INDEX IF NOT EXISTS block_index_hash_index ON block_headers(index_block_hash,consensus_hash,block_hash);",
    "CREATE INDEX IF NOT EXISTS block_headers_burn_header_height ON block_headers(burn_header_height);",
    "CREATE INDEX IF NOT EXISTS index_payments_block_hash_consensus_hash_vtxindex ON payments(block_hash,consensus_hash,vtxindex ASC);",
    "CREATE INDEX IF NOT EXISTS index_payments_index_block_hash_vtxindex ON payments(index_block_hash,vtxindex ASC);",
    "CREATE INDEX IF NOT EXISTS staging_microblocks_processed ON staging_microblocks(processed);",
    "CREATE INDEX IF NOT EXISTS staging_microblocks_orphaned ON staging_microblocks(orphaned);",
    "CREATE INDEX IF NOT EXISTS staging_microblocks_index_hash ON staging_microblocks(index_block_hash);",
    "CREATE INDEX IF NOT EXISTS staging_microblocks_index_hash_processed ON staging_microblocks(index_block_hash,processed);",
    "CREATE INDEX IF NOT EXISTS staging_microblocks_index_hash_orphaned ON staging_microblocks(index_block_hash,orphaned);",
    "CREATE INDEX IF NOT EXISTS staging_microblocks_microblock_hash ON staging_microblocks(microblock_hash);",
    "CREATE INDEX IF NOT EXISTS processed_stacks_blocks ON staging_blocks(processed,anchored_block_hash,consensus_hash);",
    "CREATE INDEX IF NOT EXISTS orphaned_stacks_blocks ON staging_blocks(orphaned,anchored_block_hash,consensus_hash);",
    "CREATE INDEX IF NOT EXISTS parent_blocks ON staging_blocks(parent_anchored_block_hash);",
    "CREATE INDEX IF NOT EXISTS parent_consensus_hashes ON staging_blocks(parent_consensus_hash);",
    "CREATE INDEX IF NOT EXISTS index_block_hashes ON staging_blocks(index_block_hash);",
    "CREATE INDEX IF NOT EXISTS height_stacks_blocks ON staging_blocks(height);",
    "CREATE INDEX IF NOT EXISTS txid_tx_index ON transactions(txid);",
    "CREATE INDEX IF NOT EXISTS index_block_hash_tx_index ON transactions(index_block_hash);",
    "CREATE INDEX IF NOT EXISTS index_headers_by_consensus_hash ON block_headers(consensus_hash);",
    "CREATE INDEX IF NOT EXISTS processable_block ON staging_blocks(processed, orphaned, attachable);",
];

pub use stacks_common::consts::MINER_REWARD_MATURITY;

// fraction (out of 100) of the coinbase a user will receive for reporting a microblock stream fork
pub const POISON_MICROBLOCK_COMMISSION_FRACTION: u128 = 5;

#[derive(Debug, Clone)]
pub struct ChainstateAccountBalance {
    pub address: String,
    pub amount: u64,
}

#[derive(Debug, Clone)]
pub struct ChainstateAccountLockup {
    pub address: String,
    pub amount: u64,
    pub block_height: u64,
}

#[derive(Debug, Clone)]
pub struct ChainstateBNSNamespace {
    pub namespace_id: String,
    pub importer: String,
    pub buckets: String,
    pub base: u64,
    pub coeff: u64,
    pub nonalpha_discount: u64,
    pub no_vowel_discount: u64,
    pub lifetime: u64,
}

#[derive(Debug, Clone)]
pub struct ChainstateBNSName {
    pub fully_qualified_name: String,
    pub owner: String,
    pub zonefile_hash: String,
}

impl ChainstateAccountLockup {
    pub fn new(address: StacksAddress, amount: u64, block_height: u64) -> ChainstateAccountLockup {
        ChainstateAccountLockup {
            address: address.to_string(),
            amount,
            block_height,
        }
    }
}

pub struct ChainStateBootData {
    pub first_burnchain_block_hash: BurnchainHeaderHash,
    pub first_burnchain_block_height: u32,
    pub first_burnchain_block_timestamp: u32,
    pub initial_balances: Vec<(PrincipalData, u64)>,
    pub pox_constants: PoxConstants,
    pub post_flight_callback: Option<Box<dyn FnOnce(&mut ClarityTx)>>,
    pub get_bulk_initial_lockups:
        Option<Box<dyn FnOnce() -> Box<dyn Iterator<Item = ChainstateAccountLockup>>>>,
    pub get_bulk_initial_balances:
        Option<Box<dyn FnOnce() -> Box<dyn Iterator<Item = ChainstateAccountBalance>>>>,
    pub get_bulk_initial_namespaces:
        Option<Box<dyn FnOnce() -> Box<dyn Iterator<Item = ChainstateBNSNamespace>>>>,
    pub get_bulk_initial_names:
        Option<Box<dyn FnOnce() -> Box<dyn Iterator<Item = ChainstateBNSName>>>>,
}

impl ChainStateBootData {
    pub fn new(
        burnchain: &Burnchain,
        initial_balances: Vec<(PrincipalData, u64)>,
        post_flight_callback: Option<Box<dyn FnOnce(&mut ClarityTx)>>,
    ) -> ChainStateBootData {
        ChainStateBootData {
            first_burnchain_block_hash: burnchain.first_block_hash.clone(),
            first_burnchain_block_height: burnchain.first_block_height as u32,
            first_burnchain_block_timestamp: burnchain.first_block_timestamp,
            initial_balances,
            pox_constants: burnchain.pox_constants.clone(),
            post_flight_callback,
            get_bulk_initial_lockups: None,
            get_bulk_initial_balances: None,
            get_bulk_initial_namespaces: None,
            get_bulk_initial_names: None,
        }
    }
}

impl StacksChainState {
    fn instantiate_db(
        mainnet: bool,
        chain_id: u32,
        marf_path: &str,
        migrate: bool,
    ) -> Result<MARF<StacksBlockId>, Error> {
        let mut marf = StacksChainState::open_index(marf_path)?;
        let mut dbtx = StacksDBTx::new(&mut marf, ());

        {
            let tx = dbtx.tx();

            for cmd in CHAINSTATE_INITIAL_SCHEMA {
                tx.execute_batch(cmd)?;
            }
            tx.execute(
                "INSERT INTO db_config (version,mainnet,chain_id) VALUES (?1,?2,?3)",
                params!["1".to_string(), (if mainnet { 1 } else { 0 }), chain_id,],
            )?;

            if migrate {
                StacksChainState::apply_schema_migrations(tx, mainnet, chain_id)?;
            }

            StacksChainState::add_indexes(tx)?;
        }

        dbtx.instantiate_index()?;
        dbtx.commit()?;
        Ok(marf)
    }

    /// Load the chainstate DBConfig, given the path to the chainstate root
    pub fn get_db_config_from_path(chainstate_root_path: &str) -> Result<DBConfig, db_error> {
        let index_pathbuf =
            StacksChainState::header_index_root_path(PathBuf::from(chainstate_root_path));
        let index_path = index_pathbuf
            .to_str()
            .ok_or_else(|| db_error::ParseError)?
            .to_string();

        let marf = StacksChainState::open_index(&index_path)?;
        StacksChainState::load_db_config(marf.sqlite_conn())
    }

    pub fn load_db_config(conn: &DBConn) -> Result<DBConfig, db_error> {
        let config = query_row::<DBConfig, _>(conn, "SELECT * FROM db_config LIMIT 1", NO_PARAMS)?;
        Ok(config.expect("BUG: no db_config installed"))
    }

    /// Do we need a schema migration?
    /// Return Ok(true) if so
    /// Return Ok(false) if not
    /// Return Err(..) on DB errors, or if this DB is not consistent with `mainnet` or `chain_id`
    fn need_schema_migrations(
        conn: &Connection,
        mainnet: bool,
        chain_id: u32,
    ) -> Result<bool, Error> {
        let db_config =
            StacksChainState::load_db_config(conn).expect("CORRUPTION: no db_config found");

        if db_config.mainnet != mainnet {
            error!(
                "Invalid chain state database: expected mainnet = {}, got {}",
                mainnet, db_config.mainnet
            );
            return Err(Error::InvalidChainstateDB);
        }

        if db_config.chain_id != chain_id {
            error!(
                "Invalid chain ID: expected {}, got {}",
                chain_id, db_config.chain_id
            );
            return Err(Error::InvalidChainstateDB);
        }

        Ok(db_config.version != CHAINSTATE_VERSION)
    }

    fn apply_schema_migrations(tx: &DBTx<'_>, mainnet: bool, chain_id: u32) -> Result<(), Error> {
        if !Self::need_schema_migrations(tx, mainnet, chain_id)? {
            return Ok(());
        }

        let mut db_config =
            StacksChainState::load_db_config(tx).expect("CORRUPTION: no db_config found");

        while db_config.version != CHAINSTATE_VERSION {
            match db_config.version.as_str() {
                "1" => {
                    info!("Migrating chainstate schema from version 1 to 2");
                    for cmd in CHAINSTATE_SCHEMA_2.iter() {
                        tx.execute_batch(cmd)?;
                    }
                }
                "2" => {
                    info!("Migrating chainstate schema from version 2 to 3");
                    for cmd in CHAINSTATE_SCHEMA_3.iter() {
                        tx.execute_batch(cmd)?;
                    }
                }
                "3" => {
                    info!("Migrating chainstate schema from version 3 to 4: nakamoto support");
                    for cmd in NAKAMOTO_CHAINSTATE_SCHEMA_1.iter() {
                        tx.execute_batch(cmd)?;
                    }
                }
                "4" => {
                    info!(
                        "Migrating chainstate schema from version 4 to 5: fix nakamoto tenure typo"
                    );
                    for cmd in NAKAMOTO_CHAINSTATE_SCHEMA_2.iter() {
                        tx.execute_batch(cmd)?;
                    }
                }
                "5" => {
                    info!("Migrating chainstate schema from version 5 to 6: adds height_in_tenure field");
                    for cmd in NAKAMOTO_CHAINSTATE_SCHEMA_3.iter() {
                        tx.execute_batch(cmd)?;
                    }
                }
                "6" => {
                    info!(
                        "Migrating chainstate schema from version 6 to 7: adds signer_stats table"
                    );
                    for cmd in NAKAMOTO_CHAINSTATE_SCHEMA_4.iter() {
                        tx.execute_batch(cmd)?;
                    }
                }
                "7" => {
                    info!(
                        "Migrating chainstate schema from version 7 to 8: add index for nakamoto block headers"
                    );
                    for cmd in NAKAMOTO_CHAINSTATE_SCHEMA_5.iter() {
                        tx.execute_batch(cmd)?;
                    }
                }
                "8" => {
                    info!(
                        "Migrating chainstate schema from version 8 to 9: add index for staging_blocks"
                    );
                    for cmd in CHAINSTATE_SCHEMA_4.iter() {
                        tx.execute_batch(cmd)?;
                    }
                }
                "9" => {
                    info!(
                        "Migrating chainstate schema from version 9 to 10: add index for nakamoto_block_headers"
                    );
                    for cmd in NAKAMOTO_CHAINSTATE_SCHEMA_6.iter() {
                        tx.execute_batch(cmd)?;
                    }
                }
                "10" => {
                    info!(
                        "Migrating chainstate schema from version 10 to 11: drop affirmation_weight from block_headers"
                    );
                    for cmd in CHAINSTATE_SCHEMA_5.iter() {
                        tx.execute_batch(cmd)?;
                    }
                }
                "11" => {
                    info!(
<<<<<<< HEAD
                        "Migrating chainstate schema from version 11 to 12: add index for nakamoto_block_headers"
=======
                        "Migrating chainstate schema from version 11 to 12: add total_tenure_size field"
>>>>>>> ae76b4f7
                    );
                    for cmd in NAKAMOTO_CHAINSTATE_SCHEMA_7.iter() {
                        tx.execute_batch(cmd)?;
                    }
                }
                _ => {
                    error!(
                        "Invalid chain state database: expected version = {}, got {}",
                        CHAINSTATE_VERSION, db_config.version
                    );
                    return Err(Error::InvalidChainstateDB);
                }
            }
            db_config =
                StacksChainState::load_db_config(tx).expect("CORRUPTION: no db_config found");
        }
        Ok(())
    }

    fn add_indexes(tx: &DBTx<'_>) -> Result<(), Error> {
        for cmd in CHAINSTATE_INDEXES {
            tx.execute_batch(cmd)?;
        }
        Ok(())
    }

    fn open_db(
        mainnet: bool,
        chain_id: u32,
        index_path: &str,
    ) -> Result<MARF<StacksBlockId>, Error> {
        let create_flag = fs::metadata(index_path).is_err();

        if create_flag {
            // instantiate!
            StacksChainState::instantiate_db(mainnet, chain_id, index_path, true)
        } else {
            let mut marf = StacksChainState::open_index(index_path)?;
            if !Self::need_schema_migrations(marf.sqlite_conn(), mainnet, chain_id)? {
                return Ok(marf);
            }

            // need a migration
            let tx = marf.storage_tx()?;
            StacksChainState::apply_schema_migrations(&tx, mainnet, chain_id)?;
            StacksChainState::add_indexes(&tx)?;
            tx.commit()?;
            Ok(marf)
        }
    }

    #[cfg(test)]
    pub fn open_db_without_migrations(
        mainnet: bool,
        chain_id: u32,
        index_path: &str,
    ) -> Result<MARF<StacksBlockId>, Error> {
        let create_flag = fs::metadata(index_path).is_err();

        if create_flag {
            // instantiate!
            StacksChainState::instantiate_db(mainnet, chain_id, index_path, false)
        } else {
            let mut marf = StacksChainState::open_index(index_path)?;

            // do we need to apply a schema change?
            let db_config = StacksChainState::load_db_config(marf.sqlite_conn())
                .expect("CORRUPTION: no db_config found");

            let tx = marf.storage_tx()?;
            StacksChainState::add_indexes(&tx)?;
            tx.commit()?;
            Ok(marf)
        }
    }

    pub fn open_index(marf_path: &str) -> Result<MARF<StacksBlockId>, db_error> {
        test_debug!("Open MARF index at {}", marf_path);
        let mut open_opts = MARFOpenOpts::default();
        open_opts.external_blobs = true;
        let marf = MARF::from_path(marf_path, open_opts).map_err(db_error::IndexError)?;
        Ok(marf)
    }

    /// Idempotent `mkdir -p`
    fn mkdirs(path: &PathBuf) -> Result<(), Error> {
        match fs::metadata(path) {
            Ok(md) => {
                if !md.is_dir() {
                    error!("Not a directory: {:?}", path);
                    return Err(Error::DBError(db_error::ExistsError));
                }
                Ok(())
            }
            Err(e) => {
                if e.kind() != io::ErrorKind::NotFound {
                    return Err(Error::DBError(db_error::IOError(e)));
                }
                fs::create_dir_all(path).map_err(|e| Error::DBError(db_error::IOError(e)))
            }
        }
    }

    fn parse_genesis_address(addr: &str, mainnet: bool) -> PrincipalData {
        // Typical entries are BTC encoded addresses that need converted to STX
        let stacks_address = match LegacyBitcoinAddress::from_b58(addr) {
            Ok(addr) => StacksAddress::from_legacy_bitcoin_address(&addr),
            // A few addresses (from legacy placeholder accounts) are already STX addresses
            _ => match StacksAddress::from_string(addr) {
                Some(addr) => addr,
                None => panic!("Failed to parsed genesis address {addr}"),
            },
        };
        // Convert a given address to the currently running network mode (mainnet vs testnet).
        // All addresses from the Stacks 1.0 import data should be mainnet, but we'll handle either case.
        let converted_version = if mainnet {
            match stacks_address.version() {
                C32_ADDRESS_VERSION_TESTNET_SINGLESIG => C32_ADDRESS_VERSION_MAINNET_SINGLESIG,
                C32_ADDRESS_VERSION_TESTNET_MULTISIG => C32_ADDRESS_VERSION_MAINNET_MULTISIG,
                _ => stacks_address.version(),
            }
        } else {
            match stacks_address.version() {
                C32_ADDRESS_VERSION_MAINNET_SINGLESIG => C32_ADDRESS_VERSION_TESTNET_SINGLESIG,
                C32_ADDRESS_VERSION_MAINNET_MULTISIG => C32_ADDRESS_VERSION_TESTNET_MULTISIG,
                _ => stacks_address.version(),
            }
        };

        let (_, bytes) = stacks_address.destruct();
        let principal: PrincipalData = StandardPrincipalData::new(converted_version, bytes.0)
            .expect("FATAL: infallible constant version byte is not valid")
            .into();

        return principal;
    }

    /// Install the boot code into the chain history.
    fn install_boot_code(
        chainstate: &mut StacksChainState,
        mainnet: bool,
        boot_data: &mut ChainStateBootData,
    ) -> Result<Vec<StacksTransactionReceipt>, Error> {
        info!("Building genesis block");

        let tx_version = if mainnet {
            TransactionVersion::Mainnet
        } else {
            TransactionVersion::Testnet
        };

        let boot_code_address = boot_code_addr(mainnet);

        let boot_code_auth = boot_code_tx_auth(boot_code_address.clone());

        let mut boot_code_account = boot_code_acc(boot_code_address.clone(), 0);

        let mut initial_liquid_ustx = 0u128;
        let mut receipts = vec![];

        {
            let mut clarity_tx = chainstate.genesis_block_begin(
                &NULL_BURN_STATE_DB,
                &BURNCHAIN_BOOT_CONSENSUS_HASH,
                &BOOT_BLOCK_HASH,
                &FIRST_BURNCHAIN_CONSENSUS_HASH,
                &FIRST_STACKS_BLOCK_HASH,
            );
            let boot_code = if mainnet {
                *boot::STACKS_BOOT_CODE_MAINNET
            } else {
                *boot::STACKS_BOOT_CODE_TESTNET
            };
            for (boot_code_name, boot_code_contract) in boot_code.iter() {
                debug!(
                    "Instantiate boot code contract '{}' ({} bytes)...",
                    boot_code_name,
                    boot_code_contract.len()
                );

                let smart_contract = TransactionPayload::SmartContract(
                    TransactionSmartContract {
                        name: ContractName::try_from(boot_code_name.to_string())
                            .expect("FATAL: invalid boot-code contract name"),
                        code_body: StacksString::from_str(boot_code_contract)
                            .expect("FATAL: invalid boot code body"),
                    },
                    None,
                );

                let boot_code_smart_contract =
                    StacksTransaction::new(tx_version, boot_code_auth.clone(), smart_contract);

                let tx_receipt = clarity_tx.connection().as_transaction(|clarity| {
                    StacksChainState::process_transaction_payload(
                        clarity,
                        &boot_code_smart_contract,
                        &boot_code_account,
                        None,
                    )
                })?;
                receipts.push(tx_receipt);

                boot_code_account.nonce += 1;
            }

            let mut allocation_events: Vec<StacksTransactionEvent> = vec![];
            if !boot_data.initial_balances.is_empty() {
                warn!(
                    "Seeding {} balances coming from the config",
                    boot_data.initial_balances.len()
                );
            }
            for (address, amount) in boot_data.initial_balances.iter() {
                clarity_tx.connection().as_transaction(|clarity| {
                    StacksChainState::account_genesis_credit(clarity, address, (*amount).into())
                });
                initial_liquid_ustx = initial_liquid_ustx
                    .checked_add(*amount as u128)
                    .expect("FATAL: liquid STX overflow");
                let mint_event = StacksTransactionEvent::STXEvent(STXEventType::STXMintEvent(
                    STXMintEventData {
                        recipient: address.clone(),
                        amount: *amount as u128,
                    },
                ));
                allocation_events.push(mint_event);
            }

            clarity_tx.connection().as_transaction(|clarity| {
                // Balances
                if let Some(get_balances) = boot_data.get_bulk_initial_balances.take() {
                    info!("Importing accounts from Stacks 1.0");
                    let mut balances_count = 0;
                    let initial_balances = get_balances();
                    for balance in initial_balances {
                        balances_count += 1;
                        let stx_address =
                            StacksChainState::parse_genesis_address(&balance.address, mainnet);
                        StacksChainState::account_genesis_credit(
                            clarity,
                            &stx_address,
                            balance.amount.into(),
                        );
                        initial_liquid_ustx = initial_liquid_ustx
                            .checked_add(balance.amount as u128)
                            .expect("FATAL: liquid STX overflow");
                        let mint_event = StacksTransactionEvent::STXEvent(
                            STXEventType::STXMintEvent(STXMintEventData {
                                recipient: stx_address,
                                amount: balance.amount.into(),
                            }),
                        );
                        allocation_events.push(mint_event);
                    }
                    info!("Seeding {} balances coming from chain dump", balances_count);
                }

                // Lockups
                if let Some(get_schedules) = boot_data.get_bulk_initial_lockups.take() {
                    info!("Initializing chain with lockups");
                    let mut lockups_per_block: BTreeMap<u64, Vec<Value>> = BTreeMap::new();
                    let initial_lockups = get_schedules();
                    for schedule in initial_lockups {
                        let stx_address =
                            StacksChainState::parse_genesis_address(&schedule.address, mainnet);
                        let value = Value::Tuple(
                            TupleData::from_data(vec![
                                ("recipient".into(), Value::Principal(stx_address)),
                                ("amount".into(), Value::UInt(schedule.amount.into())),
                            ])
                            .unwrap(),
                        );
                        match lockups_per_block.entry(schedule.block_height) {
                            Entry::Occupied(schedules) => {
                                schedules.into_mut().push(value);
                            }
                            Entry::Vacant(entry) => {
                                let schedules = vec![value];
                                entry.insert(schedules);
                            }
                        };
                    }

                    let lockup_contract_id = boot_code_id("lockup", mainnet);
                    let epoch = clarity.get_epoch();
                    clarity
                        .with_clarity_db(|db| {
                            for (block_height, schedule) in lockups_per_block.into_iter() {
                                let key = Value::UInt(block_height.into());
                                let value = Value::cons_list(schedule, &epoch).unwrap();
                                db.insert_entry_unknown_descriptor(
                                    &lockup_contract_id,
                                    "lockups",
                                    key,
                                    value,
                                    &epoch,
                                )?;
                            }
                            Ok(())
                        })
                        .unwrap();
                }

                // BNS Namespace
                let bns_contract_id = boot_code_id("bns", mainnet);
                if let Some(get_namespaces) = boot_data.get_bulk_initial_namespaces.take() {
                    info!("Initializing chain with namespaces");
                    let epoch = clarity.get_epoch();
                    clarity
                        .with_clarity_db(|db| {
                            let initial_namespaces = get_namespaces();
                            for entry in initial_namespaces {
                                let namespace = {
                                    if !BNS_CHARS_REGEX.is_match(&entry.namespace_id) {
                                        panic!("Invalid namespace characters");
                                    }
                                    let buffer = entry.namespace_id.as_bytes();
                                    Value::buff_from(buffer.to_vec()).expect("Invalid namespace")
                                };

                                let importer = {
                                    let address = StacksChainState::parse_genesis_address(
                                        &entry.importer,
                                        mainnet,
                                    );
                                    Value::Principal(address)
                                };

                                let revealed_at = Value::UInt(0);
                                let launched_at = Value::UInt(0);
                                let lifetime = Value::UInt(entry.lifetime.into());
                                let price_function = {
                                    let base = Value::UInt(entry.base.into());
                                    let coeff = Value::UInt(entry.coeff.into());
                                    let nonalpha_discount =
                                        Value::UInt(entry.nonalpha_discount.into());
                                    let no_vowel_discount =
                                        Value::UInt(entry.no_vowel_discount.into());
                                    let buckets: Vec<_> = entry
                                        .buckets
                                        .split(';')
                                        .map(|e| Value::UInt(e.parse::<u64>().unwrap().into()))
                                        .collect();
                                    assert_eq!(buckets.len(), 16);

                                    TupleData::from_data(vec![
                                        (
                                            "buckets".into(),
                                            Value::cons_list(buckets, &epoch).unwrap(),
                                        ),
                                        ("base".into(), base),
                                        ("coeff".into(), coeff),
                                        ("nonalpha-discount".into(), nonalpha_discount),
                                        ("no-vowel-discount".into(), no_vowel_discount),
                                    ])
                                    .unwrap()
                                };

                                let namespace_props = Value::Tuple(
                                    TupleData::from_data(vec![
                                        ("revealed-at".into(), revealed_at),
                                        ("launched-at".into(), Value::some(launched_at).unwrap()),
                                        ("lifetime".into(), lifetime),
                                        ("namespace-import".into(), importer),
                                        ("can-update-price-function".into(), Value::Bool(true)),
                                        ("price-function".into(), Value::Tuple(price_function)),
                                    ])
                                    .unwrap(),
                                );

                                db.insert_entry_unknown_descriptor(
                                    &bns_contract_id,
                                    "namespaces",
                                    namespace,
                                    namespace_props,
                                    &epoch,
                                )?;
                            }
                            Ok(())
                        })
                        .unwrap();
                }

                // BNS Names
                if let Some(get_names) = boot_data.get_bulk_initial_names.take() {
                    info!("Initializing chain with names");
                    let epoch = clarity.get_epoch();
                    clarity
                        .with_clarity_db(|db| {
                            let initial_names = get_names();
                            for entry in initial_names {
                                let components: Vec<_> =
                                    entry.fully_qualified_name.split('.').collect();
                                assert_eq!(components.len(), 2);

                                let namespace = {
                                    let namespace_str = components.get(1).unwrap();
                                    if !BNS_CHARS_REGEX.is_match(namespace_str) {
                                        panic!("Invalid namespace characters");
                                    }
                                    let buffer = namespace_str.as_bytes();
                                    Value::buff_from(buffer.to_vec()).expect("Invalid namespace")
                                };

                                let name = {
                                    let name_str = components.get(0).unwrap().to_string();
                                    if !BNS_CHARS_REGEX.is_match(&name_str) {
                                        panic!("Invalid name characters");
                                    }
                                    let buffer = name_str.as_bytes();
                                    Value::buff_from(buffer.to_vec()).expect("Invalid name")
                                };

                                let fqn = Value::Tuple(
                                    TupleData::from_data(vec![
                                        ("namespace".into(), namespace),
                                        ("name".into(), name),
                                    ])
                                    .unwrap(),
                                );

                                let owner_address =
                                    StacksChainState::parse_genesis_address(&entry.owner, mainnet);

                                let zonefile_hash = {
                                    if entry.zonefile_hash.is_empty() {
                                        Value::buff_from(vec![]).unwrap()
                                    } else {
                                        let buffer = Hash160::from_hex(&entry.zonefile_hash)
                                            .expect("Invalid zonefile_hash");
                                        Value::buff_from(buffer.to_bytes().to_vec()).unwrap()
                                    }
                                };

                                let expected_asset_type =
                                    db.get_nft_key_type(&bns_contract_id, "names")?;
                                db.set_nft_owner(
                                    &bns_contract_id,
                                    "names",
                                    &fqn,
                                    &owner_address,
                                    &expected_asset_type,
                                    &epoch,
                                )?;

                                let registered_at = Value::UInt(0);
                                let name_props = Value::Tuple(
                                    TupleData::from_data(vec![
                                        (
                                            "registered-at".into(),
                                            Value::some(registered_at).unwrap(),
                                        ),
                                        ("imported-at".into(), Value::none()),
                                        ("revoked-at".into(), Value::none()),
                                        ("zonefile-hash".into(), zonefile_hash),
                                    ])
                                    .unwrap(),
                                );

                                db.insert_entry_unknown_descriptor(
                                    &bns_contract_id,
                                    "name-properties",
                                    fqn.clone(),
                                    name_props,
                                    &epoch,
                                )?;

                                db.insert_entry_unknown_descriptor(
                                    &bns_contract_id,
                                    "owner-name",
                                    Value::Principal(owner_address),
                                    fqn,
                                    &epoch,
                                )?;
                            }
                            Ok(())
                        })
                        .unwrap();
                }
                info!("Saving Genesis block. This could take a while");
            });

            let allocations_tx = StacksTransaction::new(
                tx_version,
                boot_code_auth,
                TransactionPayload::TokenTransfer(
                    PrincipalData::Standard(boot_code_address.into()),
                    0,
                    TokenTransferMemo([0u8; 34]),
                ),
            );
            let allocations_receipt = StacksTransactionReceipt::from_stx_transfer(
                allocations_tx,
                allocation_events,
                Value::okay_true(),
                ExecutionCost::ZERO,
            );
            receipts.push(allocations_receipt);

            if let Some(callback) = boot_data.post_flight_callback.take() {
                callback(&mut clarity_tx);
            }

            // Setup burnchain parameters for pox contract
            let pox_constants = &boot_data.pox_constants;
            let contract = boot_code_id("pox", mainnet);
            let sender = PrincipalData::from(contract.clone());
            let params = vec![
                Value::UInt(boot_data.first_burnchain_block_height as u128),
                Value::UInt(pox_constants.prepare_length as u128),
                Value::UInt(pox_constants.reward_cycle_length as u128),
                Value::UInt(pox_constants.pox_rejection_fraction as u128),
            ];
            clarity_tx.connection().as_transaction(|conn| {
                conn.run_contract_call(
                    &sender,
                    None,
                    &contract,
                    "set-burnchain-parameters",
                    &params,
                    |_, _| None,
                    None,
                )
                .expect("Failed to set burnchain parameters in PoX contract");
            });

            clarity_tx
                .connection()
                .as_transaction(|tx| {
                    tx.with_clarity_db(|db| {
                        db.increment_ustx_liquid_supply(initial_liquid_ustx)
                            .map_err(|e| e.into())
                    })
                })
                .expect("FATAL: `ustx-liquid-supply` overflowed");

            clarity_tx.commit_to_block(&FIRST_BURNCHAIN_CONSENSUS_HASH, &FIRST_STACKS_BLOCK_HASH);
        }

        // verify that genesis root hash is as expected
        {
            let genesis_root_hash = chainstate.clarity_state.with_marf(|marf| {
                let index_block_hash = StacksBlockHeader::make_index_block_hash(
                    &FIRST_BURNCHAIN_CONSENSUS_HASH,
                    &FIRST_STACKS_BLOCK_HASH,
                );
                marf.get_root_hash_at(&index_block_hash).unwrap()
            });

            info!("Computed Clarity state genesis"; "root_hash" => %genesis_root_hash);

            if mainnet {
                assert_eq!(
                    &genesis_root_hash.to_string(),
                    MAINNET_2_0_GENESIS_ROOT_HASH,
                    "Incorrect root hash for genesis block computed. expected={} computed={}",
                    MAINNET_2_0_GENESIS_ROOT_HASH,
                    genesis_root_hash
                )
            }
        }

        {
            // add a block header entry for the boot code
            let mut tx = chainstate.index_tx_begin();
            let parent_hash = StacksBlockId::sentinel();
            let first_index_hash = StacksBlockHeader::make_index_block_hash(
                &FIRST_BURNCHAIN_CONSENSUS_HASH,
                &FIRST_STACKS_BLOCK_HASH,
            );

            test_debug!(
                "Boot code headers index_put_begin {}-{}",
                &parent_hash,
                &first_index_hash
            );

            let first_root_hash = tx.put_indexed_all(&parent_hash, &first_index_hash, &[], &[])?;

            test_debug!(
                "Boot code headers index_commit {}-{}",
                &parent_hash,
                &first_index_hash
            );

            let first_tip_info = StacksHeaderInfo::genesis(
                first_root_hash,
                &boot_data.first_burnchain_block_hash,
                boot_data.first_burnchain_block_height,
                boot_data.first_burnchain_block_timestamp as u64,
            );

            StacksChainState::insert_stacks_block_header(
                &tx,
                &parent_hash,
                &first_tip_info,
                &ExecutionCost::ZERO,
            )?;
            tx.commit()?;
        }

        debug!("Finish install boot code");
        Ok(receipts)
    }

    pub fn open(
        mainnet: bool,
        chain_id: u32,
        path_str: &str,
        marf_opts: Option<MARFOpenOpts>,
    ) -> Result<(StacksChainState, Vec<StacksTransactionReceipt>), Error> {
        StacksChainState::open_and_exec(mainnet, chain_id, path_str, None, marf_opts)
    }

    /// Re-open the chainstate -- i.e. to get a new handle to it using an existing chain state's
    /// parameters
    pub fn reopen(&self) -> Result<(StacksChainState, Vec<StacksTransactionReceipt>), Error> {
        StacksChainState::open(
            self.mainnet,
            self.chain_id,
            &self.root_path,
            self.marf_opts.clone(),
        )
    }

    /// Re-open the chainstate DB
    pub fn reopen_db(&self) -> Result<DBConn, Error> {
        let path = PathBuf::from(self.root_path.clone());
        let header_index_root_path = StacksChainState::header_index_root_path(path);
        let header_index_root = header_index_root_path
            .to_str()
            .ok_or_else(|| Error::DBError(db_error::ParseError))?
            .to_string();

        let state_index =
            StacksChainState::open_db(self.mainnet, self.chain_id, &header_index_root)?;
        Ok(state_index.into_sqlite_conn())
    }

    pub fn blocks_path(mut path: PathBuf) -> PathBuf {
        path.push("blocks");
        path
    }

    pub fn vm_state_path(mut path: PathBuf) -> PathBuf {
        path.push("vm");
        path
    }

    pub fn vm_state_index_root_path(path: PathBuf) -> PathBuf {
        let mut ret = StacksChainState::vm_state_path(path);
        ret.push("clarity");
        ret
    }

    pub fn vm_state_index_marf_path(path: PathBuf) -> PathBuf {
        let mut ret = StacksChainState::vm_state_index_root_path(path);
        ret.push("marf.sqlite");
        ret
    }

    pub fn header_index_root_path(path: PathBuf) -> PathBuf {
        let mut ret = StacksChainState::vm_state_path(path);
        ret.push("index.sqlite");
        ret
    }

    pub fn make_chainstate_dirs(path_str: &str) -> Result<(), Error> {
        let path = PathBuf::from(path_str);
        StacksChainState::mkdirs(&path)?;

        let blocks_path = StacksChainState::blocks_path(path.clone());
        StacksChainState::mkdirs(&blocks_path)?;

        let vm_state_path = StacksChainState::vm_state_path(path);
        StacksChainState::mkdirs(&vm_state_path)?;
        Ok(())
    }

    pub fn open_and_exec(
        mainnet: bool,
        chain_id: u32,
        path_str: &str,
        boot_data: Option<&mut ChainStateBootData>,
        marf_opts: Option<MARFOpenOpts>,
    ) -> Result<(StacksChainState, Vec<StacksTransactionReceipt>), Error> {
        StacksChainState::make_chainstate_dirs(path_str)?;
        let path = PathBuf::from(path_str);
        let blocks_path = StacksChainState::blocks_path(path.clone());
        let blocks_path_root = blocks_path
            .to_str()
            .ok_or_else(|| Error::DBError(db_error::ParseError))?
            .to_string();

        let clarity_state_index_root_path =
            StacksChainState::vm_state_index_root_path(path.clone());
        let clarity_state_index_root = clarity_state_index_root_path
            .to_str()
            .ok_or_else(|| Error::DBError(db_error::ParseError))?
            .to_string();

        let clarity_state_index_marf_path =
            StacksChainState::vm_state_index_marf_path(path.clone());
        let clarity_state_index_marf = clarity_state_index_marf_path
            .to_str()
            .ok_or_else(|| Error::DBError(db_error::ParseError))?
            .to_string();

        let header_index_root_path = StacksChainState::header_index_root_path(path.clone());
        let header_index_root = header_index_root_path
            .to_str()
            .ok_or_else(|| Error::DBError(db_error::ParseError))?
            .to_string();

        let nakamoto_staging_blocks_path =
            StacksChainState::static_get_nakamoto_staging_blocks_path(path)?;
        let nakamoto_staging_blocks_conn =
            StacksChainState::open_nakamoto_staging_blocks(&nakamoto_staging_blocks_path, true)?;

        let init_required = fs::metadata(&clarity_state_index_marf).is_err();

        let state_index = StacksChainState::open_db(mainnet, chain_id, &header_index_root)?;

        let vm_state = MarfedKV::open(
            &clarity_state_index_root,
            Some(&StacksBlockHeader::make_index_block_hash(
                &MINER_BLOCK_CONSENSUS_HASH,
                &MINER_BLOCK_HEADER_HASH,
            )),
            marf_opts.clone(),
        )
        .map_err(|e| Error::ClarityError(e.into()))?;

        let clarity_state = ClarityInstance::new(mainnet, chain_id, vm_state);

        let mut chainstate = StacksChainState {
            mainnet,
            chain_id,
            clarity_state,
            nakamoto_staging_blocks_conn,
            state_index,
            blocks_path: blocks_path_root,
            clarity_state_index_path: clarity_state_index_marf,
            clarity_state_index_root,
            root_path: path_str.to_string(),
            unconfirmed_state: None,
            fault_injection: StacksChainStateFaults::new(),
            marf_opts,
        };

        let mut receipts = vec![];
        match (init_required, boot_data) {
            (true, Some(boot_data)) => {
                let mut res =
                    StacksChainState::install_boot_code(&mut chainstate, mainnet, boot_data)?;
                receipts.append(&mut res);
            }
            (true, None) => {
                panic!(
                    "StacksChainState initialization is required, but boot_data was not passed."
                );
            }
            (false, _) => {}
        }

        Ok((chainstate, receipts))
    }

    pub fn config(&self) -> DBConfig {
        DBConfig {
            mainnet: self.mainnet,
            chain_id: self.chain_id,
            version: CHAINSTATE_VERSION.to_string(),
        }
    }

    /// Begin a transaction against the (indexed) stacks chainstate DB.
    /// Does not create a Clarity instance.
    pub fn index_tx_begin(&mut self) -> StacksDBTx<'_> {
        StacksDBTx::new(&mut self.state_index, ())
    }

    pub fn index_conn(&self) -> StacksDBConn<'_> {
        StacksDBConn::new(&self.state_index, ())
    }

    /// Begin a transaction against the underlying DB
    /// Does not create a Clarity instance, and does not affect the MARF.
    pub fn db_tx_begin(&mut self) -> Result<DBTx<'_>, Error> {
        self.state_index.storage_tx().map_err(Error::DBError)
    }

    /// Simultaneously begin a transaction against both the headers and blocks.
    /// Used when considering a new block to append the chain state.
    pub fn chainstate_tx_begin(
        &mut self,
    ) -> Result<(ChainstateTx<'_>, &mut ClarityInstance), Error> {
        let config = self.config();
        let blocks_path = self.blocks_path.clone();
        let clarity_instance = &mut self.clarity_state;
        let inner_tx = StacksDBTx::new(&mut self.state_index, ());

        let chainstate_tx =
            ChainstateTx::new(inner_tx, blocks_path, self.root_path.clone(), config);

        Ok((chainstate_tx, clarity_instance))
    }

    // NOTE: used for testing in the stacks testnet code.
    // DO NOT CALL FROM PRODUCTION
    pub fn clarity_eval_read_only(
        &mut self,
        burn_dbconn: &dyn BurnStateDB,
        parent_id_bhh: &StacksBlockId,
        contract: &QualifiedContractIdentifier,
        code: &str,
    ) -> Value {
        let result = self.clarity_state.eval_read_only(
            parent_id_bhh,
            &HeadersDBConn(StacksDBConn::new(&self.state_index, ())),
            burn_dbconn,
            contract,
            code,
        );
        result.unwrap()
    }

    /// Checked eval-read-only
    pub fn eval_read_only(
        &mut self,
        burn_dbconn: &dyn BurnStateDB,
        parent_id_bhh: &StacksBlockId,
        contract: &QualifiedContractIdentifier,
        code: &str,
    ) -> Result<Value, clarity_error> {
        self.clarity_state.eval_read_only(
            parent_id_bhh,
            &HeadersDBConn(StacksDBConn::new(&self.state_index, ())),
            burn_dbconn,
            contract,
            code,
        )
    }

    /// Execute a public function in `contract` from a read-only DB context
    ///  Any mutations that occur will be rolled-back before returning, regardless of
    ///  an okay or error result.
    pub fn eval_fn_read_only(
        &mut self,
        burn_dbconn: &dyn BurnStateDB,
        parent_id_bhh: &StacksBlockId,
        contract: &QualifiedContractIdentifier,
        function: &str,
        args: &[Value],
    ) -> Result<Value, clarity_error> {
        let headers_db = HeadersDBConn(StacksDBConn::new(&self.state_index, ()));
        let mut conn = self.clarity_state.read_only_connection_checked(
            parent_id_bhh,
            &headers_db,
            burn_dbconn,
        )?;

        let args: Vec<_> = args
            .iter()
            .map(|x| SymbolicExpression::atom_value(x.clone()))
            .collect();

        let result = conn.with_readonly_clarity_env(
            self.mainnet,
            self.chain_id,
            contract.clone().into(),
            None,
            LimitedCostTracker::Free,
            |env| {
                env.execute_contract(
                    contract, function, &args,
                    // read-only is set to `false` so that non-read-only functions
                    //  can be executed. any transformation is rolled back.
                    false,
                )
            },
        )?;

        Ok(result)
    }

    pub fn db(&self) -> &DBConn {
        self.state_index.sqlite_conn()
    }

    /// Begin processing an epoch's transactions within the context of a chainstate transaction
    pub fn chainstate_block_begin<'a, 'b>(
        chainstate_tx: &'b ChainstateTx<'b>,
        clarity_instance: &'a mut ClarityInstance,
        burn_dbconn: &'b dyn BurnStateDB,
        parent_consensus_hash: &ConsensusHash,
        parent_block: &BlockHeaderHash,
        new_consensus_hash: &ConsensusHash,
        new_block: &BlockHeaderHash,
    ) -> ClarityTx<'a, 'b> {
        let conf = chainstate_tx.config.clone();
        StacksChainState::inner_clarity_tx_begin(
            conf,
            chainstate_tx,
            clarity_instance,
            burn_dbconn,
            parent_consensus_hash,
            parent_block,
            new_consensus_hash,
            new_block,
        )
    }

    /// Begin processing an epoch's transactions within the context of a chainstate transaction,
    /// but do so in a way that will not cause them to be persisted.  Used for replaying blocks.
    pub fn chainstate_ephemeral_block_begin<'a, 'b>(
        chainstate_tx: &'b ChainstateTx<'b>,
        clarity_instance: &'a mut ClarityInstance,
        burn_dbconn: &'b dyn BurnStateDB,
        parent_consensus_hash: &ConsensusHash,
        parent_block: &BlockHeaderHash,
        new_consensus_hash: &ConsensusHash,
        new_block: &BlockHeaderHash,
    ) -> ClarityTx<'a, 'b> {
        let conf = chainstate_tx.config.clone();
        StacksChainState::inner_ephemeral_clarity_tx_begin(
            conf,
            chainstate_tx,
            clarity_instance,
            burn_dbconn,
            parent_consensus_hash,
            parent_block,
            new_consensus_hash,
            new_block,
        )
    }

    /// Begin a transaction against the Clarity VM, _outside of_ the context of a chainstate
    /// transaction.  Used by the miner for producing blocks.
    pub fn block_begin<'a>(
        &'a mut self,
        burn_dbconn: &'a dyn BurnStateDB,
        parent_consensus_hash: &ConsensusHash,
        parent_block: &BlockHeaderHash,
        new_consensus_hash: &ConsensusHash,
        new_block: &BlockHeaderHash,
    ) -> ClarityTx<'a, 'a> {
        let conf = self.config();
        StacksChainState::inner_clarity_tx_begin(
            conf,
            &self.state_index,
            &mut self.clarity_state,
            burn_dbconn,
            parent_consensus_hash,
            parent_block,
            new_consensus_hash,
            new_block,
        )
    }

    /// Begin an ephemeral transaction against the Clarity VM, _outside of_ the context of a chainstate
    /// transaction.  The block will not be stored to disk, even if it is committed.
    /// Used by code paths which need to replay blocks.
    pub fn ephemeral_block_begin<'a>(
        &'a mut self,
        burn_dbconn: &'a dyn BurnStateDB,
        parent_consensus_hash: &ConsensusHash,
        parent_block: &BlockHeaderHash,
        new_consensus_hash: &ConsensusHash,
        new_block: &BlockHeaderHash,
    ) -> ClarityTx<'a, 'a> {
        let conf = self.config();
        StacksChainState::inner_ephemeral_clarity_tx_begin(
            conf,
            &self.state_index,
            &mut self.clarity_state,
            burn_dbconn,
            parent_consensus_hash,
            parent_block,
            new_consensus_hash,
            new_block,
        )
    }

    /// Begin a transaction against the Clarity VM for initiating the genesis block
    ///  the genesis block is special cased because it must be evaluated _before_ the
    ///  cost contract is loaded in the boot code.
    pub fn genesis_block_begin<'a>(
        &'a mut self,
        burn_dbconn: &'a dyn BurnStateDB,
        parent_consensus_hash: &ConsensusHash,
        parent_block: &BlockHeaderHash,
        new_consensus_hash: &ConsensusHash,
        new_block: &BlockHeaderHash,
    ) -> ClarityTx<'a, 'a> {
        let conf = self.config();
        let db = &self.state_index;
        let clarity_instance = &mut self.clarity_state;

        // mix burn header hash and stacks block header hash together, since the stacks block hash
        // it not guaranteed to be globally unique (but the burn header hash _is_).
        let parent_index_block =
            StacksChainState::get_parent_index_block(parent_consensus_hash, parent_block);

        let new_index_block =
            StacksBlockHeader::make_index_block_hash(new_consensus_hash, new_block);

        test_debug!(
            "Begin processing genesis Stacks block off of {}/{}",
            parent_consensus_hash,
            parent_block
        );
        test_debug!(
            "Child MARF index root:  {} = {} + {}",
            new_index_block,
            new_consensus_hash,
            new_block
        );
        test_debug!(
            "Parent MARF index root: {} = {} + {}",
            parent_index_block,
            parent_consensus_hash,
            parent_block
        );

        let inner_clarity_tx = clarity_instance.begin_genesis_block(
            &parent_index_block,
            &new_index_block,
            db,
            burn_dbconn,
        );

        test_debug!("Got clarity TX!");
        ClarityTx {
            block: inner_clarity_tx,
            config: conf,
        }
    }

    pub fn with_clarity_marf<F, R>(&mut self, f: F) -> R
    where
        F: FnOnce(&mut MARF<StacksBlockId>) -> R,
    {
        self.clarity_state.with_marf(f)
    }

    /// Run to_do on the state of the Clarity VM at the given chain tip.
    /// Returns Some(x: R) if the given parent_tip exists.
    /// Returns None if not
    pub fn with_read_only_clarity_tx<F, R>(
        &mut self,
        burn_dbconn: &dyn BurnStateDB,
        parent_tip: &StacksBlockId,
        to_do: F,
    ) -> Option<R>
    where
        F: FnOnce(&mut ClarityReadOnlyConnection) -> R,
    {
        match NakamotoChainState::get_block_header(self.db(), parent_tip) {
            Ok(Some(_)) => {}
            Ok(None) => {
                return None;
            }
            Err(e) => {
                warn!("Failed to query for {}: {:?}", parent_tip, &e);
                return None;
            }
        }
        let mut conn = match self.clarity_state.read_only_connection_checked(
            parent_tip,
            &self.state_index,
            burn_dbconn,
        ) {
            Ok(x) => Some(x),
            Err(e) => {
                warn!("Failed to load read only connection"; "err" => %e);
                None
            }
        }?;
        let result = to_do(&mut conn);
        Some(result)
    }

    /// Run to_do on the unconfirmed Clarity VM state
    pub fn with_read_only_unconfirmed_clarity_tx<F, R>(
        &mut self,
        burn_dbconn: &dyn BurnStateDB,
        to_do: F,
    ) -> Result<Option<R>, Error>
    where
        F: FnOnce(&mut ClarityReadOnlyConnection) -> R,
    {
        if let Some(unconfirmed) = self.unconfirmed_state.as_ref() {
            if !unconfirmed.is_readable() {
                return Ok(None);
            }
        }

        let mut unconfirmed_state_opt = self.unconfirmed_state.take();
        let res = if let Some(ref mut unconfirmed_state) = unconfirmed_state_opt {
            let mut conn = unconfirmed_state
                .clarity_inst
                .read_only_connection_checked(
                    &unconfirmed_state.unconfirmed_chain_tip,
                    &self.state_index,
                    burn_dbconn,
                )?;
            let result = to_do(&mut conn);
            Some(result)
        } else {
            None
        };
        self.unconfirmed_state = unconfirmed_state_opt;
        Ok(res)
    }

    /// Run to_do on the unconfirmed Clarity VM state if the tip refers to the unconfirmed state;
    /// otherwise run to_do on the confirmed state of the Clarity VM. If the tip doesn't exist,
    /// then return None.
    pub fn maybe_read_only_clarity_tx<F, R>(
        &mut self,
        burn_dbconn: &dyn BurnStateDB,
        parent_tip: &StacksBlockId,
        to_do: F,
    ) -> Result<Option<R>, Error>
    where
        F: FnOnce(&mut ClarityReadOnlyConnection) -> R,
    {
        let unconfirmed = if let Some(ref unconfirmed_state) = self.unconfirmed_state {
            *parent_tip == unconfirmed_state.unconfirmed_chain_tip
                && unconfirmed_state.is_readable()
        } else {
            false
        };

        if unconfirmed {
            self.with_read_only_unconfirmed_clarity_tx(burn_dbconn, to_do)
        } else {
            Ok(self.with_read_only_clarity_tx(burn_dbconn, parent_tip, to_do))
        }
    }

    fn get_parent_index_block(
        parent_consensus_hash: &ConsensusHash,
        parent_block: &BlockHeaderHash,
    ) -> StacksBlockId {
        if *parent_block == BOOT_BLOCK_HASH {
            // begin boot block
            StacksBlockId::sentinel()
        } else if *parent_block == FIRST_STACKS_BLOCK_HASH {
            // begin first-ever block
            StacksBlockHeader::make_index_block_hash(
                &FIRST_BURNCHAIN_CONSENSUS_HASH,
                &FIRST_STACKS_BLOCK_HASH,
            )
        } else {
            // subsequent block
            StacksBlockHeader::make_index_block_hash(parent_consensus_hash, parent_block)
        }
    }

    /// Begin an unconfirmed VM transaction, if there's no other open transaction for it.
    pub fn chainstate_begin_unconfirmed<'a, 'b>(
        conf: DBConfig,
        headers_db: &'b dyn HeadersDB,
        clarity_instance: &'a mut ClarityInstance,
        burn_dbconn: &'b dyn BurnStateDB,
        tip: &StacksBlockId,
    ) -> ClarityTx<'a, 'b> {
        let inner_clarity_tx = clarity_instance.begin_unconfirmed(tip, headers_db, burn_dbconn);
        ClarityTx {
            block: inner_clarity_tx,
            config: conf,
        }
    }

    /// Open a Clarity transaction against this chainstate's unconfirmed state, if it exists.
    pub fn begin_unconfirmed<'a>(
        &'a mut self,
        burn_dbconn: &'a dyn BurnStateDB,
    ) -> Option<ClarityTx<'a, 'a>> {
        let conf = self.config();
        if let Some(ref mut unconfirmed) = self.unconfirmed_state {
            if !unconfirmed.is_writable() {
                debug!("Unconfirmed state is not writable; cannot begin unconfirmed Clarity Tx");
                return None;
            }

            Some(StacksChainState::chainstate_begin_unconfirmed(
                conf,
                &self.state_index,
                &mut unconfirmed.clarity_inst,
                burn_dbconn,
                &unconfirmed.confirmed_chain_tip,
            ))
        } else {
            debug!("Unconfirmed state is not instantiated; cannot begin unconfirmed Clarity Tx");
            None
        }
    }

    /// Create a Clarity VM database transaction
    fn inner_clarity_tx_begin<'a, 'b>(
        conf: DBConfig,
        headers_db: &'b dyn HeadersDB,
        clarity_instance: &'a mut ClarityInstance,
        burn_dbconn: &'b dyn BurnStateDB,
        parent_consensus_hash: &ConsensusHash,
        parent_block: &BlockHeaderHash,
        new_consensus_hash: &ConsensusHash,
        new_block: &BlockHeaderHash,
    ) -> ClarityTx<'a, 'b> {
        // mix consensus hash and stacks block header hash together, since the stacks block hash
        // it not guaranteed to be globally unique (but the pair is)
        let parent_index_block =
            StacksChainState::get_parent_index_block(parent_consensus_hash, parent_block);

        let new_index_block =
            StacksBlockHeader::make_index_block_hash(new_consensus_hash, new_block);

        test_debug!(
            "Begin processing Stacks block off of {}/{}",
            parent_consensus_hash,
            parent_block
        );
        test_debug!(
            "Child MARF index root:  {} = {} + {}",
            new_index_block,
            new_consensus_hash,
            new_block
        );
        test_debug!(
            "Parent MARF index root: {} = {} + {}",
            parent_index_block,
            parent_consensus_hash,
            parent_block
        );

        let inner_clarity_tx = clarity_instance.begin_block(
            &parent_index_block,
            &new_index_block,
            headers_db,
            burn_dbconn,
        );

        test_debug!("Got clarity TX!");
        ClarityTx {
            block: inner_clarity_tx,
            config: conf,
        }
    }

    /// Create an ephemeral Clarity VM database transaction.
    /// The child block, identified by `new_consensus_hash` and `new_block`, will be treated as
    /// ephemeral.
    fn inner_ephemeral_clarity_tx_begin<'a, 'b>(
        conf: DBConfig,
        headers_db: &'b dyn HeadersDB,
        clarity_instance: &'a mut ClarityInstance,
        burn_dbconn: &'b dyn BurnStateDB,
        parent_consensus_hash: &ConsensusHash,
        parent_block: &BlockHeaderHash,
        new_consensus_hash: &ConsensusHash,
        new_block: &BlockHeaderHash,
    ) -> ClarityTx<'a, 'b> {
        // mix consensus hash and stacks block header hash together, since the stacks block hash
        // it not guaranteed to be globally unique (but the pair is)
        let parent_index_block =
            StacksChainState::get_parent_index_block(parent_consensus_hash, parent_block);

        let new_index_block =
            StacksBlockHeader::make_index_block_hash(new_consensus_hash, new_block);

        test_debug!(
            "Begin processing ephemeral Stacks block off of {}/{}",
            parent_consensus_hash,
            parent_block
        );
        test_debug!(
            "Child ephemeral MARF index root:  {} = {} + {}",
            new_index_block,
            new_consensus_hash,
            new_block
        );
        test_debug!(
            "Parent ephemeral MARF index root: {} = {} + {}",
            parent_index_block,
            parent_consensus_hash,
            parent_block
        );

        let inner_clarity_tx = clarity_instance.begin_ephemeral(
            &parent_index_block,
            &new_index_block,
            headers_db,
            burn_dbconn,
        );

        test_debug!("Got ephemeral clarity TX!");
        ClarityTx {
            block: inner_clarity_tx,
            config: conf,
        }
    }

    /// Create a Clarity VM transaction connection for testing in 2.1
    #[cfg(test)]
    pub fn test_genesis_block_begin_2_1<'a>(
        &'a mut self,
        burn_dbconn: &'a dyn BurnStateDB,
        parent_consensus_hash: &ConsensusHash,
        parent_block: &BlockHeaderHash,
        new_consensus_hash: &ConsensusHash,
        new_block: &BlockHeaderHash,
    ) -> ClarityTx<'a, 'a> {
        let conf = self.config();
        let db = &self.state_index;
        let clarity_instance = &mut self.clarity_state;

        // mix burn header hash and stacks block header hash together, since the stacks block hash
        // it not guaranteed to be globally unique (but the burn header hash _is_).
        let parent_index_block =
            StacksChainState::get_parent_index_block(parent_consensus_hash, parent_block);

        let new_index_block =
            StacksBlockHeader::make_index_block_hash(new_consensus_hash, new_block);

        test_debug!(
            "Begin processing test genesis Stacks block off of {}/{}",
            parent_consensus_hash,
            parent_block
        );
        test_debug!(
            "Child MARF index root:  {} = {} + {}",
            new_index_block,
            new_consensus_hash,
            new_block
        );
        test_debug!(
            "Parent MARF index root: {} = {} + {}",
            parent_index_block,
            parent_consensus_hash,
            parent_block
        );

        let inner_clarity_tx = clarity_instance.begin_test_genesis_block_2_1(
            &parent_index_block,
            &new_index_block,
            db,
            burn_dbconn,
        );

        test_debug!("Got clarity TX!");
        ClarityTx {
            block: inner_clarity_tx,
            config: conf,
        }
    }

    /// Create a Clarity VM transaction connection for testing in 2.05
    #[cfg(test)]
    pub fn test_genesis_block_begin_2_05<'a>(
        &'a mut self,
        burn_dbconn: &'a dyn BurnStateDB,
        parent_consensus_hash: &ConsensusHash,
        parent_block: &BlockHeaderHash,
        new_consensus_hash: &ConsensusHash,
        new_block: &BlockHeaderHash,
    ) -> ClarityTx<'a, 'a> {
        let conf = self.config();
        let db = &self.state_index;
        let clarity_instance = &mut self.clarity_state;

        // mix burn header hash and stacks block header hash together, since the stacks block hash
        // it not guaranteed to be globally unique (but the burn header hash _is_).
        let parent_index_block =
            StacksChainState::get_parent_index_block(parent_consensus_hash, parent_block);

        let new_index_block =
            StacksBlockHeader::make_index_block_hash(new_consensus_hash, new_block);

        test_debug!(
            "Begin processing test genesis Stacks block off of {}/{}",
            parent_consensus_hash,
            parent_block
        );
        test_debug!(
            "Child MARF index root:  {} = {} + {}",
            new_index_block,
            new_consensus_hash,
            new_block
        );
        test_debug!(
            "Parent MARF index root: {} = {} + {}",
            parent_index_block,
            parent_consensus_hash,
            parent_block
        );

        let inner_clarity_tx = clarity_instance.begin_test_genesis_block(
            &parent_index_block,
            &new_index_block,
            db,
            burn_dbconn,
        );

        test_debug!("Got clarity TX!");
        ClarityTx {
            block: inner_clarity_tx,
            config: conf,
        }
    }

    /// Get the appropriate MARF index hash to use to identify a chain tip, given a block header
    pub fn get_index_hash(
        consensus_hash: &ConsensusHash,
        header_hash: &BlockHeaderHash,
    ) -> StacksBlockId {
        if consensus_hash == &FIRST_BURNCHAIN_CONSENSUS_HASH {
            StacksBlockHeader::make_index_block_hash(
                &FIRST_BURNCHAIN_CONSENSUS_HASH,
                &FIRST_STACKS_BLOCK_HASH,
            )
        } else {
            StacksBlockId::new(consensus_hash, header_hash)
        }
    }

    /// Record the microblock public key hash for a block into the MARF'ed Clarity DB
    pub fn insert_microblock_pubkey_hash(
        clarity_tx: &mut ClarityTx,
        height: u32,
        mblock_pubkey_hash: &Hash160,
    ) -> Result<(), Error> {
        clarity_tx
            .connection()
            .as_transaction(|tx| {
                tx.with_clarity_db(|ref mut db| {
                    db.insert_microblock_pubkey_hash_height(mblock_pubkey_hash, height)
                        .expect("FATAL: failed to store microblock public key hash to Clarity DB");
                    Ok(())
                })
            })
            .expect("FATAL: failed to store microblock public key hash");
        Ok(())
    }

    /// Get the block height at which a microblock public key hash was used, if any
    pub fn has_microblock_pubkey_hash(
        clarity_tx: &mut ClarityTx,
        mblock_pubkey_hash: &Hash160,
    ) -> Result<Option<u32>, Error> {
        let height_opt = clarity_tx
            .connection()
            .with_clarity_db_readonly::<_, Result<_, ()>>(|ref mut db| {
                let height_opt = db
                    .get_microblock_pubkey_hash_height(mblock_pubkey_hash)
                    .expect("FATAL: failed to query microblock public key hash");
                Ok(height_opt)
            })
            .expect("FATAL: failed to query microblock public key hash");
        Ok(height_opt)
    }

    /// Get the burnchain txids for a given index block hash
    pub(crate) fn get_burnchain_txids_for_block(
        conn: &Connection,
        index_block_hash: &StacksBlockId,
    ) -> Result<Vec<Txid>, Error> {
        let sql = "SELECT txids FROM burnchain_txids WHERE index_block_hash = ?1";
        let args = params![index_block_hash];

        let txids = conn
            .query_row(sql, args, |r| {
                let txids_json: String = r.get_unwrap(0);
                let txids: Vec<Txid> = serde_json::from_str(&txids_json)
                    .expect("FATAL: database corruption: could not parse TXID JSON");

                Ok(txids)
            })
            .optional()?
            .unwrap_or_default();

        Ok(txids)
    }

    /// Get the txids of the burnchain operations applied in the past N Stacks blocks.
    /// Only works for epoch 2.x
    pub fn get_burnchain_txids_in_ancestors(
        conn: &Connection,
        index_block_hash: &StacksBlockId,
        count: u64,
    ) -> Result<HashSet<Txid>, Error> {
        let mut ret = HashSet::new();
        let ancestors = StacksChainState::get_ancestor_index_hashes(conn, index_block_hash, count)?;
        for ancestor in ancestors.into_iter() {
            let txids = StacksChainState::get_burnchain_txids_for_block(conn, &ancestor)?;
            for txid in txids.into_iter() {
                ret.insert(txid);
            }
        }
        Ok(ret)
    }

    /// Store all on-burnchain STX operations' txids by index block hash.
    /// `index_block_hash` is the tenure-start block.
    /// * For epoch 2.x, this is simply the block ID
    /// * for epoch 3.x and later, this is the first block in the tenure.
    pub fn store_burnchain_txids(
        tx: &DBTx,
        index_block_hash: &StacksBlockId,
        burn_stack_stx_ops: Vec<StackStxOp>,
        burn_transfer_stx_ops: Vec<TransferStxOp>,
        burn_delegate_stx_ops: Vec<DelegateStxOp>,
        burn_vote_for_aggregate_key_ops: Vec<VoteForAggregateKeyOp>,
    ) -> Result<(), Error> {
        let mut txids: Vec<_> = burn_stack_stx_ops
            .into_iter()
            .fold(vec![], |mut txids, op| {
                txids.push(op.txid);
                txids
            });

        let mut xfer_txids = burn_transfer_stx_ops
            .into_iter()
            .fold(vec![], |mut txids, op| {
                txids.push(op.txid);
                txids
            });

        txids.append(&mut xfer_txids);

        let mut delegate_txids = burn_delegate_stx_ops
            .into_iter()
            .fold(vec![], |mut txids, op| {
                txids.push(op.txid);
                txids
            });

        txids.append(&mut delegate_txids);

        let mut vote_txids =
            burn_vote_for_aggregate_key_ops
                .into_iter()
                .fold(vec![], |mut txids, op| {
                    txids.push(op.txid);
                    txids
                });

        txids.append(&mut vote_txids);

        let txids_json =
            serde_json::to_string(&txids).expect("FATAL: could not serialize Vec<Txid>");
        let sql = "INSERT INTO burnchain_txids (index_block_hash, txids) VALUES (?1, ?2)";
        let args = params![index_block_hash, &txids_json];
        tx.execute(sql, args)?;
        Ok(())
    }

    /// Append a Stacks block to an existing Stacks block, and grant the miner the block reward.
    /// Return the new Stacks header info.
    pub fn advance_tip(
        headers_tx: &mut StacksDBTx<'_>,
        parent_tip: &StacksBlockHeader,
        parent_consensus_hash: &ConsensusHash,
        new_tip: &StacksBlockHeader,
        new_consensus_hash: &ConsensusHash,
        new_burn_header_hash: &BurnchainHeaderHash,
        new_burnchain_height: u32,
        new_burnchain_timestamp: u64,
        microblock_tail_opt: Option<StacksMicroblockHeader>,
        block_reward: &MinerPaymentSchedule,
        mature_miner_payouts: Option<(MinerReward, Vec<MinerReward>, MinerReward, MinerRewardInfo)>, // (miner, [users], parent, matured rewards)
        anchor_block_cost: &ExecutionCost,
        anchor_block_size: u64,
        applied_epoch_transition: bool,
        burn_stack_stx_ops: Vec<StackStxOp>,
        burn_transfer_stx_ops: Vec<TransferStxOp>,
        burn_delegate_stx_ops: Vec<DelegateStxOp>,
        burn_vote_for_aggregate_key_ops: Vec<VoteForAggregateKeyOp>,
    ) -> Result<StacksHeaderInfo, Error> {
        if new_tip.parent_block != FIRST_STACKS_BLOCK_HASH {
            // not the first-ever block, so linkage must occur
            assert_eq!(new_tip.parent_block, parent_tip.block_hash());
        }

        assert_eq!(
            parent_tip
                .total_work
                .work
                .checked_add(1)
                .expect("Block height overflow"),
            new_tip.total_work.work
        );

        let parent_hash =
            StacksChainState::get_index_hash(parent_consensus_hash, &parent_tip.block_hash());

        // store each indexed field
        test_debug!(
            "Headers index_put_begin {}-{}",
            &parent_hash,
            &new_tip.index_block_hash(new_consensus_hash)
        );
        let root_hash = headers_tx.put_indexed_all(
            &parent_hash,
            &new_tip.index_block_hash(new_consensus_hash),
            &[],
            &[],
        )?;
        let index_block_hash = new_tip.index_block_hash(new_consensus_hash);
        test_debug!(
            "Headers index_indexed_all finished {}-{}",
            &parent_hash,
            &index_block_hash,
        );

        let new_tip_info = StacksHeaderInfo {
            anchored_header: new_tip.clone().into(),
            microblock_tail: microblock_tail_opt,
            index_root: root_hash,
            stacks_block_height: new_tip.total_work.work,
            consensus_hash: new_consensus_hash.clone(),
            burn_header_hash: new_burn_header_hash.clone(),
            burn_header_height: new_burnchain_height,
            burn_header_timestamp: new_burnchain_timestamp,
            anchored_block_size: anchor_block_size,
            burn_view: None,
            total_tenure_size: 0,
        };

        StacksChainState::insert_stacks_block_header(
            headers_tx.deref_mut(),
            &parent_hash,
            &new_tip_info,
            anchor_block_cost,
        )?;
        StacksChainState::insert_miner_payment_schedule(headers_tx.deref_mut(), block_reward)?;
        StacksChainState::store_burnchain_txids(
            headers_tx.deref(),
            &index_block_hash,
            burn_stack_stx_ops,
            burn_transfer_stx_ops,
            burn_delegate_stx_ops,
            burn_vote_for_aggregate_key_ops,
        )?;

        if let Some((miner_payout, user_payouts, parent_payout, reward_info)) = mature_miner_payouts
        {
            let rewarded_miner_block_id = StacksBlockHeader::make_index_block_hash(
                &reward_info.from_block_consensus_hash,
                &reward_info.from_stacks_block_hash,
            );
            let rewarded_parent_miner_block_id = StacksBlockHeader::make_index_block_hash(
                &reward_info.from_parent_block_consensus_hash,
                &reward_info.from_parent_stacks_block_hash,
            );

            StacksChainState::insert_matured_child_miner_reward(
                headers_tx.deref_mut(),
                &rewarded_parent_miner_block_id,
                &rewarded_miner_block_id,
                &miner_payout,
            )?;
            for user_payout in user_payouts.into_iter() {
                StacksChainState::insert_matured_child_user_reward(
                    headers_tx.deref_mut(),
                    &rewarded_parent_miner_block_id,
                    &rewarded_miner_block_id,
                    &user_payout,
                )?;
            }
            StacksChainState::insert_matured_parent_miner_reward(
                headers_tx.deref_mut(),
                &rewarded_parent_miner_block_id,
                &rewarded_miner_block_id,
                &parent_payout,
            )?;
        }

        if applied_epoch_transition {
            debug!("Block {} applied an epoch transition", &index_block_hash);
            let sql = "INSERT INTO epoch_transitions (block_id) VALUES (?)";
            let args = params![&index_block_hash];
            headers_tx.deref_mut().execute(sql, args)?;
        }

        info!(
            "Advanced to new tip! {}/{}",
            new_consensus_hash,
            new_tip.block_hash()
        );
        Ok(new_tip_info)
    }
}

#[cfg(test)]
pub mod test {
    use std::{env, fs};

    use clarity::vm::test_util::TEST_BURN_STATE_DB;
    use stx_genesis::GenesisData;

    use super::*;
    use crate::chainstate::stacks::*;
    use crate::util_lib::boot::boot_code_test_addr;

    pub fn instantiate_chainstate(
        mainnet: bool,
        chain_id: u32,
        test_name: &str,
    ) -> StacksChainState {
        instantiate_chainstate_with_balances(mainnet, chain_id, test_name, vec![])
    }

    pub fn instantiate_chainstate_with_balances(
        mainnet: bool,
        chain_id: u32,
        test_name: &str,
        balances: Vec<(StacksAddress, u64)>,
    ) -> StacksChainState {
        let path = chainstate_path(test_name);
        if fs::metadata(&path).is_ok() {
            fs::remove_dir_all(&path).unwrap();
        };

        let initial_balances = balances
            .into_iter()
            .map(|(addr, balance)| (PrincipalData::from(addr), balance))
            .collect();

        let mut boot_data = ChainStateBootData {
            initial_balances,
            post_flight_callback: None,
            first_burnchain_block_hash: BurnchainHeaderHash::zero(),
            first_burnchain_block_height: 0,
            first_burnchain_block_timestamp: 0,
            pox_constants: PoxConstants::testnet_default(),
            get_bulk_initial_lockups: None,
            get_bulk_initial_balances: None,
            get_bulk_initial_names: None,
            get_bulk_initial_namespaces: None,
        };

        StacksChainState::open_and_exec(mainnet, chain_id, &path, Some(&mut boot_data), None)
            .unwrap()
            .0
    }

    pub fn open_chainstate(mainnet: bool, chain_id: u32, test_name: &str) -> StacksChainState {
        let path = chainstate_path(test_name);
        StacksChainState::open(mainnet, chain_id, &path, None)
            .unwrap()
            .0
    }

    pub fn chainstate_path(test_name: &str) -> String {
        format!("/tmp/stacks-node-tests/cs-{}", test_name)
    }

    #[test]
    fn test_instantiate_chainstate() {
        let mut chainstate = instantiate_chainstate(false, 0x80000000, function_name!());

        // verify that the boot code is there
        let mut conn = chainstate.block_begin(
            &TEST_BURN_STATE_DB,
            &FIRST_BURNCHAIN_CONSENSUS_HASH,
            &FIRST_STACKS_BLOCK_HASH,
            &MINER_BLOCK_CONSENSUS_HASH,
            &MINER_BLOCK_HEADER_HASH,
        );

        for (boot_contract_name, _) in STACKS_BOOT_CODE_TESTNET.iter() {
            let boot_contract_id = QualifiedContractIdentifier::new(
                boot_code_test_addr().into(),
                ContractName::try_from(boot_contract_name.to_string()).unwrap(),
            );
            let contract_res =
                StacksChainState::get_contract(&mut conn, &boot_contract_id).unwrap();
            assert!(contract_res.is_some());
        }
    }

    #[test]
    fn test_chainstate_sampled_genesis_consistency() {
        // Test root hash for the test chainstate data set
        let mut boot_data = ChainStateBootData {
            initial_balances: vec![],
            first_burnchain_block_hash: BurnchainHeaderHash::zero(),
            first_burnchain_block_height: 0,
            first_burnchain_block_timestamp: 0,
            pox_constants: PoxConstants::testnet_default(),
            post_flight_callback: None,
            get_bulk_initial_lockups: Some(Box::new(|| {
                Box::new(GenesisData::new(true).read_lockups().map(|item| {
                    ChainstateAccountLockup {
                        address: item.address,
                        amount: item.amount,
                        block_height: item.block_height,
                    }
                }))
            })),
            get_bulk_initial_balances: Some(Box::new(|| {
                Box::new(GenesisData::new(true).read_balances().map(|item| {
                    ChainstateAccountBalance {
                        address: item.address,
                        amount: item.amount,
                    }
                }))
            })),
            get_bulk_initial_namespaces: Some(Box::new(|| {
                Box::new(GenesisData::new(true).read_namespaces().map(|item| {
                    ChainstateBNSNamespace {
                        namespace_id: item.namespace_id,
                        importer: item.importer,
                        buckets: item.buckets,
                        base: item.base as u64,
                        coeff: item.coeff as u64,
                        nonalpha_discount: item.nonalpha_discount as u64,
                        no_vowel_discount: item.no_vowel_discount as u64,
                        lifetime: item.lifetime as u64,
                    }
                }))
            })),
            get_bulk_initial_names: Some(Box::new(|| {
                Box::new(
                    GenesisData::new(true)
                        .read_names()
                        .map(|item| ChainstateBNSName {
                            fully_qualified_name: item.fully_qualified_name,
                            owner: item.owner,
                            zonefile_hash: item.zonefile_hash,
                        }),
                )
            })),
        };

        let path = chainstate_path(function_name!());
        if fs::metadata(&path).is_ok() {
            fs::remove_dir_all(&path).unwrap();
        };

        let mut chainstate =
            StacksChainState::open_and_exec(false, 0x80000000, &path, Some(&mut boot_data), None)
                .unwrap()
                .0;

        let genesis_root_hash = chainstate.clarity_state.with_marf(|marf| {
            let index_block_hash = StacksBlockHeader::make_index_block_hash(
                &FIRST_BURNCHAIN_CONSENSUS_HASH,
                &FIRST_STACKS_BLOCK_HASH,
            );
            marf.get_root_hash_at(&index_block_hash).unwrap()
        });

        // If the genesis data changed, then this test will fail.
        // Just update the expected value
        assert_eq!(
            genesis_root_hash.to_string(),
            "0eb3076f0635ccdfcdc048afb8dea9048c5180a2e2b2952874af1d18f06321e8"
        );
    }

    #[test]
    fn test_chainstate_full_genesis_consistency() {
        if env::var("CIRCLE_CI_TEST") != Ok("1".into()) {
            return;
        }

        // Test root hash for the final chainstate data set
        let mut boot_data = ChainStateBootData {
            initial_balances: vec![],
            first_burnchain_block_hash: BurnchainHeaderHash::from_hex(
                BITCOIN_MAINNET_FIRST_BLOCK_HASH,
            )
            .unwrap(),
            first_burnchain_block_height: BITCOIN_MAINNET_FIRST_BLOCK_HEIGHT as u32,
            first_burnchain_block_timestamp: BITCOIN_MAINNET_FIRST_BLOCK_TIMESTAMP,
            pox_constants: PoxConstants::mainnet_default(),
            post_flight_callback: None,
            get_bulk_initial_lockups: Some(Box::new(|| {
                Box::new(GenesisData::new(false).read_lockups().map(|item| {
                    ChainstateAccountLockup {
                        address: item.address,
                        amount: item.amount,
                        block_height: item.block_height,
                    }
                }))
            })),
            get_bulk_initial_balances: Some(Box::new(|| {
                Box::new(GenesisData::new(false).read_balances().map(|item| {
                    ChainstateAccountBalance {
                        address: item.address,
                        amount: item.amount,
                    }
                }))
            })),
            get_bulk_initial_namespaces: Some(Box::new(|| {
                Box::new(GenesisData::new(false).read_namespaces().map(|item| {
                    ChainstateBNSNamespace {
                        namespace_id: item.namespace_id,
                        importer: item.importer,
                        buckets: item.buckets,
                        base: item.base as u64,
                        coeff: item.coeff as u64,
                        nonalpha_discount: item.nonalpha_discount as u64,
                        no_vowel_discount: item.no_vowel_discount as u64,
                        lifetime: item.lifetime as u64,
                    }
                }))
            })),
            get_bulk_initial_names: Some(Box::new(|| {
                Box::new(
                    GenesisData::new(false)
                        .read_names()
                        .map(|item| ChainstateBNSName {
                            fully_qualified_name: item.fully_qualified_name,
                            owner: item.owner,
                            zonefile_hash: item.zonefile_hash,
                        }),
                )
            })),
        };

        let path = chainstate_path(function_name!());
        if fs::metadata(&path).is_ok() {
            fs::remove_dir_all(&path).unwrap();
        };

        let mut chainstate =
            StacksChainState::open_and_exec(true, 0x000000001, &path, Some(&mut boot_data), None)
                .unwrap()
                .0;

        let genesis_root_hash = chainstate.clarity_state.with_marf(|marf| {
            let index_block_hash = StacksBlockHeader::make_index_block_hash(
                &FIRST_BURNCHAIN_CONSENSUS_HASH,
                &FIRST_STACKS_BLOCK_HASH,
            );
            marf.get_root_hash_at(&index_block_hash).unwrap()
        });

        // If the genesis data changed, then this test will fail.
        // Just update the expected value
        assert_eq!(
            format!("{}", genesis_root_hash),
            MAINNET_2_0_GENESIS_ROOT_HASH
        );
    }

    #[test]
    fn latest_db_version_supports_latest_epoch() {
        let db = DBConfig {
            version: CHAINSTATE_VERSION.to_string(),
            mainnet: true,
            chain_id: CHAIN_ID_MAINNET,
        };
        assert!(db.supports_epoch(StacksEpochId::latest()));
    }

    #[test]
    fn test_sqlite_version() {
        let chainstate = instantiate_chainstate(false, 0x80000000, function_name!());
        assert_eq!(
            query_row(chainstate.db(), "SELECT sqlite_version()", NO_PARAMS).unwrap(),
            Some("3.45.0".to_string())
        );
    }

    pub fn tmp_db_path() -> PathBuf {
        std::env::temp_dir().join(format!("chainstate-test-{}.sqlite", rand::random::<u64>()))
    }

    #[test]
    fn chainstate_migration_v10_to_v11() -> Result<(), Error> {
        let test_name = "test_chainstate_migration_v10_to_v11";
        // Create an in-memory database
        let tmp_path = tmp_db_path();
        let conn = Connection::open(tmp_path.clone())?;

        // Simulate schema version 10 by applying all schemas up to NAKAMOTO_CHAINSTATE_SCHEMA_6
        for schema in CHAINSTATE_INITIAL_SCHEMA.iter() {
            conn.execute_batch(schema)?;
        }
        // Manually insert a version since chainstate initial schema just creates but doesn't insert anything
        // required for subsequent "updates" to be successful
        conn.execute(
            "INSERT INTO db_config (version, mainnet, chain_id) VALUES (?, ?, ?)",
            params!["1", 1, 1], // initial version 1
        )?;
        for schema in CHAINSTATE_SCHEMA_2.iter() {
            conn.execute_batch(schema)?;
        }
        for schema in CHAINSTATE_SCHEMA_3.iter() {
            conn.execute_batch(schema)?;
        }
        for schema in NAKAMOTO_CHAINSTATE_SCHEMA_1.iter() {
            conn.execute_batch(schema)?;
        }
        for schema in NAKAMOTO_CHAINSTATE_SCHEMA_2.iter() {
            conn.execute_batch(schema)?;
        }
        for schema in NAKAMOTO_CHAINSTATE_SCHEMA_3.iter() {
            conn.execute_batch(schema)?;
        }
        for schema in NAKAMOTO_CHAINSTATE_SCHEMA_4.iter() {
            conn.execute_batch(schema)?;
        }
        for schema in NAKAMOTO_CHAINSTATE_SCHEMA_5.iter() {
            conn.execute_batch(schema)?;
        }
        for schema in CHAINSTATE_SCHEMA_4.iter() {
            conn.execute_batch(schema)?;
        }
        for schema in NAKAMOTO_CHAINSTATE_SCHEMA_6.iter() {
            conn.execute_batch(schema)?;
        }

        // Insert dummy data into pre-nakamoto block_headers
        let sample_block_hash = BlockHeaderHash([1u8; 32]);
        let sample_consensus_hash = ConsensusHash([2u8; 20]);
        let sample_burn_header_hash = BurnchainHeaderHash([3u8; 32]);
        let sample_parent_block_id = StacksBlockId([0u8; 32]);
        let sample_index_block_hash =
            StacksBlockId::new(&sample_consensus_hash, &sample_block_hash);
        conn.execute(
            "INSERT INTO block_headers (
                version, total_burn, total_work, proof, parent_block, parent_microblock,
                parent_microblock_sequence, tx_merkle_root, state_index_root, microblock_pubkey_hash,
                block_hash, index_block_hash, block_height, index_root, consensus_hash,
                burn_header_hash, burn_header_height, burn_header_timestamp, parent_block_id,
                cost, block_size, affirmation_weight
            ) VALUES (?, ?, ?, ?, ?, ?, ?, ?, ?, ?, ?, ?, ?, ?, ?, ?, ?, ?, ?, ?, ?, ?)",
            params![
                1,
                "1000",
                "1",
                to_hex(&[0u8; 48]),
                to_hex(&[0u8; 32]),
                to_hex(&[0u8; 32]),
                0,
                to_hex(&[0u8; 32]),
                to_hex(&[0u8; 32]),
                to_hex(&[0u8; 20]),
                &sample_block_hash,
                &sample_index_block_hash,
                1,
                to_hex(&[0u8; 32]),
                &sample_consensus_hash,
                &sample_burn_header_hash,
                100,
                1234567890,
                &sample_parent_block_id,
                serde_json::to_string(&ExecutionCost::ZERO).unwrap(),
                "1000",
                10
            ],
        )?;

        // Verify schema version is 10 before migration
        let version: String = query_row(&conn, "SELECT version FROM db_config", NO_PARAMS)?
            .expect("Expected db_config to have a version");
        assert_eq!(
            version, "10",
            "Database version should be 10 before migration"
        );

        // Apply the simplified CHAINSTATE_SCHEMA_5 migration
        for statement in CHAINSTATE_SCHEMA_5.iter() {
            conn.execute_batch(statement)?;
        }
        // Verify schema version is updated to 11
        let version: String = query_row(&conn, "SELECT version FROM db_config", NO_PARAMS)?
            .expect("Expected db_config to have a version");
        assert_eq!(
            version, "11",
            "Database version should be 11 after migration"
        );

        // Verify affirmation_weight column is dropped
        let columns: Vec<String> = conn
            .prepare("PRAGMA table_info(block_headers)")?
            .query_map([], |row| row.get(1))?
            .collect::<Result<Vec<String>, _>>()?;
        assert!(
            !columns.contains(&"affirmation_weight".to_string()),
            "affirmation_weight column should be dropped"
        );

        // Verify indexes are dropped
        let indexes: Vec<String> = conn
            .prepare("SELECT name FROM sqlite_master WHERE type = 'index' AND tbl_name = 'block_headers'")?
            .query_map([], |row| row.get(0))?
            .collect::<Result<Vec<String>, _>>()?;
        assert!(
            !indexes.contains(&"index_block_header_by_affirmation_weight".to_string()),
            "index_block_header_by_affirmation_weight should be dropped"
        );
        assert!(
            !indexes.contains(&"index_block_header_by_height_and_affirmation_weight".to_string()),
            "index_block_header_by_height_and_affirmation_weight should be dropped"
        );

        // Verify data integrity
        let row: Option<(String, String, String)> = conn
            .query_row(
                "SELECT block_hash, consensus_hash, block_size
            FROM block_headers WHERE index_block_hash = ?",
                params![&sample_index_block_hash],
                |row| {
                    Ok((
                        row.get::<_, String>(0)?,
                        row.get::<_, String>(1)?,
                        row.get::<_, String>(2)?,
                    ))
                },
            )
            .optional()?;
        assert!(row.is_some(), "Sample data should remain after migration");

        let (block_hash, consensus_hash, block_size) = row.unwrap();
        assert_eq!(
            block_hash,
            sample_block_hash.to_string(),
            "Block hash should be preserved"
        );
        assert_eq!(
            consensus_hash,
            sample_consensus_hash.to_string(),
            "Consensus hash should be preserved"
        );
        assert_eq!(block_size, "1000", "Block size should be preserved");

        Ok(())
    }
}<|MERGE_RESOLUTION|>--- conflicted
+++ resolved
@@ -50,7 +50,7 @@
     HeaderTypeNames, NakamotoBlockHeader, NakamotoChainState, NakamotoStagingBlocksConn,
     NAKAMOTO_CHAINSTATE_SCHEMA_1, NAKAMOTO_CHAINSTATE_SCHEMA_2, NAKAMOTO_CHAINSTATE_SCHEMA_3,
     NAKAMOTO_CHAINSTATE_SCHEMA_4, NAKAMOTO_CHAINSTATE_SCHEMA_5, NAKAMOTO_CHAINSTATE_SCHEMA_6,
-    NAKAMOTO_CHAINSTATE_SCHEMA_7,
+    NAKAMOTO_CHAINSTATE_SCHEMA_7, NAKAMOTO_CHAINSTATE_SCHEMA_8,
 };
 use crate::chainstate::stacks::address::StacksAddressExtensions;
 use crate::chainstate::stacks::boot::*;
@@ -286,13 +286,8 @@
         });
         match epoch_id {
             StacksEpochId::Epoch10 => true,
-<<<<<<< HEAD
-            StacksEpochId::Epoch20 => (1..=12).contains(&version_u32),
-            StacksEpochId::Epoch2_05 => (2..=12).contains(&version_u32),
-=======
             StacksEpochId::Epoch20 => (1..=CHAINSTATE_VERSION_NUMBER).contains(&version_u32),
             StacksEpochId::Epoch2_05 => (2..=CHAINSTATE_VERSION_NUMBER).contains(&version_u32),
->>>>>>> ae76b4f7
             StacksEpochId::Epoch21
             | StacksEpochId::Epoch22
             | StacksEpochId::Epoch23
@@ -301,11 +296,7 @@
             | StacksEpochId::Epoch30
             | StacksEpochId::Epoch31
             | StacksEpochId::Epoch32
-<<<<<<< HEAD
-            | StacksEpochId::Epoch33 => (3..=12).contains(&version_u32),
-=======
             | StacksEpochId::Epoch33 => (3..=CHAINSTATE_VERSION_NUMBER).contains(&version_u32),
->>>>>>> ae76b4f7
         }
     }
 }
@@ -675,10 +666,7 @@
 }
 
 pub const CHAINSTATE_VERSION: &str = "12";
-<<<<<<< HEAD
-=======
 pub const CHAINSTATE_VERSION_NUMBER: u32 = 12;
->>>>>>> ae76b4f7
 
 const CHAINSTATE_INITIAL_SCHEMA: &[&str] = &[
     "PRAGMA foreign_keys = ON;",
@@ -1173,13 +1161,17 @@
                 }
                 "11" => {
                     info!(
-<<<<<<< HEAD
                         "Migrating chainstate schema from version 11 to 12: add index for nakamoto_block_headers"
-=======
-                        "Migrating chainstate schema from version 11 to 12: add total_tenure_size field"
->>>>>>> ae76b4f7
                     );
                     for cmd in NAKAMOTO_CHAINSTATE_SCHEMA_7.iter() {
+                        tx.execute_batch(cmd)?;
+                    }
+                }
+                "12" => {
+                    info!(
+                        "Migrating chainstate schema from version 12 to 13: add total_tenure_size field"
+                    );
+                    for cmd in NAKAMOTO_CHAINSTATE_SCHEMA_8.iter() {
                         tx.execute_batch(cmd)?;
                     }
                 }
