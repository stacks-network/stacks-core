--- conflicted
+++ resolved
@@ -31,13 +31,8 @@
         clarity_tx
             .with_clarity_db_readonly(|ref mut db| match db.get_contract(contract_id) {
                 Ok(c) => Ok(Some(c)),
-<<<<<<< HEAD
                 Err(VmExecutionError::Unchecked(CheckErrorKind::NoSuchContract(_))) => Ok(None),
-                Err(e) => Err(clarity_error::Interpreter(e)),
-=======
-                Err(clarity_vm_error::Unchecked(CheckErrorKind::NoSuchContract(_))) => Ok(None),
                 Err(e) => Err(ClarityError::Interpreter(e)),
->>>>>>> 22de8cf5
             })
             .map_err(Error::ClarityError)
     }
