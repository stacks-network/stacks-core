--- conflicted
+++ resolved
@@ -31,11 +31,7 @@
         clarity_tx
             .with_clarity_db_readonly(|ref mut db| match db.get_contract(contract_id) {
                 Ok(c) => Ok(Some(c)),
-<<<<<<< HEAD
-                Err(VmExecutionError::Unchecked(CheckErrors::NoSuchContract(_))) => Ok(None),
-=======
-                Err(clarity_vm_error::Unchecked(CheckErrorKind::NoSuchContract(_))) => Ok(None),
->>>>>>> 927747ce
+                Err(VmExecutionError::Unchecked(CheckErrorKind::NoSuchContract(_))) => Ok(None),
                 Err(e) => Err(clarity_error::Interpreter(e)),
             })
             .map_err(Error::ClarityError)
@@ -51,11 +47,7 @@
             .with_clarity_db_readonly(|ref mut db| {
                 match db.lookup_variable_unknown_descriptor(contract_id, data_var, &epoch) {
                     Ok(c) => Ok(Some(c)),
-<<<<<<< HEAD
-                    Err(VmExecutionError::Unchecked(CheckErrors::NoSuchDataVariable(_))) => {
-=======
-                    Err(clarity_vm_error::Unchecked(CheckErrorKind::NoSuchDataVariable(_))) => {
->>>>>>> 927747ce
+                    Err(VmExecutionError::Unchecked(CheckErrorKind::NoSuchDataVariable(_))) => {
                         Ok(None)
                     }
                     Err(e) => Err(clarity_error::Interpreter(e)),
