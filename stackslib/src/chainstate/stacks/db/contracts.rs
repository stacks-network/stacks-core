// Copyright (C) 2013-2020 Blockstack PBC, a public benefit corporation
// Copyright (C) 2020 Stacks Open Internet Foundation
//
// This program is free software: you can redistribute it and/or modify
// it under the terms of the GNU General Public License as published by
// the Free Software Foundation, either version 3 of the License, or
// (at your option) any later version.
//
// This program is distributed in the hope that it will be useful,
// but WITHOUT ANY WARRANTY; without even the implied warranty of
// MERCHANTABILITY or FITNESS FOR A PARTICULAR PURPOSE.  See the
// GNU General Public License for more details.
//
// You should have received a copy of the GNU General Public License
// along with this program.  If not, see <http://www.gnu.org/licenses/>.

pub use clarity::vm::analysis::errors::CheckErrorKind;
use clarity::vm::contracts::Contract;
use clarity::vm::errors::Error as clarity_vm_error;
use clarity::vm::types::{QualifiedContractIdentifier, Value};

use crate::chainstate::stacks::db::*;
use crate::chainstate::stacks::{Error, *};
use crate::clarity_vm::clarity::ClarityConnection;

impl StacksChainState {
    pub fn get_contract<T: ClarityConnection>(
        clarity_tx: &mut T,
        contract_id: &QualifiedContractIdentifier,
    ) -> Result<Option<Contract>, Error> {
        clarity_tx
            .with_clarity_db_readonly(|ref mut db| match db.get_contract(contract_id) {
                Ok(c) => Ok(Some(c)),
<<<<<<< HEAD
                Err(clarity_vm_error::Unchecked(CheckErrors::NoSuchContract(_))) => Ok(None),
                Err(e) => Err(ClarityError::Interpreter(e)),
=======
                Err(clarity_vm_error::Unchecked(CheckErrorKind::NoSuchContract(_))) => Ok(None),
                Err(e) => Err(clarity_error::Interpreter(e)),
>>>>>>> 927747ce
            })
            .map_err(Error::ClarityError)
    }

    pub fn get_data_var<T: ClarityConnection>(
        clarity_tx: &mut T,
        contract_id: &QualifiedContractIdentifier,
        data_var: &str,
    ) -> Result<Option<Value>, Error> {
        let epoch = clarity_tx.get_epoch();
        clarity_tx
            .with_clarity_db_readonly(|ref mut db| {
                match db.lookup_variable_unknown_descriptor(contract_id, data_var, &epoch) {
                    Ok(c) => Ok(Some(c)),
                    Err(clarity_vm_error::Unchecked(CheckErrorKind::NoSuchDataVariable(_))) => {
                        Ok(None)
                    }
                    Err(e) => Err(ClarityError::Interpreter(e)),
                }
            })
            .map_err(Error::ClarityError)
    }
}<|MERGE_RESOLUTION|>--- conflicted
+++ resolved
@@ -31,13 +31,8 @@
         clarity_tx
             .with_clarity_db_readonly(|ref mut db| match db.get_contract(contract_id) {
                 Ok(c) => Ok(Some(c)),
-<<<<<<< HEAD
-                Err(clarity_vm_error::Unchecked(CheckErrors::NoSuchContract(_))) => Ok(None),
+                Err(clarity_vm_error::Unchecked(CheckErrorKind::NoSuchContract(_))) => Ok(None),
                 Err(e) => Err(ClarityError::Interpreter(e)),
-=======
-                Err(clarity_vm_error::Unchecked(CheckErrorKind::NoSuchContract(_))) => Ok(None),
-                Err(e) => Err(clarity_error::Interpreter(e)),
->>>>>>> 927747ce
             })
             .map_err(Error::ClarityError)
     }
