// Copyright (C) 2013-2020 Blockstack PBC, a public benefit corporation
// Copyright (C) 2020 Stacks Open Internet Foundation
//
// This program is free software: you can redistribute it and/or modify
// it under the terms of the GNU General Public License as published by
// the Free Software Foundation, either version 3 of the License, or
// (at your option) any later version.
//
// This program is distributed in the hope that it will be useful,
// but WITHOUT ANY WARRANTY; without even the implied warranty of
// MERCHANTABILITY or FITNESS FOR A PARTICULAR PURPOSE.  See the
// GNU General Public License for more details.
//
// You should have received a copy of the GNU General Public License
// along with this program.  If not, see <http://www.gnu.org/licenses/>.

use std::collections::{HashMap, HashSet};

use clarity::vm::analysis::types::ContractAnalysis;
use clarity::vm::ast::errors::ParseErrors;
use clarity::vm::ast::ASTRules;
use clarity::vm::clarity::TransactionConnection;
use clarity::vm::contexts::{AssetMap, AssetMapEntry, Environment};
use clarity::vm::costs::cost_functions::ClarityCostFunction;
use clarity::vm::costs::{runtime_cost, CostTracker, ExecutionCost};
use clarity::vm::errors::{InterpreterError, VmExecutionError};
use clarity::vm::representations::ClarityName;
use clarity::vm::types::{
    AssetIdentifier, BuffData, PrincipalData, QualifiedContractIdentifier, SequenceData,
    StacksAddressExtensions as ClarityStacksAddressExt, StandardPrincipalData, TupleData,
    TypeSignature, Value,
};

use crate::chainstate::stacks::db::*;
use crate::chainstate::stacks::miner::TransactionResult;
use crate::chainstate::stacks::{Error, StacksMicroblockHeader};
use crate::clarity_vm::clarity::{
    ClarityConnection, ClarityTransactionConnection, Error as clarity_error,
};
use crate::util_lib::strings::VecDisplay;

/// This is a safe-to-hash Clarity value
#[derive(PartialEq, Eq)]
struct HashableClarityValue(Value);

impl TryFrom<Value> for HashableClarityValue {
    type Error = VmExecutionError;

    fn try_from(value: Value) -> Result<Self, Self::Error> {
        // check that serialization _will_ be successful when hashed
        let _bytes = value.serialize_to_vec().map_err(|_| {
            VmExecutionError::Interpreter(InterpreterError::Expect(
                "Failed to serialize asset in NFT during post-condition checks".into(),
            ))
        })?;
        Ok(Self(value))
    }
}

impl std::hash::Hash for HashableClarityValue {
    fn hash<H: std::hash::Hasher>(&self, state: &mut H) {
        #[allow(clippy::unwrap_used, clippy::collection_is_never_read)]
        // this unwrap is safe _as long as_ TryFrom<Value> was used as a constructor
        // Also, this function has side effects, which cause Clippy to wrongly think `bytes` is unused
        let bytes = self.0.serialize_to_vec().unwrap();
        bytes.hash(state);
    }
}

impl StacksTransactionReceipt {
    pub fn from_stx_transfer(
        tx: StacksTransaction,
        events: Vec<StacksTransactionEvent>,
        result: Value,
        cost: ExecutionCost,
    ) -> StacksTransactionReceipt {
        StacksTransactionReceipt {
            events,
            result,
            stx_burned: 0,
            post_condition_aborted: false,
            contract_analysis: None,
            transaction: tx.into(),
            execution_cost: cost,
            microblock_header: None,
            tx_index: 0,
            vm_error: None,
        }
    }

    pub fn from_contract_call(
        tx: StacksTransaction,
        events: Vec<StacksTransactionEvent>,
        result: Value,
        burned: u128,
        cost: ExecutionCost,
        vm_error: Option<String>,
    ) -> StacksTransactionReceipt {
        StacksTransactionReceipt {
            transaction: tx.into(),
            post_condition_aborted: false,
            events,
            result,
            stx_burned: burned,
            contract_analysis: None,
            execution_cost: cost,
            microblock_header: None,
            tx_index: 0,
            vm_error,
        }
    }

    pub fn from_condition_aborted_contract_call(
        tx: StacksTransaction,
        events: Vec<StacksTransactionEvent>,
        result: Value,
        burned: u128,
        cost: ExecutionCost,
        reason: String,
    ) -> StacksTransactionReceipt {
        StacksTransactionReceipt {
            transaction: tx.into(),
            post_condition_aborted: true,
            events,
            result,
            stx_burned: burned,
            contract_analysis: None,
            execution_cost: cost,
            microblock_header: None,
            tx_index: 0,
            vm_error: Some(reason),
        }
    }

    pub fn from_smart_contract(
        tx: StacksTransaction,
        events: Vec<StacksTransactionEvent>,
        burned: u128,
        analysis: ContractAnalysis,
        cost: ExecutionCost,
    ) -> StacksTransactionReceipt {
        StacksTransactionReceipt {
            transaction: tx.into(),
            events,
            post_condition_aborted: false,
            result: Value::okay_true(),
            stx_burned: burned,
            contract_analysis: Some(analysis),
            execution_cost: cost,
            microblock_header: None,
            tx_index: 0,
            vm_error: None,
        }
    }

    pub fn from_condition_aborted_smart_contract(
        tx: StacksTransaction,
        events: Vec<StacksTransactionEvent>,
        burned: u128,
        analysis: ContractAnalysis,
        cost: ExecutionCost,
        reason: String,
    ) -> StacksTransactionReceipt {
        StacksTransactionReceipt {
            transaction: tx.into(),
            events,
            post_condition_aborted: true,
            result: Value::okay_true(),
            stx_burned: burned,
            contract_analysis: Some(analysis),
            execution_cost: cost,
            microblock_header: None,
            tx_index: 0,
            vm_error: Some(reason),
        }
    }

    pub fn from_coinbase(tx: StacksTransaction) -> StacksTransactionReceipt {
        StacksTransactionReceipt {
            transaction: tx.into(),
            events: vec![],
            post_condition_aborted: false,
            result: Value::okay_true(),
            stx_burned: 0,
            contract_analysis: None,
            execution_cost: ExecutionCost::ZERO,
            microblock_header: None,
            tx_index: 0,
            vm_error: None,
        }
    }

    pub fn from_analysis_failure(
        tx: StacksTransaction,
        analysis_cost: ExecutionCost,
        error: clarity::vm::clarity::Error,
    ) -> StacksTransactionReceipt {
        let error_string = match error {
            clarity_error::StaticCheck(ref check_error) => {
                if let Some(span) = check_error.diagnostic.spans.first() {
                    format!(
                        ":{}:{}: {}",
                        span.start_line, span.start_column, check_error.diagnostic.message
                    )
                } else {
                    check_error.diagnostic.message.to_string()
                }
            }
            clarity_error::Parse(ref parse_error) => {
                if let Some(span) = parse_error.diagnostic.spans.first() {
                    format!(
                        ":{}:{}: {}",
                        span.start_line, span.start_column, parse_error.diagnostic.message
                    )
                } else {
                    parse_error.diagnostic.message.to_string()
                }
            }
            _ => error.to_string(),
        };
        StacksTransactionReceipt {
            transaction: tx.into(),
            events: vec![],
            post_condition_aborted: false,
            result: Value::err_none(),
            stx_burned: 0,
            contract_analysis: None,
            execution_cost: analysis_cost,
            microblock_header: None,
            tx_index: 0,
            vm_error: Some(error_string),
        }
    }

    pub fn from_poison_microblock(
        tx: StacksTransaction,
        result: Value,
        cost: ExecutionCost,
    ) -> StacksTransactionReceipt {
        StacksTransactionReceipt {
            transaction: tx.into(),
            events: vec![],
            post_condition_aborted: false,
            result,
            stx_burned: 0,
            contract_analysis: None,
            execution_cost: cost,
            microblock_header: None,
            tx_index: 0,
            vm_error: None,
        }
    }

    pub fn from_runtime_failure_smart_contract(
        tx: StacksTransaction,
        cost: ExecutionCost,
        contract_analysis: ContractAnalysis,
        error: CheckErrors,
    ) -> StacksTransactionReceipt {
        StacksTransactionReceipt {
            transaction: tx.into(),
            post_condition_aborted: false,
            result: Value::err_none(),
            events: vec![],
            stx_burned: 0,
            contract_analysis: Some(contract_analysis),
            execution_cost: cost,
            microblock_header: None,
            tx_index: 0,
            vm_error: Some(error.to_string()),
        }
    }

    pub fn from_runtime_failure_contract_call(
        tx: StacksTransaction,
        cost: ExecutionCost,
        error: CheckErrors,
    ) -> StacksTransactionReceipt {
        StacksTransactionReceipt {
            transaction: tx.into(),
            post_condition_aborted: false,
            result: Value::err_none(),
            events: vec![],
            stx_burned: 0,
            contract_analysis: None,
            execution_cost: cost,
            microblock_header: None,
            tx_index: 0,
            vm_error: Some(error.to_string()),
        }
    }

    pub fn from_tenure_change(tx: StacksTransaction) -> StacksTransactionReceipt {
        StacksTransactionReceipt {
            transaction: tx.into(),
            events: vec![],
            post_condition_aborted: false,
            result: Value::okay_true(),
            stx_burned: 0,
            contract_analysis: None,
            execution_cost: ExecutionCost::ZERO,
            microblock_header: None,
            tx_index: 0,
            vm_error: None,
        }
    }

    pub fn is_coinbase_tx(&self) -> bool {
        if let TransactionOrigin::Stacks(ref transaction) = self.transaction {
            if let TransactionPayload::Coinbase(..) = transaction.payload {
                return true;
            }
        }
        false
    }
}

#[derive(Debug)]
pub struct TransactionNonceMismatch {
    pub expected: u64,
    pub actual: u64,
    pub txid: Txid,
    pub principal: PrincipalData,
    pub is_origin: bool,
    pub quiet: bool,
}

impl std::fmt::Display for TransactionNonceMismatch {
    fn fmt(&self, f: &mut std::fmt::Formatter) -> std::fmt::Result {
        let acct_type = if self.is_origin { "origin" } else { "sponsor" };
        write!(
            f,
            "Bad nonce: {} account {} nonce of tx {} is {} (expected {})",
            acct_type,
            &self.principal,
            &self.txid.to_hex(),
            &self.actual,
            &self.expected
        )
    }
}

impl<T> From<(TransactionNonceMismatch, T)> for Error {
    fn from(e: (TransactionNonceMismatch, T)) -> Error {
        Error::InvalidStacksTransaction(e.0.to_string(), e.0.quiet)
    }
}

impl From<TransactionNonceMismatch> for MemPoolRejection {
    fn from(e: TransactionNonceMismatch) -> MemPoolRejection {
        MemPoolRejection::BadNonces(e)
    }
}

pub enum ClarityRuntimeTxError {
    Acceptable {
        error: clarity_error,
        err_type: &'static str,
    },
    AbortedByCallback {
        /// What the output value of the transaction would have been.
        /// This will be a Some for contract-calls, and None for contract initialization txs.
        output: Option<Value>,
        /// The asset map which was evaluated by the abort callback
        assets_modified: AssetMap,
        /// The events from the transaction processing
        tx_events: Vec<StacksTransactionEvent>,
        /// A human-readable explanation for aborting the transaction
        reason: String,
    },
    CostError(ExecutionCost, ExecutionCost),
    AnalysisError(CheckErrors),
    Rejectable(clarity_error),
}

pub fn handle_clarity_runtime_error(error: clarity_error) -> ClarityRuntimeTxError {
    match error {
        // runtime errors are okay
        clarity_error::Interpreter(VmExecutionError::Runtime(_, _)) => {
            ClarityRuntimeTxError::Acceptable {
                error,
                err_type: "runtime error",
            }
        }
<<<<<<< HEAD
        clarity_error::Interpreter(VmExecutionError::ShortReturn(_)) => {
=======
        clarity_error::Interpreter(InterpreterError::EarlyReturn(_)) => {
>>>>>>> 5d371873
            ClarityRuntimeTxError::Acceptable {
                error,
                err_type: "short return/panic",
            }
        }
        clarity_error::Interpreter(VmExecutionError::Unchecked(check_error)) => {
            if check_error.rejectable() {
                ClarityRuntimeTxError::Rejectable(clarity_error::Interpreter(
                    VmExecutionError::Unchecked(check_error),
                ))
            } else {
                ClarityRuntimeTxError::AnalysisError(check_error)
            }
        }
        clarity_error::AbortedByCallback {
            output,
            assets_modified,
            tx_events,
            reason,
        } => ClarityRuntimeTxError::AbortedByCallback {
            output: output.map(|v| *v),
            assets_modified: *assets_modified,
            tx_events,
            reason,
        },
        clarity_error::CostError(cost, budget) => ClarityRuntimeTxError::CostError(cost, budget),
        unhandled_error => ClarityRuntimeTxError::Rejectable(unhandled_error),
    }
}

pub fn convert_clarity_error_to_transaction_result(
    clarity_tx: &mut ClarityTx,
    tx: &StacksTransaction,
    error: Error,
) -> TransactionResult {
    let (is_problematic, error) =
        TransactionResult::is_problematic(tx, error, clarity_tx.get_epoch());
    if is_problematic {
        TransactionResult::problematic(tx, error)
    } else {
        match &error {
            Error::CostOverflowError(cost_before, cost_after, total_budget) => {
                // note: this path _does_ not perform the tx block budget % heuristic,
                //  because this code path is not directly called with a mempool handle.
                clarity_tx.reset_cost(cost_before.clone());
                if total_budget.proportion_largest_dimension(cost_before)
                    < TX_BLOCK_LIMIT_PROPORTION_HEURISTIC
                {
                    warn!(
                        "Transaction {} consumed over {}% of block budget, marking as invalid; budget was {total_budget}",
                        tx.txid(),
                        100 - TX_BLOCK_LIMIT_PROPORTION_HEURISTIC
                    );
                    let mut measured_cost = cost_after.clone();
                    let measured_cost = if measured_cost.sub(cost_before).is_ok() {
                        Some(measured_cost)
                    } else {
                        warn!("Failed to compute measured cost of a too big transaction");
                        None
                    };
                    TransactionResult::error(tx, Error::TransactionTooBigError(measured_cost))
                } else {
                    warn!(
                        "Transaction {} reached block cost {cost_after}; budget was {total_budget}",
                        tx.txid()
                    );
                    TransactionResult::skipped_due_to_error(tx, Error::BlockTooBigError)
                }
            }
            _ => TransactionResult::error(tx, error),
        }
    }
}

impl StacksChainState {
    /// Get the payer account
    fn get_payer_account<T: ClarityConnection>(
        clarity_tx: &mut T,
        tx: &StacksTransaction,
    ) -> StacksAccount {
        // who's paying the fee?
        let payer_account = if let Some(sponsor_address) = tx.sponsor_address() {
            let payer_account = StacksChainState::get_account(clarity_tx, &sponsor_address.into());
            payer_account
        } else {
            let origin_account =
                StacksChainState::get_account(clarity_tx, &tx.origin_address().into());
            origin_account
        };

        payer_account
    }

    /// Check the account nonces for the supplied stacks transaction,
    ///   returning the origin and payer accounts if valid.
    pub fn check_transaction_nonces<T: ClarityConnection>(
        clarity_tx: &mut T,
        tx: &StacksTransaction,
        quiet: bool,
    ) -> Result<
        (StacksAccount, StacksAccount),
        (TransactionNonceMismatch, (StacksAccount, StacksAccount)),
    > {
        // who's sending it?
        let origin = tx.get_origin();
        let origin_account = StacksChainState::get_account(clarity_tx, &tx.origin_address().into());

        // who's paying the fee?
        let payer_account = if let Some(sponsor_address) = tx.sponsor_address() {
            let payer = tx.get_payer();
            let payer_account = StacksChainState::get_account(clarity_tx, &sponsor_address.into());

            if payer.nonce() != payer_account.nonce {
                let e = TransactionNonceMismatch {
                    expected: payer_account.nonce,
                    actual: payer.nonce(),
                    txid: tx.txid(),
                    principal: payer_account.principal.clone(),
                    is_origin: false,
                    quiet,
                };
                if !quiet {
                    warn!("{e}");
                }
                return Err((e, (origin_account, payer_account)));
            }

            payer_account
        } else {
            origin_account.clone()
        };

        // check nonces
        if origin.nonce() != origin_account.nonce {
            let e = TransactionNonceMismatch {
                expected: origin_account.nonce,
                actual: origin.nonce(),
                txid: tx.txid(),
                principal: origin_account.principal.clone(),
                is_origin: true,
                quiet,
            };
            if !quiet {
                warn!("{e}");
            }
            return Err((e, (origin_account, payer_account)));
        }

        Ok((origin_account, payer_account))
    }

    /// Pay the transaction fee (but don't credit it to the miner yet).
    /// Does not touch the account nonce.
    /// Consumes the account object, since it invalidates it.
    fn pay_transaction_fee(
        clarity_tx: &mut ClarityTransactionConnection,
        fee: u64,
        payer_account: StacksAccount,
    ) -> Result<u64, Error> {
        let (cur_burn_block_height, v1_unlock_ht, v2_unlock_ht, v3_unlock_ht) = clarity_tx
            .with_clarity_db_readonly(|ref mut db| {
                let res: Result<_, Error> = Ok((
                    db.get_current_burnchain_block_height()?,
                    db.get_v1_unlock_height(),
                    db.get_v2_unlock_height()?,
                    db.get_v3_unlock_height()?,
                ));
                res
            })?;

        let consolidated_balance = payer_account
            .stx_balance
            .get_available_balance_at_burn_block(
                u64::from(cur_burn_block_height),
                v1_unlock_ht,
                v2_unlock_ht,
                v3_unlock_ht,
            )?;

        if consolidated_balance < u128::from(fee) {
            return Err(Error::InvalidFee);
        }

        StacksChainState::account_debit(clarity_tx, &payer_account.principal, fee);
        Ok(fee)
    }

    /// Pre-check a transaction -- make sure it's well-formed
    pub fn process_transaction_precheck(
        config: &DBConfig,
        tx: &StacksTransaction,
        epoch_id: StacksEpochId,
    ) -> Result<(), Error> {
        // valid auth?
        if !tx.auth.is_supported_in_epoch(epoch_id) {
            let msg = format!(
                "Invalid tx {}: authentication mode not supported in Epoch {epoch_id}",
                tx.txid()
            );
            warn!("{msg}");

            return Err(Error::InvalidStacksTransaction(msg, false));
        }
        tx.verify().map_err(Error::NetError)?;

        // destined for us?
        if config.chain_id != tx.chain_id {
            let msg = format!(
                "Invalid tx {}: invalid chain ID {} (expected {})",
                tx.txid(),
                tx.chain_id,
                config.chain_id
            );
            warn!("{}", &msg);

            return Err(Error::InvalidStacksTransaction(msg, false));
        }

        match tx.version {
            TransactionVersion::Mainnet => {
                if !config.mainnet {
                    let msg = format!("Invalid tx {}: on testnet; got mainnet", tx.txid());
                    warn!("{}", &msg);

                    return Err(Error::InvalidStacksTransaction(msg, false));
                }
            }
            TransactionVersion::Testnet => {
                if config.mainnet {
                    let msg = format!("Invalid tx {}: on mainnet; got testnet", tx.txid());
                    warn!("{}", &msg);

                    return Err(Error::InvalidStacksTransaction(msg, false));
                }
            }
        }

        Ok(())
    }

    /// Apply a post-conditions check.
    /// Return `Ok(None)` if the check passes.
    /// Return `Ok(Some(reason))` if the check fails.
    /// Return `Err` if the check cannot be performed.
    fn check_transaction_postconditions(
        post_conditions: &[TransactionPostCondition],
        post_condition_mode: &TransactionPostConditionMode,
        origin_account: &StacksAccount,
        asset_map: &AssetMap,
        txid: Txid,
    ) -> Result<Option<String>, VmExecutionError> {
        let mut checked_fungible_assets: HashMap<PrincipalData, HashSet<AssetIdentifier>> =
            HashMap::new();
        let mut checked_nonfungible_assets: HashMap<
            PrincipalData,
            HashMap<AssetIdentifier, HashSet<HashableClarityValue>>,
        > = HashMap::new();
        let allow_unchecked_assets = *post_condition_mode == TransactionPostConditionMode::Allow;

        for postcond in post_conditions {
            match postcond {
                TransactionPostCondition::STX(
                    ref principal,
                    ref condition_code,
                    ref amount_sent_condition,
                ) => {
                    let account_principal = principal.to_principal_data(&origin_account.principal);

                    let amount_transferred = asset_map.get_stx(&account_principal).unwrap_or(0);
                    let amount_burned = asset_map.get_stx_burned(&account_principal).unwrap_or(0);

                    let amount_sent = amount_transferred
                        .checked_add(amount_burned)
                        .expect("FATAL: sent waaaaay too much STX");

                    if !condition_code.check(u128::from(*amount_sent_condition), amount_sent) {
                        let reason = format!(
                            "Post-condition check failure on STX owned by {account_principal}: {amount_sent_condition:?} {condition_code:?} {amount_sent}",
                        );
                        info!("{reason}"; "txid" => %txid);
                        return Ok(Some(reason));
                    }

                    if let Some(ref mut asset_ids) =
                        checked_fungible_assets.get_mut(&account_principal)
                    {
                        if amount_transferred > 0 {
                            asset_ids.insert(AssetIdentifier::STX());
                        }
                        if amount_burned > 0 {
                            asset_ids.insert(AssetIdentifier::STX_burned());
                        }
                    } else {
                        let mut h = HashSet::new();
                        if amount_transferred > 0 {
                            h.insert(AssetIdentifier::STX());
                        }
                        if amount_burned > 0 {
                            h.insert(AssetIdentifier::STX_burned());
                        }
                        checked_fungible_assets.insert(account_principal, h);
                    }
                }
                TransactionPostCondition::Fungible(
                    ref principal,
                    ref asset_info,
                    ref condition_code,
                    ref amount_sent_condition,
                ) => {
                    let account_principal = principal.to_principal_data(&origin_account.principal);
                    let asset_id = AssetIdentifier {
                        contract_identifier: QualifiedContractIdentifier::new(
                            StandardPrincipalData::from(asset_info.contract_address.clone()),
                            asset_info.contract_name.clone(),
                        ),
                        asset_name: asset_info.asset_name.clone(),
                    };

                    let amount_sent = asset_map
                        .get_fungible_tokens(&account_principal, &asset_id)
                        .unwrap_or(0);
                    if !condition_code.check(u128::from(*amount_sent_condition), amount_sent) {
                        let reason = format!("Post-condition check failure on fungible asset {asset_id} owned by {account_principal}: {amount_sent_condition} {condition_code:?} {amount_sent}");
                        info!("{reason}"; "txid" => %txid);
                        return Ok(Some(reason));
                    }

                    if let Some(ref mut asset_ids) =
                        checked_fungible_assets.get_mut(&account_principal)
                    {
                        asset_ids.insert(asset_id);
                    } else {
                        let mut h = HashSet::new();
                        h.insert(asset_id);
                        checked_fungible_assets.insert(account_principal, h);
                    }
                }
                TransactionPostCondition::Nonfungible(
                    ref principal,
                    ref asset_info,
                    ref asset_value,
                    ref condition_code,
                ) => {
                    let account_principal = principal.to_principal_data(&origin_account.principal);
                    let asset_id = AssetIdentifier {
                        contract_identifier: QualifiedContractIdentifier::new(
                            StandardPrincipalData::from(asset_info.contract_address.clone()),
                            asset_info.contract_name.clone(),
                        ),
                        asset_name: asset_info.asset_name.clone(),
                    };

                    let empty_assets = vec![];
                    let assets_sent = asset_map
                        .get_nonfungible_tokens(&account_principal, &asset_id)
                        .unwrap_or(&empty_assets);
                    if !condition_code.check(asset_value, assets_sent) {
                        let reason = format!(
                            "Post-condition check failure on non-fungible asset {asset_id} owned by {account_principal}: {asset_value:?} {condition_code:?} {assets_sent:?}"
                        );
                        info!("{reason}"; "txid" => %txid);
                        return Ok(Some(reason));
                    }

                    if let Some(ref mut asset_id_map) =
                        checked_nonfungible_assets.get_mut(&account_principal)
                    {
                        if let Some(ref mut asset_values) = asset_id_map.get_mut(&asset_id) {
                            asset_values.insert(asset_value.clone().try_into()?);
                        } else {
                            let mut asset_set = HashSet::new();
                            asset_set.insert(asset_value.clone().try_into()?);
                            asset_id_map.insert(asset_id, asset_set);
                        }
                    } else {
                        let mut asset_id_map = HashMap::new();
                        let mut asset_set = HashSet::new();
                        asset_set.insert(asset_value.clone().try_into()?);
                        asset_id_map.insert(asset_id, asset_set);
                        checked_nonfungible_assets.insert(account_principal, asset_id_map);
                    }
                }
            }
        }

        if !allow_unchecked_assets {
            // make sure every asset transferred is covered by a postcondition
            let asset_map_copy = (*asset_map).clone();
            let mut all_assets_sent = asset_map_copy.to_table();
            for (principal, mut assets) in all_assets_sent.drain() {
                for (asset_identifier, asset_entry) in assets.drain() {
                    match asset_entry {
                        AssetMapEntry::Asset(values) => {
                            // this is a NFT
                            if let Some(checked_nft_asset_map) =
                                checked_nonfungible_assets.get(&principal)
                            {
                                if let Some(nfts) = checked_nft_asset_map.get(&asset_identifier) {
                                    // each value must be covered
                                    for v in values {
                                        if !nfts.contains(&v.clone().try_into()?) {
                                            let reason = format!(
                                                "Post-condition check failure: Non-fungible asset {asset_identifier} value {v:?} was moved by {principal} but not checked"
                                            );
                                            info!("{reason}"; "txid" => %txid);
                                            return Ok(Some(reason));
                                        }
                                    }
                                } else {
                                    // no values covered
                                    let reason = format!(
                                        "Post-condition check failure: Non-fungible asset {asset_identifier} was moved by {principal} but not checked"
                                    );
                                    info!("{reason}"; "txid" => %txid);
                                    return Ok(Some(reason));
                                }
                            } else {
                                // no NFT for this principal
                                let reason = format!(
                                    "Post-condition check failure: No checks for non-fungible asset {asset_identifier} moved by {principal}"
                                );
                                info!("{reason}"; "txid" => %txid);
                                return Ok(Some(reason));
                            }
                        }
                        _ => {
                            // This is STX or a fungible token
                            if let Some(checked_ft_asset_ids) =
                                checked_fungible_assets.get(&principal)
                            {
                                if !checked_ft_asset_ids.contains(&asset_identifier) {
                                    let reason = format!(
                                        "Post-condition check failure: Fungible asset {asset_identifier} was moved by {principal} but not checked"
                                    );
                                    info!("{reason}"; "txid" => %txid);
                                    return Ok(Some(reason));
                                }
                            } else {
                                let reason = format!(
                                    "Post-condition check failure: Fungible asset {asset_identifier} was moved by {principal} but not checked"
                                );
                                info!("{reason}"; "txid" => %txid);
                                return Ok(Some(reason));
                            }
                        }
                    }
                }
            }
        }
        return Ok(None);
    }

    /// Given two microblock headers, were they signed by the same key?
    /// Return the pubkey hash if so; return Err otherwise
    fn check_microblock_header_signer(
        mblock_hdr_1: &StacksMicroblockHeader,
        mblock_hdr_2: &StacksMicroblockHeader,
    ) -> Result<Hash160, Error> {
        let pkh1 = mblock_hdr_1.check_recover_pubkey().map_err(|e| {
            Error::InvalidStacksTransaction(
                format!("Failed to recover public key: {:?}", &e),
                false,
            )
        })?;

        let pkh2 = mblock_hdr_2.check_recover_pubkey().map_err(|e| {
            Error::InvalidStacksTransaction(
                format!("Failed to recover public key: {:?}", &e),
                false,
            )
        })?;

        if pkh1 != pkh2 {
            let msg = format!(
                "Invalid PoisonMicroblock transaction -- signature pubkey hash {} != {}",
                &pkh1, &pkh2
            );
            warn!("{}", &msg);
            return Err(Error::InvalidStacksTransaction(msg, false));
        }
        Ok(pkh1)
    }

    /// Process a poison-microblock transaction within a Clarity environment.
    /// The code in vm::contexts will call this, via a similarly-named method.
    /// Returns a Value that represents the miner slashed:
    /// * contains the block height of the block with the slashed microblock public key hash
    /// * contains the microblock public key hash
    /// * contains the sender that reported the poison-microblock
    /// * contains the sequence number at which the fork occured
    pub fn handle_poison_microblock(
        env: &mut Environment,
        mblock_header_1: &StacksMicroblockHeader,
        mblock_header_2: &StacksMicroblockHeader,
    ) -> Result<Value, Error> {
        let cost_before = env.global_context.cost_track.get_total();

        // encodes MARF reads for loading microblock height and current height, and loading and storing a
        // poison-microblock report
        runtime_cost(ClarityCostFunction::PoisonMicroblock, env, 0)
            .map_err(|e| Error::from_cost_error(e, cost_before.clone(), env.global_context))?;

        let sender_principal = match &env.sender {
            Some(ref sender) => {
                if let PrincipalData::Standard(sender) = sender.clone() {
                    sender
                } else {
                    panic!(
                        "BUG: tried to handle poison microblock without a standard principal sender"
                    );
                }
            }
            None => {
                panic!("BUG: tried to handle poison microblock without a sender");
            }
        };

        // is this valid -- were both headers signed by the same key?
        let pubkh =
            StacksChainState::check_microblock_header_signer(mblock_header_1, mblock_header_2)?;

        let microblock_height_opt = env
            .global_context
            .database
            .get_microblock_pubkey_hash_height(&pubkh)?;
        let current_height = env.global_context.database.get_current_block_height();

        // for the microblock public key hash we had to process
        env.add_memory(20)
            .map_err(|e| Error::from_cost_error(e, cost_before.clone(), env.global_context))?;

        // for the block height we had to load
        env.add_memory(4)
            .map_err(|e| Error::from_cost_error(e, cost_before.clone(), env.global_context))?;

        // was the referenced public key hash used anytime in the past
        // MINER_REWARD_MATURITY blocks?
        let mblock_pubk_height = match microblock_height_opt {
            None => {
                // public key has never been seen before
                let msg = format!(
                    "Invalid Stacks transaction: microblock public key hash {} never seen in this fork",
                    &pubkh
                );
                warn!("{}", &msg;
                      "microblock_pubkey_hash" => %pubkh
                );

                return Err(Error::InvalidStacksTransaction(msg, false));
            }
            Some(height) => {
                if height
                    .checked_add(
                        u32::try_from(MINER_REWARD_MATURITY).expect("FATAL: maturity > 2^32"),
                    )
                    .expect("BUG: too many blocks")
                    < current_height
                {
                    let msg = format!("Invalid Stacks transaction: microblock public key hash from height {} has matured relative to current height {}", height, current_height);
                    warn!("{}", &msg;
                          "microblock_pubkey_hash" => %pubkh
                    );

                    return Err(Error::InvalidStacksTransaction(msg, false));
                }
                height
            }
        };

        // add punishment / commission record, if one does not already exist at lower sequence
        let (reporter_principal, reported_seq) = if let Some((reporter, seq)) = env
            .global_context
            .database
            .get_microblock_poison_report(mblock_pubk_height)?
        {
            // account for report loaded
            env.add_memory(u64::from(
                TypeSignature::PrincipalType
                    .size()
                    .map_err(VmExecutionError::from)?,
            ))
            .map_err(|e| Error::from_cost_error(e, cost_before.clone(), env.global_context))?;

            // u128 sequence
            env.add_memory(16)
                .map_err(|e| Error::from_cost_error(e, cost_before.clone(), env.global_context))?;

            if mblock_header_1.sequence < seq {
                // this sender reports a point lower in the stream where a fork occurred, and is now
                // entitled to a commission of the punished miner's coinbase
                debug!("Sender {} reports a better poison-miroblock record (at {}) for key {} at height {} than {} (at {})", &sender_principal, mblock_header_1.sequence, &pubkh, mblock_pubk_height, &reporter, seq;
                    "sender" => %sender_principal,
                    "microblock_pubkey_hash" => %pubkh
                );
                env.global_context.database.insert_microblock_poison(
                    mblock_pubk_height,
                    &sender_principal,
                    mblock_header_1.sequence,
                )?;
                (sender_principal, mblock_header_1.sequence)
            } else {
                // someone else beat the sender to this report
                debug!("Sender {} reports an equal or worse poison-microblock record (at {}, but already have one for {}); dropping...", &sender_principal, mblock_header_1.sequence, seq;
                    "sender" => %sender_principal,
                    "microblock_pubkey_hash" => %pubkh
                );
                (reporter, seq)
            }
        } else {
            // first-ever report of a fork
            debug!(
                "Sender {} reports a poison-microblock record at seq {} for key {} at height {}",
                &sender_principal, mblock_header_1.sequence, &pubkh, &mblock_pubk_height;
                "sender" => %sender_principal,
                "microblock_pubkey_hash" => %pubkh
            );
            env.global_context.database.insert_microblock_poison(
                mblock_pubk_height,
                &sender_principal,
                mblock_header_1.sequence,
            )?;
            (sender_principal, mblock_header_1.sequence)
        };

        let hash_data = BuffData {
            data: pubkh.as_bytes().to_vec(),
        };
        let tuple_data = TupleData::from_data(vec![
            (
                ClarityName::try_from("block_height").expect("BUG: valid string representation"),
                Value::UInt(u128::from(mblock_pubk_height)),
            ),
            (
                ClarityName::try_from("microblock_pubkey_hash")
                    .expect("BUG: valid string representation"),
                Value::Sequence(SequenceData::Buffer(hash_data)),
            ),
            (
                ClarityName::try_from("reporter").expect("BUG: valid string representation"),
                Value::Principal(PrincipalData::Standard(reporter_principal)),
            ),
            (
                ClarityName::try_from("sequence").expect("BUG: valid string representation"),
                Value::UInt(u128::from(reported_seq)),
            ),
        ])
        .expect("BUG: valid tuple representation");

        Ok(Value::Tuple(tuple_data))
    }

    /// Process the transaction's payload, and run the post-conditions against the resulting state.
    ///
    /// NOTE: this does not verify that the transaction can be processed in the clarity_tx's Stacks
    /// epoch.  This check must be performed by the caller before processing the block, e.g. via
    /// StacksBlock::validate_transactions_static().
    ///
    /// Returns the stacks transaction receipt
    pub fn process_transaction_payload(
        clarity_tx: &mut ClarityTransactionConnection,
        tx: &StacksTransaction,
        origin_account: &StacksAccount,
        ast_rules: ASTRules,
        max_execution_time: Option<std::time::Duration>,
    ) -> Result<StacksTransactionReceipt, Error> {
        match tx.payload {
            TransactionPayload::TokenTransfer(ref addr, ref amount, ref memo) => {
                // post-conditions are not allowed for this variant, since they're non-sensical.
                // Their presence in this variant makes the transaction invalid.
                if !tx.post_conditions.is_empty() {
                    let msg = "Invalid Stacks transaction: TokenTransfer transactions do not support post-conditions".to_string();
                    info!("{}", &msg; "txid" => %tx.txid());

                    return Err(Error::InvalidStacksTransaction(msg, false));
                }

                if *addr == origin_account.principal {
                    let msg = "Invalid TokenTransfer: address tried to send to itself".to_string();
                    info!("{}", &msg; "txid" => %tx.txid());
                    return Err(Error::InvalidStacksTransaction(msg, false));
                }

                let cost_before = clarity_tx.cost_so_far();
                let (value, _asset_map, events) = clarity_tx
                    .run_stx_transfer(
                        &origin_account.principal,
                        addr,
                        u128::from(*amount),
                        &BuffData {
                            data: Vec::from(memo.0),
                        },
                    )
                    .map_err(Error::ClarityError)?;

                let mut total_cost = clarity_tx.cost_so_far();
                total_cost
                    .sub(&cost_before)
                    .expect("BUG: total block cost decreased");

                let receipt = StacksTransactionReceipt::from_stx_transfer(
                    tx.clone(),
                    events,
                    value,
                    total_cost,
                );
                Ok(receipt)
            }
            TransactionPayload::ContractCall(ref contract_call) => {
                // if this calls a function that doesn't exist or is syntactically invalid, then the
                // transaction is invalid (since this can be checked statically by the miner).
                // if on the other hand the contract being called has a runtime error, then the
                // transaction is still valid, but no changes will materialize besides debiting the
                // tx fee.
                let contract_id = contract_call.to_clarity_contract_id();
                let cost_before = clarity_tx.cost_so_far();
                let sponsor = tx.sponsor_address().map(|a| a.to_account_principal());
                let epoch_id = clarity_tx.get_epoch();

                let contract_call_resp = clarity_tx.run_contract_call(
                    &origin_account.principal,
                    sponsor.as_ref(),
                    &contract_id,
                    &contract_call.function_name,
                    &contract_call.function_args,
                    |asset_map, _| {
                        StacksChainState::check_transaction_postconditions(
                            &tx.post_conditions,
                            &tx.post_condition_mode,
                            origin_account,
                            asset_map,
                            tx.txid(),
                        )
                        .expect("FATAL: error while evaluating post-conditions")
                    },
                    max_execution_time,
                );

                let mut total_cost = clarity_tx.cost_so_far();
                total_cost
                    .sub(&cost_before)
                    .expect("BUG: total block cost decreased");

                let (result, asset_map, events, vm_error) = match contract_call_resp {
                    Ok((return_value, asset_map, events)) => {
                        info!("Contract-call successfully processed";
                              "txid" => %tx.txid(),
                              "origin" => %origin_account.principal,
                              "origin_nonce" => %origin_account.nonce,
                              "contract_name" => %contract_id,
                              "function_name" => %contract_call.function_name,
                              "function_args" => %VecDisplay(&contract_call.function_args),
                              "return_value" => %return_value,
                              "cost" => ?total_cost);
                        (return_value, asset_map, events, None)
                    }
                    Err(e) => match handle_clarity_runtime_error(e) {
                        ClarityRuntimeTxError::Acceptable { error, err_type } => {
                            info!("Contract-call processed with {}", err_type;
                                      "txid" => %tx.txid(),
                                      "origin" => %origin_account.principal,
                                      "origin_nonce" => %origin_account.nonce,
                                      "contract_name" => %contract_id,
                                      "function_name" => %contract_call.function_name,
                                      "function_args" => %VecDisplay(&contract_call.function_args),
                                      "error" => ?error);
                            (
                                Value::err_none(),
                                AssetMap::new(),
                                vec![],
                                Some(error.to_string()),
                            )
                        }
                        ClarityRuntimeTxError::AbortedByCallback {
                            output,
                            assets_modified,
                            tx_events,
                            reason,
                        } => {
                            info!("Contract-call aborted by post-condition";
                                      "txid" => %tx.txid(),
                                      "origin" => %origin_account.principal,
                                      "origin_nonce" => %origin_account.nonce,
                                      "contract_name" => %contract_id,
                                      "function_name" => %contract_call.function_name,
                                      "function_args" => %VecDisplay(&contract_call.function_args));
                            let receipt = StacksTransactionReceipt::from_condition_aborted_contract_call(
                                    tx.clone(),
                                    tx_events,
                                    output.expect("BUG: Post condition contract call must provide would-have-been-returned value"),
                                    assets_modified.get_stx_burned_total()?,
                                    total_cost,
                                    reason,
                                );
                            return Ok(receipt);
                        }
                        ClarityRuntimeTxError::CostError(cost_after, budget) => {
                            warn!("Block compute budget exceeded: if included, this will invalidate a block"; "txid" => %tx.txid(), "cost" => %cost_after, "budget" => %budget);
                            return Err(Error::CostOverflowError(cost_before, cost_after, budget));
                        }
                        ClarityRuntimeTxError::AnalysisError(check_error) => {
                            if epoch_id >= StacksEpochId::Epoch21 {
                                // in 2.1 and later, this is a permitted runtime error.  take the
                                // fee from the payer and keep the tx.
                                info!("Contract-call encountered an analysis error at runtime";
                                      "txid" => %tx.txid(),
                                      "origin" => %origin_account.principal,
                                      "origin_nonce" => %origin_account.nonce,
                                      "contract_name" => %contract_id,
                                      "function_name" => %contract_call.function_name,
                                      "function_args" => %VecDisplay(&contract_call.function_args),
                                      "error" => %check_error);

                                let receipt =
                                    StacksTransactionReceipt::from_runtime_failure_contract_call(
                                        tx.clone(),
                                        total_cost,
                                        check_error,
                                    );
                                return Ok(receipt);
                            } else {
                                // prior to 2.1, this is not permitted in a block.
                                warn!("Unexpected analysis error invalidating transaction: if included, this will invalidate a block";
                                          "txid" => %tx.txid(),
                                          "origin" => %origin_account.principal,
                                          "origin_nonce" => %origin_account.nonce,
                                           "contract_name" => %contract_id,
                                           "function_name" => %contract_call.function_name,
                                           "function_args" => %VecDisplay(&contract_call.function_args),
                                           "error" => %check_error);
                                return Err(Error::ClarityError(clarity_error::Interpreter(
                                    VmExecutionError::Unchecked(check_error),
                                )));
                            }
                        }
                        ClarityRuntimeTxError::Rejectable(e) => {
                            error!("Unexpected error in validating transaction: if included, this will invalidate a block";
                                       "txid" => %tx.txid(),
                                       "origin" => %origin_account.principal,
                                       "origin_nonce" => %origin_account.nonce,
                                       "contract_name" => %contract_id,
                                       "function_name" => %contract_call.function_name,
                                       "function_args" => %VecDisplay(&contract_call.function_args),
                                       "error" => ?e);
                            return Err(Error::ClarityError(e));
                        }
                    },
                };

                let receipt = StacksTransactionReceipt::from_contract_call(
                    tx.clone(),
                    events,
                    result,
                    asset_map.get_stx_burned_total()?,
                    total_cost,
                    vm_error,
                );
                Ok(receipt)
            }
            TransactionPayload::SmartContract(ref smart_contract, ref version_opt) => {
                let epoch_id = clarity_tx.get_epoch();
                let clarity_version = version_opt
                    .unwrap_or(ClarityVersion::default_for_epoch(clarity_tx.get_epoch()));
                let issuer_principal = match origin_account.principal {
                    PrincipalData::Standard(ref p) => p.clone(),
                    _ => {
                        unreachable!(
                            "BUG: transaction issued by something other than a standard principal"
                        );
                    }
                };

                let contract_id =
                    QualifiedContractIdentifier::new(issuer_principal, smart_contract.name.clone());
                let contract_code_str = smart_contract.code_body.to_string();

                // can't be instantiated already -- if this fails, then the transaction is invalid
                // (because this can be checked statically by the miner before mining the block).
                if StacksChainState::get_contract(clarity_tx, &contract_id)?.is_some() {
                    let msg = format!("Duplicate contract '{}'", &contract_id);
                    info!("{}", &msg);

                    return Err(Error::InvalidStacksTransaction(msg, false));
                }

                let cost_before = clarity_tx.cost_so_far();

                // analysis pass -- if this fails, then the transaction is still accepted, but nothing is stored or processed.
                // The reason for this is that analyzing the transaction is itself an expensive
                // operation, and the paying account will need to be debited the fee regardless.
                let analysis_resp = clarity_tx.analyze_smart_contract(
                    &contract_id,
                    clarity_version,
                    &contract_code_str,
                    ast_rules,
                );
                let (contract_ast, contract_analysis) = match analysis_resp {
                    Ok(x) => x,
                    Err(e) => {
                        match e {
                            clarity_error::CostError(ref cost_after, ref budget) => {
                                warn!("Block compute budget exceeded on {}: cost before={}, after={}, budget={}", tx.txid(), &cost_before, cost_after, budget);
                                return Err(Error::CostOverflowError(
                                    cost_before,
                                    cost_after.clone(),
                                    budget.clone(),
                                ));
                            }
                            other_error => {
                                if ast_rules == ASTRules::PrecheckSize {
                                    // a [Vary]ExpressionDepthTooDeep error in this situation
                                    // invalidates the block, since this should have prevented the
                                    // block from getting relayed in the first place
                                    if let clarity_error::Parse(ref parse_error) = &other_error {
                                        match *parse_error.err {
                                            ParseErrors::ExpressionStackDepthTooDeep
                                            | ParseErrors::VaryExpressionStackDepthTooDeep => {
                                                info!("Transaction {} is problematic and should have prevented this block from being relayed", tx.txid());
                                                return Err(Error::ClarityError(other_error));
                                            }
                                            _ => {}
                                        }
                                    }
                                }
                                if let clarity_error::Parse(err) = &other_error {
                                    if err.rejectable() {
                                        info!("Transaction {} is problematic and should have prevented this block from being relayed", tx.txid());
                                        return Err(Error::ClarityError(other_error));
                                    }
                                }
                                if let clarity_error::StaticCheck(err) = &other_error {
                                    if err.err.rejectable() {
                                        info!("Transaction {} is problematic and should have prevented this block from being relayed", tx.txid());
                                        return Err(Error::ClarityError(other_error));
                                    }
                                }
                                // this analysis isn't free -- convert to runtime error
                                let mut analysis_cost = clarity_tx.cost_so_far();
                                analysis_cost
                                    .sub(&cost_before)
                                    .expect("BUG: total block cost decreased");

                                info!(
                                    "Runtime error in contract analysis for {}: {:?}",
                                    &contract_id, &other_error;
                                    "txid" => %tx.txid(),
                                    "AST rules" => %format!("{:?}", &ast_rules)
                                );
                                let receipt = StacksTransactionReceipt::from_analysis_failure(
                                    tx.clone(),
                                    analysis_cost,
                                    other_error,
                                );

                                // abort now -- no burns
                                return Ok(receipt);
                            }
                        }
                    }
                };

                let mut analysis_cost = clarity_tx.cost_so_far();
                analysis_cost
                    .sub(&cost_before)
                    .expect("BUG: total block cost decreased");
                let sponsor = tx.sponsor_address().map(|a| a.to_account_principal());

                // execution -- if this fails due to a runtime error, then the transaction is still
                // accepted, but the contract does not materialize (but the sender is out their fee).
                let initialize_resp = clarity_tx.initialize_smart_contract(
                    &contract_id,
                    clarity_version,
                    &contract_ast,
                    &contract_code_str,
                    sponsor,
                    |asset_map, _| {
                        StacksChainState::check_transaction_postconditions(
                            &tx.post_conditions,
                            &tx.post_condition_mode,
                            origin_account,
                            asset_map,
                            tx.txid(),
                        )
                        .expect("FATAL: error while evaluating post-conditions")
                    },
                    max_execution_time,
                );

                let mut total_cost = clarity_tx.cost_so_far();
                total_cost
                    .sub(&cost_before)
                    .expect("BUG: total block cost decreased");

                let (asset_map, events) = match initialize_resp {
                    Ok(x) => {
                        // store analysis -- if this fails, then the have some pretty bad problems
                        clarity_tx
                            .save_analysis(&contract_id, &contract_analysis)
                            .expect("FATAL: failed to store contract analysis");
                        x
                    }
                    Err(e) => match handle_clarity_runtime_error(e) {
                        ClarityRuntimeTxError::Acceptable { error, err_type } => {
                            info!("Smart-contract processed with {}", err_type;
                                      "txid" => %tx.txid(),
                                      "contract" => %contract_id,
                                      "error" => ?error);
                            // When top-level code in a contract publish causes a runtime error,
                            // the transaction is accepted, but the contract is not created.
                            //   Return a tx receipt with an `err_none()` result to indicate
                            //   that the transaction failed during execution.
                            let receipt = StacksTransactionReceipt {
                                transaction: tx.clone().into(),
                                events: vec![],
                                post_condition_aborted: false,
                                result: Value::err_none(),
                                stx_burned: 0,
                                contract_analysis: Some(contract_analysis),
                                execution_cost: total_cost,
                                microblock_header: None,
                                tx_index: 0,
                                vm_error: Some(error.to_string()),
                            };
                            return Ok(receipt);
                        }
                        ClarityRuntimeTxError::AbortedByCallback {
                            assets_modified,
                            tx_events,
                            reason,
                            ..
                        } => {
                            let receipt =
                                StacksTransactionReceipt::from_condition_aborted_smart_contract(
                                    tx.clone(),
                                    tx_events,
                                    assets_modified.get_stx_burned_total()?,
                                    contract_analysis,
                                    total_cost,
                                    reason,
                                );
                            return Ok(receipt);
                        }
                        ClarityRuntimeTxError::CostError(cost_after, budget) => {
                            warn!("Block compute budget exceeded: if included, this will invalidate a block";
                                      "txid" => %tx.txid(),
                                      "cost" => %cost_after,
                                      "budget" => %budget);
                            return Err(Error::CostOverflowError(cost_before, cost_after, budget));
                        }
                        ClarityRuntimeTxError::AnalysisError(check_error) => {
                            if epoch_id >= StacksEpochId::Epoch21 {
                                // in 2.1 and later, this is a permitted runtime error.  take the
                                // fee from the payer and keep the tx.
                                info!("Smart-contract encountered an analysis error at runtime";
                                      "txid" => %tx.txid(),
                                      "contract" => %contract_id,
                                      "error" => %check_error);

                                let receipt =
                                    StacksTransactionReceipt::from_runtime_failure_smart_contract(
                                        tx.clone(),
                                        total_cost,
                                        contract_analysis,
                                        check_error,
                                    );
                                return Ok(receipt);
                            } else {
                                // prior to 2.1, this is not permitted in a block.
                                warn!("Unexpected analysis error invalidating transaction: if included, this will invalidate a block";
                                      "txid" => %tx.txid(),
                                      "contract" => %contract_id,
                                      "error" => %check_error);
                                return Err(Error::ClarityError(clarity_error::Interpreter(
                                    VmExecutionError::Unchecked(check_error),
                                )));
                            }
                        }
                        ClarityRuntimeTxError::Rejectable(e) => {
                            error!("Unexpected error invalidating transaction: if included, this will invalidate a block";
                                       "txid" => %tx.txid(),
                                       "contract_name" => %contract_id,
                                       "error" => ?e);
                            return Err(Error::ClarityError(e));
                        }
                    },
                };

                let receipt = StacksTransactionReceipt::from_smart_contract(
                    tx.clone(),
                    events,
                    asset_map.get_stx_burned_total()?,
                    contract_analysis,
                    total_cost,
                );
                Ok(receipt)
            }
            TransactionPayload::PoisonMicroblock(ref mblock_header_1, ref mblock_header_2) => {
                // post-conditions are not allowed for this variant, since they're non-sensical.
                // Their presence in this variant makes the transaction invalid.
                if !tx.post_conditions.is_empty() {
                    let msg = "Invalid Stacks transaction: PoisonMicroblock transactions do not support post-conditions".to_string();
                    info!("{}", &msg);

                    return Err(Error::InvalidStacksTransaction(msg, false));
                }

                let cost_before = clarity_tx.cost_so_far();
                let res = clarity_tx.run_poison_microblock(
                    &origin_account.principal,
                    mblock_header_1,
                    mblock_header_2,
                )?;
                let mut cost = clarity_tx.cost_so_far();
                cost.sub(&cost_before)
                    .expect("BUG: running poison microblock tx has negative cost");

                let receipt =
                    StacksTransactionReceipt::from_poison_microblock(tx.clone(), res, cost);

                Ok(receipt)
            }
            TransactionPayload::Coinbase(..) => {
                // NOTE: technically, post-conditions are allowed (even if they're non-sensical).

                let receipt = StacksTransactionReceipt::from_coinbase(tx.clone());
                Ok(receipt)
            }
            TransactionPayload::TenureChange(ref payload) => {
                // post-conditions are not allowed for this variant, since they're non-sensical.
                // Their presence in this variant makes the transaction invalid.
                if !tx.post_conditions.is_empty() {
                    let msg = "Invalid Stacks transaction: TenureChange transactions do not support post-conditions".to_string();
                    info!("{msg}");

                    return Err(Error::InvalidStacksTransaction(msg, false));
                }

                // what kind of tenure-change?
                match payload.cause {
                    TenureChangeCause::BlockFound => {
                        // a sortition triggered this tenure change.
                        // this is already processed, so it's a no-op here.
                    }
                    TenureChangeCause::Extended => {
                        // the stackers granted a tenure extension.
                        // reset the runtime cost
                        debug!(
                            "TenureChange extends block tenure (confirms {} blocks)",
                            &payload.previous_tenure_blocks
                        );
                    }
                }

                let receipt = StacksTransactionReceipt::from_tenure_change(tx.clone());
                Ok(receipt)
            }
        }
    }

    /// Deduce the Clarity version to run
    pub fn get_tx_clarity_version(
        clarity_block: &mut ClarityTx,
        tx: &StacksTransaction,
    ) -> Result<ClarityVersion, Error> {
        let clarity_version = match &tx.payload {
            TransactionPayload::SmartContract(_, ref version_opt) => {
                // did the caller want to run a particular version of Clarity?
                version_opt.unwrap_or(ClarityVersion::default_for_epoch(clarity_block.get_epoch()))
            }
            _ => {
                // whatever the epoch default is, since no Clarity code will be executed anyway
                ClarityVersion::default_for_epoch(clarity_block.get_epoch())
            }
        };
        Ok(clarity_version)
    }

    /// Process a transaction.  Return the fee and the transaction receipt
    pub fn process_transaction(
        clarity_block: &mut ClarityTx,
        tx: &StacksTransaction,
        quiet: bool,
        ast_rules: ASTRules,
        max_execution_time: Option<std::time::Duration>,
    ) -> Result<(u64, StacksTransactionReceipt), Error> {
        debug!("Process transaction {} ({})", tx.txid(), tx.payload.name());
        let epoch = clarity_block.get_epoch();

        StacksChainState::process_transaction_precheck(&clarity_block.config, tx, epoch)?;

        // what version of Clarity did the transaction caller want? And, is it valid now?
        let clarity_version = StacksChainState::get_tx_clarity_version(clarity_block, tx)?;
        if clarity_version == ClarityVersion::Clarity2 {
            // requires 2.1 and higher
            if clarity_block.get_epoch() < StacksEpochId::Epoch21 {
                let msg = format!("Invalid transaction {}: asks for Clarity2, but not in Stacks epoch 2.1 or later", tx.txid());
                info!("{}", &msg);
                return Err(Error::InvalidStacksTransaction(msg, false));
            }
        }

        let mut transaction = clarity_block.connection().start_transaction_processing();

        let fee = tx.get_tx_fee();
        let tx_receipt = if epoch >= StacksEpochId::Epoch21 {
            // 2.1 and later: pay tx fee, then process transaction
            let (_origin_account, payer_account) =
                StacksChainState::check_transaction_nonces(&mut transaction, tx, quiet)?;

            let payer_address = payer_account.principal.clone();
            let payer_nonce = payer_account.nonce;
            StacksChainState::pay_transaction_fee(&mut transaction, fee, payer_account)?;

            // origin balance may have changed (e.g. if the origin paid the tx fee), so reload the account
            let origin_account =
                StacksChainState::get_account(&mut transaction, &tx.origin_address().into());

            let tx_receipt = StacksChainState::process_transaction_payload(
                &mut transaction,
                tx,
                &origin_account,
                ast_rules,
                max_execution_time,
            )?;

            // update the account nonces
            StacksChainState::update_account_nonce(
                &mut transaction,
                &origin_account.principal,
                origin_account.nonce,
            );
            if origin_account.principal != payer_address {
                // payer is a different account, so update its nonce too
                StacksChainState::update_account_nonce(
                    &mut transaction,
                    &payer_address,
                    payer_nonce,
                );
            }

            tx_receipt
        } else {
            // pre-2.1: process transaction, then pay tx fee
            let (origin_account, payer_account) =
                StacksChainState::check_transaction_nonces(&mut transaction, tx, quiet)?;

            let tx_receipt = StacksChainState::process_transaction_payload(
                &mut transaction,
                tx,
                &origin_account,
                ast_rules,
                None,
            )?;

            let new_payer_account = StacksChainState::get_payer_account(&mut transaction, tx);
            StacksChainState::pay_transaction_fee(&mut transaction, fee, new_payer_account)?;

            // update the account nonces
            StacksChainState::update_account_nonce(
                &mut transaction,
                &origin_account.principal,
                origin_account.nonce,
            );
            if origin_account != payer_account {
                StacksChainState::update_account_nonce(
                    &mut transaction,
                    &payer_account.principal,
                    payer_account.nonce,
                );
            }

            tx_receipt
        };

        transaction
            .commit()
            .map_err(|e| Error::InvalidStacksTransaction(e.to_string(), false))?;

        Ok((fee, tx_receipt))
    }
}

#[cfg(test)]
pub mod test {
    use clarity::util::secp256k1::Secp256k1PrivateKey;
    use clarity::vm::representations::{ClarityName, ContractName};
    use clarity::vm::test_util::{UnitTestBurnStateDB, TEST_BURN_STATE_DB};
    use clarity::vm::tests::TEST_HEADER_DB;
    use clarity::vm::types::*;
    use rand::Rng;
    use stacks_common::types::chainstate::SortitionId;
    use stacks_common::util::hash::*;

    use super::*;
    use crate::chainstate::stacks::db::test::*;
    use crate::chainstate::stacks::{Error, *};

    pub const TestBurnStateDB_20: UnitTestBurnStateDB = UnitTestBurnStateDB {
        epoch_id: StacksEpochId::Epoch20,
        ast_rules: ASTRules::Typical,
    };
    pub const TestBurnStateDB_2_05: UnitTestBurnStateDB = UnitTestBurnStateDB {
        epoch_id: StacksEpochId::Epoch2_05,
        ast_rules: ASTRules::PrecheckSize,
    };
    pub const TestBurnStateDB_21: UnitTestBurnStateDB = UnitTestBurnStateDB {
        epoch_id: StacksEpochId::Epoch21,
        ast_rules: ASTRules::PrecheckSize,
    };
    pub const TestBurnStateDB_25: UnitTestBurnStateDB = UnitTestBurnStateDB {
        epoch_id: StacksEpochId::Epoch25,
        ast_rules: ASTRules::PrecheckSize,
    };
    pub const TestBurnStateDB_30: UnitTestBurnStateDB = UnitTestBurnStateDB {
        epoch_id: StacksEpochId::Epoch30,
        ast_rules: ASTRules::PrecheckSize,
    };
    pub const TestBurnStateDB_31: UnitTestBurnStateDB = UnitTestBurnStateDB {
        epoch_id: StacksEpochId::Epoch31,
        ast_rules: ASTRules::PrecheckSize,
    };
    pub const TestBurnStateDB_32: UnitTestBurnStateDB = UnitTestBurnStateDB {
        epoch_id: StacksEpochId::Epoch32,
        ast_rules: ASTRules::PrecheckSize,
    };

    pub const ALL_BURN_DBS: &[&dyn BurnStateDB] = &[
        &TestBurnStateDB_20 as &dyn BurnStateDB,
        &TestBurnStateDB_2_05 as &dyn BurnStateDB,
        &TestBurnStateDB_21 as &dyn BurnStateDB,
        &TestBurnStateDB_30 as &dyn BurnStateDB,
        &TestBurnStateDB_31 as &dyn BurnStateDB,
    ];

    pub const PRE_21_DBS: &[&dyn BurnStateDB] = &[
        &TestBurnStateDB_20 as &dyn BurnStateDB,
        &TestBurnStateDB_2_05 as &dyn BurnStateDB,
    ];

    pub const NAKAMOTO_DBS: &[&dyn BurnStateDB] = &[
        &TestBurnStateDB_30 as &dyn BurnStateDB,
        &TestBurnStateDB_31 as &dyn BurnStateDB,
    ];

    #[test]
    fn contract_publish_runtime_error() {
        let contract_id = QualifiedContractIdentifier::local("contract").unwrap();
        let address = "'SZ2J6ZY48GV1EZ5V2V5RB9MP66SW86PYKKQ9H6DPR";
        let sender = PrincipalData::parse(address).unwrap();

        let marf_kv = MarfedKV::temporary();
        let chain_id = 0x80000000;
        let mut clarity_instance = ClarityInstance::new(false, chain_id, marf_kv);
        let mut genesis = clarity_instance.begin_test_genesis_block(
            &StacksBlockId::sentinel(),
            &StacksBlockHeader::make_index_block_hash(
                &FIRST_BURNCHAIN_CONSENSUS_HASH,
                &FIRST_STACKS_BLOCK_HASH,
            ),
            &TEST_HEADER_DB,
            &TEST_BURN_STATE_DB,
        );
        genesis.initialize_epoch_2_05().unwrap();
        genesis.initialize_epoch_2_1().unwrap();
        genesis.as_transaction(|tx_conn| {
            // bump the epoch in the Clarity DB
            tx_conn
                .with_clarity_db(|db| {
                    db.set_clarity_epoch_version(StacksEpochId::Epoch21)
                        .unwrap();
                    Ok(())
                })
                .unwrap();
        });
        genesis.commit_block();

        let mut next_block = clarity_instance.begin_block(
            &StacksBlockHeader::make_index_block_hash(
                &FIRST_BURNCHAIN_CONSENSUS_HASH,
                &FIRST_STACKS_BLOCK_HASH,
            ),
            &StacksBlockId([3; 32]),
            &TEST_HEADER_DB,
            &TEST_BURN_STATE_DB,
        );

        let mut tx_conn = next_block.start_transaction_processing();
        let sk = Secp256k1PrivateKey::random();

        let tx = StacksTransaction {
            version: TransactionVersion::Testnet,
            chain_id,
            auth: TransactionAuth::from_p2pkh(&sk).unwrap(),
            anchor_mode: TransactionAnchorMode::Any,
            post_condition_mode: TransactionPostConditionMode::Allow,
            post_conditions: vec![],
            payload: TransactionPayload::SmartContract(
                TransactionSmartContract {
                    name: "test-contract".into(),
                    code_body: StacksString::from_str("(/ 1 0)").unwrap(),
                },
                None,
            ),
        };
        let receipt = StacksChainState::process_transaction_payload(
            &mut tx_conn,
            &tx,
            &StacksAccount {
                principal: sender,
                nonce: 0,
                stx_balance: STXBalance::Unlocked { amount: 100 },
            },
            ASTRules::PrecheckSize,
            None,
        )
        .unwrap();

        assert_eq!(receipt.result, Value::err_none());
        assert!(receipt.vm_error.unwrap().starts_with("DivisionByZero"));
    }

    #[test]
    fn process_token_transfer_stx_transaction() {
        let mut chainstate = instantiate_chainstate(false, 0x80000000, function_name!());

        let privk = StacksPrivateKey::from_hex(
            "6d430bb91222408e7706c9001cfaeb91b08c2be6d5ac95779ab52c6b431950e001",
        )
        .unwrap();
        let auth = TransactionAuth::from_p2pkh(&privk).unwrap();
        let addr = auth.origin().address_testnet();
        let recv_addr = StacksAddress::new(1, Hash160([0xff; 20])).unwrap();

        let mut tx_stx_transfer = StacksTransaction::new(
            TransactionVersion::Testnet,
            auth,
            TransactionPayload::TokenTransfer(
                recv_addr.clone().into(),
                123,
                TokenTransferMemo([0u8; 34]),
            ),
        );

        tx_stx_transfer.chain_id = 0x80000000;
        tx_stx_transfer.post_condition_mode = TransactionPostConditionMode::Allow;
        tx_stx_transfer.set_tx_fee(0);

        let mut signer = StacksTransactionSigner::new(&tx_stx_transfer);
        signer.sign_origin(&privk).unwrap();

        let signed_tx = signer.get_tx().unwrap();

        for (dbi, burn_db) in ALL_BURN_DBS.iter().enumerate() {
            let mut conn = chainstate.block_begin(
                *burn_db,
                &FIRST_BURNCHAIN_CONSENSUS_HASH,
                &FIRST_STACKS_BLOCK_HASH,
                &ConsensusHash([(dbi + 1) as u8; 20]),
                &BlockHeaderHash([(dbi + 1) as u8; 32]),
            );

            // give the spending account some stx
            let _account = StacksChainState::get_account(&mut conn, &addr.to_account_principal());
            let recv_account =
                StacksChainState::get_account(&mut conn, &recv_addr.to_account_principal());

            assert_eq!(recv_account.stx_balance.amount_unlocked(), 0);
            assert_eq!(recv_account.nonce, 0);

            conn.connection().as_transaction(|tx| {
                StacksChainState::account_credit(tx, &addr.to_account_principal(), 223)
            });

            let (fee, _) = StacksChainState::process_transaction(
                &mut conn,
                &signed_tx,
                false,
                ASTRules::PrecheckSize,
                None,
            )
            .unwrap();

            let account_after =
                StacksChainState::get_account(&mut conn, &addr.to_account_principal());
            assert_eq!(account_after.nonce, 1);
            assert_eq!(account_after.stx_balance.amount_unlocked(), 100);

            let recv_account_after =
                StacksChainState::get_account(&mut conn, &recv_addr.to_account_principal());
            assert_eq!(recv_account_after.nonce, 0);
            assert_eq!(recv_account_after.stx_balance.amount_unlocked(), 123);

            assert_eq!(fee, 0);

            let auth = TransactionAuth::from_p2pkh(&privk).unwrap();
            let recv_addr = PrincipalData::from(QualifiedContractIdentifier {
                issuer: StacksAddress::new(1, Hash160([0xfe; 20])).unwrap().into(),
                name: "contract-hellow".into(),
            });

            let mut tx_stx_transfer = StacksTransaction::new(
                TransactionVersion::Testnet,
                auth.clone(),
                TransactionPayload::TokenTransfer(
                    recv_addr.clone(),
                    100,
                    TokenTransferMemo([0u8; 34]),
                ),
            );

            tx_stx_transfer.chain_id = 0x80000000;
            tx_stx_transfer.post_condition_mode = TransactionPostConditionMode::Allow;
            tx_stx_transfer.set_tx_fee(0);
            tx_stx_transfer.set_origin_nonce(1);

            let mut signer = StacksTransactionSigner::new(&tx_stx_transfer);
            signer.sign_origin(&privk).unwrap();

            let signed_tx = signer.get_tx().unwrap();

            let recv_account = StacksChainState::get_account(&mut conn, &recv_addr);

            assert_eq!(recv_account.stx_balance.amount_unlocked(), 0);
            assert_eq!(recv_account.nonce, 0);

            let (fee, _) = StacksChainState::process_transaction(
                &mut conn,
                &signed_tx,
                false,
                ASTRules::PrecheckSize,
                None,
            )
            .unwrap();

            let account_after =
                StacksChainState::get_account(&mut conn, &addr.to_account_principal());
            assert_eq!(account_after.nonce, 2);
            assert_eq!(account_after.stx_balance.amount_unlocked(), 0);

            let recv_account_after = StacksChainState::get_account(&mut conn, &recv_addr);
            assert_eq!(recv_account_after.nonce, 0);
            assert_eq!(recv_account_after.stx_balance.amount_unlocked(), 100);

            assert_eq!(fee, 0);

            conn.commit_block();
        }
    }

    #[test]
    fn process_token_transfer_stx_transaction_invalid() {
        let mut chainstate = instantiate_chainstate(false, 0x80000000, function_name!());

        let privk = StacksPrivateKey::from_hex(
            "6d430bb91222408e7706c9001cfaeb91b08c2be6d5ac95779ab52c6b431950e001",
        )
        .unwrap();
        let privk_sponsor = StacksPrivateKey::from_hex(
            "7e3af4db6af6b3c67e2c6c6d7d5983b519f4d9b3a6e00580ae96dcace3bde8bc01",
        )
        .unwrap();

        let auth = TransactionAuth::from_p2pkh(&privk).unwrap();
        let addr = auth.origin().address_testnet();
        let sponsor_addr = StacksAddress::from_public_keys(
            C32_ADDRESS_VERSION_TESTNET_SINGLESIG,
            &AddressHashMode::SerializeP2PKH,
            1,
            &vec![StacksPublicKey::from_private(&privk_sponsor)],
        )
        .unwrap();
        let recv_addr = addr.clone(); // shouldn't be allowed

        let auth_sponsored = {
            let auth_origin = TransactionAuth::from_p2pkh(&privk).unwrap();
            let auth_sponsor = TransactionAuth::from_p2pkh(&privk_sponsor).unwrap();
            auth_origin.into_sponsored(auth_sponsor).unwrap()
        };

        let mut tx_stx_transfer_same_receiver = StacksTransaction::new(
            TransactionVersion::Testnet,
            auth.clone(),
            TransactionPayload::TokenTransfer(
                recv_addr.clone().into(),
                123,
                TokenTransferMemo([0u8; 34]),
            ),
        );

        let mut tx_stx_transfer_wrong_network = StacksTransaction::new(
            TransactionVersion::Mainnet,
            auth.clone(),
            TransactionPayload::TokenTransfer(
                sponsor_addr.clone().into(),
                123,
                TokenTransferMemo([0u8; 34]),
            ),
        );

        let mut tx_stx_transfer_wrong_chain_id = StacksTransaction::new(
            TransactionVersion::Testnet,
            auth.clone(),
            TransactionPayload::TokenTransfer(
                sponsor_addr.clone().into(),
                123,
                TokenTransferMemo([0u8; 34]),
            ),
        );

        let mut tx_stx_transfer_postconditions = StacksTransaction::new(
            TransactionVersion::Testnet,
            auth.clone(),
            TransactionPayload::TokenTransfer(
                sponsor_addr.clone().into(),
                123,
                TokenTransferMemo([0u8; 34]),
            ),
        );

        tx_stx_transfer_postconditions.add_post_condition(TransactionPostCondition::STX(
            PostConditionPrincipal::Origin,
            FungibleConditionCode::SentGt,
            0,
        ));

        let mut wrong_nonce_auth = auth;
        wrong_nonce_auth.set_origin_nonce(1);
        let mut tx_stx_transfer_wrong_nonce = StacksTransaction::new(
            TransactionVersion::Testnet,
            wrong_nonce_auth,
            TransactionPayload::TokenTransfer(
                recv_addr.clone().into(),
                123,
                TokenTransferMemo([0u8; 34]),
            ),
        );

        let mut wrong_nonce_auth_sponsored = auth_sponsored;
        wrong_nonce_auth_sponsored.set_sponsor_nonce(1).unwrap();
        let mut tx_stx_transfer_wrong_nonce_sponsored = StacksTransaction::new(
            TransactionVersion::Testnet,
            wrong_nonce_auth_sponsored,
            TransactionPayload::TokenTransfer(
                recv_addr.clone().into(),
                123,
                TokenTransferMemo([0u8; 34]),
            ),
        );

        tx_stx_transfer_same_receiver.chain_id = 0x80000000;
        tx_stx_transfer_wrong_network.chain_id = 0x80000000;
        tx_stx_transfer_wrong_chain_id.chain_id = 0x80000001;
        tx_stx_transfer_postconditions.chain_id = 0x80000000;
        tx_stx_transfer_wrong_nonce.chain_id = 0x80000000;
        tx_stx_transfer_wrong_nonce_sponsored.chain_id = 0x80000000;

        tx_stx_transfer_same_receiver.post_condition_mode = TransactionPostConditionMode::Allow;
        tx_stx_transfer_wrong_network.post_condition_mode = TransactionPostConditionMode::Allow;
        tx_stx_transfer_wrong_chain_id.post_condition_mode = TransactionPostConditionMode::Allow;
        tx_stx_transfer_postconditions.post_condition_mode = TransactionPostConditionMode::Allow;
        tx_stx_transfer_wrong_nonce.post_condition_mode = TransactionPostConditionMode::Allow;
        tx_stx_transfer_wrong_nonce_sponsored.post_condition_mode =
            TransactionPostConditionMode::Allow;

        tx_stx_transfer_same_receiver.set_tx_fee(0);
        tx_stx_transfer_wrong_network.set_tx_fee(0);
        tx_stx_transfer_wrong_chain_id.set_tx_fee(0);
        tx_stx_transfer_postconditions.set_tx_fee(0);
        tx_stx_transfer_wrong_nonce.set_tx_fee(0);
        tx_stx_transfer_wrong_nonce_sponsored.set_tx_fee(0);

        let error_frags = vec![
            "address tried to send to itself".to_string(),
            "on testnet; got mainnet".to_string(),
            "invalid chain ID".to_string(),
            "do not support post-conditions".to_string(),
            "Bad nonce".to_string(),
            "Bad nonce".to_string(),
        ];

        for (dbi, burn_db) in ALL_BURN_DBS.iter().enumerate() {
            let mut conn = chainstate.block_begin(
                *burn_db,
                &FIRST_BURNCHAIN_CONSENSUS_HASH,
                &FIRST_STACKS_BLOCK_HASH,
                &ConsensusHash([(dbi + 1) as u8; 20]),
                &BlockHeaderHash([(dbi + 1) as u8; 32]),
            );

            conn.connection().as_transaction(|tx| {
                StacksChainState::account_credit(tx, &addr.to_account_principal(), 123)
            });

            for (tx_stx_transfer, err_frag) in [
                tx_stx_transfer_same_receiver.clone(),
                tx_stx_transfer_wrong_network.clone(),
                tx_stx_transfer_wrong_chain_id.clone(),
                tx_stx_transfer_postconditions.clone(),
                tx_stx_transfer_wrong_nonce.clone(),
                tx_stx_transfer_wrong_nonce_sponsored.clone(),
            ]
            .iter()
            .zip(error_frags.clone())
            {
                let mut signer = StacksTransactionSigner::new(tx_stx_transfer);
                signer.sign_origin(&privk).unwrap();

                if tx_stx_transfer.auth.is_sponsored() {
                    signer.sign_sponsor(&privk_sponsor).unwrap();
                }

                let signed_tx = signer.get_tx().unwrap();

                // give the spending account some stx
                let account =
                    StacksChainState::get_account(&mut conn, &addr.to_account_principal());

                assert_eq!(account.stx_balance.amount_unlocked(), 123);
                assert_eq!(account.nonce, 0);

                let res = StacksChainState::process_transaction(
                    &mut conn,
                    &signed_tx,
                    false,
                    ASTRules::PrecheckSize,
                    None,
                );
                if let Err(Error::InvalidStacksTransaction(msg, false)) = res {
                    assert!(msg.contains(&err_frag), "{err_frag}");
                } else {
                    panic!("Expected '{err_frag}' error, got {res:?}");
                }

                let account_after =
                    StacksChainState::get_account(&mut conn, &addr.to_account_principal());
                assert_eq!(account_after.stx_balance.amount_unlocked(), 123);
                assert_eq!(account_after.nonce, 0);
            }

            conn.commit_block();
        }
    }

    #[test]
    fn process_token_transfer_stx_sponsored_transaction() {
        let mut chainstate = instantiate_chainstate(false, 0x80000000, function_name!());

        let privk_origin = StacksPrivateKey::from_hex(
            "6d430bb91222408e7706c9001cfaeb91b08c2be6d5ac95779ab52c6b431950e001",
        )
        .unwrap();
        let privk_sponsor = StacksPrivateKey::from_hex(
            "7e3af4db6af6b3c67e2c6c6d7d5983b519f4d9b3a6e00580ae96dcace3bde8bc01",
        )
        .unwrap();

        let auth_origin = TransactionAuth::from_p2pkh(&privk_origin).unwrap();
        let auth_sponsor = TransactionAuth::from_p2pkh(&privk_sponsor).unwrap();
        let auth = auth_origin.into_sponsored(auth_sponsor).unwrap();

        let addr = auth.origin().address_testnet();
        let addr_sponsor = auth.sponsor().unwrap().address_testnet();

        let recv_addr = StacksAddress::new(1, Hash160([0xff; 20])).unwrap();

        let mut tx_stx_transfer = StacksTransaction::new(
            TransactionVersion::Testnet,
            auth,
            TransactionPayload::TokenTransfer(
                recv_addr.clone().into(),
                123,
                TokenTransferMemo([0u8; 34]),
            ),
        );

        tx_stx_transfer.chain_id = 0x80000000;
        tx_stx_transfer.post_condition_mode = TransactionPostConditionMode::Allow;
        tx_stx_transfer.set_tx_fee(0);

        let mut signer = StacksTransactionSigner::new(&tx_stx_transfer);
        signer.sign_origin(&privk_origin).unwrap();
        signer.sign_sponsor(&privk_sponsor).unwrap();

        let signed_tx = signer.get_tx().unwrap();

        for (dbi, burn_db) in ALL_BURN_DBS.iter().enumerate() {
            let mut conn = chainstate.block_begin(
                *burn_db,
                &FIRST_BURNCHAIN_CONSENSUS_HASH,
                &FIRST_STACKS_BLOCK_HASH,
                &ConsensusHash([(dbi + 1) as u8; 20]),
                &BlockHeaderHash([(dbi + 1) as u8; 32]),
            );

            let account = StacksChainState::get_account(&mut conn, &addr.to_account_principal());
            let account_sponsor =
                StacksChainState::get_account(&mut conn, &addr_sponsor.to_account_principal());
            let recv_account =
                StacksChainState::get_account(&mut conn, &recv_addr.to_account_principal());

            assert_eq!(account.nonce, 0);
            assert_eq!(account_sponsor.nonce, 0);
            assert_eq!(account_sponsor.stx_balance.amount_unlocked(), 0);
            assert_eq!(recv_account.nonce, 0);
            assert_eq!(recv_account.stx_balance.amount_unlocked(), 0);

            // give the spending account some stx
            conn.connection().as_transaction(|tx| {
                StacksChainState::account_credit(tx, &addr.to_account_principal(), 123)
            });

            let (fee, _) = StacksChainState::process_transaction(
                &mut conn,
                &signed_tx,
                false,
                ASTRules::PrecheckSize,
                None,
            )
            .unwrap();

            let account_after =
                StacksChainState::get_account(&mut conn, &addr.to_account_principal());
            assert_eq!(account_after.nonce, 1);
            assert_eq!(account_after.stx_balance.amount_unlocked(), 0);

            let account_sponsor_after =
                StacksChainState::get_account(&mut conn, &addr_sponsor.to_account_principal());
            assert_eq!(account_sponsor_after.nonce, 1);
            assert_eq!(account_sponsor_after.stx_balance.amount_unlocked(), 0);

            let recv_account_after =
                StacksChainState::get_account(&mut conn, &recv_addr.to_account_principal());
            assert_eq!(recv_account_after.nonce, 0);
            assert_eq!(recv_account_after.stx_balance.amount_unlocked(), 123);

            conn.commit_block();

            assert_eq!(fee, 0);
        }
    }

    #[test]
    fn process_smart_contract_transaction() {
        let contract = "
        (define-data-var bar int 0)
        (define-public (get-bar) (ok (var-get bar)))
        (define-public (set-bar (x int) (y int))
          (begin (var-set bar (/ x y)) (ok (var-get bar))))";

        let mut chainstate = instantiate_chainstate(false, 0x80000000, function_name!());

        let privk = StacksPrivateKey::from_hex(
            "6d430bb91222408e7706c9001cfaeb91b08c2be6d5ac95779ab52c6b431950e001",
        )
        .unwrap();
        let auth = TransactionAuth::from_p2pkh(&privk).unwrap();
        let addr = auth.origin().address_testnet();

        let mut tx_contract_call = StacksTransaction::new(
            TransactionVersion::Testnet,
            auth,
            TransactionPayload::new_smart_contract("hello-world", contract, None).unwrap(),
        );

        tx_contract_call.chain_id = 0x80000000;
        tx_contract_call.set_tx_fee(0);

        let mut signer = StacksTransactionSigner::new(&tx_contract_call);
        signer.sign_origin(&privk).unwrap();

        let signed_tx = signer.get_tx().unwrap();

        for (dbi, burn_db) in ALL_BURN_DBS.iter().enumerate() {
            let mut conn = chainstate.block_begin(
                *burn_db,
                &FIRST_BURNCHAIN_CONSENSUS_HASH,
                &FIRST_STACKS_BLOCK_HASH,
                &ConsensusHash([(dbi + 1) as u8; 20]),
                &BlockHeaderHash([(dbi + 1) as u8; 32]),
            );

            let contract_id = QualifiedContractIdentifier::new(
                StandardPrincipalData::from(addr.clone()),
                ContractName::from("hello-world"),
            );
            let contract_before_res =
                StacksChainState::get_contract(&mut conn, &contract_id).unwrap();
            assert!(contract_before_res.is_none());

            let account = StacksChainState::get_account(&mut conn, &addr.to_account_principal());
            assert_eq!(account.nonce, 0);

            let (fee, _) = StacksChainState::process_transaction(
                &mut conn,
                &signed_tx,
                false,
                ASTRules::PrecheckSize,
                None,
            )
            .unwrap();

            let account = StacksChainState::get_account(&mut conn, &addr.to_account_principal());
            assert_eq!(account.nonce, 1);

            let contract_res = StacksChainState::get_contract(&mut conn, &contract_id);

            conn.commit_block();

            assert_eq!(fee, 0);
            assert!(contract_res.is_ok());
        }
    }

    #[test]
    fn process_smart_contract_transaction_invalid() {
        let contract_correct = "
        (define-data-var bar int 0)
        (define-public (get-bar) (ok (var-get bar)))
        (define-public (set-bar (x int) (y int))
          (begin (var-set bar (/ x y)) (ok (var-get bar))))";

        let contract_syntax_error = "
        (define-data-var bar int 0)) ;; oops
        (define-public (get-bar) (ok (var-get bar)))
        (define-public (set-bar (x int) (y int))
          (begin (var-set bar (/ x y)) (ok (var-get bar))))";

        let mut chainstate = instantiate_chainstate(false, 0x80000000, function_name!());

        let privk = StacksPrivateKey::from_hex(
            "6d430bb91222408e7706c9001cfaeb91b08c2be6d5ac95779ab52c6b431950e001",
        )
        .unwrap();
        let auth = TransactionAuth::from_p2pkh(&privk).unwrap();
        let addr = auth.origin().address_testnet();

        for (dbi, burn_db) in ALL_BURN_DBS.iter().enumerate() {
            let mut conn = chainstate.block_begin(
                *burn_db,
                &FIRST_BURNCHAIN_CONSENSUS_HASH,
                &FIRST_STACKS_BLOCK_HASH,
                &ConsensusHash([(dbi + 1) as u8; 20]),
                &BlockHeaderHash([(dbi + 1) as u8; 32]),
            );

            let contracts = [
                contract_correct,
                contract_correct,
                contract_syntax_error, // should still be mined, even though analysis fails
            ];

            let expected_behavior = [true, false, true];

            let contract_names = ["hello-world-0", "hello-world-0", "hello-world-1"];

            let mut next_nonce = 0;
            for i in 0..contracts.len() {
                let contract_name = contract_names[i].to_string();
                let contract = contracts[i].to_string();

                test_debug!("\ninstantiate contract\n{}\n", &contracts[i]);

                let mut tx_contract = StacksTransaction::new(
                    TransactionVersion::Testnet,
                    auth.clone(),
                    TransactionPayload::new_smart_contract(&contract_name, &contract, None)
                        .unwrap(),
                );

                tx_contract.chain_id = 0x80000000;
                tx_contract.set_tx_fee(0);
                tx_contract.set_origin_nonce(next_nonce);

                let mut signer = StacksTransactionSigner::new(&tx_contract);
                signer.sign_origin(&privk).unwrap();

                let signed_tx = signer.get_tx().unwrap();

                let _contract_id = QualifiedContractIdentifier::new(
                    StandardPrincipalData::from(addr.clone()),
                    ContractName::from(contract_name.as_str()),
                );

                let account =
                    StacksChainState::get_account(&mut conn, &addr.to_account_principal());
                assert_eq!(account.nonce, next_nonce);

                let res = StacksChainState::process_transaction(
                    &mut conn,
                    &signed_tx,
                    false,
                    ASTRules::PrecheckSize,
                    None,
                );
                if expected_behavior[i] {
                    assert!(res.is_ok());

                    // account nonce should increment
                    let account =
                        StacksChainState::get_account(&mut conn, &addr.to_account_principal());
                    assert_eq!(account.nonce, next_nonce + 1);

                    next_nonce += 1;
                } else {
                    assert!(res.is_err());

                    // account nonce should NOT increment
                    let account =
                        StacksChainState::get_account(&mut conn, &addr.to_account_principal());
                    assert_eq!(account.nonce, next_nonce);
                    continue;
                }
            }
            conn.commit_block();
        }
    }

    #[test]
    fn process_smart_contract_transaction_syntax_error() {
        let contracts = [
            "(define-data-var bar int 0)) ;; oops",
            ";; `Int` instead of `int`
             (define-data-var bar Int 0)",
        ];
        let contract_names = ["hello-world-0", "hello-world-1"];
        let expected_line_num_error = if cfg!(feature = "developer-mode") {
            ":2:14: invalid variable definition"
        } else {
            ":0:0: invalid variable definition"
        };
        let expected_errors = [
            "Tried to close list which isn't open.",
            expected_line_num_error,
        ];
        let expected_errors_2_1 = ["unexpected ')'", expected_line_num_error];

        let mut chainstate = instantiate_chainstate(false, 0x80000000, function_name!());

        let privk = StacksPrivateKey::from_hex(
            "6d430bb91222408e7706c9001cfaeb91b08c2be6d5ac95779ab52c6b431950e001",
        )
        .unwrap();
        let auth = TransactionAuth::from_p2pkh(&privk).unwrap();
        let addr = auth.origin().address_testnet();

        for (dbi, burn_db) in ALL_BURN_DBS.iter().enumerate() {
            let mut conn = chainstate.block_begin(
                *burn_db,
                &FIRST_BURNCHAIN_CONSENSUS_HASH,
                &FIRST_STACKS_BLOCK_HASH,
                &ConsensusHash([(dbi + 1) as u8; 20]),
                &BlockHeaderHash([(dbi + 1) as u8; 32]),
            );

            let mut next_nonce = 0;
            for i in 0..contracts.len() {
                let contract_name = contract_names[i];
                let contract = contracts[i].to_string();

                test_debug!("\ninstantiate contract\n{}\n", &contract);

                let mut tx_contract = StacksTransaction::new(
                    TransactionVersion::Testnet,
                    auth.clone(),
                    TransactionPayload::new_smart_contract(contract_name, &contract, None).unwrap(),
                );

                tx_contract.chain_id = 0x80000000;
                tx_contract.set_tx_fee(0);
                tx_contract.set_origin_nonce(next_nonce);

                let mut signer = StacksTransactionSigner::new(&tx_contract);
                signer.sign_origin(&privk).unwrap();

                let signed_tx = signer.get_tx().unwrap();

                let _contract_id = QualifiedContractIdentifier::new(
                    StandardPrincipalData::from(addr.clone()),
                    ContractName::from(contract_name),
                );

                let (fee, receipt) = StacksChainState::process_transaction(
                    &mut conn,
                    &signed_tx,
                    false,
                    ASTRules::PrecheckSize,
                    None,
                )
                .unwrap();

                // Verify that the syntax error is recorded in the receipt
                let expected_error =
                    if burn_db.get_stacks_epoch(0).unwrap().epoch_id >= StacksEpochId::Epoch21 {
                        expected_errors_2_1[i].to_string()
                    } else {
                        expected_errors[i].to_string()
                    };
                assert_eq!(receipt.vm_error.unwrap(), expected_error);

                next_nonce += 1;
            }

            conn.commit_block();
        }
    }

    #[test]
    fn process_smart_contract_transaction_runtime_error() {
        let contract_correct = "
        (define-data-var bar int 0)
        (define-public (get-bar) (ok (var-get bar)))
        (define-public (set-bar (x int) (y int))
          (begin (var-set bar (/ x y)) (ok (var-get bar))))";

        let contract_runtime_error_definition = "
        (define-data-var bar int (/ 1 0))   ;; divide-by-zero
        (define-public (get-bar) (ok (var-get bar)))
        (define-public (set-bar (x int) (y int))
          (begin (var-set bar (/ x y)) (ok (var-get bar))))";

        let contract_runtime_error_bare_code = "
        (define-data-var bar int 0)
        (define-public (get-bar) (ok (var-get bar)))
        (define-public (set-bar (x int) (y int))
          (begin (var-set bar (/ x y)) (ok (var-get bar))))
        (begin (set-bar 1 0) (ok 1))";

        let mut chainstate = instantiate_chainstate(false, 0x80000000, function_name!());

        let privk = StacksPrivateKey::from_hex(
            "6d430bb91222408e7706c9001cfaeb91b08c2be6d5ac95779ab52c6b431950e001",
        )
        .unwrap();
        let auth = TransactionAuth::from_p2pkh(&privk).unwrap();
        let addr = auth.origin().address_testnet();

        for (dbi, burn_db) in ALL_BURN_DBS.iter().enumerate() {
            let mut conn = chainstate.block_begin(
                *burn_db,
                &FIRST_BURNCHAIN_CONSENSUS_HASH,
                &FIRST_STACKS_BLOCK_HASH,
                &ConsensusHash([(dbi + 1) as u8; 20]),
                &BlockHeaderHash([(dbi + 1) as u8; 32]),
            );

            let contracts = [
                contract_correct,
                contract_runtime_error_definition,
                contract_runtime_error_bare_code,
            ];

            let contract_names = ["hello-world-0", "hello-world-1", "hello-world-2"];

            for i in 0..contracts.len() {
                let contract_name = contract_names[i].to_string();
                let contract = contracts[i].to_string();

                let mut tx_contract = StacksTransaction::new(
                    TransactionVersion::Testnet,
                    auth.clone(),
                    TransactionPayload::new_smart_contract(&contract_name, &contract, None)
                        .unwrap(),
                );

                tx_contract.chain_id = 0x80000000;
                tx_contract.set_tx_fee(0);
                tx_contract.set_origin_nonce(i as u64);

                let mut signer = StacksTransactionSigner::new(&tx_contract);
                signer.sign_origin(&privk).unwrap();

                let signed_tx = signer.get_tx().unwrap();

                let contract_id = QualifiedContractIdentifier::new(
                    StandardPrincipalData::from(addr.clone()),
                    ContractName::from(contract_name.as_str()),
                );
                let contract_before_res =
                    StacksChainState::get_contract(&mut conn, &contract_id).unwrap();
                assert!(contract_before_res.is_none());

                let account =
                    StacksChainState::get_account(&mut conn, &addr.to_account_principal());
                assert_eq!(account.nonce, i as u64);

                // runtime error should be handled
                let (_fee, _) = StacksChainState::process_transaction(
                    &mut conn,
                    &signed_tx,
                    false,
                    ASTRules::PrecheckSize,
                    None,
                )
                .unwrap();

                // account nonce should increment
                let account =
                    StacksChainState::get_account(&mut conn, &addr.to_account_principal());
                assert_eq!(account.nonce, (i + 1) as u64);

                // contract is instantiated despite runtime error
                let contract_res = StacksChainState::get_contract(&mut conn, &contract_id);
                assert!(contract_res.is_ok());
            }

            conn.commit_block();
        }
    }

    #[test]
    fn process_smart_contract_sponsored_transaction() {
        let contract = "
        (define-data-var bar int 0)
        (define-public (get-bar) (ok (var-get bar)))
        (define-public (set-bar (x int) (y int))
          (begin (var-set bar (/ x y)) (ok (var-get bar))))";

        let mut chainstate = instantiate_chainstate(false, 0x80000000, function_name!());

        let privk_origin = StacksPrivateKey::from_hex(
            "6d430bb91222408e7706c9001cfaeb91b08c2be6d5ac95779ab52c6b431950e001",
        )
        .unwrap();
        let privk_sponsor = StacksPrivateKey::from_hex(
            "7e3af4db6af6b3c67e2c6c6d7d5983b519f4d9b3a6e00580ae96dcace3bde8bc01",
        )
        .unwrap();

        let auth_origin = TransactionAuth::from_p2pkh(&privk_origin).unwrap();
        let auth_sponsor = TransactionAuth::from_p2pkh(&privk_sponsor).unwrap();

        let auth = auth_origin.into_sponsored(auth_sponsor).unwrap();

        let addr = auth.origin().address_testnet();
        let addr_sponsor = auth.sponsor().unwrap().address_testnet();

        let mut tx_contract_call = StacksTransaction::new(
            TransactionVersion::Testnet,
            auth,
            TransactionPayload::new_smart_contract("hello-world", contract, None).unwrap(),
        );

        tx_contract_call.chain_id = 0x80000000;
        tx_contract_call.set_tx_fee(0);

        let mut signer = StacksTransactionSigner::new(&tx_contract_call);
        signer.sign_origin(&privk_origin).unwrap();
        signer.sign_sponsor(&privk_sponsor).unwrap();

        let signed_tx = signer.get_tx().unwrap();

        for (dbi, burn_db) in ALL_BURN_DBS.iter().enumerate() {
            let mut conn = chainstate.block_begin(
                *burn_db,
                &FIRST_BURNCHAIN_CONSENSUS_HASH,
                &FIRST_STACKS_BLOCK_HASH,
                &ConsensusHash([(dbi + 1) as u8; 20]),
                &BlockHeaderHash([(dbi + 1) as u8; 32]),
            );

            let contract_id = QualifiedContractIdentifier::new(
                StandardPrincipalData::from(addr.clone()),
                ContractName::from("hello-world"),
            );
            let contract_before_res =
                StacksChainState::get_contract(&mut conn, &contract_id).unwrap();
            assert!(contract_before_res.is_none());

            let account = StacksChainState::get_account(&mut conn, &addr.to_account_principal());
            assert_eq!(account.nonce, 0);

            let _account_sponsor =
                StacksChainState::get_account(&mut conn, &addr_sponsor.to_account_principal());
            assert_eq!(account.nonce, 0);

            let (fee, _) = StacksChainState::process_transaction(
                &mut conn,
                &signed_tx,
                false,
                ASTRules::PrecheckSize,
                None,
            )
            .unwrap();

            let account = StacksChainState::get_account(&mut conn, &addr.to_account_principal());
            assert_eq!(account.nonce, 1);

            let account_sponsor =
                StacksChainState::get_account(&mut conn, &addr_sponsor.to_account_principal());
            assert_eq!(account_sponsor.nonce, 1);

            let contract_res = StacksChainState::get_contract(&mut conn, &contract_id);

            conn.commit_block();

            assert_eq!(fee, 0);
            assert!(contract_res.is_ok());
        }
    }

    #[test]
    fn process_smart_contract_contract_call_transaction() {
        let contract = "
        (define-data-var bar int 0)
        (define-public (get-bar) (ok (var-get bar)))
        (define-public (set-bar (x int) (y int))
          (begin (var-set bar (/ x y)) (ok (var-get bar))))";

        let mut chainstate = instantiate_chainstate(false, 0x80000000, function_name!());

        // contract instantiation
        let privk = StacksPrivateKey::from_hex(
            "6d430bb91222408e7706c9001cfaeb91b08c2be6d5ac95779ab52c6b431950e001",
        )
        .unwrap();
        let auth = TransactionAuth::from_p2pkh(&privk).unwrap();
        let addr = auth.origin().address_testnet();

        let mut tx_contract = StacksTransaction::new(
            TransactionVersion::Testnet,
            auth.clone(),
            TransactionPayload::new_smart_contract("hello-world", contract, None).unwrap(),
        );

        tx_contract.chain_id = 0x80000000;
        tx_contract.set_tx_fee(0);

        let mut signer = StacksTransactionSigner::new(&tx_contract);
        signer.sign_origin(&privk).unwrap();

        let signed_tx = signer.get_tx().unwrap();

        // contract-call
        let privk_2 = StacksPrivateKey::from_hex(
            "d2c340ebcc0794b6fabdd8ac8b1c983e363b05dc8adcdf7e30db205a3fa54c1601",
        )
        .unwrap();
        let auth_2 = TransactionAuth::from_p2pkh(&privk_2).unwrap();
        let addr_2 = auth.origin().address_testnet();

        let mut tx_contract_call = StacksTransaction::new(
            TransactionVersion::Testnet,
            auth_2,
            TransactionPayload::new_contract_call(
                addr.clone(),
                "hello-world",
                "set-bar",
                vec![Value::Int(6), Value::Int(2)],
            )
            .unwrap(),
        );

        tx_contract_call.chain_id = 0x80000000;
        tx_contract_call.set_tx_fee(0);

        let mut signer_2 = StacksTransactionSigner::new(&tx_contract_call);
        signer_2.sign_origin(&privk_2).unwrap();

        let signed_tx_2 = signer_2.get_tx().unwrap();

        for (dbi, burn_db) in ALL_BURN_DBS.iter().enumerate() {
            // process both
            let mut conn = chainstate.block_begin(
                *burn_db,
                &FIRST_BURNCHAIN_CONSENSUS_HASH,
                &FIRST_STACKS_BLOCK_HASH,
                &ConsensusHash([(dbi + 1) as u8; 20]),
                &BlockHeaderHash([(dbi + 1) as u8; 32]),
            );

            let account = StacksChainState::get_account(&mut conn, &addr.to_account_principal());
            assert_eq!(account.nonce, 0);

            let account_2 =
                StacksChainState::get_account(&mut conn, &addr_2.to_account_principal());
            assert_eq!(account_2.nonce, 0);

            let contract_id = QualifiedContractIdentifier::new(
                StandardPrincipalData::from(addr.clone()),
                ContractName::from("hello-world"),
            );
            let contract_before_res =
                StacksChainState::get_contract(&mut conn, &contract_id).unwrap();
            assert!(contract_before_res.is_none());

            let var_before_res =
                StacksChainState::get_data_var(&mut conn, &contract_id, "bar").unwrap();
            assert!(var_before_res.is_none());

            let (fee, _) = StacksChainState::process_transaction(
                &mut conn,
                &signed_tx,
                false,
                ASTRules::PrecheckSize,
                None,
            )
            .unwrap();

            let var_before_set_res =
                StacksChainState::get_data_var(&mut conn, &contract_id, "bar").unwrap();
            assert_eq!(var_before_set_res, Some(Value::Int(0)));

            let (fee_2, _) = StacksChainState::process_transaction(
                &mut conn,
                &signed_tx_2,
                false,
                ASTRules::PrecheckSize,
                None,
            )
            .unwrap();

            let account = StacksChainState::get_account(&mut conn, &addr.to_account_principal());
            assert_eq!(account.nonce, 1);

            let account_2 =
                StacksChainState::get_account(&mut conn, &addr_2.to_account_principal());
            assert_eq!(account_2.nonce, 1);

            let contract_res = StacksChainState::get_contract(&mut conn, &contract_id).unwrap();
            let var_res = StacksChainState::get_data_var(&mut conn, &contract_id, "bar").unwrap();

            conn.commit_block();

            assert_eq!(fee, 0);
            assert_eq!(fee_2, 0);
            assert!(contract_res.is_some());
            assert!(var_res.is_some());
            assert_eq!(var_res, Some(Value::Int(3)));
        }
    }

    // Verify that a contract call transaction which passes a long contract
    // name (> 40 chars and < 128) is processed successfully.
    #[test]
    fn process_contract_call_long_contract_name_transaction() {
        let contract = "
        (define-data-var savedContract principal tx-sender)
        (define-public (save (contract principal)) (ok (var-set savedContract contract)))";

        let mut chainstate = instantiate_chainstate(false, 0x80000000, function_name!());

        // contract instantiation
        let privk = StacksPrivateKey::from_hex(
            "6d430bb91222408e7706c9001cfaeb91b08c2be6d5ac95779ab52c6b431950e001",
        )
        .unwrap();
        let auth = TransactionAuth::from_p2pkh(&privk).unwrap();
        let addr = auth.origin().address_testnet();

        let mut tx_contract = StacksTransaction::new(
            TransactionVersion::Testnet,
            auth.clone(),
            TransactionPayload::new_smart_contract("hello-world", contract, None).unwrap(),
        );

        tx_contract.chain_id = 0x80000000;
        tx_contract.set_tx_fee(0);

        let mut signer = StacksTransactionSigner::new(&tx_contract);
        signer.sign_origin(&privk).unwrap();

        let signed_tx = signer.get_tx().unwrap();

        // contract-call
        let privk_2 = StacksPrivateKey::from_hex(
            "d2c340ebcc0794b6fabdd8ac8b1c983e363b05dc8adcdf7e30db205a3fa54c1601",
        )
        .unwrap();
        let auth_2 = TransactionAuth::from_p2pkh(&privk_2).unwrap();
        let addr_2 = auth.origin().address_testnet();

        let contractPrincipalValue =
            Value::Principal(PrincipalData::Contract(QualifiedContractIdentifier::new(
                StandardPrincipalData::from(addr.clone()),
                ContractName::from("aip10-arkadiko-update-tvl-liquidation-ratio"),
            )));
        let mut tx_contract_call = StacksTransaction::new(
            TransactionVersion::Testnet,
            auth_2,
            TransactionPayload::new_contract_call(
                addr.clone(),
                "hello-world",
                "save",
                vec![contractPrincipalValue.clone()],
            )
            .unwrap(),
        );

        tx_contract_call.chain_id = 0x80000000;
        tx_contract_call.set_tx_fee(0);

        let mut signer_2 = StacksTransactionSigner::new(&tx_contract_call);
        signer_2.sign_origin(&privk_2).unwrap();

        let signed_tx_2 = signer_2.get_tx().unwrap();

        for (dbi, burn_db) in ALL_BURN_DBS.iter().enumerate() {
            // process both
            let mut conn = chainstate.block_begin(
                *burn_db,
                &FIRST_BURNCHAIN_CONSENSUS_HASH,
                &FIRST_STACKS_BLOCK_HASH,
                &ConsensusHash([(dbi + 1) as u8; 20]),
                &BlockHeaderHash([(dbi + 1) as u8; 32]),
            );

            let account = StacksChainState::get_account(&mut conn, &addr.to_account_principal());
            assert_eq!(account.nonce, 0);

            let account_2 =
                StacksChainState::get_account(&mut conn, &addr_2.to_account_principal());
            assert_eq!(account_2.nonce, 0);

            let contract_id = QualifiedContractIdentifier::new(
                StandardPrincipalData::from(addr.clone()),
                ContractName::from("hello-world"),
            );
            let contract_before_res =
                StacksChainState::get_contract(&mut conn, &contract_id).unwrap();
            assert!(contract_before_res.is_none());

            let var_before_res =
                StacksChainState::get_data_var(&mut conn, &contract_id, "savedContract").unwrap();
            assert!(var_before_res.is_none());

            let (fee, _) = StacksChainState::process_transaction(
                &mut conn,
                &signed_tx,
                false,
                ASTRules::PrecheckSize,
                None,
            )
            .unwrap();

            let var_before_set_res =
                StacksChainState::get_data_var(&mut conn, &contract_id, "savedContract").unwrap();
            assert_eq!(
                var_before_set_res,
                Some(Value::Principal(PrincipalData::from(addr.clone())))
            );

            let (fee_2, _) = StacksChainState::process_transaction(
                &mut conn,
                &signed_tx_2,
                false,
                ASTRules::PrecheckSize,
                None,
            )
            .unwrap();

            let account = StacksChainState::get_account(&mut conn, &addr.to_account_principal());
            assert_eq!(account.nonce, 1);

            let account_2 =
                StacksChainState::get_account(&mut conn, &addr_2.to_account_principal());
            assert_eq!(account_2.nonce, 1);

            let contract_res = StacksChainState::get_contract(&mut conn, &contract_id).unwrap();
            let var_res =
                StacksChainState::get_data_var(&mut conn, &contract_id, "savedContract").unwrap();

            conn.commit_block();

            assert_eq!(fee, 0);
            assert_eq!(fee_2, 0);
            assert!(contract_res.is_some());
            assert!(var_res.is_some());
            assert_eq!(var_res, Some(contractPrincipalValue.clone()));
        }
    }

    #[test]
    fn process_smart_contract_contract_call_runtime_error() {
        let contract = "
        (define-data-var bar int 1)
        (define-public (get-bar) (ok (var-get bar)))
        (define-public (set-bar (x int) (y int))
          (begin (var-set bar (/ x y)) (ok (var-get bar))))
        (define-public (return-error) (err 1))";

        let mut chainstate = instantiate_chainstate(false, 0x80000000, function_name!());

        // contract instantiation
        let privk = StacksPrivateKey::from_hex(
            "6d430bb91222408e7706c9001cfaeb91b08c2be6d5ac95779ab52c6b431950e001",
        )
        .unwrap();
        let auth = TransactionAuth::from_p2pkh(&privk).unwrap();
        let addr = auth.origin().address_testnet();

        let mut tx_contract = StacksTransaction::new(
            TransactionVersion::Testnet,
            auth,
            TransactionPayload::new_smart_contract("hello-world", contract, None).unwrap(),
        );

        tx_contract.chain_id = 0x80000000;
        tx_contract.set_tx_fee(0);

        let mut signer = StacksTransactionSigner::new(&tx_contract);
        signer.sign_origin(&privk).unwrap();

        let signed_tx = signer.get_tx().unwrap();

        for (dbi, burn_db) in ALL_BURN_DBS.iter().enumerate() {
            let mut conn = chainstate.block_begin(
                *burn_db,
                &FIRST_BURNCHAIN_CONSENSUS_HASH,
                &FIRST_STACKS_BLOCK_HASH,
                &ConsensusHash([(dbi + 1) as u8; 20]),
                &BlockHeaderHash([(dbi + 1) as u8; 32]),
            );

            let contract_id = QualifiedContractIdentifier::new(
                StandardPrincipalData::from(addr.clone()),
                ContractName::from("hello-world"),
            );
            let (_fee, _) = StacksChainState::process_transaction(
                &mut conn,
                &signed_tx,
                false,
                ASTRules::PrecheckSize,
                None,
            )
            .unwrap();

            // contract-calls that don't commit
            let contract_calls = vec![
                ("hello-world", "set-bar", vec![Value::Int(1), Value::Int(0)]), // divide-by-zero
                ("hello-world", "return-error", vec![]), // returns an (err ...)
            ];

            // do contract-calls
            let privk_2 = StacksPrivateKey::from_hex(
                "d2c340ebcc0794b6fabdd8ac8b1c983e363b05dc8adcdf7e30db205a3fa54c1601",
            )
            .unwrap();
            let auth_2 = TransactionAuth::from_p2pkh(&privk_2).unwrap();
            let addr_2 = auth_2.origin().address_testnet();

            let mut next_nonce = 0;

            for contract_call in contract_calls {
                let (contract_name, contract_function, contract_args) = contract_call;
                let mut tx_contract_call = StacksTransaction::new(
                    TransactionVersion::Testnet,
                    auth_2.clone(),
                    TransactionPayload::new_contract_call(
                        addr.clone(),
                        contract_name,
                        contract_function,
                        contract_args,
                    )
                    .unwrap(),
                );

                tx_contract_call.chain_id = 0x80000000;
                tx_contract_call.set_tx_fee(0);
                tx_contract_call.set_origin_nonce(next_nonce);

                let mut signer_2 = StacksTransactionSigner::new(&tx_contract_call);
                signer_2.sign_origin(&privk_2).unwrap();

                let signed_tx_2 = signer_2.get_tx().unwrap();

                let account_2 =
                    StacksChainState::get_account(&mut conn, &addr_2.to_account_principal());
                assert_eq!(account_2.nonce, next_nonce);

                let (_fee, _) = StacksChainState::process_transaction(
                    &mut conn,
                    &signed_tx_2,
                    false,
                    ASTRules::PrecheckSize,
                    None,
                )
                .unwrap();

                // nonce should have incremented
                next_nonce += 1;
                let account_2 =
                    StacksChainState::get_account(&mut conn, &addr_2.to_account_principal());
                assert_eq!(account_2.nonce, next_nonce);

                // var should not have changed
                let var_res =
                    StacksChainState::get_data_var(&mut conn, &contract_id, "bar").unwrap();
                assert!(var_res.is_some());
                assert_eq!(var_res, Some(Value::Int(1)));
            }
            conn.commit_block();
        }
    }

    #[test]
    fn process_smart_contract_user_aborts_2257() {
        let contract = "(asserts! false (err 1))";

        let mut chainstate = instantiate_chainstate(false, 0x80000000, function_name!());

        // contract instantiation
        let privk = StacksPrivateKey::from_hex(
            "6d430bb91222408e7706c9001cfaeb91b08c2be6d5ac95779ab52c6b431950e001",
        )
        .unwrap();
        let auth = TransactionAuth::from_p2pkh(&privk).unwrap();
        let addr = auth.origin().address_testnet();
        let contract_id = QualifiedContractIdentifier::new(
            StandardPrincipalData::from(addr.clone()),
            ContractName::from("hello-world"),
        );

        let mut tx_contract = StacksTransaction::new(
            TransactionVersion::Testnet,
            auth,
            TransactionPayload::new_smart_contract("hello-world", contract, None).unwrap(),
        );

        tx_contract.chain_id = 0x80000000;
        tx_contract.set_tx_fee(0);

        let mut signer = StacksTransactionSigner::new(&tx_contract);
        signer.sign_origin(&privk).unwrap();

        let signed_tx = signer.get_tx().unwrap();

        for (dbi, burn_db) in ALL_BURN_DBS.iter().enumerate() {
            let mut conn = chainstate.block_begin(
                *burn_db,
                &FIRST_BURNCHAIN_CONSENSUS_HASH,
                &FIRST_STACKS_BLOCK_HASH,
                &ConsensusHash([(dbi + 1) as u8; 20]),
                &BlockHeaderHash([(dbi + 1) as u8; 32]),
            );
            let (_fee, _) = StacksChainState::process_transaction(
                &mut conn,
                &signed_tx,
                false,
                ASTRules::PrecheckSize,
                None,
            )
            .unwrap();

            conn.commit_block();
        }
    }

    #[test]
    fn process_smart_contract_contract_call_invalid() {
        let contract = "
        (define-data-var bar int 1)
        (define-public (get-bar) (ok (var-get bar)))
        (define-public (set-bar (x int) (y int))
          (begin (var-set bar (/ x y)) (ok (var-get bar))))";

        let mut chainstate = instantiate_chainstate(false, 0x80000000, function_name!());

        // contract instantiation
        let privk = StacksPrivateKey::from_hex(
            "6d430bb91222408e7706c9001cfaeb91b08c2be6d5ac95779ab52c6b431950e001",
        )
        .unwrap();
        let auth = TransactionAuth::from_p2pkh(&privk).unwrap();
        let addr = auth.origin().address_testnet();
        let contract_id = QualifiedContractIdentifier::new(
            StandardPrincipalData::from(addr.clone()),
            ContractName::from("hello-world"),
        );

        // for contract-calls
        let privk_2 = StacksPrivateKey::from_hex(
            "d2c340ebcc0794b6fabdd8ac8b1c983e363b05dc8adcdf7e30db205a3fa54c1601",
        )
        .unwrap();
        let auth_2 = TransactionAuth::from_p2pkh(&privk_2).unwrap();
        let addr_2 = auth_2.origin().address_testnet();

        let mut tx_contract = StacksTransaction::new(
            TransactionVersion::Testnet,
            auth,
            TransactionPayload::new_smart_contract("hello-world", contract, None).unwrap(),
        );

        tx_contract.chain_id = 0x80000000;
        tx_contract.set_tx_fee(0);

        let mut signer = StacksTransactionSigner::new(&tx_contract);
        signer.sign_origin(&privk).unwrap();

        let signed_tx = signer.get_tx().unwrap();

        // invalid contract-calls
        let contract_calls = vec![
            (
                addr.clone(),
                "hello-world",
                "set-bar-not-a-method",
                vec![Value::Int(1), Value::Int(1)],
            ), // call into non-existant method
            (
                addr.clone(),
                "hello-world-not-a-contract",
                "set-bar",
                vec![Value::Int(1), Value::Int(1)],
            ), // call into non-existant contract
            (
                addr_2.clone(),
                "hello-world",
                "set-bar",
                vec![Value::Int(1), Value::Int(1)],
            ), // address does not have a contract
            (addr.clone(), "hello-world", "set-bar", vec![Value::Int(1)]), // wrong number of args (too few)
            (
                addr.clone(),
                "hello-world",
                "set-bar",
                vec![Value::Int(1), Value::Int(1), Value::Int(1)],
            ), // wrong number of args (too many)
            (
                addr.clone(),
                "hello-world",
                "set-bar",
                vec![Value::buff_from([0xff, 4].to_vec()).unwrap(), Value::Int(1)],
            ), // wrong arg type
            (
                addr.clone(),
                "hello-world",
                "set-bar",
                vec![Value::UInt(1), Value::Int(1)],
            ), // wrong arg type
        ];

        for (dbi, burn_db) in PRE_21_DBS.iter().enumerate() {
            let mut conn = chainstate.block_begin(
                *burn_db,
                &FIRST_BURNCHAIN_CONSENSUS_HASH,
                &FIRST_STACKS_BLOCK_HASH,
                &ConsensusHash([(dbi + 1) as u8; 20]),
                &BlockHeaderHash([(dbi + 1) as u8; 32]),
            );
            let (_fee, _) = StacksChainState::process_transaction(
                &mut conn,
                &signed_tx,
                false,
                ASTRules::PrecheckSize,
                None,
            )
            .unwrap();

            let next_nonce = 0;

            for contract_call in contract_calls.iter() {
                let (contract_addr, contract_name, contract_function, contract_args) =
                    contract_call.clone();
                let mut tx_contract_call = StacksTransaction::new(
                    TransactionVersion::Testnet,
                    auth_2.clone(),
                    TransactionPayload::new_contract_call(
                        contract_addr.clone(),
                        contract_name,
                        contract_function,
                        contract_args,
                    )
                    .unwrap(),
                );

                tx_contract_call.chain_id = 0x80000000;
                tx_contract_call.set_tx_fee(0);

                let mut signer_2 = StacksTransactionSigner::new(&tx_contract_call);
                signer_2.sign_origin(&privk_2).unwrap();

                let signed_tx_2 = signer_2.get_tx().unwrap();

                let account_2 =
                    StacksChainState::get_account(&mut conn, &addr_2.to_account_principal());
                assert_eq!(account_2.nonce, next_nonce);

                // transaction is invalid, and won't be mined
                let res = StacksChainState::process_transaction(
                    &mut conn,
                    &signed_tx_2,
                    false,
                    ASTRules::PrecheckSize,
                    None,
                );
                assert!(res.is_err());

                // nonce should NOT have incremented
                let account_2 =
                    StacksChainState::get_account(&mut conn, &addr_2.to_account_principal());
                assert_eq!(account_2.nonce, next_nonce);

                // var should NOT have changed
                let var_res =
                    StacksChainState::get_data_var(&mut conn, &contract_id, "bar").unwrap();
                assert!(var_res.is_some());
                assert_eq!(var_res, Some(Value::Int(1)));
            }
            conn.commit_block();
        }

        // in 2.1, all of these are mineable -- the fee will be collected, and the nonce(s) will
        // advance, but no state changes go through
        let mut conn = chainstate.block_begin(
            &TestBurnStateDB_21,
            &FIRST_BURNCHAIN_CONSENSUS_HASH,
            &FIRST_STACKS_BLOCK_HASH,
            &ConsensusHash([3u8; 20]),
            &BlockHeaderHash([3u8; 32]),
        );
        let (_fee, _) = StacksChainState::process_transaction(
            &mut conn,
            &signed_tx,
            false,
            ASTRules::PrecheckSize,
            None,
        )
        .unwrap();

        let mut next_nonce = 0;

        for contract_call in contract_calls.iter() {
            let (contract_addr, contract_name, contract_function, contract_args) =
                contract_call.clone();
            let mut tx_contract_call = StacksTransaction::new(
                TransactionVersion::Testnet,
                auth_2.clone(),
                TransactionPayload::new_contract_call(
                    contract_addr.clone(),
                    contract_name,
                    contract_function,
                    contract_args,
                )
                .unwrap(),
            );

            tx_contract_call.chain_id = 0x80000000;
            tx_contract_call.set_tx_fee(0);
            tx_contract_call.set_origin_nonce(next_nonce);

            let mut signer_2 = StacksTransactionSigner::new(&tx_contract_call);
            signer_2.sign_origin(&privk_2).unwrap();

            let signed_tx_2 = signer_2.get_tx().unwrap();

            let account_2 =
                StacksChainState::get_account(&mut conn, &addr_2.to_account_principal());

            assert_eq!(account_2.nonce, next_nonce);

            // this is expected to be mined
            let res = StacksChainState::process_transaction(
                &mut conn,
                &signed_tx_2,
                false,
                ASTRules::PrecheckSize,
                None,
            );
            assert!(res.is_ok());

            next_nonce += 1;
            let account_2 =
                StacksChainState::get_account(&mut conn, &addr_2.to_account_principal());
            assert_eq!(account_2.nonce, next_nonce);

            // no state change though
            let var_res = StacksChainState::get_data_var(&mut conn, &contract_id, "bar").unwrap();
            assert!(var_res.is_some());
            assert_eq!(var_res, Some(Value::Int(1)));
        }
    }

    #[test]
    fn process_smart_contract_contract_call_sponsored_transaction() {
        let contract = "
        (define-data-var bar int 0)
        (define-public (get-bar) (ok (var-get bar)))
        (define-public (set-bar (x int) (y int))
          (begin (var-set bar (/ x y)) (ok (var-get bar))))";

        let mut chainstate = instantiate_chainstate(false, 0x80000000, function_name!());

        // contract instantiation
        let privk = StacksPrivateKey::from_hex(
            "6d430bb91222408e7706c9001cfaeb91b08c2be6d5ac95779ab52c6b431950e001",
        )
        .unwrap();
        let auth = TransactionAuth::from_p2pkh(&privk).unwrap();
        let addr_publisher = auth.origin().address_testnet();

        let mut tx_contract = StacksTransaction::new(
            TransactionVersion::Testnet,
            auth,
            TransactionPayload::new_smart_contract("hello-world", contract, None).unwrap(),
        );

        tx_contract.chain_id = 0x80000000;
        tx_contract.set_tx_fee(0);

        let mut signer = StacksTransactionSigner::new(&tx_contract);
        signer.sign_origin(&privk).unwrap();

        let signed_tx = signer.get_tx().unwrap();

        // sponsored contract-call
        let privk_origin = StacksPrivateKey::from_hex(
            "027682d2f7b05c3801fe4467883ab4cff0568b5e36412b5289e83ea5b519de8a01",
        )
        .unwrap();
        let privk_sponsor = StacksPrivateKey::from_hex(
            "7e3af4db6af6b3c67e2c6c6d7d5983b519f4d9b3a6e00580ae96dcace3bde8bc01",
        )
        .unwrap();

        let auth_origin = TransactionAuth::from_p2pkh(&privk_origin).unwrap();
        let auth_sponsor = TransactionAuth::from_p2pkh(&privk_sponsor).unwrap();

        let auth_contract_call = auth_origin.into_sponsored(auth_sponsor).unwrap();

        let addr_origin = auth_contract_call.origin().address_testnet();
        let addr_sponsor = auth_contract_call.sponsor().unwrap().address_testnet();

        let mut tx_contract_call = StacksTransaction::new(
            TransactionVersion::Testnet,
            auth_contract_call,
            TransactionPayload::new_contract_call(
                addr_publisher.clone(),
                "hello-world",
                "set-bar",
                vec![Value::Int(6), Value::Int(2)],
            )
            .unwrap(),
        );

        tx_contract_call.chain_id = 0x80000000;
        tx_contract_call.set_tx_fee(0);

        let mut signer_2 = StacksTransactionSigner::new(&tx_contract_call);
        signer_2.sign_origin(&privk_origin).unwrap();
        signer_2.sign_sponsor(&privk_sponsor).unwrap();

        let signed_tx_2 = signer_2.get_tx().unwrap();

        for (dbi, burn_db) in ALL_BURN_DBS.iter().enumerate() {
            let mut conn = chainstate.block_begin(
                *burn_db,
                &FIRST_BURNCHAIN_CONSENSUS_HASH,
                &FIRST_STACKS_BLOCK_HASH,
                &ConsensusHash([(dbi + 1) as u8; 20]),
                &BlockHeaderHash([(dbi + 1) as u8; 32]),
            );

            // process both
            let account_publisher =
                StacksChainState::get_account(&mut conn, &addr_publisher.to_account_principal());
            assert_eq!(account_publisher.nonce, 0);

            let account_origin =
                StacksChainState::get_account(&mut conn, &addr_origin.to_account_principal());
            assert_eq!(account_origin.nonce, 0);

            let account_sponsor =
                StacksChainState::get_account(&mut conn, &addr_sponsor.to_account_principal());
            assert_eq!(account_sponsor.nonce, 0);

            let contract_id = QualifiedContractIdentifier::new(
                StandardPrincipalData::from(addr_publisher.clone()),
                ContractName::from("hello-world"),
            );
            let contract_before_res =
                StacksChainState::get_contract(&mut conn, &contract_id).unwrap();
            assert!(contract_before_res.is_none());

            let var_before_res =
                StacksChainState::get_data_var(&mut conn, &contract_id, "bar").unwrap();
            assert!(var_before_res.is_none());

            let (fee, _) = StacksChainState::process_transaction(
                &mut conn,
                &signed_tx,
                false,
                ASTRules::PrecheckSize,
                None,
            )
            .unwrap();

            let account_publisher =
                StacksChainState::get_account(&mut conn, &addr_publisher.to_account_principal());
            assert_eq!(account_publisher.nonce, 1);

            let var_before_set_res =
                StacksChainState::get_data_var(&mut conn, &contract_id, "bar").unwrap();
            assert_eq!(var_before_set_res, Some(Value::Int(0)));

            let (fee_2, _) = StacksChainState::process_transaction(
                &mut conn,
                &signed_tx_2,
                false,
                ASTRules::PrecheckSize,
                None,
            )
            .unwrap();

            let account_origin =
                StacksChainState::get_account(&mut conn, &addr_origin.to_account_principal());
            assert_eq!(account_origin.nonce, 1);

            let account_sponsor =
                StacksChainState::get_account(&mut conn, &addr_sponsor.to_account_principal());
            assert_eq!(account_sponsor.nonce, 1);

            let contract_res = StacksChainState::get_contract(&mut conn, &contract_id).unwrap();
            let var_res = StacksChainState::get_data_var(&mut conn, &contract_id, "bar").unwrap();

            conn.commit_block();

            assert_eq!(fee, 0);
            assert_eq!(fee_2, 0);
            assert!(contract_res.is_some());
            assert!(var_res.is_some());
            assert_eq!(var_res, Some(Value::Int(3)));
        }
    }

    #[test]
    fn process_post_conditions_tokens() {
        let contract = "
        (define-data-var bar int 0)
        (define-fungible-token stackaroos)
        (define-non-fungible-token names (buff 50))
        (define-public (send-stackaroos (recipient principal))
          (begin
             (as-contract  ;; used to test post-conditions on contract principal
               (begin (unwrap-panic (ft-mint? stackaroos u100 tx-sender))
                      (unwrap-panic (ft-transfer? stackaroos u100 tx-sender recipient))
                      (ok true))
             )
           )
        )
        (define-public (send-name (name (buff 50)) (recipient principal))
          (begin
            (as-contract   ;; used to test post-conditions on contract principal
              (begin (unwrap-panic (nft-mint? names name tx-sender))
                     (unwrap-panic (nft-transfer? names name tx-sender recipient))
                     (ok true))
            )
          )
        )
        (define-public (user-send-stackaroos (recipient principal))
          (begin
             (unwrap-panic (ft-transfer? stackaroos u100 tx-sender recipient))
             (ok true))
        )
        (define-public (user-send-name (name (buff 50)) (recipient principal))
          (begin
             (unwrap-panic (nft-transfer? names name tx-sender recipient))
             (ok true))
        )
        (define-public (send-stackaroos-and-name (name (buff 50)) (recipient principal))
          (begin
             (as-contract  ;; used to test post-conditions on contract principal
               (begin (unwrap-panic (nft-mint? names name tx-sender))
                      (unwrap-panic (nft-transfer? names name tx-sender recipient))
                      (unwrap-panic (ft-mint? stackaroos u100 tx-sender))
                      (unwrap-panic (ft-transfer? stackaroos u100 tx-sender recipient))
                      (ok true))
             )
          )
        )
        (define-public (user-send-stackaroos-and-name (name (buff 50)) (recipient principal))
           (begin
             (unwrap-panic (ft-transfer? stackaroos u100 tx-sender recipient))
             (unwrap-panic (nft-transfer? names name tx-sender recipient))
             (ok true))
        )
        (define-public (get-bar) (ok (var-get bar)))
        (define-public (set-bar (x int) (y int))
          (begin (var-set bar (/ x y)) (ok (var-get bar))))";

        let privk_origin = StacksPrivateKey::from_hex(
            "027682d2f7b05c3801fe4467883ab4cff0568b5e36412b5289e83ea5b519de8a01",
        )
        .unwrap();
        let privk_recipient = StacksPrivateKey::from_hex(
            "7e3af4db6af6b3c67e2c6c6d7d5983b519f4d9b3a6e00580ae96dcace3bde8bc01",
        )
        .unwrap();
        let auth_origin = TransactionAuth::from_p2pkh(&privk_origin).unwrap();
        let auth_recv = TransactionAuth::from_p2pkh(&privk_recipient).unwrap();
        let addr_publisher = auth_origin.origin().address_testnet();
        let addr_principal = addr_publisher.to_account_principal();

        let contract_name = ContractName::try_from("hello-world").unwrap();

        let recv_addr = StacksAddress::from_public_keys(
            C32_ADDRESS_VERSION_TESTNET_SINGLESIG,
            &AddressHashMode::SerializeP2PKH,
            1,
            &vec![StacksPublicKey::from_private(&privk_recipient)],
        )
        .unwrap();
        let recv_principal = recv_addr.to_account_principal();
        let contract_id = QualifiedContractIdentifier::new(
            StandardPrincipalData::from(addr_publisher.clone()),
            contract_name.clone(),
        );
        let _contract_principal = PrincipalData::Contract(contract_id.clone());

        let asset_info = AssetInfo {
            contract_address: addr_publisher.clone(),
            contract_name: contract_name.clone(),
            asset_name: ClarityName::try_from("stackaroos").unwrap(),
        };

        let name_asset_info = AssetInfo {
            contract_address: addr_publisher.clone(),
            contract_name: contract_name.clone(),
            asset_name: ClarityName::try_from("names").unwrap(),
        };

        let mut tx_contract = StacksTransaction::new(
            TransactionVersion::Testnet,
            auth_origin.clone(),
            TransactionPayload::new_smart_contract("hello-world", contract, None).unwrap(),
        );

        tx_contract.chain_id = 0x80000000;
        tx_contract.set_tx_fee(0);

        let mut signer = StacksTransactionSigner::new(&tx_contract);
        signer.sign_origin(&privk_origin).unwrap();

        let signed_contract_tx = signer.get_tx().unwrap();

        let mut post_conditions_pass = vec![];
        let mut post_conditions_pass_payback = vec![];
        let mut post_conditions_pass_nft = vec![];
        let mut post_conditions_fail = vec![];
        let mut post_conditions_fail_payback = vec![];
        let mut post_conditions_fail_nft = vec![];
        let mut nonce = 1;
        let mut recv_nonce = 0;
        let mut next_name: u64 = 0;

        let mut tx_contract_call_stackaroos = StacksTransaction::new(
            TransactionVersion::Testnet,
            auth_origin.clone(),
            TransactionPayload::new_contract_call(
                addr_publisher.clone(),
                "hello-world",
                "send-stackaroos",
                vec![Value::Principal(recv_principal.clone())],
            )
            .unwrap(),
        );

        tx_contract_call_stackaroos.chain_id = 0x80000000;
        tx_contract_call_stackaroos.set_tx_fee(0);

        // mint 100 stackaroos to recv_addr, and set a post-condition on the contract-principal
        // to check it.
        // assert contract sent ==, <=, or >= 100 stackaroos
        for pass_condition in [
            FungibleConditionCode::SentEq,
            FungibleConditionCode::SentGe,
            FungibleConditionCode::SentLe,
        ]
        .iter()
        {
            let mut tx_contract_call_pass = tx_contract_call_stackaroos.clone();
            tx_contract_call_pass.set_origin_nonce(nonce);
            tx_contract_call_pass.add_post_condition(TransactionPostCondition::Fungible(
                PostConditionPrincipal::Contract(addr_publisher.clone(), contract_name.clone()),
                asset_info.clone(),
                *pass_condition,
                100,
            ));

            let mut signer = StacksTransactionSigner::new(&tx_contract_call_pass);
            signer.sign_origin(&privk_origin).unwrap();
            post_conditions_pass.push(signer.get_tx().unwrap());

            nonce += 1;
        }

        // mint 100 stackaroos to recv_addr, and set a post-condition on the contract-principal
        // to check it.
        // assert contract sent >= or > 99 stackaroos
        for pass_condition in [FungibleConditionCode::SentGe, FungibleConditionCode::SentGt].iter()
        {
            let mut tx_contract_call_pass = tx_contract_call_stackaroos.clone();
            tx_contract_call_pass.set_origin_nonce(nonce);
            tx_contract_call_pass.add_post_condition(TransactionPostCondition::Fungible(
                PostConditionPrincipal::Contract(addr_publisher.clone(), contract_name.clone()),
                asset_info.clone(),
                *pass_condition,
                99,
            ));

            let mut signer = StacksTransactionSigner::new(&tx_contract_call_pass);
            signer.sign_origin(&privk_origin).unwrap();
            post_conditions_pass.push(signer.get_tx().unwrap());

            nonce += 1;
        }

        // mint 100 stackaroos to recv_addr, and set a post-condition on the contract-principal
        // to check it.
        // assert contract sent <= or < 101 stackaroos
        for pass_condition in [FungibleConditionCode::SentLe, FungibleConditionCode::SentLt].iter()
        {
            let mut tx_contract_call_pass = tx_contract_call_stackaroos.clone();
            tx_contract_call_pass.set_origin_nonce(nonce);
            tx_contract_call_pass.add_post_condition(TransactionPostCondition::Fungible(
                PostConditionPrincipal::Contract(addr_publisher.clone(), contract_name.clone()),
                asset_info.clone(),
                *pass_condition,
                101,
            ));

            let mut signer = StacksTransactionSigner::new(&tx_contract_call_pass);
            signer.sign_origin(&privk_origin).unwrap();
            post_conditions_pass.push(signer.get_tx().unwrap());

            nonce += 1;
        }

        // give recv_addr 100 more stackaroos so we can test failure-to-send-back
        {
            let mut tx_contract_call_pass = tx_contract_call_stackaroos.clone();
            tx_contract_call_pass.set_origin_nonce(nonce);
            tx_contract_call_pass.add_post_condition(TransactionPostCondition::Fungible(
                PostConditionPrincipal::Contract(addr_publisher.clone(), contract_name.clone()),
                asset_info.clone(),
                FungibleConditionCode::SentEq,
                100,
            ));

            let mut signer = StacksTransactionSigner::new(&tx_contract_call_pass);
            signer.sign_origin(&privk_origin).unwrap();
            post_conditions_pass.push(signer.get_tx().unwrap());

            nonce += 1;
        }

        let mut tx_contract_call_user_stackaroos = StacksTransaction::new(
            TransactionVersion::Testnet,
            auth_recv,
            TransactionPayload::new_contract_call(
                addr_publisher.clone(),
                "hello-world",
                "user-send-stackaroos",
                vec![Value::Principal(addr_principal.clone())],
            )
            .unwrap(),
        );

        tx_contract_call_user_stackaroos.chain_id = 0x80000000;
        tx_contract_call_user_stackaroos.set_tx_fee(0);

        // recv_addr sends 100 stackaroos back to addr_publisher.
        // assert recv_addr sent ==, <=, or >= 100 stackaroos
        for pass_condition in [
            FungibleConditionCode::SentEq,
            FungibleConditionCode::SentGe,
            FungibleConditionCode::SentLe,
        ]
        .iter()
        {
            let mut tx_contract_call_pass = tx_contract_call_user_stackaroos.clone();
            tx_contract_call_pass.set_origin_nonce(recv_nonce);
            tx_contract_call_pass.add_post_condition(TransactionPostCondition::Fungible(
                PostConditionPrincipal::Standard(recv_addr.clone()),
                asset_info.clone(),
                *pass_condition,
                100,
            ));

            let mut signer = StacksTransactionSigner::new(&tx_contract_call_pass);
            signer.sign_origin(&privk_recipient).unwrap();
            post_conditions_pass_payback.push(signer.get_tx().unwrap());

            recv_nonce += 1;
        }

        // recv_addr sends 100 stackaroos back to addr_publisher.
        // assert recv_addr sent >= or > 99 stackaroos
        for pass_condition in [FungibleConditionCode::SentGe, FungibleConditionCode::SentGt].iter()
        {
            let mut tx_contract_call_pass = tx_contract_call_user_stackaroos.clone();
            tx_contract_call_pass.set_origin_nonce(recv_nonce);
            tx_contract_call_pass.add_post_condition(TransactionPostCondition::Fungible(
                PostConditionPrincipal::Standard(recv_addr.clone()),
                asset_info.clone(),
                *pass_condition,
                99,
            ));

            let mut signer = StacksTransactionSigner::new(&tx_contract_call_pass);
            signer.sign_origin(&privk_recipient).unwrap();
            post_conditions_pass_payback.push(signer.get_tx().unwrap());

            recv_nonce += 1;
        }

        // recv_addr sends 100 stackaroos back to addr_publisher
        // assert recv_addr sent <= or < 101 stackaroos
        for pass_condition in [FungibleConditionCode::SentLe, FungibleConditionCode::SentLt].iter()
        {
            let mut tx_contract_call_pass = tx_contract_call_user_stackaroos.clone();
            tx_contract_call_pass.set_origin_nonce(recv_nonce);
            tx_contract_call_pass.add_post_condition(TransactionPostCondition::Fungible(
                PostConditionPrincipal::Standard(recv_addr.clone()),
                asset_info.clone(),
                *pass_condition,
                101,
            ));

            let mut signer = StacksTransactionSigner::new(&tx_contract_call_pass);
            signer.sign_origin(&privk_recipient).unwrap();
            post_conditions_pass_payback.push(signer.get_tx().unwrap());

            recv_nonce += 1;
        }

        // mint names to recv_addr, and set a post-condition on the contract-principal to check it.
        // assert contract does not possess the name
        for (_i, pass_condition) in [NonfungibleConditionCode::Sent].iter().enumerate() {
            let name = Value::buff_from(next_name.to_be_bytes().to_vec()).unwrap();
            next_name += 1;

            let mut tx_contract_call_names = StacksTransaction::new(
                TransactionVersion::Testnet,
                auth_origin.clone(),
                TransactionPayload::new_contract_call(
                    addr_publisher.clone(),
                    "hello-world",
                    "send-name",
                    vec![name.clone(), Value::Principal(recv_principal.clone())],
                )
                .unwrap(),
            );

            tx_contract_call_names.chain_id = 0x80000000;
            tx_contract_call_names.set_tx_fee(0);
            tx_contract_call_names.set_origin_nonce(nonce);

            tx_contract_call_names.add_post_condition(TransactionPostCondition::Nonfungible(
                PostConditionPrincipal::Contract(addr_publisher.clone(), contract_name.clone()),
                name_asset_info.clone(),
                name.clone(),
                *pass_condition,
            ));

            let mut signer = StacksTransactionSigner::new(&tx_contract_call_names);
            signer.sign_origin(&privk_origin).unwrap();
            post_conditions_pass_nft.push(signer.get_tx().unwrap());

            nonce += 1;
        }

        // mint 100 stackaroos to recv_addr, and set a post-condition on the contract-principal
        // to check it.
        // assert contract sent < or > 100 stackaroos (should fail)
        for fail_condition in [FungibleConditionCode::SentLt, FungibleConditionCode::SentGt].iter()
        {
            let mut tx_contract_call_fail = tx_contract_call_stackaroos.clone();
            tx_contract_call_fail.set_origin_nonce(nonce);
            tx_contract_call_fail.add_post_condition(TransactionPostCondition::Fungible(
                PostConditionPrincipal::Contract(addr_publisher.clone(), contract_name.clone()),
                asset_info.clone(),
                *fail_condition,
                100,
            ));

            let mut signer = StacksTransactionSigner::new(&tx_contract_call_fail);
            signer.sign_origin(&privk_origin).unwrap();
            post_conditions_fail.push(signer.get_tx().unwrap());

            nonce += 1;
        }

        // mint 100 stackaroos to recv_addr, and set a post-condition on the contract-principal
        // to check it.
        // assert contract sent <= or < 99 stackaroos (should fail)
        for fail_condition in [FungibleConditionCode::SentLe, FungibleConditionCode::SentLt].iter()
        {
            let mut tx_contract_call_fail = tx_contract_call_stackaroos.clone();
            tx_contract_call_fail.set_origin_nonce(nonce);
            tx_contract_call_fail.add_post_condition(TransactionPostCondition::Fungible(
                PostConditionPrincipal::Contract(addr_publisher.clone(), contract_name.clone()),
                asset_info.clone(),
                *fail_condition,
                99,
            ));

            let mut signer = StacksTransactionSigner::new(&tx_contract_call_fail);
            signer.sign_origin(&privk_origin).unwrap();
            post_conditions_fail.push(signer.get_tx().unwrap());

            nonce += 1;
        }

        // mint 100 stackaroos to recv_addr, and set a post-condition on the contract-principal
        // to check it.
        // assert contract sent > or >= 101 stackaroos (should fail)
        for fail_condition in [FungibleConditionCode::SentGe, FungibleConditionCode::SentGt].iter()
        {
            let mut tx_contract_call_fail = tx_contract_call_stackaroos.clone();
            tx_contract_call_fail.set_origin_nonce(nonce);
            tx_contract_call_fail.add_post_condition(TransactionPostCondition::Fungible(
                PostConditionPrincipal::Contract(addr_publisher.clone(), contract_name.clone()),
                asset_info.clone(),
                *fail_condition,
                101,
            ));

            let mut signer = StacksTransactionSigner::new(&tx_contract_call_fail);
            signer.sign_origin(&privk_origin).unwrap();
            post_conditions_fail.push(signer.get_tx().unwrap());

            nonce += 1;
        }

        // recv_addr tries sends 100 stackaroos back to addr_publisher
        // assert recv_addr sent < or > 100 stackaroos (should fail)
        for fail_condition in [FungibleConditionCode::SentLt, FungibleConditionCode::SentLt].iter()
        {
            let mut tx_contract_call_fail = tx_contract_call_user_stackaroos.clone();
            tx_contract_call_fail.set_origin_nonce(recv_nonce);
            tx_contract_call_fail.add_post_condition(TransactionPostCondition::Fungible(
                PostConditionPrincipal::Standard(recv_addr.clone()),
                asset_info.clone(),
                *fail_condition,
                100,
            ));

            let mut signer = StacksTransactionSigner::new(&tx_contract_call_fail);
            signer.sign_origin(&privk_recipient).unwrap();
            post_conditions_fail_payback.push(signer.get_tx().unwrap());

            recv_nonce += 1;
        }

        // mint names to recv_addr, and set a post-condition on the contract-principal to check it.
        // assert contract still possesses the name (should fail)
        for (_i, fail_condition) in [NonfungibleConditionCode::NotSent].iter().enumerate() {
            let name = Value::buff_from(next_name.to_be_bytes().to_vec()).unwrap();
            next_name += 1;

            let mut tx_contract_call_names = StacksTransaction::new(
                TransactionVersion::Testnet,
                auth_origin.clone(),
                TransactionPayload::new_contract_call(
                    addr_publisher.clone(),
                    "hello-world",
                    "send-name",
                    vec![name.clone(), Value::Principal(recv_principal.clone())],
                )
                .unwrap(),
            );

            tx_contract_call_names.chain_id = 0x80000000;
            tx_contract_call_names.set_tx_fee(0);
            tx_contract_call_names.set_origin_nonce(nonce);

            tx_contract_call_names.add_post_condition(TransactionPostCondition::Nonfungible(
                PostConditionPrincipal::Contract(addr_publisher.clone(), contract_name.clone()),
                name_asset_info.clone(),
                name.clone(),
                *fail_condition,
            ));

            let mut signer = StacksTransactionSigner::new(&tx_contract_call_names);
            signer.sign_origin(&privk_origin).unwrap();
            post_conditions_fail_nft.push(signer.get_tx().unwrap());

            nonce += 1;
        }

        let mut chainstate = instantiate_chainstate(false, 0x80000000, function_name!());

        for (dbi, burn_db) in ALL_BURN_DBS.iter().enumerate() {
            // make sure costs-3 is instantiated, so as-contract works in 2.1
            let mut conn = chainstate.test_genesis_block_begin_2_1(
                *burn_db,
                &FIRST_BURNCHAIN_CONSENSUS_HASH,
                &FIRST_STACKS_BLOCK_HASH,
                &ConsensusHash([(dbi + 1) as u8; 20]),
                &BlockHeaderHash([(dbi + 1) as u8; 32]),
            );

            let account_publisher =
                StacksChainState::get_account(&mut conn, &addr_publisher.to_account_principal());
            assert_eq!(account_publisher.nonce, 0);

            // no initial stackaroos balance -- there is no stackaroos token (yet)
            let _ = StacksChainState::get_account_ft(
                &mut conn,
                &contract_id,
                "stackaroos",
                &recv_principal,
            )
            .unwrap_err();

            // publish contract
            let _ = StacksChainState::process_transaction(
                &mut conn,
                &signed_contract_tx,
                false,
                ASTRules::PrecheckSize,
                None,
            )
            .unwrap();

            // no initial stackaroos balance
            let account_stackaroos_balance = StacksChainState::get_account_ft(
                &mut conn,
                &contract_id,
                "stackaroos",
                &recv_principal,
            )
            .unwrap();
            assert_eq!(account_stackaroos_balance, 0);

            let mut expected_stackaroos_balance = 0;
            let mut expected_nonce = 1;
            let mut expected_recv_nonce = 0;
            let mut expected_payback_stackaroos_balance = 0;
            let mut expected_next_name: u64 = 0;

            for tx_pass in post_conditions_pass.iter() {
                let (_fee, _) = StacksChainState::process_transaction(
                    &mut conn,
                    tx_pass,
                    false,
                    ASTRules::PrecheckSize,
                    None,
                )
                .unwrap();
                expected_stackaroos_balance += 100;
                expected_nonce += 1;

                let account_recipient_stackaroos_after = StacksChainState::get_account_ft(
                    &mut conn,
                    &contract_id,
                    "stackaroos",
                    &recv_principal,
                )
                .unwrap();
                assert_eq!(
                    account_recipient_stackaroos_after,
                    expected_stackaroos_balance
                );

                let account_publisher_after = StacksChainState::get_account(
                    &mut conn,
                    &addr_publisher.to_account_principal(),
                );
                assert_eq!(account_publisher_after.nonce, expected_nonce);
            }

            for tx_pass in post_conditions_pass_payback.iter() {
                let (_fee, _) = StacksChainState::process_transaction(
                    &mut conn,
                    tx_pass,
                    false,
                    ASTRules::PrecheckSize,
                    None,
                )
                .unwrap();
                expected_stackaroos_balance -= 100;
                expected_payback_stackaroos_balance += 100;
                expected_recv_nonce += 1;

                let account_recipient_stackaroos_after = StacksChainState::get_account_ft(
                    &mut conn,
                    &contract_id,
                    "stackaroos",
                    &recv_principal,
                )
                .unwrap();
                assert_eq!(
                    account_recipient_stackaroos_after,
                    expected_stackaroos_balance
                );

                let account_pub_stackaroos_after = StacksChainState::get_account_ft(
                    &mut conn,
                    &contract_id,
                    "stackaroos",
                    &addr_principal,
                )
                .unwrap();
                assert_eq!(
                    account_pub_stackaroos_after,
                    expected_payback_stackaroos_balance
                );

                let account_publisher_after = StacksChainState::get_account(
                    &mut conn,
                    &addr_publisher.to_account_principal(),
                );
                assert_eq!(account_publisher_after.nonce, expected_nonce);

                let account_recv_publisher_after =
                    StacksChainState::get_account(&mut conn, &recv_addr.to_account_principal());
                assert_eq!(account_recv_publisher_after.nonce, expected_recv_nonce);
            }

            for tx_pass in post_conditions_pass_nft.iter() {
                let (_fee, _) = StacksChainState::process_transaction(
                    &mut conn,
                    tx_pass,
                    false,
                    ASTRules::PrecheckSize,
                    None,
                )
                .unwrap();
                expected_nonce += 1;

                let expected_value =
                    Value::buff_from(expected_next_name.to_be_bytes().to_vec()).unwrap();
                expected_next_name += 1;

                let account_recipient_names_after = StacksChainState::get_account_nft(
                    &mut conn,
                    &contract_id,
                    "names",
                    &expected_value,
                )
                .unwrap();
                assert_eq!(account_recipient_names_after, recv_principal);

                let account_publisher_after = StacksChainState::get_account(
                    &mut conn,
                    &addr_publisher.to_account_principal(),
                );
                assert_eq!(account_publisher_after.nonce, expected_nonce);
            }

            for tx_fail in post_conditions_fail.iter() {
                let (_fee, _) = StacksChainState::process_transaction(
                    &mut conn,
                    tx_fail,
                    false,
                    ASTRules::PrecheckSize,
                    None,
                )
                .unwrap();
                expected_nonce += 1;

                // no change in balance
                let account_recipient_stackaroos_after = StacksChainState::get_account_ft(
                    &mut conn,
                    &contract_id,
                    "stackaroos",
                    &recv_principal,
                )
                .unwrap();
                assert_eq!(
                    account_recipient_stackaroos_after,
                    expected_stackaroos_balance
                );

                let account_pub_stackaroos_after = StacksChainState::get_account_ft(
                    &mut conn,
                    &contract_id,
                    "stackaroos",
                    &addr_principal,
                )
                .unwrap();
                assert_eq!(
                    account_pub_stackaroos_after,
                    expected_payback_stackaroos_balance
                );

                // but nonce _does_ change
                let account_publisher_after = StacksChainState::get_account(
                    &mut conn,
                    &addr_publisher.to_account_principal(),
                );
                assert_eq!(account_publisher_after.nonce, expected_nonce);
            }

            for tx_fail in post_conditions_fail_payback.iter() {
                let (_fee, _) = StacksChainState::process_transaction(
                    &mut conn,
                    tx_fail,
                    false,
                    ASTRules::PrecheckSize,
                    None,
                )
                .unwrap();
                expected_recv_nonce += 1;

                // no change in balance
                let account_recipient_stackaroos_after = StacksChainState::get_account_ft(
                    &mut conn,
                    &contract_id,
                    "stackaroos",
                    &recv_principal,
                )
                .unwrap();
                assert_eq!(
                    account_recipient_stackaroos_after,
                    expected_stackaroos_balance
                );

                let account_pub_stackaroos_after = StacksChainState::get_account_ft(
                    &mut conn,
                    &contract_id,
                    "stackaroos",
                    &addr_principal,
                )
                .unwrap();
                assert_eq!(
                    account_pub_stackaroos_after,
                    expected_payback_stackaroos_balance
                );

                // nonce for publisher doesn't change
                let account_publisher_after = StacksChainState::get_account(
                    &mut conn,
                    &addr_publisher.to_account_principal(),
                );
                assert_eq!(account_publisher_after.nonce, expected_nonce);

                // but nonce _does_ change for reciever, who sent back
                let account_publisher_after =
                    StacksChainState::get_account(&mut conn, &recv_addr.to_account_principal());
                assert_eq!(account_publisher_after.nonce, expected_recv_nonce);
            }

            for tx_fail in post_conditions_fail_nft.iter() {
                let (_fee, _) = StacksChainState::process_transaction(
                    &mut conn,
                    tx_fail,
                    false,
                    ASTRules::PrecheckSize,
                    None,
                )
                .unwrap();
                expected_nonce += 1;

                // nft shouldn't exist -- the nft-mint! should have been rolled back
                let expected_value =
                    Value::buff_from(expected_next_name.to_be_bytes().to_vec()).unwrap();
                expected_next_name += 1;

                let res = StacksChainState::get_account_nft(
                    &mut conn,
                    &contract_id,
                    "names",
                    &expected_value,
                );
                assert!(res.is_err());

                // but nonce _does_ change
                let account_publisher_after = StacksChainState::get_account(
                    &mut conn,
                    &addr_publisher.to_account_principal(),
                );
                assert_eq!(account_publisher_after.nonce, expected_nonce);
            }

            conn.commit_block();
        }
    }

    #[test]
    fn process_post_conditions_tokens_deny() {
        let contract = "
        (define-data-var bar int 0)
        (define-fungible-token stackaroos)
        (define-non-fungible-token names (buff 50))
        (define-public (send-stackaroos (recipient principal))
          (begin
             (as-contract  ;; used to test post-conditions on contract principal
               (begin (unwrap-panic (ft-mint? stackaroos u100 tx-sender))
                      (unwrap-panic (ft-transfer? stackaroos u100 tx-sender recipient))
                      (ok true))
             )
           )
        )
        (define-public (send-name (name (buff 50)) (recipient principal))
          (begin
            (as-contract   ;; used to test post-conditions on contract principal
              (begin (unwrap-panic (nft-mint? names name tx-sender))
                     (unwrap-panic (nft-transfer? names name tx-sender recipient))
                     (ok true))
            )
          )
        )
        (define-public (user-send-stackaroos (recipient principal))
          (begin
             (unwrap-panic (ft-transfer? stackaroos u100 tx-sender recipient))
             (ok true))
        )
        (define-public (user-send-name (name (buff 50)) (recipient principal))
          (begin
             (unwrap-panic (nft-transfer? names name tx-sender recipient))
             (ok true))
        )
        (define-public (send-stackaroos-and-name (name (buff 50)) (recipient principal))
          (begin
             (as-contract  ;; used to test post-conditions on contract principal
               (begin (unwrap-panic (nft-mint? names name tx-sender))
                      (unwrap-panic (nft-transfer? names name tx-sender recipient))
                      (unwrap-panic (ft-mint? stackaroos u100 tx-sender))
                      (unwrap-panic (ft-transfer? stackaroos u100 tx-sender recipient))
                      (ok true))
             )
          )
        )
        (define-public (user-send-stackaroos-and-name (name (buff 50)) (recipient principal))
           (begin
             (unwrap-panic (ft-transfer? stackaroos u100 tx-sender recipient))
             (unwrap-panic (nft-transfer? names name tx-sender recipient))
             (ok true))
        )
        (define-public (get-bar) (ok (var-get bar)))
        (define-public (set-bar (x int) (y int))
          (begin (var-set bar (/ x y)) (ok (var-get bar))))";

        let privk_origin = StacksPrivateKey::from_hex(
            "027682d2f7b05c3801fe4467883ab4cff0568b5e36412b5289e83ea5b519de8a01",
        )
        .unwrap();
        let privk_recipient = StacksPrivateKey::from_hex(
            "7e3af4db6af6b3c67e2c6c6d7d5983b519f4d9b3a6e00580ae96dcace3bde8bc01",
        )
        .unwrap();
        let auth_origin = TransactionAuth::from_p2pkh(&privk_origin).unwrap();
        let auth_recv = TransactionAuth::from_p2pkh(&privk_recipient).unwrap();
        let addr_publisher = auth_origin.origin().address_testnet();
        let addr_principal = addr_publisher.to_account_principal();

        let contract_name = ContractName::try_from("hello-world").unwrap();

        let recv_addr = StacksAddress::from_public_keys(
            C32_ADDRESS_VERSION_TESTNET_SINGLESIG,
            &AddressHashMode::SerializeP2PKH,
            1,
            &vec![StacksPublicKey::from_private(&privk_recipient)],
        )
        .unwrap();
        let recv_principal = recv_addr.to_account_principal();
        let contract_id = QualifiedContractIdentifier::new(
            StandardPrincipalData::from(addr_publisher.clone()),
            contract_name.clone(),
        );
        let _contract_principal = PrincipalData::Contract(contract_id.clone());

        let asset_info = AssetInfo {
            contract_address: addr_publisher.clone(),
            contract_name: contract_name.clone(),
            asset_name: ClarityName::try_from("stackaroos").unwrap(),
        };

        let name_asset_info = AssetInfo {
            contract_address: addr_publisher.clone(),
            contract_name: contract_name.clone(),
            asset_name: ClarityName::try_from("names").unwrap(),
        };

        let mut tx_contract = StacksTransaction::new(
            TransactionVersion::Testnet,
            auth_origin.clone(),
            TransactionPayload::new_smart_contract("hello-world", contract, None).unwrap(),
        );

        tx_contract.chain_id = 0x80000000;
        tx_contract.set_tx_fee(0);

        let mut signer = StacksTransactionSigner::new(&tx_contract);
        signer.sign_origin(&privk_origin).unwrap();

        let signed_contract_tx = signer.get_tx().unwrap();

        let mut post_conditions_pass = vec![];
        let mut post_conditions_pass_payback = vec![];
        let mut post_conditions_fail = vec![];
        let mut post_conditions_fail_payback = vec![];
        let mut nonce = 1;
        let mut recv_nonce = 0;
        let mut next_name: u64 = 0;
        let mut next_recv_name: u64 = 0;
        let final_recv_name = 3;

        // mint 100 stackaroos and the name to recv_addr, and set a post-condition for each asset on the contract-principal
        // assert contract sent ==, <=, or >= 100 stackaroos
        for (_i, pass_condition) in [
            FungibleConditionCode::SentEq,
            FungibleConditionCode::SentGe,
            FungibleConditionCode::SentLe,
        ]
        .iter()
        .enumerate()
        {
            let name = Value::buff_from(next_name.to_be_bytes().to_vec()).unwrap();
            next_name += 1;

            let mut tx_contract_call_both = StacksTransaction::new(
                TransactionVersion::Testnet,
                auth_origin.clone(),
                TransactionPayload::new_contract_call(
                    addr_publisher.clone(),
                    "hello-world",
                    "send-stackaroos-and-name",
                    vec![name.clone(), Value::Principal(recv_principal.clone())],
                )
                .unwrap(),
            );

            tx_contract_call_both.chain_id = 0x80000000;
            tx_contract_call_both.set_tx_fee(0);
            tx_contract_call_both.set_origin_nonce(nonce);

            tx_contract_call_both.post_condition_mode = TransactionPostConditionMode::Deny;
            tx_contract_call_both.add_post_condition(TransactionPostCondition::Fungible(
                PostConditionPrincipal::Contract(addr_publisher.clone(), contract_name.clone()),
                asset_info.clone(),
                *pass_condition,
                100,
            ));
            tx_contract_call_both.add_post_condition(TransactionPostCondition::Nonfungible(
                PostConditionPrincipal::Contract(addr_publisher.clone(), contract_name.clone()),
                name_asset_info.clone(),
                name.clone(),
                NonfungibleConditionCode::Sent,
            ));

            let mut signer = StacksTransactionSigner::new(&tx_contract_call_both);
            signer.sign_origin(&privk_origin).unwrap();
            post_conditions_pass.push(signer.get_tx().unwrap());

            nonce += 1;
        }

        // give recv_addr 100 more stackaroos so we can test failure-to-send-back
        {
            let name = Value::buff_from(next_name.to_be_bytes().to_vec()).unwrap();
            next_name += 1;

            let mut tx_contract_call_both = StacksTransaction::new(
                TransactionVersion::Testnet,
                auth_origin.clone(),
                TransactionPayload::new_contract_call(
                    addr_publisher.clone(),
                    "hello-world",
                    "send-stackaroos-and-name",
                    vec![name, Value::Principal(recv_principal.clone())],
                )
                .unwrap(),
            );

            tx_contract_call_both.post_condition_mode = TransactionPostConditionMode::Allow;
            tx_contract_call_both.chain_id = 0x80000000;
            tx_contract_call_both.set_tx_fee(0);
            tx_contract_call_both.set_origin_nonce(nonce);

            let mut signer = StacksTransactionSigner::new(&tx_contract_call_both);
            signer.sign_origin(&privk_origin).unwrap();
            post_conditions_pass.push(signer.get_tx().unwrap());

            nonce += 1;
        }

        assert_eq!(next_name, final_recv_name + 1);

        // recv_addr sends 100 stackaroos and name back to addr_publisher.
        // assert recv_addr sent ==, <=, or >= 100 stackaroos
        for (_i, pass_condition) in [
            FungibleConditionCode::SentEq,
            FungibleConditionCode::SentGe,
            FungibleConditionCode::SentLe,
        ]
        .iter()
        .enumerate()
        {
            let name = Value::buff_from(next_recv_name.to_be_bytes().to_vec()).unwrap();
            next_recv_name += 1;

            let mut tx_contract_call_both = StacksTransaction::new(
                TransactionVersion::Testnet,
                auth_recv.clone(),
                TransactionPayload::new_contract_call(
                    addr_publisher.clone(),
                    "hello-world",
                    "user-send-stackaroos-and-name",
                    vec![name.clone(), Value::Principal(addr_principal.clone())],
                )
                .unwrap(),
            );

            tx_contract_call_both.chain_id = 0x80000000;
            tx_contract_call_both.set_tx_fee(0);
            tx_contract_call_both.set_origin_nonce(recv_nonce);

            tx_contract_call_both.post_condition_mode = TransactionPostConditionMode::Deny;
            tx_contract_call_both.add_post_condition(TransactionPostCondition::Fungible(
                PostConditionPrincipal::Standard(recv_addr.clone()),
                asset_info.clone(),
                *pass_condition,
                100,
            ));
            tx_contract_call_both.add_post_condition(TransactionPostCondition::Nonfungible(
                PostConditionPrincipal::Standard(recv_addr.clone()),
                name_asset_info.clone(),
                name.clone(),
                NonfungibleConditionCode::Sent,
            ));

            let mut signer = StacksTransactionSigner::new(&tx_contract_call_both);
            signer.sign_origin(&privk_recipient).unwrap();
            post_conditions_pass_payback.push(signer.get_tx().unwrap());

            recv_nonce += 1;
        }

        // mint 100 stackaroos and the name to recv_addr, but neglect to set a fungible post-condition.
        // assert contract sent ==, <=, or >= 100 stackaroos, and that the name was removed from
        // the contract
        for (_i, fail_condition) in [
            FungibleConditionCode::SentEq,
            FungibleConditionCode::SentGe,
            FungibleConditionCode::SentLe,
        ]
        .iter()
        .enumerate()
        {
            let name = Value::buff_from(next_name.to_be_bytes().to_vec()).unwrap();
            next_name += 1;

            let mut tx_contract_call_both = StacksTransaction::new(
                TransactionVersion::Testnet,
                auth_origin.clone(),
                TransactionPayload::new_contract_call(
                    addr_publisher.clone(),
                    "hello-world",
                    "send-stackaroos-and-name",
                    vec![name.clone(), Value::Principal(recv_principal.clone())],
                )
                .unwrap(),
            );

            tx_contract_call_both.chain_id = 0x80000000;
            tx_contract_call_both.set_tx_fee(0);
            tx_contract_call_both.set_origin_nonce(nonce);

            tx_contract_call_both.post_condition_mode = TransactionPostConditionMode::Deny;
            // tx_contract_call_both.add_post_condition(TransactionPostCondition::Fungible(PostConditionPrincipal::Contract(addr_publisher.clone(), contract_name.clone()), asset_info.clone(), *fail_condition, 100));
            tx_contract_call_both.add_post_condition(TransactionPostCondition::Nonfungible(
                PostConditionPrincipal::Contract(addr_publisher.clone(), contract_name.clone()),
                name_asset_info.clone(),
                name.clone(),
                NonfungibleConditionCode::Sent,
            ));

            let mut signer = StacksTransactionSigner::new(&tx_contract_call_both);
            signer.sign_origin(&privk_origin).unwrap();
            post_conditions_fail.push(signer.get_tx().unwrap());

            nonce += 1;
        }

        // mint 100 stackaroos and the name to recv_addr, but neglect to set a non-fungible post-condition.
        // assert contract sent ==, <=, or >= 100 stackaroos, and that the name was removed from
        // the contract
        for (_i, fail_condition) in [
            FungibleConditionCode::SentEq,
            FungibleConditionCode::SentGe,
            FungibleConditionCode::SentLe,
        ]
        .iter()
        .enumerate()
        {
            let name = Value::buff_from(next_name.to_be_bytes().to_vec()).unwrap();
            next_name += 1;

            let mut tx_contract_call_both = StacksTransaction::new(
                TransactionVersion::Testnet,
                auth_origin.clone(),
                TransactionPayload::new_contract_call(
                    addr_publisher.clone(),
                    "hello-world",
                    "send-stackaroos-and-name",
                    vec![name.clone(), Value::Principal(recv_principal.clone())],
                )
                .unwrap(),
            );

            tx_contract_call_both.chain_id = 0x80000000;
            tx_contract_call_both.set_tx_fee(0);
            tx_contract_call_both.set_origin_nonce(nonce);

            tx_contract_call_both.post_condition_mode = TransactionPostConditionMode::Deny;
            tx_contract_call_both.add_post_condition(TransactionPostCondition::Fungible(
                PostConditionPrincipal::Contract(addr_publisher.clone(), contract_name.clone()),
                asset_info.clone(),
                *fail_condition,
                100,
            ));
            // tx_contract_call_both.add_post_condition(TransactionPostCondition::Nonfungible(PostConditionPrincipal::Contract(addr_publisher.clone(), contract_name.clone()), name_asset_info.clone(), name.clone(), NonfungibleConditionCode::Sent));

            let mut signer = StacksTransactionSigner::new(&tx_contract_call_both);
            signer.sign_origin(&privk_origin).unwrap();
            post_conditions_fail.push(signer.get_tx().unwrap());

            nonce += 1;
        }

        // recv_addr sends 100 stackaroos and name back to addr_publisher, but forgets a fungible
        // post-condition.
        // assert recv_addr sent ==, <=, or >= 100 stackaroos
        for (_i, fail_condition) in [
            FungibleConditionCode::SentEq,
            FungibleConditionCode::SentGe,
            FungibleConditionCode::SentLe,
        ]
        .iter()
        .enumerate()
        {
            let name = Value::buff_from(final_recv_name.to_be_bytes().to_vec()).unwrap();

            let mut tx_contract_call_both = StacksTransaction::new(
                TransactionVersion::Testnet,
                auth_recv.clone(),
                TransactionPayload::new_contract_call(
                    addr_publisher.clone(),
                    "hello-world",
                    "user-send-stackaroos-and-name",
                    vec![name.clone(), Value::Principal(addr_principal.clone())],
                )
                .unwrap(),
            );

            tx_contract_call_both.chain_id = 0x80000000;
            tx_contract_call_both.set_tx_fee(0);
            tx_contract_call_both.set_origin_nonce(recv_nonce);

            tx_contract_call_both.post_condition_mode = TransactionPostConditionMode::Deny;
            // tx_contract_call_both.add_post_condition(TransactionPostCondition::Fungible(PostConditionPrincipal::Standard(recv_addr.clone()), asset_info.clone(), *fail_condition, 100));
            tx_contract_call_both.add_post_condition(TransactionPostCondition::Nonfungible(
                PostConditionPrincipal::Standard(recv_addr.clone()),
                name_asset_info.clone(),
                name.clone(),
                NonfungibleConditionCode::Sent,
            ));

            let mut signer = StacksTransactionSigner::new(&tx_contract_call_both);
            signer.sign_origin(&privk_recipient).unwrap();
            post_conditions_fail_payback.push(signer.get_tx().unwrap());

            recv_nonce += 1;
        }

        // never read: next_recv_name -= 3;    // reset

        // recv_addr sends 100 stackaroos and name back to addr_publisher, but forgets a non-fungible
        // post-condition.
        // assert recv_addr sent ==, <=, or >= 100 stackaroos
        for (_i, fail_condition) in [
            FungibleConditionCode::SentEq,
            FungibleConditionCode::SentGe,
            FungibleConditionCode::SentLe,
        ]
        .iter()
        .enumerate()
        {
            let name = Value::buff_from(final_recv_name.to_be_bytes().to_vec()).unwrap();

            let mut tx_contract_call_both = StacksTransaction::new(
                TransactionVersion::Testnet,
                auth_recv.clone(),
                TransactionPayload::new_contract_call(
                    addr_publisher.clone(),
                    "hello-world",
                    "user-send-stackaroos-and-name",
                    vec![name.clone(), Value::Principal(addr_principal.clone())],
                )
                .unwrap(),
            );

            tx_contract_call_both.chain_id = 0x80000000;
            tx_contract_call_both.set_tx_fee(0);
            tx_contract_call_both.set_origin_nonce(recv_nonce);

            tx_contract_call_both.post_condition_mode = TransactionPostConditionMode::Deny;
            tx_contract_call_both.add_post_condition(TransactionPostCondition::Fungible(
                PostConditionPrincipal::Standard(recv_addr.clone()),
                asset_info.clone(),
                *fail_condition,
                100,
            ));
            // tx_contract_call_both.add_post_condition(TransactionPostCondition::Nonfungible(PostConditionPrincipal::Standard(recv_addr.clone()), name_asset_info.clone(), name.clone(), NonfungibleConditionCode::Sent));

            let mut signer = StacksTransactionSigner::new(&tx_contract_call_both);
            signer.sign_origin(&privk_recipient).unwrap();
            post_conditions_fail_payback.push(signer.get_tx().unwrap());

            recv_nonce += 1;
        }

        let mut chainstate = instantiate_chainstate(false, 0x80000000, function_name!());

        for (dbi, burn_db) in ALL_BURN_DBS.iter().enumerate() {
            // make sure costs-3 is installed so as-contract will work in epoch 2.1
            let mut conn = chainstate.test_genesis_block_begin_2_1(
                *burn_db,
                &FIRST_BURNCHAIN_CONSENSUS_HASH,
                &FIRST_STACKS_BLOCK_HASH,
                &ConsensusHash([(dbi + 1) as u8; 20]),
                &BlockHeaderHash([(dbi + 1) as u8; 32]),
            );

            let account_publisher =
                StacksChainState::get_account(&mut conn, &addr_publisher.to_account_principal());
            assert_eq!(account_publisher.nonce, 0);

            // no initial stackaroos balance -- there is no stackaroos token (yet)
            let _ = StacksChainState::get_account_ft(
                &mut conn,
                &contract_id,
                "stackaroos",
                &recv_principal,
            )
            .unwrap_err();

            // publish contract
            let _ = StacksChainState::process_transaction(
                &mut conn,
                &signed_contract_tx,
                false,
                ASTRules::PrecheckSize,
                None,
            )
            .unwrap();

            // no initial stackaroos balance
            let account_stackaroos_balance = StacksChainState::get_account_ft(
                &mut conn,
                &contract_id,
                "stackaroos",
                &recv_principal,
            )
            .unwrap();
            assert_eq!(account_stackaroos_balance, 0);

            let mut expected_stackaroos_balance = 0;
            let mut expected_nonce = 1;
            let mut expected_recv_nonce = 0;
            let mut expected_payback_stackaroos_balance = 0;

            for tx_pass in post_conditions_pass.iter() {
                let (_fee, _) = StacksChainState::process_transaction(
                    &mut conn,
                    tx_pass,
                    false,
                    ASTRules::PrecheckSize,
                    None,
                )
                .unwrap();
                expected_stackaroos_balance += 100;
                expected_nonce += 1;

                // should have gotten stackaroos
                let account_recipient_stackaroos_after = StacksChainState::get_account_ft(
                    &mut conn,
                    &contract_id,
                    "stackaroos",
                    &recv_principal,
                )
                .unwrap();
                assert_eq!(
                    account_recipient_stackaroos_after,
                    expected_stackaroos_balance
                );

                // should have gotten name we created here
                let expected_value = match tx_pass.payload {
                    TransactionPayload::ContractCall(ref cc) => cc.function_args[0].clone(),
                    _ => panic!("Not a contract call"),
                };

                let account_recipient_names_after = StacksChainState::get_account_nft(
                    &mut conn,
                    &contract_id,
                    "names",
                    &expected_value,
                )
                .unwrap();
                assert_eq!(account_recipient_names_after, recv_principal);

                // sender's nonce increased
                let account_publisher_after = StacksChainState::get_account(
                    &mut conn,
                    &addr_publisher.to_account_principal(),
                );
                assert_eq!(account_publisher_after.nonce, expected_nonce);
            }

            for tx_pass in post_conditions_pass_payback.iter() {
                let (_fee, _) = StacksChainState::process_transaction(
                    &mut conn,
                    tx_pass,
                    false,
                    ASTRules::PrecheckSize,
                    None,
                )
                .unwrap();
                expected_stackaroos_balance -= 100;
                expected_payback_stackaroos_balance += 100;
                expected_recv_nonce += 1;

                // recipient should have sent stackaroos
                let account_recipient_stackaroos_after = StacksChainState::get_account_ft(
                    &mut conn,
                    &contract_id,
                    "stackaroos",
                    &recv_principal,
                )
                .unwrap();
                assert_eq!(
                    account_recipient_stackaroos_after,
                    expected_stackaroos_balance
                );

                // publisher should have gotten them
                let account_pub_stackaroos_after = StacksChainState::get_account_ft(
                    &mut conn,
                    &contract_id,
                    "stackaroos",
                    &addr_principal,
                )
                .unwrap();
                assert_eq!(
                    account_pub_stackaroos_after,
                    expected_payback_stackaroos_balance
                );

                // should have gotten name we created here
                let expected_value = match tx_pass.payload {
                    TransactionPayload::ContractCall(ref cc) => cc.function_args[0].clone(),
                    _ => panic!("Not a contract call"),
                };

                let account_publisher_names_after = StacksChainState::get_account_nft(
                    &mut conn,
                    &contract_id,
                    "names",
                    &expected_value,
                )
                .unwrap();
                assert_eq!(account_publisher_names_after, addr_principal);

                // no change in nonce
                let account_publisher_after = StacksChainState::get_account(
                    &mut conn,
                    &addr_publisher.to_account_principal(),
                );
                assert_eq!(account_publisher_after.nonce, expected_nonce);

                // receiver nonce changed
                let account_recv_publisher_after =
                    StacksChainState::get_account(&mut conn, &recv_addr.to_account_principal());
                assert_eq!(account_recv_publisher_after.nonce, expected_recv_nonce);
            }

            for tx_fail in post_conditions_fail.iter() {
                let (_fee, _) = StacksChainState::process_transaction(
                    &mut conn,
                    tx_fail,
                    false,
                    ASTRules::PrecheckSize,
                    None,
                )
                .unwrap();
                expected_nonce += 1;

                // no change in balance
                let account_recipient_stackaroos_after = StacksChainState::get_account_ft(
                    &mut conn,
                    &contract_id,
                    "stackaroos",
                    &recv_principal,
                )
                .unwrap();
                assert_eq!(
                    account_recipient_stackaroos_after,
                    expected_stackaroos_balance
                );

                let account_pub_stackaroos_after = StacksChainState::get_account_ft(
                    &mut conn,
                    &contract_id,
                    "stackaroos",
                    &addr_principal,
                )
                .unwrap();
                assert_eq!(
                    account_pub_stackaroos_after,
                    expected_payback_stackaroos_balance
                );

                // new names the transaction tried to create don't exist -- transaction was aborted
                let expected_value = match tx_fail.payload {
                    TransactionPayload::ContractCall(ref cc) => cc.function_args[0].clone(),
                    _ => panic!("Not a contract call"),
                };

                let res = StacksChainState::get_account_nft(
                    &mut conn,
                    &contract_id,
                    "names",
                    &expected_value,
                );
                assert!(res.is_err());

                // but nonce _does_ change
                let account_publisher_after = StacksChainState::get_account(
                    &mut conn,
                    &addr_publisher.to_account_principal(),
                );
                assert_eq!(account_publisher_after.nonce, expected_nonce);
            }

            for tx_fail in post_conditions_fail_payback.iter() {
                eprintln!("tx fail {tx_fail:?}");
                let (_fee, _) = StacksChainState::process_transaction(
                    &mut conn,
                    tx_fail,
                    false,
                    ASTRules::PrecheckSize,
                    None,
                )
                .unwrap();
                expected_recv_nonce += 1;

                // no change in balance
                let account_recipient_stackaroos_after = StacksChainState::get_account_ft(
                    &mut conn,
                    &contract_id,
                    "stackaroos",
                    &recv_principal,
                )
                .unwrap();
                assert_eq!(
                    account_recipient_stackaroos_after,
                    expected_stackaroos_balance
                );

                let account_pub_stackaroos_after = StacksChainState::get_account_ft(
                    &mut conn,
                    &contract_id,
                    "stackaroos",
                    &addr_principal,
                )
                .unwrap();
                assert_eq!(
                    account_pub_stackaroos_after,
                    expected_payback_stackaroos_balance
                );

                // name we tried to send back is still owned by recv_addr
                let expected_value = match tx_fail.payload {
                    TransactionPayload::ContractCall(ref cc) => cc.function_args[0].clone(),
                    _ => panic!("Not a contract call"),
                };

                // name remains owned by recv_addr
                let res = StacksChainState::get_account_nft(
                    &mut conn,
                    &contract_id,
                    "names",
                    &expected_value,
                );
                assert!(res.is_ok());
                assert_eq!(res.unwrap(), recv_principal);

                // nonce for publisher doesn't change
                let account_publisher_after = StacksChainState::get_account(
                    &mut conn,
                    &addr_publisher.to_account_principal(),
                );
                assert_eq!(account_publisher_after.nonce, expected_nonce);

                // but nonce _does_ change for reciever, who sent back
                let account_publisher_after =
                    StacksChainState::get_account(&mut conn, &recv_addr.to_account_principal());
                assert_eq!(account_publisher_after.nonce, expected_recv_nonce);
            }

            conn.commit_block();
        }
    }

    #[test]
    fn process_post_conditions_tokens_deny_2097() {
        let privk_origin = StacksPrivateKey::from_hex(
            "027682d2f7b05c3801fe4467883ab4cff0568b5e36412b5289e83ea5b519de8a01",
        )
        .unwrap();
        let privk_recipient = StacksPrivateKey::from_hex(
            "7e3af4db6af6b3c67e2c6c6d7d5983b519f4d9b3a6e00580ae96dcace3bde8bc01",
        )
        .unwrap();
        let auth_origin = TransactionAuth::from_p2pkh(&privk_origin).unwrap();
        let auth_recv = TransactionAuth::from_p2pkh(&privk_recipient).unwrap();
        let addr_publisher = auth_origin.origin().address_testnet();
        let addr_principal = addr_publisher.to_account_principal();

        let contract = "
(define-constant owner 'ST3X2W2SH9XQZRHHYJ21KWGTT1N6WX3D48K1NSTPE)
(define-fungible-token connect-token)
(begin (ft-mint? connect-token u100000000 owner))
(define-public (transfer (recipient principal) (amount uint))
  (ok (ft-transfer? connect-token amount tx-sender recipient)))
"
        .to_string();

        let contract_name = ContractName::try_from("hello-world").unwrap();

        let recv_addr = StacksAddress::from_public_keys(
            C32_ADDRESS_VERSION_TESTNET_SINGLESIG,
            &AddressHashMode::SerializeP2PKH,
            1,
            &vec![StacksPublicKey::from_private(&privk_recipient)],
        )
        .unwrap();
        let recv_principal = recv_addr.to_account_principal();
        let contract_id = QualifiedContractIdentifier::new(
            StandardPrincipalData::from(addr_publisher.clone()),
            contract_name.clone(),
        );
        let _contract_principal = PrincipalData::Contract(contract_id);

        let asset_info = AssetInfo {
            contract_address: addr_publisher.clone(),
            contract_name,
            asset_name: ClarityName::try_from("connect-token").unwrap(),
        };

        let mut tx_contract = StacksTransaction::new(
            TransactionVersion::Testnet,
            auth_origin.clone(),
            TransactionPayload::new_smart_contract("hello-world", &contract, None).unwrap(),
        );

        tx_contract.chain_id = 0x80000000;
        tx_contract.set_tx_fee(0);

        let mut signer = StacksTransactionSigner::new(&tx_contract);
        signer.sign_origin(&privk_origin).unwrap();

        let signed_contract_tx = signer.get_tx().unwrap();

        let mut tx_contract_call = StacksTransaction::new(
            TransactionVersion::Testnet,
            auth_origin,
            TransactionPayload::new_contract_call(
                addr_publisher.clone(),
                "hello-world",
                "transfer",
                vec![Value::Principal(recv_principal), Value::UInt(10)],
            )
            .unwrap(),
        );

        tx_contract_call.chain_id = 0x80000000;
        tx_contract_call.set_tx_fee(0);
        tx_contract_call.set_origin_nonce(1);

        tx_contract_call.post_condition_mode = TransactionPostConditionMode::Deny;
        tx_contract_call.add_post_condition(TransactionPostCondition::Fungible(
            PostConditionPrincipal::Origin,
            asset_info,
            FungibleConditionCode::SentEq,
            10,
        ));

        let mut signer = StacksTransactionSigner::new(&tx_contract_call);
        signer.sign_origin(&privk_origin).unwrap();
        let contract_call_tx = signer.get_tx().unwrap();

        let mut chainstate = instantiate_chainstate(false, 0x80000000, function_name!());
        for (dbi, burn_db) in ALL_BURN_DBS.iter().enumerate() {
            let mut conn = chainstate.block_begin(
                *burn_db,
                &FIRST_BURNCHAIN_CONSENSUS_HASH,
                &FIRST_STACKS_BLOCK_HASH,
                &ConsensusHash([(dbi + 1) as u8; 20]),
                &BlockHeaderHash([(dbi + 1) as u8; 32]),
            );

            // publish contract
            let _ = StacksChainState::process_transaction(
                &mut conn,
                &signed_contract_tx,
                false,
                ASTRules::PrecheckSize,
                None,
            )
            .unwrap();

            let (_fee, receipt) = StacksChainState::process_transaction(
                &mut conn,
                &contract_call_tx,
                false,
                ASTRules::PrecheckSize,
                None,
            )
            .unwrap();

            assert!(receipt.post_condition_aborted);
            assert_eq!(receipt.result.to_string(), "(ok (err u1))");

            conn.commit_block();
        }
    }

    fn make_account(principal: &PrincipalData, nonce: u64, balance: u128) -> StacksAccount {
        let stx_balance = STXBalance::initial(balance);
        StacksAccount {
            principal: principal.clone(),
            nonce,
            stx_balance,
        }
    }

    #[test]
    fn test_check_postconditions_multiple_fts() {
        let privk = StacksPrivateKey::from_hex(
            "6d430bb91222408e7706c9001cfaeb91b08c2be6d5ac95779ab52c6b431950e001",
        )
        .unwrap();
        let auth = TransactionAuth::from_p2pkh(&privk).unwrap();
        let addr = auth.origin().address_testnet();
        let origin = addr.to_account_principal();
        let recv_addr = StacksAddress::new(1, Hash160([0xff; 20])).unwrap();
        let contract_addr = StacksAddress::new(1, Hash160([0x01; 20])).unwrap();

        let asset_info_1 = AssetInfo {
            contract_address: contract_addr.clone(),
            contract_name: ContractName::try_from("hello-world").unwrap(),
            asset_name: ClarityName::try_from("test-asset-1").unwrap(),
        };

        let asset_info_2 = AssetInfo {
            contract_address: contract_addr.clone(),
            contract_name: ContractName::try_from("hello-world").unwrap(),
            asset_name: ClarityName::try_from("test-asset-2").unwrap(),
        };

        let asset_info_3 = AssetInfo {
            contract_address: contract_addr.clone(),
            contract_name: ContractName::try_from("hello-world").unwrap(),
            asset_name: ClarityName::try_from("test-asset-3").unwrap(),
        };

        let asset_id_1 = AssetIdentifier {
            contract_identifier: QualifiedContractIdentifier::new(
                StandardPrincipalData::from(asset_info_1.contract_address.clone()),
                asset_info_1.contract_name.clone(),
            ),
            asset_name: asset_info_1.asset_name.clone(),
        };

        let asset_id_2 = AssetIdentifier {
            contract_identifier: QualifiedContractIdentifier::new(
                StandardPrincipalData::from(asset_info_2.contract_address.clone()),
                asset_info_2.contract_name.clone(),
            ),
            asset_name: asset_info_2.asset_name.clone(),
        };

        let _asset_id_3 = AssetIdentifier {
            contract_identifier: QualifiedContractIdentifier::new(
                StandardPrincipalData::from(asset_info_3.contract_address.clone()),
                asset_info_3.contract_name.clone(),
            ),
            asset_name: asset_info_3.asset_name.clone(),
        };

        // multi-ft
        let mut ft_transfer_2 = AssetMap::new();
        ft_transfer_2
            .add_token_transfer(&origin, asset_id_1, 123)
            .unwrap();
        ft_transfer_2
            .add_token_transfer(&origin, asset_id_2, 123)
            .unwrap();

        let tests = vec![
            // no-postconditions in allow mode
            (
                true,
                vec![],
                TransactionPostConditionMode::Allow,
                make_account(&origin, 1, 123),
            ),
            // one post-condition on origin in allow mode
            (
                true,
                vec![TransactionPostCondition::Fungible(
                    PostConditionPrincipal::Origin,
                    asset_info_1.clone(),
                    FungibleConditionCode::SentEq,
                    123,
                )],
                TransactionPostConditionMode::Allow,
                make_account(&origin, 1, 123),
            ),
            (
                true,
                vec![TransactionPostCondition::Fungible(
                    PostConditionPrincipal::Origin,
                    asset_info_1.clone(),
                    FungibleConditionCode::SentLe,
                    123,
                )],
                TransactionPostConditionMode::Allow,
                make_account(&origin, 1, 123),
            ),
            (
                true,
                vec![TransactionPostCondition::Fungible(
                    PostConditionPrincipal::Origin,
                    asset_info_1.clone(),
                    FungibleConditionCode::SentGe,
                    123,
                )],
                TransactionPostConditionMode::Allow,
                make_account(&origin, 1, 123),
            ),
            (
                true,
                vec![TransactionPostCondition::Fungible(
                    PostConditionPrincipal::Origin,
                    asset_info_1.clone(),
                    FungibleConditionCode::SentLt,
                    124,
                )],
                TransactionPostConditionMode::Allow,
                make_account(&origin, 1, 123),
            ),
            (
                true,
                vec![TransactionPostCondition::Fungible(
                    PostConditionPrincipal::Origin,
                    asset_info_1.clone(),
                    FungibleConditionCode::SentGt,
                    122,
                )],
                TransactionPostConditionMode::Allow,
                make_account(&origin, 1, 123),
            ),
            // two post-conditions on origin in allow mode
            (
                true,
                vec![
                    TransactionPostCondition::Fungible(
                        PostConditionPrincipal::Origin,
                        asset_info_1.clone(),
                        FungibleConditionCode::SentEq,
                        123,
                    ),
                    TransactionPostCondition::Fungible(
                        PostConditionPrincipal::Origin,
                        asset_info_2.clone(),
                        FungibleConditionCode::SentEq,
                        123,
                    ),
                ],
                TransactionPostConditionMode::Allow,
                make_account(&origin, 1, 123),
            ),
            (
                true,
                vec![
                    TransactionPostCondition::Fungible(
                        PostConditionPrincipal::Origin,
                        asset_info_1.clone(),
                        FungibleConditionCode::SentLe,
                        123,
                    ),
                    TransactionPostCondition::Fungible(
                        PostConditionPrincipal::Origin,
                        asset_info_2.clone(),
                        FungibleConditionCode::SentLe,
                        123,
                    ),
                ],
                TransactionPostConditionMode::Allow,
                make_account(&origin, 1, 123),
            ),
            (
                true,
                vec![
                    TransactionPostCondition::Fungible(
                        PostConditionPrincipal::Origin,
                        asset_info_1.clone(),
                        FungibleConditionCode::SentGe,
                        123,
                    ),
                    TransactionPostCondition::Fungible(
                        PostConditionPrincipal::Origin,
                        asset_info_2.clone(),
                        FungibleConditionCode::SentGe,
                        123,
                    ),
                ],
                TransactionPostConditionMode::Allow,
                make_account(&origin, 1, 123),
            ),
            (
                true,
                vec![
                    TransactionPostCondition::Fungible(
                        PostConditionPrincipal::Origin,
                        asset_info_1.clone(),
                        FungibleConditionCode::SentLt,
                        124,
                    ),
                    TransactionPostCondition::Fungible(
                        PostConditionPrincipal::Origin,
                        asset_info_2.clone(),
                        FungibleConditionCode::SentLt,
                        124,
                    ),
                ],
                TransactionPostConditionMode::Allow,
                make_account(&origin, 1, 123),
            ),
            (
                true,
                vec![
                    TransactionPostCondition::Fungible(
                        PostConditionPrincipal::Origin,
                        asset_info_1.clone(),
                        FungibleConditionCode::SentGt,
                        122,
                    ),
                    TransactionPostCondition::Fungible(
                        PostConditionPrincipal::Origin,
                        asset_info_2.clone(),
                        FungibleConditionCode::SentGt,
                        122,
                    ),
                ],
                TransactionPostConditionMode::Allow,
                make_account(&origin, 1, 123),
            ),
            // three post-conditions on origin in allow mode, one with sending 0 tokens
            (
                true,
                vec![
                    TransactionPostCondition::Fungible(
                        PostConditionPrincipal::Origin,
                        asset_info_1.clone(),
                        FungibleConditionCode::SentEq,
                        123,
                    ),
                    TransactionPostCondition::Fungible(
                        PostConditionPrincipal::Origin,
                        asset_info_3.clone(),
                        FungibleConditionCode::SentEq,
                        0,
                    ),
                    TransactionPostCondition::Fungible(
                        PostConditionPrincipal::Origin,
                        asset_info_2.clone(),
                        FungibleConditionCode::SentEq,
                        123,
                    ),
                ],
                TransactionPostConditionMode::Allow,
                make_account(&origin, 1, 123),
            ),
            (
                true,
                vec![
                    TransactionPostCondition::Fungible(
                        PostConditionPrincipal::Origin,
                        asset_info_1.clone(),
                        FungibleConditionCode::SentLe,
                        123,
                    ),
                    TransactionPostCondition::Fungible(
                        PostConditionPrincipal::Origin,
                        asset_info_3.clone(),
                        FungibleConditionCode::SentLe,
                        0,
                    ),
                    TransactionPostCondition::Fungible(
                        PostConditionPrincipal::Origin,
                        asset_info_2.clone(),
                        FungibleConditionCode::SentLe,
                        123,
                    ),
                ],
                TransactionPostConditionMode::Allow,
                make_account(&origin, 1, 123),
            ),
            (
                true,
                vec![
                    TransactionPostCondition::Fungible(
                        PostConditionPrincipal::Origin,
                        asset_info_1.clone(),
                        FungibleConditionCode::SentGe,
                        123,
                    ),
                    TransactionPostCondition::Fungible(
                        PostConditionPrincipal::Origin,
                        asset_info_3.clone(),
                        FungibleConditionCode::SentGe,
                        0,
                    ),
                    TransactionPostCondition::Fungible(
                        PostConditionPrincipal::Origin,
                        asset_info_2.clone(),
                        FungibleConditionCode::SentGe,
                        123,
                    ),
                ],
                TransactionPostConditionMode::Allow,
                make_account(&origin, 1, 123),
            ),
            (
                true,
                vec![
                    TransactionPostCondition::Fungible(
                        PostConditionPrincipal::Origin,
                        asset_info_1.clone(),
                        FungibleConditionCode::SentLt,
                        124,
                    ),
                    TransactionPostCondition::Fungible(
                        PostConditionPrincipal::Origin,
                        asset_info_3.clone(),
                        FungibleConditionCode::SentLt,
                        1,
                    ),
                    TransactionPostCondition::Fungible(
                        PostConditionPrincipal::Origin,
                        asset_info_2.clone(),
                        FungibleConditionCode::SentLt,
                        124,
                    ),
                ],
                TransactionPostConditionMode::Allow,
                make_account(&origin, 1, 123),
            ),
            (
                true,
                vec![
                    TransactionPostCondition::Fungible(
                        PostConditionPrincipal::Origin,
                        asset_info_1.clone(),
                        FungibleConditionCode::SentGt,
                        122,
                    ),
                    TransactionPostCondition::Fungible(
                        PostConditionPrincipal::Origin,
                        asset_info_3.clone(),
                        FungibleConditionCode::SentEq,
                        0,
                    ),
                    TransactionPostCondition::Fungible(
                        PostConditionPrincipal::Origin,
                        asset_info_2.clone(),
                        FungibleConditionCode::SentGt,
                        122,
                    ),
                ],
                TransactionPostConditionMode::Allow,
                make_account(&origin, 1, 123),
            ),
            // four post-conditions on origin in allow mode, one with sending 0 tokens, one with
            // an unchecked address and a vacuous amount
            (
                true,
                vec![
                    TransactionPostCondition::Fungible(
                        PostConditionPrincipal::Origin,
                        asset_info_1.clone(),
                        FungibleConditionCode::SentEq,
                        123,
                    ),
                    TransactionPostCondition::Fungible(
                        PostConditionPrincipal::Origin,
                        asset_info_3.clone(),
                        FungibleConditionCode::SentEq,
                        0,
                    ),
                    TransactionPostCondition::Fungible(
                        PostConditionPrincipal::Standard(recv_addr.clone()),
                        asset_info_1.clone(),
                        FungibleConditionCode::SentEq,
                        0,
                    ),
                    TransactionPostCondition::Fungible(
                        PostConditionPrincipal::Origin,
                        asset_info_2.clone(),
                        FungibleConditionCode::SentEq,
                        123,
                    ),
                ],
                TransactionPostConditionMode::Allow,
                make_account(&origin, 1, 123),
            ),
            (
                true,
                vec![
                    TransactionPostCondition::Fungible(
                        PostConditionPrincipal::Origin,
                        asset_info_1.clone(),
                        FungibleConditionCode::SentLe,
                        123,
                    ),
                    TransactionPostCondition::Fungible(
                        PostConditionPrincipal::Origin,
                        asset_info_3.clone(),
                        FungibleConditionCode::SentLe,
                        0,
                    ),
                    TransactionPostCondition::Fungible(
                        PostConditionPrincipal::Standard(recv_addr.clone()),
                        asset_info_1.clone(),
                        FungibleConditionCode::SentLe,
                        0,
                    ),
                    TransactionPostCondition::Fungible(
                        PostConditionPrincipal::Origin,
                        asset_info_2.clone(),
                        FungibleConditionCode::SentLe,
                        123,
                    ),
                ],
                TransactionPostConditionMode::Allow,
                make_account(&origin, 1, 123),
            ),
            (
                true,
                vec![
                    TransactionPostCondition::Fungible(
                        PostConditionPrincipal::Origin,
                        asset_info_1.clone(),
                        FungibleConditionCode::SentGe,
                        123,
                    ),
                    TransactionPostCondition::Fungible(
                        PostConditionPrincipal::Origin,
                        asset_info_3.clone(),
                        FungibleConditionCode::SentGe,
                        0,
                    ),
                    TransactionPostCondition::Fungible(
                        PostConditionPrincipal::Standard(recv_addr.clone()),
                        asset_info_1.clone(),
                        FungibleConditionCode::SentGe,
                        0,
                    ),
                    TransactionPostCondition::Fungible(
                        PostConditionPrincipal::Origin,
                        asset_info_2.clone(),
                        FungibleConditionCode::SentGe,
                        123,
                    ),
                ],
                TransactionPostConditionMode::Allow,
                make_account(&origin, 1, 123),
            ),
            (
                true,
                vec![
                    TransactionPostCondition::Fungible(
                        PostConditionPrincipal::Origin,
                        asset_info_1.clone(),
                        FungibleConditionCode::SentLt,
                        124,
                    ),
                    TransactionPostCondition::Fungible(
                        PostConditionPrincipal::Origin,
                        asset_info_3.clone(),
                        FungibleConditionCode::SentLt,
                        1,
                    ),
                    TransactionPostCondition::Fungible(
                        PostConditionPrincipal::Standard(recv_addr.clone()),
                        asset_info_1.clone(),
                        FungibleConditionCode::SentLt,
                        1,
                    ),
                    TransactionPostCondition::Fungible(
                        PostConditionPrincipal::Origin,
                        asset_info_2.clone(),
                        FungibleConditionCode::SentLt,
                        124,
                    ),
                ],
                TransactionPostConditionMode::Allow,
                make_account(&origin, 1, 123),
            ),
            (
                true,
                vec![
                    TransactionPostCondition::Fungible(
                        PostConditionPrincipal::Origin,
                        asset_info_1.clone(),
                        FungibleConditionCode::SentGt,
                        122,
                    ),
                    TransactionPostCondition::Fungible(
                        PostConditionPrincipal::Origin,
                        asset_info_3.clone(),
                        FungibleConditionCode::SentEq,
                        0,
                    ),
                    TransactionPostCondition::Fungible(
                        PostConditionPrincipal::Standard(recv_addr.clone()),
                        asset_info_1.clone(),
                        FungibleConditionCode::SentEq,
                        0,
                    ),
                    TransactionPostCondition::Fungible(
                        PostConditionPrincipal::Origin,
                        asset_info_2.clone(),
                        FungibleConditionCode::SentGt,
                        122,
                    ),
                ],
                TransactionPostConditionMode::Allow,
                make_account(&origin, 1, 123),
            ),
            // one post-condition on origin in allow mode, explicit origin
            (
                true,
                vec![TransactionPostCondition::Fungible(
                    PostConditionPrincipal::Standard(addr.clone()),
                    asset_info_1.clone(),
                    FungibleConditionCode::SentEq,
                    123,
                )],
                TransactionPostConditionMode::Allow,
                make_account(&origin, 1, 123),
            ),
            (
                true,
                vec![TransactionPostCondition::Fungible(
                    PostConditionPrincipal::Standard(addr.clone()),
                    asset_info_1.clone(),
                    FungibleConditionCode::SentLe,
                    123,
                )],
                TransactionPostConditionMode::Allow,
                make_account(&origin, 1, 123),
            ),
            (
                true,
                vec![TransactionPostCondition::Fungible(
                    PostConditionPrincipal::Standard(addr.clone()),
                    asset_info_1.clone(),
                    FungibleConditionCode::SentGe,
                    123,
                )],
                TransactionPostConditionMode::Allow,
                make_account(&origin, 1, 123),
            ),
            (
                true,
                vec![TransactionPostCondition::Fungible(
                    PostConditionPrincipal::Standard(addr.clone()),
                    asset_info_1.clone(),
                    FungibleConditionCode::SentLt,
                    124,
                )],
                TransactionPostConditionMode::Allow,
                make_account(&origin, 1, 123),
            ),
            (
                true,
                vec![TransactionPostCondition::Fungible(
                    PostConditionPrincipal::Standard(addr.clone()),
                    asset_info_1.clone(),
                    FungibleConditionCode::SentGt,
                    122,
                )],
                TransactionPostConditionMode::Allow,
                make_account(&origin, 1, 123),
            ),
            // two post-conditions on origin in allow mode, explicit origin
            (
                true,
                vec![
                    TransactionPostCondition::Fungible(
                        PostConditionPrincipal::Standard(addr.clone()),
                        asset_info_1.clone(),
                        FungibleConditionCode::SentEq,
                        123,
                    ),
                    TransactionPostCondition::Fungible(
                        PostConditionPrincipal::Standard(addr.clone()),
                        asset_info_2.clone(),
                        FungibleConditionCode::SentEq,
                        123,
                    ),
                ],
                TransactionPostConditionMode::Allow,
                make_account(&origin, 1, 123),
            ),
            (
                true,
                vec![
                    TransactionPostCondition::Fungible(
                        PostConditionPrincipal::Standard(addr.clone()),
                        asset_info_1.clone(),
                        FungibleConditionCode::SentLe,
                        123,
                    ),
                    TransactionPostCondition::Fungible(
                        PostConditionPrincipal::Standard(addr.clone()),
                        asset_info_2.clone(),
                        FungibleConditionCode::SentLe,
                        123,
                    ),
                ],
                TransactionPostConditionMode::Allow,
                make_account(&origin, 1, 123),
            ),
            (
                true,
                vec![
                    TransactionPostCondition::Fungible(
                        PostConditionPrincipal::Standard(addr.clone()),
                        asset_info_1.clone(),
                        FungibleConditionCode::SentGe,
                        123,
                    ),
                    TransactionPostCondition::Fungible(
                        PostConditionPrincipal::Standard(addr.clone()),
                        asset_info_2.clone(),
                        FungibleConditionCode::SentGe,
                        123,
                    ),
                ],
                TransactionPostConditionMode::Allow,
                make_account(&origin, 1, 123),
            ),
            (
                true,
                vec![
                    TransactionPostCondition::Fungible(
                        PostConditionPrincipal::Standard(addr.clone()),
                        asset_info_1.clone(),
                        FungibleConditionCode::SentLt,
                        124,
                    ),
                    TransactionPostCondition::Fungible(
                        PostConditionPrincipal::Standard(addr.clone()),
                        asset_info_2.clone(),
                        FungibleConditionCode::SentLt,
                        124,
                    ),
                ],
                TransactionPostConditionMode::Allow,
                make_account(&origin, 1, 123),
            ),
            (
                true,
                vec![
                    TransactionPostCondition::Fungible(
                        PostConditionPrincipal::Standard(addr.clone()),
                        asset_info_1.clone(),
                        FungibleConditionCode::SentGt,
                        122,
                    ),
                    TransactionPostCondition::Fungible(
                        PostConditionPrincipal::Standard(addr.clone()),
                        asset_info_2.clone(),
                        FungibleConditionCode::SentGt,
                        122,
                    ),
                ],
                TransactionPostConditionMode::Allow,
                make_account(&origin, 1, 123),
            ),
            // three post-conditions on origin in allow mode, one with sending 0 tokens, explicit
            // origin
            (
                true,
                vec![
                    TransactionPostCondition::Fungible(
                        PostConditionPrincipal::Standard(addr.clone()),
                        asset_info_1.clone(),
                        FungibleConditionCode::SentEq,
                        123,
                    ),
                    TransactionPostCondition::Fungible(
                        PostConditionPrincipal::Standard(addr.clone()),
                        asset_info_3.clone(),
                        FungibleConditionCode::SentEq,
                        0,
                    ),
                    TransactionPostCondition::Fungible(
                        PostConditionPrincipal::Standard(addr.clone()),
                        asset_info_2.clone(),
                        FungibleConditionCode::SentEq,
                        123,
                    ),
                ],
                TransactionPostConditionMode::Allow,
                make_account(&origin, 1, 123),
            ),
            (
                true,
                vec![
                    TransactionPostCondition::Fungible(
                        PostConditionPrincipal::Standard(addr.clone()),
                        asset_info_1.clone(),
                        FungibleConditionCode::SentLe,
                        123,
                    ),
                    TransactionPostCondition::Fungible(
                        PostConditionPrincipal::Standard(addr.clone()),
                        asset_info_3.clone(),
                        FungibleConditionCode::SentLe,
                        0,
                    ),
                    TransactionPostCondition::Fungible(
                        PostConditionPrincipal::Standard(addr.clone()),
                        asset_info_2.clone(),
                        FungibleConditionCode::SentLe,
                        123,
                    ),
                ],
                TransactionPostConditionMode::Allow,
                make_account(&origin, 1, 123),
            ),
            (
                true,
                vec![
                    TransactionPostCondition::Fungible(
                        PostConditionPrincipal::Standard(addr.clone()),
                        asset_info_1.clone(),
                        FungibleConditionCode::SentGe,
                        123,
                    ),
                    TransactionPostCondition::Fungible(
                        PostConditionPrincipal::Standard(addr.clone()),
                        asset_info_3.clone(),
                        FungibleConditionCode::SentGe,
                        0,
                    ),
                    TransactionPostCondition::Fungible(
                        PostConditionPrincipal::Standard(addr.clone()),
                        asset_info_2.clone(),
                        FungibleConditionCode::SentGe,
                        123,
                    ),
                ],
                TransactionPostConditionMode::Allow,
                make_account(&origin, 1, 123),
            ),
            (
                true,
                vec![
                    TransactionPostCondition::Fungible(
                        PostConditionPrincipal::Standard(addr.clone()),
                        asset_info_1.clone(),
                        FungibleConditionCode::SentLt,
                        124,
                    ),
                    TransactionPostCondition::Fungible(
                        PostConditionPrincipal::Standard(addr.clone()),
                        asset_info_3.clone(),
                        FungibleConditionCode::SentLt,
                        1,
                    ),
                    TransactionPostCondition::Fungible(
                        PostConditionPrincipal::Standard(addr.clone()),
                        asset_info_2.clone(),
                        FungibleConditionCode::SentLt,
                        124,
                    ),
                ],
                TransactionPostConditionMode::Allow,
                make_account(&origin, 1, 123),
            ),
            (
                true,
                vec![
                    TransactionPostCondition::Fungible(
                        PostConditionPrincipal::Standard(addr.clone()),
                        asset_info_1.clone(),
                        FungibleConditionCode::SentGt,
                        122,
                    ),
                    TransactionPostCondition::Fungible(
                        PostConditionPrincipal::Standard(addr.clone()),
                        asset_info_3.clone(),
                        FungibleConditionCode::SentEq,
                        0,
                    ),
                    TransactionPostCondition::Fungible(
                        PostConditionPrincipal::Standard(addr.clone()),
                        asset_info_2.clone(),
                        FungibleConditionCode::SentGt,
                        122,
                    ),
                ],
                TransactionPostConditionMode::Allow,
                make_account(&origin, 1, 123),
            ),
            // four post-conditions on origin in allow mode, one with sending 0 tokens, one with
            // an unchecked address and a vacuous amount, explicit origin
            (
                true,
                vec![
                    TransactionPostCondition::Fungible(
                        PostConditionPrincipal::Standard(addr.clone()),
                        asset_info_1.clone(),
                        FungibleConditionCode::SentEq,
                        123,
                    ),
                    TransactionPostCondition::Fungible(
                        PostConditionPrincipal::Standard(addr.clone()),
                        asset_info_3.clone(),
                        FungibleConditionCode::SentEq,
                        0,
                    ),
                    TransactionPostCondition::Fungible(
                        PostConditionPrincipal::Standard(recv_addr.clone()),
                        asset_info_1.clone(),
                        FungibleConditionCode::SentEq,
                        0,
                    ),
                    TransactionPostCondition::Fungible(
                        PostConditionPrincipal::Standard(addr.clone()),
                        asset_info_2.clone(),
                        FungibleConditionCode::SentEq,
                        123,
                    ),
                ],
                TransactionPostConditionMode::Allow,
                make_account(&origin, 1, 123),
            ),
            (
                true,
                vec![
                    TransactionPostCondition::Fungible(
                        PostConditionPrincipal::Standard(addr.clone()),
                        asset_info_1.clone(),
                        FungibleConditionCode::SentLe,
                        123,
                    ),
                    TransactionPostCondition::Fungible(
                        PostConditionPrincipal::Standard(addr.clone()),
                        asset_info_3.clone(),
                        FungibleConditionCode::SentLe,
                        0,
                    ),
                    TransactionPostCondition::Fungible(
                        PostConditionPrincipal::Standard(recv_addr.clone()),
                        asset_info_1.clone(),
                        FungibleConditionCode::SentLe,
                        0,
                    ),
                    TransactionPostCondition::Fungible(
                        PostConditionPrincipal::Standard(addr.clone()),
                        asset_info_2.clone(),
                        FungibleConditionCode::SentLe,
                        123,
                    ),
                ],
                TransactionPostConditionMode::Allow,
                make_account(&origin, 1, 123),
            ),
            (
                true,
                vec![
                    TransactionPostCondition::Fungible(
                        PostConditionPrincipal::Standard(addr.clone()),
                        asset_info_1.clone(),
                        FungibleConditionCode::SentGe,
                        123,
                    ),
                    TransactionPostCondition::Fungible(
                        PostConditionPrincipal::Standard(addr.clone()),
                        asset_info_3.clone(),
                        FungibleConditionCode::SentGe,
                        0,
                    ),
                    TransactionPostCondition::Fungible(
                        PostConditionPrincipal::Standard(recv_addr.clone()),
                        asset_info_1.clone(),
                        FungibleConditionCode::SentGe,
                        0,
                    ),
                    TransactionPostCondition::Fungible(
                        PostConditionPrincipal::Standard(addr.clone()),
                        asset_info_2.clone(),
                        FungibleConditionCode::SentGe,
                        123,
                    ),
                ],
                TransactionPostConditionMode::Allow,
                make_account(&origin, 1, 123),
            ),
            (
                true,
                vec![
                    TransactionPostCondition::Fungible(
                        PostConditionPrincipal::Standard(addr.clone()),
                        asset_info_1.clone(),
                        FungibleConditionCode::SentLt,
                        124,
                    ),
                    TransactionPostCondition::Fungible(
                        PostConditionPrincipal::Standard(addr.clone()),
                        asset_info_3.clone(),
                        FungibleConditionCode::SentLt,
                        1,
                    ),
                    TransactionPostCondition::Fungible(
                        PostConditionPrincipal::Standard(recv_addr.clone()),
                        asset_info_1.clone(),
                        FungibleConditionCode::SentLt,
                        1,
                    ),
                    TransactionPostCondition::Fungible(
                        PostConditionPrincipal::Standard(addr.clone()),
                        asset_info_2.clone(),
                        FungibleConditionCode::SentLt,
                        124,
                    ),
                ],
                TransactionPostConditionMode::Allow,
                make_account(&origin, 1, 123),
            ),
            (
                true,
                vec![
                    TransactionPostCondition::Fungible(
                        PostConditionPrincipal::Standard(addr.clone()),
                        asset_info_1.clone(),
                        FungibleConditionCode::SentGt,
                        122,
                    ),
                    TransactionPostCondition::Fungible(
                        PostConditionPrincipal::Standard(addr.clone()),
                        asset_info_3.clone(),
                        FungibleConditionCode::SentEq,
                        0,
                    ),
                    TransactionPostCondition::Fungible(
                        PostConditionPrincipal::Standard(recv_addr.clone()),
                        asset_info_1.clone(),
                        FungibleConditionCode::SentEq,
                        0,
                    ),
                    TransactionPostCondition::Fungible(
                        PostConditionPrincipal::Standard(addr.clone()),
                        asset_info_2.clone(),
                        FungibleConditionCode::SentGt,
                        122,
                    ),
                ],
                TransactionPostConditionMode::Allow,
                make_account(&origin, 1, 123),
            ),
            // no-postconditions in deny mode
            (
                false,
                vec![],
                TransactionPostConditionMode::Deny,
                make_account(&origin, 1, 123),
            ),
            // one post-condition on origin in allow mode
            (
                false,
                vec![TransactionPostCondition::Fungible(
                    PostConditionPrincipal::Origin,
                    asset_info_1.clone(),
                    FungibleConditionCode::SentEq,
                    123,
                )],
                TransactionPostConditionMode::Deny,
                make_account(&origin, 1, 123),
            ),
            (
                false,
                vec![TransactionPostCondition::Fungible(
                    PostConditionPrincipal::Origin,
                    asset_info_1.clone(),
                    FungibleConditionCode::SentLe,
                    123,
                )],
                TransactionPostConditionMode::Deny,
                make_account(&origin, 1, 123),
            ),
            (
                false,
                vec![TransactionPostCondition::Fungible(
                    PostConditionPrincipal::Origin,
                    asset_info_1.clone(),
                    FungibleConditionCode::SentGe,
                    123,
                )],
                TransactionPostConditionMode::Deny,
                make_account(&origin, 1, 123),
            ),
            (
                false,
                vec![TransactionPostCondition::Fungible(
                    PostConditionPrincipal::Origin,
                    asset_info_1.clone(),
                    FungibleConditionCode::SentLt,
                    124,
                )],
                TransactionPostConditionMode::Deny,
                make_account(&origin, 1, 123),
            ),
            (
                false,
                vec![TransactionPostCondition::Fungible(
                    PostConditionPrincipal::Origin,
                    asset_info_1.clone(),
                    FungibleConditionCode::SentGt,
                    122,
                )],
                TransactionPostConditionMode::Deny,
                make_account(&origin, 1, 123),
            ),
            // two post-conditions on origin in allow mode
            (
                true,
                vec![
                    TransactionPostCondition::Fungible(
                        PostConditionPrincipal::Origin,
                        asset_info_1.clone(),
                        FungibleConditionCode::SentEq,
                        123,
                    ),
                    TransactionPostCondition::Fungible(
                        PostConditionPrincipal::Origin,
                        asset_info_2.clone(),
                        FungibleConditionCode::SentEq,
                        123,
                    ),
                ],
                TransactionPostConditionMode::Deny,
                make_account(&origin, 1, 123),
            ),
            (
                true,
                vec![
                    TransactionPostCondition::Fungible(
                        PostConditionPrincipal::Origin,
                        asset_info_1.clone(),
                        FungibleConditionCode::SentLe,
                        123,
                    ),
                    TransactionPostCondition::Fungible(
                        PostConditionPrincipal::Origin,
                        asset_info_2.clone(),
                        FungibleConditionCode::SentLe,
                        123,
                    ),
                ],
                TransactionPostConditionMode::Deny,
                make_account(&origin, 1, 123),
            ),
            (
                true,
                vec![
                    TransactionPostCondition::Fungible(
                        PostConditionPrincipal::Origin,
                        asset_info_1.clone(),
                        FungibleConditionCode::SentGe,
                        123,
                    ),
                    TransactionPostCondition::Fungible(
                        PostConditionPrincipal::Origin,
                        asset_info_2.clone(),
                        FungibleConditionCode::SentGe,
                        123,
                    ),
                ],
                TransactionPostConditionMode::Deny,
                make_account(&origin, 1, 123),
            ),
            (
                true,
                vec![
                    TransactionPostCondition::Fungible(
                        PostConditionPrincipal::Origin,
                        asset_info_1.clone(),
                        FungibleConditionCode::SentLt,
                        124,
                    ),
                    TransactionPostCondition::Fungible(
                        PostConditionPrincipal::Origin,
                        asset_info_2.clone(),
                        FungibleConditionCode::SentLt,
                        124,
                    ),
                ],
                TransactionPostConditionMode::Deny,
                make_account(&origin, 1, 123),
            ),
            (
                true,
                vec![
                    TransactionPostCondition::Fungible(
                        PostConditionPrincipal::Origin,
                        asset_info_1.clone(),
                        FungibleConditionCode::SentGt,
                        122,
                    ),
                    TransactionPostCondition::Fungible(
                        PostConditionPrincipal::Origin,
                        asset_info_2.clone(),
                        FungibleConditionCode::SentGt,
                        122,
                    ),
                ],
                TransactionPostConditionMode::Deny,
                make_account(&origin, 1, 123),
            ),
            // three post-conditions on origin in allow mode, one with sending 0 tokens
            (
                true,
                vec![
                    TransactionPostCondition::Fungible(
                        PostConditionPrincipal::Origin,
                        asset_info_1.clone(),
                        FungibleConditionCode::SentEq,
                        123,
                    ),
                    TransactionPostCondition::Fungible(
                        PostConditionPrincipal::Origin,
                        asset_info_3.clone(),
                        FungibleConditionCode::SentEq,
                        0,
                    ),
                    TransactionPostCondition::Fungible(
                        PostConditionPrincipal::Origin,
                        asset_info_2.clone(),
                        FungibleConditionCode::SentEq,
                        123,
                    ),
                ],
                TransactionPostConditionMode::Deny,
                make_account(&origin, 1, 123),
            ),
            (
                true,
                vec![
                    TransactionPostCondition::Fungible(
                        PostConditionPrincipal::Origin,
                        asset_info_1.clone(),
                        FungibleConditionCode::SentLe,
                        123,
                    ),
                    TransactionPostCondition::Fungible(
                        PostConditionPrincipal::Origin,
                        asset_info_3.clone(),
                        FungibleConditionCode::SentLe,
                        0,
                    ),
                    TransactionPostCondition::Fungible(
                        PostConditionPrincipal::Origin,
                        asset_info_2.clone(),
                        FungibleConditionCode::SentLe,
                        123,
                    ),
                ],
                TransactionPostConditionMode::Deny,
                make_account(&origin, 1, 123),
            ),
            (
                true,
                vec![
                    TransactionPostCondition::Fungible(
                        PostConditionPrincipal::Origin,
                        asset_info_1.clone(),
                        FungibleConditionCode::SentGe,
                        123,
                    ),
                    TransactionPostCondition::Fungible(
                        PostConditionPrincipal::Origin,
                        asset_info_3.clone(),
                        FungibleConditionCode::SentGe,
                        0,
                    ),
                    TransactionPostCondition::Fungible(
                        PostConditionPrincipal::Origin,
                        asset_info_2.clone(),
                        FungibleConditionCode::SentGe,
                        123,
                    ),
                ],
                TransactionPostConditionMode::Deny,
                make_account(&origin, 1, 123),
            ),
            (
                true,
                vec![
                    TransactionPostCondition::Fungible(
                        PostConditionPrincipal::Origin,
                        asset_info_1.clone(),
                        FungibleConditionCode::SentLt,
                        124,
                    ),
                    TransactionPostCondition::Fungible(
                        PostConditionPrincipal::Origin,
                        asset_info_3.clone(),
                        FungibleConditionCode::SentLt,
                        1,
                    ),
                    TransactionPostCondition::Fungible(
                        PostConditionPrincipal::Origin,
                        asset_info_2.clone(),
                        FungibleConditionCode::SentLt,
                        124,
                    ),
                ],
                TransactionPostConditionMode::Deny,
                make_account(&origin, 1, 123),
            ),
            (
                true,
                vec![
                    TransactionPostCondition::Fungible(
                        PostConditionPrincipal::Origin,
                        asset_info_1.clone(),
                        FungibleConditionCode::SentGt,
                        122,
                    ),
                    TransactionPostCondition::Fungible(
                        PostConditionPrincipal::Origin,
                        asset_info_3.clone(),
                        FungibleConditionCode::SentEq,
                        0,
                    ),
                    TransactionPostCondition::Fungible(
                        PostConditionPrincipal::Origin,
                        asset_info_2.clone(),
                        FungibleConditionCode::SentGt,
                        122,
                    ),
                ],
                TransactionPostConditionMode::Deny,
                make_account(&origin, 1, 123),
            ),
            // four post-conditions on origin in allow mode, one with sending 0 tokens, one with
            // an unchecked address and a vacuous amount
            (
                true,
                vec![
                    TransactionPostCondition::Fungible(
                        PostConditionPrincipal::Origin,
                        asset_info_1.clone(),
                        FungibleConditionCode::SentEq,
                        123,
                    ),
                    TransactionPostCondition::Fungible(
                        PostConditionPrincipal::Origin,
                        asset_info_3.clone(),
                        FungibleConditionCode::SentEq,
                        0,
                    ),
                    TransactionPostCondition::Fungible(
                        PostConditionPrincipal::Standard(recv_addr.clone()),
                        asset_info_1.clone(),
                        FungibleConditionCode::SentEq,
                        0,
                    ),
                    TransactionPostCondition::Fungible(
                        PostConditionPrincipal::Origin,
                        asset_info_2.clone(),
                        FungibleConditionCode::SentEq,
                        123,
                    ),
                ],
                TransactionPostConditionMode::Deny,
                make_account(&origin, 1, 123),
            ),
            (
                true,
                vec![
                    TransactionPostCondition::Fungible(
                        PostConditionPrincipal::Origin,
                        asset_info_1.clone(),
                        FungibleConditionCode::SentLe,
                        123,
                    ),
                    TransactionPostCondition::Fungible(
                        PostConditionPrincipal::Origin,
                        asset_info_3.clone(),
                        FungibleConditionCode::SentLe,
                        0,
                    ),
                    TransactionPostCondition::Fungible(
                        PostConditionPrincipal::Standard(recv_addr.clone()),
                        asset_info_1.clone(),
                        FungibleConditionCode::SentLe,
                        0,
                    ),
                    TransactionPostCondition::Fungible(
                        PostConditionPrincipal::Origin,
                        asset_info_2.clone(),
                        FungibleConditionCode::SentLe,
                        123,
                    ),
                ],
                TransactionPostConditionMode::Deny,
                make_account(&origin, 1, 123),
            ),
            (
                true,
                vec![
                    TransactionPostCondition::Fungible(
                        PostConditionPrincipal::Origin,
                        asset_info_1.clone(),
                        FungibleConditionCode::SentGe,
                        123,
                    ),
                    TransactionPostCondition::Fungible(
                        PostConditionPrincipal::Origin,
                        asset_info_3.clone(),
                        FungibleConditionCode::SentGe,
                        0,
                    ),
                    TransactionPostCondition::Fungible(
                        PostConditionPrincipal::Standard(recv_addr.clone()),
                        asset_info_1.clone(),
                        FungibleConditionCode::SentGe,
                        0,
                    ),
                    TransactionPostCondition::Fungible(
                        PostConditionPrincipal::Origin,
                        asset_info_2.clone(),
                        FungibleConditionCode::SentGe,
                        123,
                    ),
                ],
                TransactionPostConditionMode::Deny,
                make_account(&origin, 1, 123),
            ),
            (
                true,
                vec![
                    TransactionPostCondition::Fungible(
                        PostConditionPrincipal::Origin,
                        asset_info_1.clone(),
                        FungibleConditionCode::SentLt,
                        124,
                    ),
                    TransactionPostCondition::Fungible(
                        PostConditionPrincipal::Origin,
                        asset_info_3.clone(),
                        FungibleConditionCode::SentLt,
                        1,
                    ),
                    TransactionPostCondition::Fungible(
                        PostConditionPrincipal::Standard(recv_addr.clone()),
                        asset_info_1.clone(),
                        FungibleConditionCode::SentLt,
                        1,
                    ),
                    TransactionPostCondition::Fungible(
                        PostConditionPrincipal::Origin,
                        asset_info_2.clone(),
                        FungibleConditionCode::SentLt,
                        124,
                    ),
                ],
                TransactionPostConditionMode::Deny,
                make_account(&origin, 1, 123),
            ),
            (
                true,
                vec![
                    TransactionPostCondition::Fungible(
                        PostConditionPrincipal::Origin,
                        asset_info_1.clone(),
                        FungibleConditionCode::SentGt,
                        122,
                    ),
                    TransactionPostCondition::Fungible(
                        PostConditionPrincipal::Origin,
                        asset_info_3.clone(),
                        FungibleConditionCode::SentEq,
                        0,
                    ),
                    TransactionPostCondition::Fungible(
                        PostConditionPrincipal::Standard(recv_addr.clone()),
                        asset_info_1.clone(),
                        FungibleConditionCode::SentEq,
                        0,
                    ),
                    TransactionPostCondition::Fungible(
                        PostConditionPrincipal::Origin,
                        asset_info_2.clone(),
                        FungibleConditionCode::SentGt,
                        122,
                    ),
                ],
                TransactionPostConditionMode::Deny,
                make_account(&origin, 1, 123),
            ),
            // one post-condition on origin in allow mode, explicit origin
            (
                false,
                vec![TransactionPostCondition::Fungible(
                    PostConditionPrincipal::Standard(addr.clone()),
                    asset_info_1.clone(),
                    FungibleConditionCode::SentEq,
                    123,
                )],
                TransactionPostConditionMode::Deny,
                make_account(&origin, 1, 123),
            ),
            (
                false,
                vec![TransactionPostCondition::Fungible(
                    PostConditionPrincipal::Standard(addr.clone()),
                    asset_info_1.clone(),
                    FungibleConditionCode::SentLe,
                    123,
                )],
                TransactionPostConditionMode::Deny,
                make_account(&origin, 1, 123),
            ),
            (
                false,
                vec![TransactionPostCondition::Fungible(
                    PostConditionPrincipal::Standard(addr.clone()),
                    asset_info_1.clone(),
                    FungibleConditionCode::SentGe,
                    123,
                )],
                TransactionPostConditionMode::Deny,
                make_account(&origin, 1, 123),
            ),
            (
                false,
                vec![TransactionPostCondition::Fungible(
                    PostConditionPrincipal::Standard(addr.clone()),
                    asset_info_1.clone(),
                    FungibleConditionCode::SentLt,
                    124,
                )],
                TransactionPostConditionMode::Deny,
                make_account(&origin, 1, 123),
            ),
            (
                false,
                vec![TransactionPostCondition::Fungible(
                    PostConditionPrincipal::Standard(addr.clone()),
                    asset_info_1.clone(),
                    FungibleConditionCode::SentGt,
                    122,
                )],
                TransactionPostConditionMode::Deny,
                make_account(&origin, 1, 123),
            ),
            // two post-conditions on origin in allow mode, explicit origin
            (
                true,
                vec![
                    TransactionPostCondition::Fungible(
                        PostConditionPrincipal::Standard(addr.clone()),
                        asset_info_1.clone(),
                        FungibleConditionCode::SentEq,
                        123,
                    ),
                    TransactionPostCondition::Fungible(
                        PostConditionPrincipal::Standard(addr.clone()),
                        asset_info_2.clone(),
                        FungibleConditionCode::SentEq,
                        123,
                    ),
                ],
                TransactionPostConditionMode::Deny,
                make_account(&origin, 1, 123),
            ),
            (
                true,
                vec![
                    TransactionPostCondition::Fungible(
                        PostConditionPrincipal::Standard(addr.clone()),
                        asset_info_1.clone(),
                        FungibleConditionCode::SentLe,
                        123,
                    ),
                    TransactionPostCondition::Fungible(
                        PostConditionPrincipal::Standard(addr.clone()),
                        asset_info_2.clone(),
                        FungibleConditionCode::SentLe,
                        123,
                    ),
                ],
                TransactionPostConditionMode::Deny,
                make_account(&origin, 1, 123),
            ),
            (
                true,
                vec![
                    TransactionPostCondition::Fungible(
                        PostConditionPrincipal::Standard(addr.clone()),
                        asset_info_1.clone(),
                        FungibleConditionCode::SentGe,
                        123,
                    ),
                    TransactionPostCondition::Fungible(
                        PostConditionPrincipal::Standard(addr.clone()),
                        asset_info_2.clone(),
                        FungibleConditionCode::SentGe,
                        123,
                    ),
                ],
                TransactionPostConditionMode::Deny,
                make_account(&origin, 1, 123),
            ),
            (
                true,
                vec![
                    TransactionPostCondition::Fungible(
                        PostConditionPrincipal::Standard(addr.clone()),
                        asset_info_1.clone(),
                        FungibleConditionCode::SentLt,
                        124,
                    ),
                    TransactionPostCondition::Fungible(
                        PostConditionPrincipal::Standard(addr.clone()),
                        asset_info_2.clone(),
                        FungibleConditionCode::SentLt,
                        124,
                    ),
                ],
                TransactionPostConditionMode::Deny,
                make_account(&origin, 1, 123),
            ),
            (
                true,
                vec![
                    TransactionPostCondition::Fungible(
                        PostConditionPrincipal::Standard(addr.clone()),
                        asset_info_1.clone(),
                        FungibleConditionCode::SentGt,
                        122,
                    ),
                    TransactionPostCondition::Fungible(
                        PostConditionPrincipal::Standard(addr.clone()),
                        asset_info_2.clone(),
                        FungibleConditionCode::SentGt,
                        122,
                    ),
                ],
                TransactionPostConditionMode::Deny,
                make_account(&origin, 1, 123),
            ),
            // three post-conditions on origin in allow mode, one with sending 0 tokens, explicit
            // origin
            (
                true,
                vec![
                    TransactionPostCondition::Fungible(
                        PostConditionPrincipal::Standard(addr.clone()),
                        asset_info_1.clone(),
                        FungibleConditionCode::SentEq,
                        123,
                    ),
                    TransactionPostCondition::Fungible(
                        PostConditionPrincipal::Standard(addr.clone()),
                        asset_info_3.clone(),
                        FungibleConditionCode::SentEq,
                        0,
                    ),
                    TransactionPostCondition::Fungible(
                        PostConditionPrincipal::Standard(addr.clone()),
                        asset_info_2.clone(),
                        FungibleConditionCode::SentEq,
                        123,
                    ),
                ],
                TransactionPostConditionMode::Deny,
                make_account(&origin, 1, 123),
            ),
            (
                true,
                vec![
                    TransactionPostCondition::Fungible(
                        PostConditionPrincipal::Standard(addr.clone()),
                        asset_info_1.clone(),
                        FungibleConditionCode::SentLe,
                        123,
                    ),
                    TransactionPostCondition::Fungible(
                        PostConditionPrincipal::Standard(addr.clone()),
                        asset_info_3.clone(),
                        FungibleConditionCode::SentLe,
                        0,
                    ),
                    TransactionPostCondition::Fungible(
                        PostConditionPrincipal::Standard(addr.clone()),
                        asset_info_2.clone(),
                        FungibleConditionCode::SentLe,
                        123,
                    ),
                ],
                TransactionPostConditionMode::Deny,
                make_account(&origin, 1, 123),
            ),
            (
                true,
                vec![
                    TransactionPostCondition::Fungible(
                        PostConditionPrincipal::Standard(addr.clone()),
                        asset_info_1.clone(),
                        FungibleConditionCode::SentGe,
                        123,
                    ),
                    TransactionPostCondition::Fungible(
                        PostConditionPrincipal::Standard(addr.clone()),
                        asset_info_3.clone(),
                        FungibleConditionCode::SentGe,
                        0,
                    ),
                    TransactionPostCondition::Fungible(
                        PostConditionPrincipal::Standard(addr.clone()),
                        asset_info_2.clone(),
                        FungibleConditionCode::SentGe,
                        123,
                    ),
                ],
                TransactionPostConditionMode::Deny,
                make_account(&origin, 1, 123),
            ),
            (
                true,
                vec![
                    TransactionPostCondition::Fungible(
                        PostConditionPrincipal::Standard(addr.clone()),
                        asset_info_1.clone(),
                        FungibleConditionCode::SentLt,
                        124,
                    ),
                    TransactionPostCondition::Fungible(
                        PostConditionPrincipal::Standard(addr.clone()),
                        asset_info_3.clone(),
                        FungibleConditionCode::SentLt,
                        1,
                    ),
                    TransactionPostCondition::Fungible(
                        PostConditionPrincipal::Standard(addr.clone()),
                        asset_info_2.clone(),
                        FungibleConditionCode::SentLt,
                        124,
                    ),
                ],
                TransactionPostConditionMode::Deny,
                make_account(&origin, 1, 123),
            ),
            (
                true,
                vec![
                    TransactionPostCondition::Fungible(
                        PostConditionPrincipal::Standard(addr.clone()),
                        asset_info_1.clone(),
                        FungibleConditionCode::SentGt,
                        122,
                    ),
                    TransactionPostCondition::Fungible(
                        PostConditionPrincipal::Standard(addr.clone()),
                        asset_info_3.clone(),
                        FungibleConditionCode::SentEq,
                        0,
                    ),
                    TransactionPostCondition::Fungible(
                        PostConditionPrincipal::Standard(addr.clone()),
                        asset_info_2.clone(),
                        FungibleConditionCode::SentGt,
                        122,
                    ),
                ],
                TransactionPostConditionMode::Deny,
                make_account(&origin, 1, 123),
            ),
            // four post-conditions on origin in allow mode, one with sending 0 tokens, one with
            // an unchecked address and a vacuous amount, explicit origin
            (
                true,
                vec![
                    TransactionPostCondition::Fungible(
                        PostConditionPrincipal::Standard(addr.clone()),
                        asset_info_1.clone(),
                        FungibleConditionCode::SentEq,
                        123,
                    ),
                    TransactionPostCondition::Fungible(
                        PostConditionPrincipal::Standard(addr.clone()),
                        asset_info_3.clone(),
                        FungibleConditionCode::SentEq,
                        0,
                    ),
                    TransactionPostCondition::Fungible(
                        PostConditionPrincipal::Standard(recv_addr.clone()),
                        asset_info_1.clone(),
                        FungibleConditionCode::SentEq,
                        0,
                    ),
                    TransactionPostCondition::Fungible(
                        PostConditionPrincipal::Standard(addr.clone()),
                        asset_info_2.clone(),
                        FungibleConditionCode::SentEq,
                        123,
                    ),
                ],
                TransactionPostConditionMode::Deny,
                make_account(&origin, 1, 123),
            ),
            (
                true,
                vec![
                    TransactionPostCondition::Fungible(
                        PostConditionPrincipal::Standard(addr.clone()),
                        asset_info_1.clone(),
                        FungibleConditionCode::SentLe,
                        123,
                    ),
                    TransactionPostCondition::Fungible(
                        PostConditionPrincipal::Standard(addr.clone()),
                        asset_info_3.clone(),
                        FungibleConditionCode::SentLe,
                        0,
                    ),
                    TransactionPostCondition::Fungible(
                        PostConditionPrincipal::Standard(recv_addr.clone()),
                        asset_info_1.clone(),
                        FungibleConditionCode::SentLe,
                        0,
                    ),
                    TransactionPostCondition::Fungible(
                        PostConditionPrincipal::Standard(addr.clone()),
                        asset_info_2.clone(),
                        FungibleConditionCode::SentLe,
                        123,
                    ),
                ],
                TransactionPostConditionMode::Deny,
                make_account(&origin, 1, 123),
            ),
            (
                true,
                vec![
                    TransactionPostCondition::Fungible(
                        PostConditionPrincipal::Standard(addr.clone()),
                        asset_info_1.clone(),
                        FungibleConditionCode::SentGe,
                        123,
                    ),
                    TransactionPostCondition::Fungible(
                        PostConditionPrincipal::Standard(addr.clone()),
                        asset_info_3.clone(),
                        FungibleConditionCode::SentGe,
                        0,
                    ),
                    TransactionPostCondition::Fungible(
                        PostConditionPrincipal::Standard(recv_addr.clone()),
                        asset_info_1.clone(),
                        FungibleConditionCode::SentGe,
                        0,
                    ),
                    TransactionPostCondition::Fungible(
                        PostConditionPrincipal::Standard(addr.clone()),
                        asset_info_2.clone(),
                        FungibleConditionCode::SentGe,
                        123,
                    ),
                ],
                TransactionPostConditionMode::Deny,
                make_account(&origin, 1, 123),
            ),
            (
                true,
                vec![
                    TransactionPostCondition::Fungible(
                        PostConditionPrincipal::Standard(addr.clone()),
                        asset_info_1.clone(),
                        FungibleConditionCode::SentLt,
                        124,
                    ),
                    TransactionPostCondition::Fungible(
                        PostConditionPrincipal::Standard(addr.clone()),
                        asset_info_3.clone(),
                        FungibleConditionCode::SentLt,
                        1,
                    ),
                    TransactionPostCondition::Fungible(
                        PostConditionPrincipal::Standard(recv_addr.clone()),
                        asset_info_1.clone(),
                        FungibleConditionCode::SentLt,
                        1,
                    ),
                    TransactionPostCondition::Fungible(
                        PostConditionPrincipal::Standard(addr.clone()),
                        asset_info_2.clone(),
                        FungibleConditionCode::SentLt,
                        124,
                    ),
                ],
                TransactionPostConditionMode::Deny,
                make_account(&origin, 1, 123),
            ),
            (
                true,
                vec![
                    TransactionPostCondition::Fungible(
                        PostConditionPrincipal::Standard(addr.clone()),
                        asset_info_1.clone(),
                        FungibleConditionCode::SentGt,
                        122,
                    ),
                    TransactionPostCondition::Fungible(
                        PostConditionPrincipal::Standard(addr.clone()),
                        asset_info_3,
                        FungibleConditionCode::SentEq,
                        0,
                    ),
                    TransactionPostCondition::Fungible(
                        PostConditionPrincipal::Standard(recv_addr.clone()),
                        asset_info_1,
                        FungibleConditionCode::SentEq,
                        0,
                    ),
                    TransactionPostCondition::Fungible(
                        PostConditionPrincipal::Standard(addr.clone()),
                        asset_info_2,
                        FungibleConditionCode::SentGt,
                        122,
                    ),
                ],
                TransactionPostConditionMode::Deny,
                make_account(&origin, 1, 123),
            ),
        ];

        for test in tests {
            let expected_result = test.0;
            let post_conditions = &test.1;
            let mode = &test.2;
            let origin = &test.3;

            let result = StacksChainState::check_transaction_postconditions(
                post_conditions,
                mode,
                origin,
                &ft_transfer_2,
                Txid([0; 32]),
            )
            .unwrap();
            assert_eq!(
                result.is_none(),
                expected_result,
                "test failed:\nasset map: {ft_transfer_2:?}\nscenario: {test:?}"
            );
        }
    }

    #[test]
    fn test_check_postconditions_multiple_nfts() {
        let privk = StacksPrivateKey::from_hex(
            "6d430bb91222408e7706c9001cfaeb91b08c2be6d5ac95779ab52c6b431950e001",
        )
        .unwrap();
        let auth = TransactionAuth::from_p2pkh(&privk).unwrap();
        let addr = auth.origin().address_testnet();
        let origin = addr.to_account_principal();
        let _recv_addr = StacksAddress::new(1, Hash160([0xff; 20])).unwrap();
        let contract_addr = StacksAddress::new(1, Hash160([0x01; 20])).unwrap();

        let asset_info = AssetInfo {
            contract_address: contract_addr.clone(),
            contract_name: ContractName::try_from("hello-world").unwrap(),
            asset_name: ClarityName::try_from("test-asset").unwrap(),
        };

        let asset_id = AssetIdentifier {
            contract_identifier: QualifiedContractIdentifier::new(
                StandardPrincipalData::from(asset_info.contract_address.clone()),
                asset_info.contract_name.clone(),
            ),
            asset_name: asset_info.asset_name.clone(),
        };

        // multi-nft transfer
        let mut nft_transfer_2 = AssetMap::new();
        nft_transfer_2.add_asset_transfer(&origin, asset_id.clone(), Value::Int(1));
        nft_transfer_2.add_asset_transfer(&origin, asset_id, Value::Int(2));

        let tests = vec![
            // no post-conditions in allow mode
            (
                true,
                vec![],
                TransactionPostConditionMode::Allow,
                make_account(&origin, 1, 123),
            ),
            // one post-condition on origin in allow mode
            (
                true,
                vec![TransactionPostCondition::Nonfungible(
                    PostConditionPrincipal::Origin,
                    asset_info.clone(),
                    Value::Int(1),
                    NonfungibleConditionCode::Sent,
                )],
                TransactionPostConditionMode::Allow,
                make_account(&origin, 1, 123),
            ),
            (
                true,
                vec![TransactionPostCondition::Nonfungible(
                    PostConditionPrincipal::Origin,
                    asset_info.clone(),
                    Value::Int(2),
                    NonfungibleConditionCode::Sent,
                )],
                TransactionPostConditionMode::Allow,
                make_account(&origin, 1, 123),
            ),
            // two post-conditions on origin in allow mode
            (
                true,
                vec![
                    TransactionPostCondition::Nonfungible(
                        PostConditionPrincipal::Origin,
                        asset_info.clone(),
                        Value::Int(1),
                        NonfungibleConditionCode::Sent,
                    ),
                    TransactionPostCondition::Nonfungible(
                        PostConditionPrincipal::Origin,
                        asset_info.clone(),
                        Value::Int(2),
                        NonfungibleConditionCode::Sent,
                    ),
                ],
                TransactionPostConditionMode::Allow,
                make_account(&origin, 1, 123),
            ),
            // post-condition on a non-sent asset
            (
                true,
                vec![
                    TransactionPostCondition::Nonfungible(
                        PostConditionPrincipal::Origin,
                        asset_info.clone(),
                        Value::Int(1),
                        NonfungibleConditionCode::Sent,
                    ),
                    TransactionPostCondition::Nonfungible(
                        PostConditionPrincipal::Origin,
                        asset_info.clone(),
                        Value::Int(2),
                        NonfungibleConditionCode::Sent,
                    ),
                    TransactionPostCondition::Nonfungible(
                        PostConditionPrincipal::Origin,
                        asset_info.clone(),
                        Value::Int(3),
                        NonfungibleConditionCode::NotSent,
                    ),
                ],
                TransactionPostConditionMode::Allow,
                make_account(&origin, 1, 123),
            ),
            // one post-condition on origin in allow mode, explicit origin
            (
                true,
                vec![TransactionPostCondition::Nonfungible(
                    PostConditionPrincipal::Standard(addr.clone()),
                    asset_info.clone(),
                    Value::Int(1),
                    NonfungibleConditionCode::Sent,
                )],
                TransactionPostConditionMode::Allow,
                make_account(&origin, 1, 123),
            ),
            (
                true,
                vec![TransactionPostCondition::Nonfungible(
                    PostConditionPrincipal::Standard(addr.clone()),
                    asset_info.clone(),
                    Value::Int(2),
                    NonfungibleConditionCode::Sent,
                )],
                TransactionPostConditionMode::Allow,
                make_account(&origin, 1, 123),
            ),
            // two post-conditions on origin in allow mode, explicit origin
            (
                true,
                vec![
                    TransactionPostCondition::Nonfungible(
                        PostConditionPrincipal::Standard(addr.clone()),
                        asset_info.clone(),
                        Value::Int(1),
                        NonfungibleConditionCode::Sent,
                    ),
                    TransactionPostCondition::Nonfungible(
                        PostConditionPrincipal::Standard(addr.clone()),
                        asset_info.clone(),
                        Value::Int(2),
                        NonfungibleConditionCode::Sent,
                    ),
                ],
                TransactionPostConditionMode::Allow,
                make_account(&origin, 1, 123),
            ),
            // post-condition on a non-sent asset, explicit origin
            (
                true,
                vec![
                    TransactionPostCondition::Nonfungible(
                        PostConditionPrincipal::Standard(addr.clone()),
                        asset_info.clone(),
                        Value::Int(1),
                        NonfungibleConditionCode::Sent,
                    ),
                    TransactionPostCondition::Nonfungible(
                        PostConditionPrincipal::Standard(addr.clone()),
                        asset_info.clone(),
                        Value::Int(2),
                        NonfungibleConditionCode::Sent,
                    ),
                    TransactionPostCondition::Nonfungible(
                        PostConditionPrincipal::Standard(addr.clone()),
                        asset_info.clone(),
                        Value::Int(3),
                        NonfungibleConditionCode::NotSent,
                    ),
                ],
                TransactionPostConditionMode::Allow,
                make_account(&origin, 1, 123),
            ),
            // no post-conditions in deny mode
            (
                false,
                vec![],
                TransactionPostConditionMode::Deny,
                make_account(&origin, 1, 123),
            ),
            // one post-condition on origin in deny mode
            (
                false,
                vec![TransactionPostCondition::Nonfungible(
                    PostConditionPrincipal::Origin,
                    asset_info.clone(),
                    Value::Int(1),
                    NonfungibleConditionCode::Sent,
                )],
                TransactionPostConditionMode::Deny,
                make_account(&origin, 1, 123),
            ),
            (
                false,
                vec![TransactionPostCondition::Nonfungible(
                    PostConditionPrincipal::Origin,
                    asset_info.clone(),
                    Value::Int(2),
                    NonfungibleConditionCode::Sent,
                )],
                TransactionPostConditionMode::Deny,
                make_account(&origin, 1, 123),
            ),
            // two post-conditions on origin in allow mode
            (
                true,
                vec![
                    TransactionPostCondition::Nonfungible(
                        PostConditionPrincipal::Origin,
                        asset_info.clone(),
                        Value::Int(1),
                        NonfungibleConditionCode::Sent,
                    ),
                    TransactionPostCondition::Nonfungible(
                        PostConditionPrincipal::Origin,
                        asset_info.clone(),
                        Value::Int(2),
                        NonfungibleConditionCode::Sent,
                    ),
                ],
                TransactionPostConditionMode::Allow,
                make_account(&origin, 1, 123),
            ),
            // post-condition on a non-sent asset
            (
                true,
                vec![
                    TransactionPostCondition::Nonfungible(
                        PostConditionPrincipal::Origin,
                        asset_info.clone(),
                        Value::Int(1),
                        NonfungibleConditionCode::Sent,
                    ),
                    TransactionPostCondition::Nonfungible(
                        PostConditionPrincipal::Origin,
                        asset_info.clone(),
                        Value::Int(2),
                        NonfungibleConditionCode::Sent,
                    ),
                    TransactionPostCondition::Nonfungible(
                        PostConditionPrincipal::Origin,
                        asset_info.clone(),
                        Value::Int(3),
                        NonfungibleConditionCode::NotSent,
                    ),
                ],
                TransactionPostConditionMode::Deny,
                make_account(&origin, 1, 123),
            ),
            // one post-condition on origin in deny mode, explicit origin
            (
                false,
                vec![TransactionPostCondition::Nonfungible(
                    PostConditionPrincipal::Standard(addr.clone()),
                    asset_info.clone(),
                    Value::Int(1),
                    NonfungibleConditionCode::Sent,
                )],
                TransactionPostConditionMode::Deny,
                make_account(&origin, 1, 123),
            ),
            (
                false,
                vec![TransactionPostCondition::Nonfungible(
                    PostConditionPrincipal::Standard(addr.clone()),
                    asset_info.clone(),
                    Value::Int(2),
                    NonfungibleConditionCode::Sent,
                )],
                TransactionPostConditionMode::Deny,
                make_account(&origin, 1, 123),
            ),
            // two post-conditions on origin in allow mode, explicit origin
            (
                true,
                vec![
                    TransactionPostCondition::Nonfungible(
                        PostConditionPrincipal::Standard(addr.clone()),
                        asset_info.clone(),
                        Value::Int(1),
                        NonfungibleConditionCode::Sent,
                    ),
                    TransactionPostCondition::Nonfungible(
                        PostConditionPrincipal::Standard(addr.clone()),
                        asset_info.clone(),
                        Value::Int(2),
                        NonfungibleConditionCode::Sent,
                    ),
                ],
                TransactionPostConditionMode::Allow,
                make_account(&origin, 1, 123),
            ),
            // post-condition on a non-sent asset, explicit origin
            (
                true,
                vec![
                    TransactionPostCondition::Nonfungible(
                        PostConditionPrincipal::Standard(addr.clone()),
                        asset_info.clone(),
                        Value::Int(1),
                        NonfungibleConditionCode::Sent,
                    ),
                    TransactionPostCondition::Nonfungible(
                        PostConditionPrincipal::Standard(addr.clone()),
                        asset_info.clone(),
                        Value::Int(2),
                        NonfungibleConditionCode::Sent,
                    ),
                    TransactionPostCondition::Nonfungible(
                        PostConditionPrincipal::Standard(addr.clone()),
                        asset_info,
                        Value::Int(3),
                        NonfungibleConditionCode::NotSent,
                    ),
                ],
                TransactionPostConditionMode::Deny,
                make_account(&origin, 1, 123),
            ),
        ];

        for test in tests.iter() {
            let expected_result = test.0;
            let post_conditions = &test.1;
            let mode = &test.2;
            let origin = &test.3;

            let result = StacksChainState::check_transaction_postconditions(
                post_conditions,
                mode,
                origin,
                &nft_transfer_2,
                Txid([0; 32]),
            )
            .unwrap();
            assert_eq!(
                result.is_none(),
                expected_result,
                "test failed:\nasset map: {nft_transfer_2:?}\nscenario: {test:?}"
            );
        }
    }

    #[test]
    fn test_check_postconditions_stx() {
        let privk = StacksPrivateKey::from_hex(
            "6d430bb91222408e7706c9001cfaeb91b08c2be6d5ac95779ab52c6b431950e001",
        )
        .unwrap();
        let auth = TransactionAuth::from_p2pkh(&privk).unwrap();
        let addr = auth.origin().address_testnet();
        let origin = addr.to_account_principal();
        let _recv_addr = StacksAddress::new(1, Hash160([0xff; 20])).unwrap();

        // stx-transfer for 123 microstx
        let mut stx_asset_map = AssetMap::new();
        stx_asset_map.add_stx_transfer(&origin, 123).unwrap();

        // stx-burn for 123 microstx
        let mut stx_burn_asset_map = AssetMap::new();
        stx_burn_asset_map.add_stx_burn(&origin, 123).unwrap();

        // stx-transfer and stx-burn for a total of 123 microstx
        let mut stx_transfer_burn_asset_map = AssetMap::new();
        stx_transfer_burn_asset_map
            .add_stx_transfer(&origin, 100)
            .unwrap();
        stx_transfer_burn_asset_map
            .add_stx_burn(&origin, 23)
            .unwrap();

        let tests = vec![
            // no post-conditions in allow mode
            (
                true,
                vec![],
                TransactionPostConditionMode::Allow,
                make_account(&origin, 1, 123),
            ), // should pass
            // post-conditions on origin in allow mode
            (
                true,
                vec![TransactionPostCondition::STX(
                    PostConditionPrincipal::Origin,
                    FungibleConditionCode::SentEq,
                    123,
                )],
                TransactionPostConditionMode::Allow,
                make_account(&origin, 1, 123),
            ), // should pass
            (
                true,
                vec![TransactionPostCondition::STX(
                    PostConditionPrincipal::Origin,
                    FungibleConditionCode::SentLe,
                    123,
                )],
                TransactionPostConditionMode::Allow,
                make_account(&origin, 1, 123),
            ), // should pass
            (
                true,
                vec![TransactionPostCondition::STX(
                    PostConditionPrincipal::Origin,
                    FungibleConditionCode::SentGe,
                    123,
                )],
                TransactionPostConditionMode::Allow,
                make_account(&origin, 1, 123),
            ), // should pass
            (
                true,
                vec![TransactionPostCondition::STX(
                    PostConditionPrincipal::Origin,
                    FungibleConditionCode::SentLt,
                    124,
                )],
                TransactionPostConditionMode::Allow,
                make_account(&origin, 1, 123),
            ), // should pass
            (
                true,
                vec![TransactionPostCondition::STX(
                    PostConditionPrincipal::Origin,
                    FungibleConditionCode::SentGt,
                    122,
                )],
                TransactionPostConditionMode::Allow,
                make_account(&origin, 1, 123),
            ), // should pass
            // post-conditions with an explicitly-set address in allow mode
            (
                true,
                vec![TransactionPostCondition::STX(
                    PostConditionPrincipal::Standard(addr.clone()),
                    FungibleConditionCode::SentEq,
                    123,
                )],
                TransactionPostConditionMode::Allow,
                make_account(&origin, 1, 123),
            ), // should pass
            (
                true,
                vec![TransactionPostCondition::STX(
                    PostConditionPrincipal::Standard(addr.clone()),
                    FungibleConditionCode::SentLe,
                    123,
                )],
                TransactionPostConditionMode::Allow,
                make_account(&origin, 1, 123),
            ), // should pass
            (
                true,
                vec![TransactionPostCondition::STX(
                    PostConditionPrincipal::Standard(addr.clone()),
                    FungibleConditionCode::SentGe,
                    123,
                )],
                TransactionPostConditionMode::Allow,
                make_account(&origin, 1, 123),
            ), // should pass
            (
                true,
                vec![TransactionPostCondition::STX(
                    PostConditionPrincipal::Standard(addr.clone()),
                    FungibleConditionCode::SentLt,
                    124,
                )],
                TransactionPostConditionMode::Allow,
                make_account(&origin, 1, 123),
            ), // should pass
            (
                true,
                vec![TransactionPostCondition::STX(
                    PostConditionPrincipal::Standard(addr.clone()),
                    FungibleConditionCode::SentGt,
                    122,
                )],
                TransactionPostConditionMode::Allow,
                make_account(&origin, 1, 123),
            ), // should pass
            // post-conditions with an unrelated contract address in allow mode
            (
                true,
                vec![TransactionPostCondition::STX(
                    PostConditionPrincipal::Contract(
                        addr.clone(),
                        ContractName::try_from("hello-world").unwrap(),
                    ),
                    FungibleConditionCode::SentEq,
                    0,
                )],
                TransactionPostConditionMode::Allow,
                make_account(&origin, 1, 123),
            ), // should pass
            (
                true,
                vec![TransactionPostCondition::STX(
                    PostConditionPrincipal::Contract(
                        addr.clone(),
                        ContractName::try_from("hello-world").unwrap(),
                    ),
                    FungibleConditionCode::SentLe,
                    0,
                )],
                TransactionPostConditionMode::Allow,
                make_account(&origin, 1, 123),
            ), // should pass
            (
                true,
                vec![TransactionPostCondition::STX(
                    PostConditionPrincipal::Contract(
                        addr.clone(),
                        ContractName::try_from("hello-world").unwrap(),
                    ),
                    FungibleConditionCode::SentGe,
                    0,
                )],
                TransactionPostConditionMode::Allow,
                make_account(&origin, 1, 123),
            ), // should pass
            (
                true,
                vec![TransactionPostCondition::STX(
                    PostConditionPrincipal::Contract(
                        addr.clone(),
                        ContractName::try_from("hello-world").unwrap(),
                    ),
                    FungibleConditionCode::SentLt,
                    1,
                )],
                TransactionPostConditionMode::Allow,
                make_account(&origin, 1, 123),
            ), // should pass
            // post-conditions with both the origin and an unrelated contract address in allow mode
            (
                true,
                vec![
                    TransactionPostCondition::STX(
                        PostConditionPrincipal::Contract(
                            addr.clone(),
                            ContractName::try_from("hello-world").unwrap(),
                        ),
                        FungibleConditionCode::SentEq,
                        0,
                    ),
                    TransactionPostCondition::STX(
                        PostConditionPrincipal::Origin,
                        FungibleConditionCode::SentEq,
                        123,
                    ),
                ],
                TransactionPostConditionMode::Allow,
                make_account(&origin, 1, 123),
            ), // should pass
            (
                true,
                vec![
                    TransactionPostCondition::STX(
                        PostConditionPrincipal::Contract(
                            addr.clone(),
                            ContractName::try_from("hello-world").unwrap(),
                        ),
                        FungibleConditionCode::SentLe,
                        0,
                    ),
                    TransactionPostCondition::STX(
                        PostConditionPrincipal::Origin,
                        FungibleConditionCode::SentLe,
                        123,
                    ),
                ],
                TransactionPostConditionMode::Allow,
                make_account(&origin, 1, 123),
            ), // should pass
            (
                true,
                vec![
                    TransactionPostCondition::STX(
                        PostConditionPrincipal::Contract(
                            addr.clone(),
                            ContractName::try_from("hello-world").unwrap(),
                        ),
                        FungibleConditionCode::SentGe,
                        0,
                    ),
                    TransactionPostCondition::STX(
                        PostConditionPrincipal::Origin,
                        FungibleConditionCode::SentGe,
                        123,
                    ),
                ],
                TransactionPostConditionMode::Allow,
                make_account(&origin, 1, 123),
            ), // should pass
            (
                true,
                vec![
                    TransactionPostCondition::STX(
                        PostConditionPrincipal::Contract(
                            addr.clone(),
                            ContractName::try_from("hello-world").unwrap(),
                        ),
                        FungibleConditionCode::SentLt,
                        1,
                    ),
                    TransactionPostCondition::STX(
                        PostConditionPrincipal::Origin,
                        FungibleConditionCode::SentLt,
                        124,
                    ),
                ],
                TransactionPostConditionMode::Allow,
                make_account(&origin, 1, 123),
            ), // should pass
            // post-conditions that fail since the amount is wrong
            (
                false,
                vec![TransactionPostCondition::STX(
                    PostConditionPrincipal::Origin,
                    FungibleConditionCode::SentEq,
                    124,
                )],
                TransactionPostConditionMode::Allow,
                make_account(&origin, 1, 123),
            ), // should fail
            (
                false,
                vec![TransactionPostCondition::STX(
                    PostConditionPrincipal::Origin,
                    FungibleConditionCode::SentLe,
                    122,
                )],
                TransactionPostConditionMode::Allow,
                make_account(&origin, 1, 123),
            ), // should fail
            (
                false,
                vec![TransactionPostCondition::STX(
                    PostConditionPrincipal::Origin,
                    FungibleConditionCode::SentGe,
                    124,
                )],
                TransactionPostConditionMode::Allow,
                make_account(&origin, 1, 123),
            ), // should fail
            (
                false,
                vec![TransactionPostCondition::STX(
                    PostConditionPrincipal::Origin,
                    FungibleConditionCode::SentLt,
                    122,
                )],
                TransactionPostConditionMode::Allow,
                make_account(&origin, 1, 123),
            ), // should fail
            (
                false,
                vec![TransactionPostCondition::STX(
                    PostConditionPrincipal::Origin,
                    FungibleConditionCode::SentGt,
                    124,
                )],
                TransactionPostConditionMode::Allow,
                make_account(&origin, 1, 123),
            ), // should fail
            // no post-conditions in deny mode (should fail)
            (
                false,
                vec![],
                TransactionPostConditionMode::Deny,
                make_account(&origin, 1, 123),
            ), // should fail
            // post-conditions on origin in deny mode (should all pass since origin is specified
            (
                true,
                vec![TransactionPostCondition::STX(
                    PostConditionPrincipal::Origin,
                    FungibleConditionCode::SentEq,
                    123,
                )],
                TransactionPostConditionMode::Deny,
                make_account(&origin, 1, 123),
            ), // should pass
            (
                true,
                vec![TransactionPostCondition::STX(
                    PostConditionPrincipal::Origin,
                    FungibleConditionCode::SentLe,
                    123,
                )],
                TransactionPostConditionMode::Deny,
                make_account(&origin, 1, 123),
            ), // should pass
            (
                true,
                vec![TransactionPostCondition::STX(
                    PostConditionPrincipal::Origin,
                    FungibleConditionCode::SentGe,
                    123,
                )],
                TransactionPostConditionMode::Deny,
                make_account(&origin, 1, 123),
            ), // should pass
            (
                true,
                vec![TransactionPostCondition::STX(
                    PostConditionPrincipal::Origin,
                    FungibleConditionCode::SentLt,
                    124,
                )],
                TransactionPostConditionMode::Deny,
                make_account(&origin, 1, 123),
            ), // should pass
            (
                true,
                vec![TransactionPostCondition::STX(
                    PostConditionPrincipal::Origin,
                    FungibleConditionCode::SentGt,
                    122,
                )],
                TransactionPostConditionMode::Deny,
                make_account(&origin, 1, 123),
            ), // should pass
            // post-conditions with an explicitly-set address in deny mode (should all pass since
            // address matches the address in the asset map)
            (
                true,
                vec![TransactionPostCondition::STX(
                    PostConditionPrincipal::Standard(addr.clone()),
                    FungibleConditionCode::SentEq,
                    123,
                )],
                TransactionPostConditionMode::Deny,
                make_account(&origin, 1, 123),
            ), // should pass
            (
                true,
                vec![TransactionPostCondition::STX(
                    PostConditionPrincipal::Standard(addr.clone()),
                    FungibleConditionCode::SentLe,
                    123,
                )],
                TransactionPostConditionMode::Deny,
                make_account(&origin, 1, 123),
            ), // should pass
            (
                true,
                vec![TransactionPostCondition::STX(
                    PostConditionPrincipal::Standard(addr.clone()),
                    FungibleConditionCode::SentGe,
                    123,
                )],
                TransactionPostConditionMode::Deny,
                make_account(&origin, 1, 123),
            ), // should pass
            (
                true,
                vec![TransactionPostCondition::STX(
                    PostConditionPrincipal::Standard(addr.clone()),
                    FungibleConditionCode::SentLt,
                    124,
                )],
                TransactionPostConditionMode::Deny,
                make_account(&origin, 1, 123),
            ), // should pass
            (
                true,
                vec![TransactionPostCondition::STX(
                    PostConditionPrincipal::Standard(addr.clone()),
                    FungibleConditionCode::SentGt,
                    122,
                )],
                TransactionPostConditionMode::Deny,
                make_account(&origin, 1, 123),
            ), // should pass
            // post-conditions with an unrelated contract address in allow mode, with check on
            // origin (should all pass)
            (
                true,
                vec![
                    TransactionPostCondition::STX(
                        PostConditionPrincipal::Contract(
                            addr.clone(),
                            ContractName::try_from("hello-world").unwrap(),
                        ),
                        FungibleConditionCode::SentEq,
                        0,
                    ),
                    TransactionPostCondition::STX(
                        PostConditionPrincipal::Origin,
                        FungibleConditionCode::SentEq,
                        123,
                    ),
                ],
                TransactionPostConditionMode::Allow,
                make_account(&origin, 1, 123),
            ), // should fail
            (
                true,
                vec![
                    TransactionPostCondition::STX(
                        PostConditionPrincipal::Contract(
                            addr.clone(),
                            ContractName::try_from("hello-world").unwrap(),
                        ),
                        FungibleConditionCode::SentLe,
                        0,
                    ),
                    TransactionPostCondition::STX(
                        PostConditionPrincipal::Origin,
                        FungibleConditionCode::SentEq,
                        123,
                    ),
                ],
                TransactionPostConditionMode::Allow,
                make_account(&origin, 1, 123),
            ), // should fail
            (
                true,
                vec![
                    TransactionPostCondition::STX(
                        PostConditionPrincipal::Contract(
                            addr.clone(),
                            ContractName::try_from("hello-world").unwrap(),
                        ),
                        FungibleConditionCode::SentGe,
                        0,
                    ),
                    TransactionPostCondition::STX(
                        PostConditionPrincipal::Origin,
                        FungibleConditionCode::SentEq,
                        123,
                    ),
                ],
                TransactionPostConditionMode::Allow,
                make_account(&origin, 1, 123),
            ), // should fail
            (
                true,
                vec![
                    TransactionPostCondition::STX(
                        PostConditionPrincipal::Contract(
                            addr.clone(),
                            ContractName::try_from("hello-world").unwrap(),
                        ),
                        FungibleConditionCode::SentLt,
                        1,
                    ),
                    TransactionPostCondition::STX(
                        PostConditionPrincipal::Origin,
                        FungibleConditionCode::SentEq,
                        123,
                    ),
                ],
                TransactionPostConditionMode::Allow,
                make_account(&origin, 1, 123),
            ), // should fail
            // post-conditions with an unrelated contract address in deny mode (should all fail
            // since stx-transfer isn't covered)
            (
                false,
                vec![TransactionPostCondition::STX(
                    PostConditionPrincipal::Contract(
                        addr.clone(),
                        ContractName::try_from("hello-world").unwrap(),
                    ),
                    FungibleConditionCode::SentEq,
                    0,
                )],
                TransactionPostConditionMode::Deny,
                make_account(&origin, 1, 123),
            ), // should fail
            (
                false,
                vec![TransactionPostCondition::STX(
                    PostConditionPrincipal::Contract(
                        addr.clone(),
                        ContractName::try_from("hello-world").unwrap(),
                    ),
                    FungibleConditionCode::SentLe,
                    0,
                )],
                TransactionPostConditionMode::Deny,
                make_account(&origin, 1, 123),
            ), // should fail
            (
                false,
                vec![TransactionPostCondition::STX(
                    PostConditionPrincipal::Contract(
                        addr.clone(),
                        ContractName::try_from("hello-world").unwrap(),
                    ),
                    FungibleConditionCode::SentGe,
                    0,
                )],
                TransactionPostConditionMode::Deny,
                make_account(&origin, 1, 123),
            ), // should fail
            (
                false,
                vec![TransactionPostCondition::STX(
                    PostConditionPrincipal::Contract(
                        addr.clone(),
                        ContractName::try_from("hello-world").unwrap(),
                    ),
                    FungibleConditionCode::SentLt,
                    1,
                )],
                TransactionPostConditionMode::Deny,
                make_account(&origin, 1, 123),
            ), // should fail
            // post-conditions with an unrelated contract address in deny mode, with check on
            // origin (should all pass)
            (
                true,
                vec![
                    TransactionPostCondition::STX(
                        PostConditionPrincipal::Contract(
                            addr.clone(),
                            ContractName::try_from("hello-world").unwrap(),
                        ),
                        FungibleConditionCode::SentEq,
                        0,
                    ),
                    TransactionPostCondition::STX(
                        PostConditionPrincipal::Origin,
                        FungibleConditionCode::SentEq,
                        123,
                    ),
                ],
                TransactionPostConditionMode::Deny,
                make_account(&origin, 1, 123),
            ), // should fail
            (
                true,
                vec![
                    TransactionPostCondition::STX(
                        PostConditionPrincipal::Contract(
                            addr.clone(),
                            ContractName::try_from("hello-world").unwrap(),
                        ),
                        FungibleConditionCode::SentLe,
                        0,
                    ),
                    TransactionPostCondition::STX(
                        PostConditionPrincipal::Origin,
                        FungibleConditionCode::SentEq,
                        123,
                    ),
                ],
                TransactionPostConditionMode::Deny,
                make_account(&origin, 1, 123),
            ), // should fail
            (
                true,
                vec![
                    TransactionPostCondition::STX(
                        PostConditionPrincipal::Contract(
                            addr.clone(),
                            ContractName::try_from("hello-world").unwrap(),
                        ),
                        FungibleConditionCode::SentGe,
                        0,
                    ),
                    TransactionPostCondition::STX(
                        PostConditionPrincipal::Origin,
                        FungibleConditionCode::SentEq,
                        123,
                    ),
                ],
                TransactionPostConditionMode::Deny,
                make_account(&origin, 1, 123),
            ), // should fail
            (
                true,
                vec![
                    TransactionPostCondition::STX(
                        PostConditionPrincipal::Contract(
                            addr.clone(),
                            ContractName::try_from("hello-world").unwrap(),
                        ),
                        FungibleConditionCode::SentLt,
                        1,
                    ),
                    TransactionPostCondition::STX(
                        PostConditionPrincipal::Origin,
                        FungibleConditionCode::SentEq,
                        123,
                    ),
                ],
                TransactionPostConditionMode::Deny,
                make_account(&origin, 1, 123),
            ), // should fail
            // post-conditions with both the origin and an unrelated contract address in deny mode (should all pass)
            (
                true,
                vec![
                    TransactionPostCondition::STX(
                        PostConditionPrincipal::Contract(
                            addr.clone(),
                            ContractName::try_from("hello-world").unwrap(),
                        ),
                        FungibleConditionCode::SentEq,
                        0,
                    ),
                    TransactionPostCondition::STX(
                        PostConditionPrincipal::Origin,
                        FungibleConditionCode::SentEq,
                        123,
                    ),
                ],
                TransactionPostConditionMode::Deny,
                make_account(&origin, 1, 123),
            ), // should pass
            (
                true,
                vec![
                    TransactionPostCondition::STX(
                        PostConditionPrincipal::Contract(
                            addr.clone(),
                            ContractName::try_from("hello-world").unwrap(),
                        ),
                        FungibleConditionCode::SentLe,
                        0,
                    ),
                    TransactionPostCondition::STX(
                        PostConditionPrincipal::Origin,
                        FungibleConditionCode::SentLe,
                        123,
                    ),
                ],
                TransactionPostConditionMode::Deny,
                make_account(&origin, 1, 123),
            ), // should pass
            (
                true,
                vec![
                    TransactionPostCondition::STX(
                        PostConditionPrincipal::Contract(
                            addr.clone(),
                            ContractName::try_from("hello-world").unwrap(),
                        ),
                        FungibleConditionCode::SentGe,
                        0,
                    ),
                    TransactionPostCondition::STX(
                        PostConditionPrincipal::Origin,
                        FungibleConditionCode::SentGe,
                        123,
                    ),
                ],
                TransactionPostConditionMode::Deny,
                make_account(&origin, 1, 123),
            ), // should pass
            (
                true,
                vec![
                    TransactionPostCondition::STX(
                        PostConditionPrincipal::Contract(
                            addr.clone(),
                            ContractName::try_from("hello-world").unwrap(),
                        ),
                        FungibleConditionCode::SentLt,
                        1,
                    ),
                    TransactionPostCondition::STX(
                        PostConditionPrincipal::Origin,
                        FungibleConditionCode::SentLt,
                        124,
                    ),
                ],
                TransactionPostConditionMode::Deny,
                make_account(&origin, 1, 123),
            ), // should pass
            // post-conditions that fail since the amount is wrong, even though all principals are
            // covered
            (
                false,
                vec![TransactionPostCondition::STX(
                    PostConditionPrincipal::Origin,
                    FungibleConditionCode::SentEq,
                    124,
                )],
                TransactionPostConditionMode::Deny,
                make_account(&origin, 1, 123),
            ), // should fail
            (
                false,
                vec![TransactionPostCondition::STX(
                    PostConditionPrincipal::Origin,
                    FungibleConditionCode::SentLe,
                    122,
                )],
                TransactionPostConditionMode::Deny,
                make_account(&origin, 1, 123),
            ), // should fail
            (
                false,
                vec![TransactionPostCondition::STX(
                    PostConditionPrincipal::Origin,
                    FungibleConditionCode::SentGe,
                    124,
                )],
                TransactionPostConditionMode::Deny,
                make_account(&origin, 1, 123),
            ), // should fail
            (
                false,
                vec![TransactionPostCondition::STX(
                    PostConditionPrincipal::Origin,
                    FungibleConditionCode::SentLt,
                    122,
                )],
                TransactionPostConditionMode::Deny,
                make_account(&origin, 1, 123),
            ), // should fail
            (
                false,
                vec![TransactionPostCondition::STX(
                    PostConditionPrincipal::Origin,
                    FungibleConditionCode::SentGt,
                    124,
                )],
                TransactionPostConditionMode::Deny,
                make_account(&origin, 1, 123),
            ), // should fail
        ];

        for asset_map in &[
            &stx_asset_map,
            &stx_burn_asset_map,
            &stx_transfer_burn_asset_map,
        ] {
            for test in tests.iter() {
                let expected_result = test.0;
                let post_conditions = &test.1;
                let post_condition_mode = &test.2;
                let origin_account = &test.3;

                let result = StacksChainState::check_transaction_postconditions(
                    post_conditions,
                    post_condition_mode,
                    origin_account,
                    asset_map,
                    Txid([0; 32]),
                )
                .unwrap();
                assert_eq!(
                    result.is_none(),
                    expected_result,
                    "test failed:\nasset map: {asset_map:?}\nscenario: {test:?}"
                );
            }
        }
    }

    #[test]
    fn process_smart_contract_fee_check() {
        let contract = r#"
        (define-public (send-stx (amount uint) (recipient principal))
            (stx-transfer? amount tx-sender recipient))
        "#;

        let privk = StacksPrivateKey::from_hex(
            "6d430bb91222408e7706c9001cfaeb91b08c2be6d5ac95779ab52c6b431950e001",
        )
        .unwrap();
        let auth = TransactionAuth::from_p2pkh(&privk).unwrap();
        let addr = auth.origin().address_testnet();

        let balances = vec![(addr.clone(), 1000000000)];

        let mut chainstate =
            instantiate_chainstate_with_balances(false, 0x80000000, function_name!(), balances);

        let mut tx_contract_create = StacksTransaction::new(
            TransactionVersion::Testnet,
            auth.clone(),
            TransactionPayload::new_smart_contract("hello-world", contract, None).unwrap(),
        );

        tx_contract_create.chain_id = 0x80000000;
        tx_contract_create.set_tx_fee(0);

        let mut signer = StacksTransactionSigner::new(&tx_contract_create);
        signer.sign_origin(&privk).unwrap();

        let signed_contract_tx = signer.get_tx().unwrap();

        let mut tx_contract_call = StacksTransaction::new(
            TransactionVersion::Testnet,
            auth,
            TransactionPayload::new_contract_call(
                addr.clone(),
                "hello-world",
                "send-stx",
                vec![
                    Value::UInt(1000000000),
                    Value::Principal(PrincipalData::from(
                        StacksAddress::from_string("ST1H1B54MY50RMBRRKS7GV2ZWG79RZ1RQ1ETW4E01")
                            .unwrap(),
                    )),
                ],
            )
            .unwrap(),
        );

        tx_contract_call.chain_id = 0x80000000;
        tx_contract_call.set_tx_fee(1);
        tx_contract_call.set_origin_nonce(1);
        tx_contract_call.post_condition_mode = TransactionPostConditionMode::Allow;

        let mut signer = StacksTransactionSigner::new(&tx_contract_call);
        signer.sign_origin(&privk).unwrap();

        let signed_contract_call_tx = signer.get_tx().unwrap();

        // in epoch 2.05 and earlier, this fails because we debit the fee _after_ we run the tx,
        // which leads to an InvalidFee error
        for (dbi, burn_db) in PRE_21_DBS.iter().enumerate() {
            let mut conn = chainstate.block_begin(
                *burn_db,
                &FIRST_BURNCHAIN_CONSENSUS_HASH,
                &FIRST_STACKS_BLOCK_HASH,
                &ConsensusHash([(dbi + 1) as u8; 20]),
                &BlockHeaderHash([(dbi + 1) as u8; 32]),
            );
            let (fee, _) = StacksChainState::process_transaction(
                &mut conn,
                &signed_contract_tx,
                false,
                ASTRules::PrecheckSize,
                None,
            )
            .unwrap();
            let err = StacksChainState::process_transaction(
                &mut conn,
                &signed_contract_call_tx,
                false,
                ASTRules::PrecheckSize,
                None,
            )
            .unwrap_err();

            conn.commit_block();

            assert_eq!(fee, 0);
            assert!(matches!(err, Error::InvalidFee), "{err:?}");
        }

        // in epoch 2.1, this passes, since we debit the fee _before_ we run the tx, and then the
        // call to stx-transfer? fails.
        let mut conn = chainstate.block_begin(
            &TestBurnStateDB_21,
            &FIRST_BURNCHAIN_CONSENSUS_HASH,
            &FIRST_STACKS_BLOCK_HASH,
            &ConsensusHash([3u8; 20]),
            &BlockHeaderHash([3u8; 32]),
        );

        let (fee, _) = StacksChainState::process_transaction(
            &mut conn,
            &signed_contract_tx,
            false,
            ASTRules::PrecheckSize,
            None,
        )
        .unwrap();
        let (fee, _) = StacksChainState::process_transaction(
            &mut conn,
            &signed_contract_call_tx,
            false,
            ASTRules::PrecheckSize,
            None,
        )
        .unwrap();

        assert_eq!(fee, 1);
        assert_eq!(
            StacksChainState::get_account(&mut conn, &addr.into())
                .stx_balance
                .get_available_balance_at_burn_block(0, 0, 0, 0)
                .unwrap(),
            (1000000000 - fee) as u128
        );

        conn.commit_block();
    }

    fn make_signed_microblock(
        block_privk: &StacksPrivateKey,
        tx_privk: &StacksPrivateKey,
        parent_block: BlockHeaderHash,
        seq: u16,
    ) -> StacksMicroblock {
        // make transaction
        let contract = r#"
        (define-public (send-stx (amount uint) (recipient principal))
            (stx-transfer? amount tx-sender recipient))
        "#;

        let auth = TransactionAuth::from_p2pkh(tx_privk).unwrap();
        let addr = auth.origin().address_testnet();

        let mut rng = rand::thread_rng();

        let mut tx_contract_create = StacksTransaction::new(
            TransactionVersion::Testnet,
            auth,
            TransactionPayload::new_smart_contract(
                &format!("hello-world-{}", &rng.gen::<u32>()),
                contract,
                None,
            )
            .unwrap(),
        );

        tx_contract_create.chain_id = 0x80000000;
        tx_contract_create.set_tx_fee(0);

        let mut signer = StacksTransactionSigner::new(&tx_contract_create);
        signer.sign_origin(tx_privk).unwrap();

        let signed_contract_tx = signer.get_tx().unwrap();

        // make block
        let txs = vec![signed_contract_tx];
        let txid_vecs: Vec<_> = txs.iter().map(|tx| tx.txid().as_bytes().to_vec()).collect();
        let merkle_tree = MerkleTree::<Sha512Trunc256Sum>::new(&txid_vecs);
        let tx_merkle_root = merkle_tree.root();

        let mut mblock = StacksMicroblock {
            header: StacksMicroblockHeader {
                version: 0x12,
                sequence: seq,
                prev_block: parent_block,
                tx_merkle_root,
                signature: MessageSignature([0u8; 65]),
            },
            txs,
        };
        mblock.sign(block_privk).unwrap();
        mblock
    }

    #[test]
    fn process_poison_microblock_same_block() {
        let privk = StacksPrivateKey::from_hex(
            "6d430bb91222408e7706c9001cfaeb91b08c2be6d5ac95779ab52c6b431950e001",
        )
        .unwrap();
        let auth = TransactionAuth::from_p2pkh(&privk).unwrap();
        let addr = auth.origin().address_testnet();

        let balances = vec![(addr.clone(), 1000000000)];

        let mut chainstate =
            instantiate_chainstate_with_balances(false, 0x80000000, function_name!(), balances);

        let block_privk = StacksPrivateKey::from_hex(
            "2f90f1b148207a110aa58d1b998510407420d7a8065d4fdfc0bbe22c5d9f1c6a01",
        )
        .unwrap();

        let block_pubkh =
            Hash160::from_node_public_key(&StacksPublicKey::from_private(&block_privk));

        let reporter_privk = StacksPrivateKey::from_hex(
            "e606e944014b2a9788d0e3c8defaf6bc44b1e3ab881aaba32faa6e32002b7e1f01",
        )
        .unwrap();
        let reporter_addr = TransactionAuth::from_p2pkh(&reporter_privk)
            .unwrap()
            .origin()
            .address_testnet();

        for (dbi, burn_db) in ALL_BURN_DBS.iter().enumerate() {
            let mut conn = chainstate.block_begin(
                *burn_db,
                &FIRST_BURNCHAIN_CONSENSUS_HASH,
                &FIRST_STACKS_BLOCK_HASH,
                &ConsensusHash([(dbi + 1) as u8; 20]),
                &BlockHeaderHash([(dbi + 1) as u8; 32]),
            );

            StacksChainState::insert_microblock_pubkey_hash(&mut conn, 1, &block_pubkh).unwrap();

            let height_opt =
                StacksChainState::has_microblock_pubkey_hash(&mut conn, &block_pubkh).unwrap();
            assert_eq!(height_opt.unwrap(), 1);

            // make poison
            let mblock_1 =
                make_signed_microblock(&block_privk, &privk, BlockHeaderHash([0x11; 32]), 123);
            let mblock_2 =
                make_signed_microblock(&block_privk, &privk, BlockHeaderHash([0x11; 32]), 123);
            assert!(mblock_1 != mblock_2);

            // report poison (in the same block)
            let mut tx_poison_microblock = StacksTransaction::new(
                TransactionVersion::Testnet,
                TransactionAuth::from_p2pkh(&reporter_privk).unwrap(),
                TransactionPayload::PoisonMicroblock(
                    mblock_1.header.clone(),
                    mblock_2.header.clone(),
                ),
            );

            tx_poison_microblock.chain_id = 0x80000000;
            tx_poison_microblock.set_tx_fee(0);

            let mut signer = StacksTransactionSigner::new(&tx_poison_microblock);
            signer.sign_origin(&reporter_privk).unwrap();
            let signed_tx_poison_microblock = signer.get_tx().unwrap();

            // process it!
            let (fee, receipt) = StacksChainState::process_transaction(
                &mut conn,
                &signed_tx_poison_microblock,
                false,
                ASTRules::PrecheckSize,
                None,
            )
            .unwrap();

            // there must be a poison record for this microblock, from the reporter, for the microblock
            // sequence.
            let report_opt = StacksChainState::get_poison_microblock_report(&mut conn, 1).unwrap();
            assert_eq!(report_opt.unwrap(), (reporter_addr.clone(), 123));

            // result must encode poison information
            let result_data = receipt.result.expect_tuple().unwrap();

            let height = result_data
                .get("block_height")
                .unwrap()
                .to_owned()
                .expect_u128()
                .unwrap();
            let mblock_pubkh = result_data
                .get("microblock_pubkey_hash")
                .unwrap()
                .to_owned()
                .expect_buff(20)
                .unwrap();
            let reporter = result_data
                .get("reporter")
                .unwrap()
                .to_owned()
                .expect_principal()
                .unwrap();
            let seq = result_data
                .get("sequence")
                .unwrap()
                .to_owned()
                .expect_u128()
                .unwrap();

            assert_eq!(height, 1);
            assert_eq!(mblock_pubkh, block_pubkh.0.to_vec());
            assert_eq!(seq, 123);
            assert_eq!(reporter, reporter_addr.to_account_principal());

            conn.commit_block();
        }
    }

    #[test]
    fn process_poison_microblock_invalid_transaction() {
        let privk = StacksPrivateKey::from_hex(
            "6d430bb91222408e7706c9001cfaeb91b08c2be6d5ac95779ab52c6b431950e001",
        )
        .unwrap();
        let auth = TransactionAuth::from_p2pkh(&privk).unwrap();
        let addr = auth.origin().address_testnet();

        let balances = vec![(addr.clone(), 1000000000)];

        let mut chainstate =
            instantiate_chainstate_with_balances(false, 0x80000000, function_name!(), balances);

        let block_privk = StacksPrivateKey::from_hex(
            "2f90f1b148207a110aa58d1b998510407420d7a8065d4fdfc0bbe22c5d9f1c6a01",
        )
        .unwrap();

        let block_pubkh =
            Hash160::from_node_public_key(&StacksPublicKey::from_private(&block_privk));

        let reporter_privk = StacksPrivateKey::from_hex(
            "e606e944014b2a9788d0e3c8defaf6bc44b1e3ab881aaba32faa6e32002b7e1f01",
        )
        .unwrap();
        let reporter_addr = TransactionAuth::from_p2pkh(&reporter_privk)
            .unwrap()
            .origin()
            .address_testnet();

        for (dbi, burn_db) in ALL_BURN_DBS.iter().enumerate() {
            let mut conn = chainstate.block_begin(
                *burn_db,
                &FIRST_BURNCHAIN_CONSENSUS_HASH,
                &FIRST_STACKS_BLOCK_HASH,
                &ConsensusHash([(dbi + 1) as u8; 20]),
                &BlockHeaderHash([(dbi + 1) as u8; 32]),
            );

            StacksChainState::insert_microblock_pubkey_hash(&mut conn, 1, &block_pubkh).unwrap();

            let height_opt =
                StacksChainState::has_microblock_pubkey_hash(&mut conn, &block_pubkh).unwrap();
            assert_eq!(height_opt.unwrap(), 1);

            // make poison, but for an unknown microblock fork
            let mblock_1 = make_signed_microblock(&privk, &privk, BlockHeaderHash([0x11; 32]), 123);
            let mblock_2 = make_signed_microblock(&privk, &privk, BlockHeaderHash([0x11; 32]), 123);
            assert!(mblock_1 != mblock_2);

            // report poison (in the same block)
            let mut tx_poison_microblock = StacksTransaction::new(
                TransactionVersion::Testnet,
                TransactionAuth::from_p2pkh(&reporter_privk).unwrap(),
                TransactionPayload::PoisonMicroblock(
                    mblock_1.header.clone(),
                    mblock_2.header.clone(),
                ),
            );

            tx_poison_microblock.chain_id = 0x80000000;
            tx_poison_microblock.set_tx_fee(0);

            let mut signer = StacksTransactionSigner::new(&tx_poison_microblock);
            signer.sign_origin(&reporter_privk).unwrap();
            let signed_tx_poison_microblock = signer.get_tx().unwrap();

            // should fail to process -- the transaction is invalid if it doesn't point to a known
            // microblock pubkey hash.
            let err = StacksChainState::process_transaction(
                &mut conn,
                &signed_tx_poison_microblock,
                false,
                ASTRules::PrecheckSize,
                None,
            )
            .unwrap_err();
            let Error::ClarityError(clarity_error::BadTransaction(msg)) = &err else {
                panic!("Unexpected error type");
            };
            assert!(msg.find("never seen in this fork").is_some());
            conn.commit_block();
        }
    }

    #[test]
    fn process_poison_microblock_multiple_same_block() {
        let privk = StacksPrivateKey::from_hex(
            "6d430bb91222408e7706c9001cfaeb91b08c2be6d5ac95779ab52c6b431950e001",
        )
        .unwrap();
        let auth = TransactionAuth::from_p2pkh(&privk).unwrap();
        let addr = auth.origin().address_testnet();

        let balances = vec![(addr.clone(), 1000000000)];

        let mut chainstate =
            instantiate_chainstate_with_balances(false, 0x80000000, function_name!(), balances);

        let block_privk = StacksPrivateKey::from_hex(
            "2f90f1b148207a110aa58d1b998510407420d7a8065d4fdfc0bbe22c5d9f1c6a01",
        )
        .unwrap();

        let block_pubkh =
            Hash160::from_node_public_key(&StacksPublicKey::from_private(&block_privk));

        let reporter_privk_1 = StacksPrivateKey::from_hex(
            "e606e944014b2a9788d0e3c8defaf6bc44b1e3ab881aaba32faa6e32002b7e1f01",
        )
        .unwrap();
        let reporter_privk_2 = StacksPrivateKey::from_hex(
            "ca7ba28b9604418413a16d74e7dbe5c3e0012281183f590940bab0208c40faee01",
        )
        .unwrap();
        let reporter_addr_1 = TransactionAuth::from_p2pkh(&reporter_privk_1)
            .unwrap()
            .origin()
            .address_testnet();
        let reporter_addr_2 = TransactionAuth::from_p2pkh(&reporter_privk_2)
            .unwrap()
            .origin()
            .address_testnet();

        for (dbi, burn_db) in ALL_BURN_DBS.iter().enumerate() {
            let mut conn = chainstate.block_begin(
                *burn_db,
                &FIRST_BURNCHAIN_CONSENSUS_HASH,
                &FIRST_STACKS_BLOCK_HASH,
                &ConsensusHash([(dbi + 1) as u8; 20]),
                &BlockHeaderHash([(dbi + 1) as u8; 32]),
            );

            StacksChainState::insert_microblock_pubkey_hash(&mut conn, 1, &block_pubkh).unwrap();

            let height_opt =
                StacksChainState::has_microblock_pubkey_hash(&mut conn, &block_pubkh).unwrap();
            assert_eq!(height_opt.unwrap(), 1);

            // make two sets of poisons
            let mblock_1_1 =
                make_signed_microblock(&block_privk, &privk, BlockHeaderHash([0x11; 32]), 123);
            let mblock_1_2 =
                make_signed_microblock(&block_privk, &privk, BlockHeaderHash([0x11; 32]), 123);
            assert!(mblock_1_1 != mblock_1_2);

            // report poison (in the same block)
            let mut tx_poison_microblock_1 = StacksTransaction::new(
                TransactionVersion::Testnet,
                TransactionAuth::from_p2pkh(&reporter_privk_1).unwrap(),
                TransactionPayload::PoisonMicroblock(
                    mblock_1_1.header.clone(),
                    mblock_1_2.header.clone(),
                ),
            );

            tx_poison_microblock_1.chain_id = 0x80000000;
            tx_poison_microblock_1.set_tx_fee(0);

            let mut signer = StacksTransactionSigner::new(&tx_poison_microblock_1);
            signer.sign_origin(&reporter_privk_1).unwrap();
            let signed_tx_poison_microblock_1 = signer.get_tx().unwrap();

            // make two sets of poisons
            let mblock_2_1 =
                make_signed_microblock(&block_privk, &privk, BlockHeaderHash([0x10; 32]), 122);
            let mblock_2_2 =
                make_signed_microblock(&block_privk, &privk, BlockHeaderHash([0x10; 32]), 122);
            assert!(mblock_2_1 != mblock_2_2);

            // report poison (in the same block)
            let mut tx_poison_microblock_2 = StacksTransaction::new(
                TransactionVersion::Testnet,
                TransactionAuth::from_p2pkh(&reporter_privk_2).unwrap(),
                TransactionPayload::PoisonMicroblock(
                    mblock_2_1.header.clone(),
                    mblock_2_2.header.clone(),
                ),
            );

            tx_poison_microblock_2.chain_id = 0x80000000;
            tx_poison_microblock_2.set_tx_fee(0);

            let mut signer = StacksTransactionSigner::new(&tx_poison_microblock_2);
            signer.sign_origin(&reporter_privk_2).unwrap();
            let signed_tx_poison_microblock_2 = signer.get_tx().unwrap();

            // process it!
            let (fee, receipt) = StacksChainState::process_transaction(
                &mut conn,
                &signed_tx_poison_microblock_1,
                false,
                ASTRules::PrecheckSize,
                None,
            )
            .unwrap();

            // there must be a poison record for this microblock, from the reporter, for the microblock
            // sequence.
            let report_opt = StacksChainState::get_poison_microblock_report(&mut conn, 1).unwrap();
            assert_eq!(report_opt.unwrap(), (reporter_addr_1.clone(), 123));

            // process the second one!
            let (fee, receipt) = StacksChainState::process_transaction(
                &mut conn,
                &signed_tx_poison_microblock_2,
                false,
                ASTRules::PrecheckSize,
                None,
            )
            .unwrap();

            // there must be a poison record for this microblock, from the reporter, for the microblock
            // sequence.  Moreover, since the fork was earlier in the stream, the second reporter gets
            // it.
            let report_opt = StacksChainState::get_poison_microblock_report(&mut conn, 1).unwrap();
            assert_eq!(report_opt.unwrap(), (reporter_addr_2.clone(), 122));

            // result must encode poison information
            let result_data = receipt.result.expect_tuple().unwrap();

            let height = result_data
                .get("block_height")
                .unwrap()
                .to_owned()
                .expect_u128()
                .unwrap();
            let mblock_pubkh = result_data
                .get("microblock_pubkey_hash")
                .unwrap()
                .to_owned()
                .expect_buff(20)
                .unwrap();
            let reporter = result_data
                .get("reporter")
                .unwrap()
                .to_owned()
                .expect_principal()
                .unwrap();
            let seq = result_data
                .get("sequence")
                .unwrap()
                .to_owned()
                .expect_u128()
                .unwrap();

            assert_eq!(height, 1);
            assert_eq!(mblock_pubkh, block_pubkh.0.to_vec());
            assert_eq!(seq, 122);
            assert_eq!(reporter, reporter_addr_2.to_account_principal());

            conn.commit_block();
        }
    }

    #[test]
    fn test_get_tx_clarity_version_v205() {
        struct MockedBurnDB {}

        impl BurnStateDB for MockedBurnDB {
            fn get_tip_burn_block_height(&self) -> Option<u32> {
                Some(0)
            }

            fn get_tip_sortition_id(&self) -> Option<SortitionId> {
                Some(SortitionId([0u8; 32]))
            }

            fn get_v1_unlock_height(&self) -> u32 {
                2
            }
            fn get_v2_unlock_height(&self) -> u32 {
                u32::MAX
            }
            fn get_v3_unlock_height(&self) -> u32 {
                u32::MAX
            }
            fn get_pox_3_activation_height(&self) -> u32 {
                u32::MAX
            }
            fn get_pox_4_activation_height(&self) -> u32 {
                u32::MAX
            }
            fn get_burn_block_height(&self, sortition_id: &SortitionId) -> Option<u32> {
                Some(sortition_id.0[0] as u32)
            }
            fn get_burn_start_height(&self) -> u32 {
                0
            }
            fn get_pox_prepare_length(&self) -> u32 {
                3
            }
            fn get_pox_reward_cycle_length(&self) -> u32 {
                6
            }
            fn get_pox_rejection_fraction(&self) -> u64 {
                15
            }
            fn get_burn_header_hash(
                &self,
                height: u32,
                sortition_id: &SortitionId,
            ) -> Option<BurnchainHeaderHash> {
                Some(BurnchainHeaderHash([height as u8; 32]))
            }
            fn get_sortition_id_from_consensus_hash(
                &self,
                consensus_hash: &ConsensusHash,
            ) -> Option<SortitionId> {
                Some(SortitionId([consensus_hash.0[0]; 32]))
            }
            fn get_stacks_epoch(&self, height: u32) -> Option<StacksEpoch> {
                Some(match height {
                    0 => StacksEpoch {
                        epoch_id: StacksEpochId::Epoch2_05,
                        start_height: 1,
                        end_height: 2,
                        block_limit: HELIUM_BLOCK_LIMIT_20.clone(),
                        network_epoch: PEER_VERSION_EPOCH_2_05,
                    },
                    _ => StacksEpoch {
                        epoch_id: StacksEpochId::Epoch21,
                        start_height: 2,
                        end_height: u64::MAX,
                        block_limit: HELIUM_BLOCK_LIMIT_20.clone(),
                        network_epoch: PEER_VERSION_EPOCH_2_1,
                    },
                })
            }
            fn get_stacks_epoch_by_epoch_id(
                &self,
                epoch_id: &StacksEpochId,
            ) -> Option<StacksEpoch> {
                match epoch_id {
                    StacksEpochId::Epoch10 => Some(StacksEpoch {
                        epoch_id: StacksEpochId::Epoch10,
                        start_height: 0,
                        end_height: 0,
                        block_limit: HELIUM_BLOCK_LIMIT_20.clone(),
                        network_epoch: PEER_VERSION_EPOCH_2_0,
                    }),
                    StacksEpochId::Epoch20 => self.get_stacks_epoch(0),
                    StacksEpochId::Epoch2_05 => self.get_stacks_epoch(1),
                    StacksEpochId::Epoch21 => self.get_stacks_epoch(2),
                    StacksEpochId::Epoch22 => self.get_stacks_epoch(3),
                    StacksEpochId::Epoch23 => self.get_stacks_epoch(4),
                    StacksEpochId::Epoch24 => self.get_stacks_epoch(5),
                    StacksEpochId::Epoch25 => self.get_stacks_epoch(6),
                    StacksEpochId::Epoch30 => self.get_stacks_epoch(7),
                    StacksEpochId::Epoch31 => self.get_stacks_epoch(8),
                    StacksEpochId::Epoch32 => self.get_stacks_epoch(9),
                    StacksEpochId::Epoch33 => self.get_stacks_epoch(10),
                }
            }
            fn get_pox_payout_addrs(
                &self,
                height: u32,
                sortition_id: &SortitionId,
            ) -> Option<(Vec<TupleData>, u128)> {
                None
            }
            fn get_ast_rules(&self, _block_height: u32) -> ASTRules {
                ASTRules::PrecheckSize
            }
        }

        let mut chainstate = instantiate_chainstate(false, 0x80000000, function_name!());

        let privk = StacksPrivateKey::from_hex(
            "6d430bb91222408e7706c9001cfaeb91b08c2be6d5ac95779ab52c6b431950e001",
        )
        .unwrap();
        let auth = TransactionAuth::from_p2pkh(&privk).unwrap();
        let addr = auth.origin().address_testnet();
        let recv_addr = StacksAddress::new(1, Hash160([0xff; 20])).unwrap();

        let smart_contract = StacksTransaction::new(
            TransactionVersion::Testnet,
            auth.clone(),
            TransactionPayload::SmartContract(
                TransactionSmartContract {
                    name: ContractName::try_from("hello-world").unwrap(),
                    code_body: StacksString::from_str("(print \"hello\")").unwrap(),
                },
                None,
            ),
        );
        let smart_contract_v1 = StacksTransaction::new(
            TransactionVersion::Testnet,
            auth.clone(),
            TransactionPayload::SmartContract(
                TransactionSmartContract {
                    name: ContractName::try_from("hello-world").unwrap(),
                    code_body: StacksString::from_str("(print \"hello\")").unwrap(),
                },
                Some(ClarityVersion::Clarity1),
            ),
        );
        let smart_contract_v2 = StacksTransaction::new(
            TransactionVersion::Testnet,
            auth.clone(),
            TransactionPayload::SmartContract(
                TransactionSmartContract {
                    name: ContractName::try_from("hello-world").unwrap(),
                    code_body: StacksString::from_str("(print \"hello\")").unwrap(),
                },
                Some(ClarityVersion::Clarity2),
            ),
        );
        let token_transfer = StacksTransaction::new(
            TransactionVersion::Testnet,
            auth,
            TransactionPayload::TokenTransfer(
                recv_addr.clone().into(),
                123,
                TokenTransferMemo([0u8; 34]),
            ),
        );

        let txs = vec![
            smart_contract,
            smart_contract_v1,
            smart_contract_v2,
            token_transfer,
        ];
        let mut signed_txs = vec![];
        for mut tx in txs.into_iter() {
            tx.chain_id = 0x80000000;
            tx.post_condition_mode = TransactionPostConditionMode::Allow;
            tx.set_tx_fee(0);

            let mut signer = StacksTransactionSigner::new(&tx);
            signer.sign_origin(&privk).unwrap();
            let signed_tx = signer.get_tx().unwrap();
            signed_txs.push(signed_tx);
        }

        let token_transfer = signed_txs.pop().unwrap();
        let smart_contract_v2 = signed_txs.pop().unwrap();
        let smart_contract_v1 = signed_txs.pop().unwrap();
        let smart_contract = signed_txs.pop().unwrap();

        let burndb = MockedBurnDB {};

        let mut conn = chainstate.block_begin(
            &burndb,
            &FIRST_BURNCHAIN_CONSENSUS_HASH,
            &FIRST_STACKS_BLOCK_HASH,
            &ConsensusHash([2u8; 20]),
            &BlockHeaderHash([2u8; 32]),
        );

        assert_eq!(conn.get_epoch(), StacksEpochId::Epoch2_05);
        assert_eq!(
            ClarityVersion::Clarity1,
            StacksChainState::get_tx_clarity_version(&mut conn, &smart_contract).unwrap()
        );
        assert_eq!(
            ClarityVersion::Clarity1,
            StacksChainState::get_tx_clarity_version(&mut conn, &smart_contract_v1).unwrap()
        );
        assert_eq!(
            ClarityVersion::Clarity2,
            StacksChainState::get_tx_clarity_version(&mut conn, &smart_contract_v2).unwrap()
        );
        assert_eq!(
            ClarityVersion::Clarity1,
            StacksChainState::get_tx_clarity_version(&mut conn, &token_transfer).unwrap()
        );

        // verify that 2.1 gating is applied for clarity2
        if let Err(Error::InvalidStacksTransaction(msg, ..)) = StacksChainState::process_transaction(
            &mut conn,
            &smart_contract_v2,
            false,
            ASTRules::PrecheckSize,
            None,
        ) {
            assert!(msg.find("not in Stacks epoch 2.1 or later").is_some());
        } else {
            panic!("FATAL: did not recieve the appropriate error in processing a clarity2 tx in pre-2.1 epoch");
        }

        conn.commit_block();
    }

    #[test]
    fn test_get_tx_clarity_version_v210() {
        struct MockedBurnDB {}

        impl BurnStateDB for MockedBurnDB {
            fn get_tip_burn_block_height(&self) -> Option<u32> {
                Some(0)
            }

            fn get_tip_sortition_id(&self) -> Option<SortitionId> {
                Some(SortitionId([0u8; 32]))
            }

            fn get_v1_unlock_height(&self) -> u32 {
                2
            }
            fn get_v2_unlock_height(&self) -> u32 {
                u32::MAX
            }
            fn get_v3_unlock_height(&self) -> u32 {
                u32::MAX
            }
            fn get_pox_3_activation_height(&self) -> u32 {
                u32::MAX
            }
            fn get_pox_4_activation_height(&self) -> u32 {
                u32::MAX
            }
            fn get_burn_block_height(&self, sortition_id: &SortitionId) -> Option<u32> {
                Some(sortition_id.0[0] as u32)
            }
            fn get_burn_start_height(&self) -> u32 {
                0
            }
            fn get_pox_prepare_length(&self) -> u32 {
                3
            }
            fn get_pox_reward_cycle_length(&self) -> u32 {
                6
            }
            fn get_pox_rejection_fraction(&self) -> u64 {
                15
            }
            fn get_burn_header_hash(
                &self,
                height: u32,
                sortition_id: &SortitionId,
            ) -> Option<BurnchainHeaderHash> {
                Some(BurnchainHeaderHash([height as u8; 32]))
            }
            fn get_sortition_id_from_consensus_hash(
                &self,
                consensus_hash: &ConsensusHash,
            ) -> Option<SortitionId> {
                Some(SortitionId([consensus_hash.0[0]; 32]))
            }
            fn get_stacks_epoch(&self, height: u32) -> Option<StacksEpoch> {
                Some(StacksEpoch {
                    epoch_id: StacksEpochId::Epoch21,
                    start_height: 0,
                    end_height: u64::MAX,
                    block_limit: HELIUM_BLOCK_LIMIT_20.clone(),
                    network_epoch: PEER_VERSION_EPOCH_2_1,
                })
            }
            fn get_stacks_epoch_by_epoch_id(
                &self,
                epoch_id: &StacksEpochId,
            ) -> Option<StacksEpoch> {
                match epoch_id {
                    StacksEpochId::Epoch10 => Some(StacksEpoch {
                        epoch_id: StacksEpochId::Epoch10,
                        start_height: 0,
                        end_height: 0,
                        block_limit: HELIUM_BLOCK_LIMIT_20.clone(),
                        network_epoch: PEER_VERSION_EPOCH_2_0,
                    }),
                    _ => self.get_stacks_epoch(0),
                }
            }
            fn get_pox_payout_addrs(
                &self,
                height: u32,
                sortition_id: &SortitionId,
            ) -> Option<(Vec<TupleData>, u128)> {
                None
            }
            fn get_ast_rules(&self, _block_height: u32) -> ASTRules {
                ASTRules::PrecheckSize
            }
        }

        let mut chainstate = instantiate_chainstate(false, 0x80000000, function_name!());

        let privk = StacksPrivateKey::from_hex(
            "6d430bb91222408e7706c9001cfaeb91b08c2be6d5ac95779ab52c6b431950e001",
        )
        .unwrap();
        let auth = TransactionAuth::from_p2pkh(&privk).unwrap();
        let addr = auth.origin().address_testnet();
        let recv_addr = StacksAddress::new(1, Hash160([0xff; 20])).unwrap();

        let smart_contract = StacksTransaction::new(
            TransactionVersion::Testnet,
            auth.clone(),
            TransactionPayload::SmartContract(
                TransactionSmartContract {
                    name: ContractName::try_from("hello-world").unwrap(),
                    code_body: StacksString::from_str("(print \"hello\")").unwrap(),
                },
                None,
            ),
        );
        let smart_contract_v1 = StacksTransaction::new(
            TransactionVersion::Testnet,
            auth.clone(),
            TransactionPayload::SmartContract(
                TransactionSmartContract {
                    name: ContractName::try_from("hello-world").unwrap(),
                    code_body: StacksString::from_str("(print \"hello\")").unwrap(),
                },
                Some(ClarityVersion::Clarity1),
            ),
        );
        let smart_contract_v2 = StacksTransaction::new(
            TransactionVersion::Testnet,
            auth.clone(),
            TransactionPayload::SmartContract(
                TransactionSmartContract {
                    name: ContractName::try_from("hello-world").unwrap(),
                    code_body: StacksString::from_str("(print \"hello\")").unwrap(),
                },
                Some(ClarityVersion::Clarity2),
            ),
        );
        let token_transfer = StacksTransaction::new(
            TransactionVersion::Testnet,
            auth,
            TransactionPayload::TokenTransfer(
                recv_addr.clone().into(),
                123,
                TokenTransferMemo([0u8; 34]),
            ),
        );

        let txs = vec![
            smart_contract,
            smart_contract_v1,
            smart_contract_v2,
            token_transfer,
        ];
        let mut signed_txs = vec![];
        for mut tx in txs.into_iter() {
            tx.chain_id = 0x80000000;
            tx.post_condition_mode = TransactionPostConditionMode::Allow;
            tx.set_tx_fee(0);

            let mut signer = StacksTransactionSigner::new(&tx);
            signer.sign_origin(&privk).unwrap();
            let signed_tx = signer.get_tx().unwrap();
            signed_txs.push(signed_tx);
        }

        let token_transfer = signed_txs.pop().unwrap();
        let smart_contract_v2 = signed_txs.pop().unwrap();
        let smart_contract_v1 = signed_txs.pop().unwrap();
        let smart_contract = signed_txs.pop().unwrap();

        let burndb = MockedBurnDB {};

        let mut conn = chainstate.block_begin(
            &burndb,
            &FIRST_BURNCHAIN_CONSENSUS_HASH,
            &FIRST_STACKS_BLOCK_HASH,
            &ConsensusHash([2u8; 20]),
            &BlockHeaderHash([2u8; 32]),
        );

        assert_eq!(conn.get_epoch(), StacksEpochId::Epoch21);
        assert_eq!(
            ClarityVersion::Clarity2,
            StacksChainState::get_tx_clarity_version(&mut conn, &smart_contract).unwrap()
        );
        assert_eq!(
            ClarityVersion::Clarity1,
            StacksChainState::get_tx_clarity_version(&mut conn, &smart_contract_v1).unwrap()
        );
        assert_eq!(
            ClarityVersion::Clarity2,
            StacksChainState::get_tx_clarity_version(&mut conn, &smart_contract_v2).unwrap()
        );
        assert_eq!(
            ClarityVersion::Clarity2,
            StacksChainState::get_tx_clarity_version(&mut conn, &token_transfer).unwrap()
        );

        conn.commit_block();
    }

    #[test]
    fn process_fee_gating() {
        let contract = r#"
        (define-public (send-stx (amount uint) (recipient principal))
            (as-contract
                (stx-transfer? amount tx-sender recipient))
        )

        (stx-transfer? u500000000 tx-sender (as-contract tx-sender))
        "#;

        let privk = StacksPrivateKey::from_hex(
            "6d430bb91222408e7706c9001cfaeb91b08c2be6d5ac95779ab52c6b431950e001",
        )
        .unwrap();
        let auth = TransactionAuth::from_p2pkh(&privk).unwrap();
        let addr = auth.origin().address_testnet();

        let privk_recv = StacksPrivateKey::from_hex(
            "9bb626a4b2656a31e70d7828b54ad44efb6e549ac8e59214d5ef0bbabffcc03d01",
        )
        .unwrap();
        let auth_recv = TransactionAuth::from_p2pkh(&privk_recv).unwrap();
        let addr_recv = auth_recv.origin().address_testnet();

        let balances = vec![(addr.clone(), 1000000000)];

        let mut chainstate =
            instantiate_chainstate_with_balances(false, 0x80000000, function_name!(), balances);

        let mut tx_contract_create = StacksTransaction::new(
            TransactionVersion::Testnet,
            auth,
            TransactionPayload::new_smart_contract("faucet", contract, None).unwrap(),
        );

        tx_contract_create.post_condition_mode = TransactionPostConditionMode::Allow;
        tx_contract_create.chain_id = 0x80000000;
        tx_contract_create.set_tx_fee(0);

        let mut signer = StacksTransactionSigner::new(&tx_contract_create);
        signer.sign_origin(&privk).unwrap();

        let signed_contract_tx = signer.get_tx().unwrap();

        // recipient tries to get some STX, but with a tx fee.
        let mut tx_contract_call = StacksTransaction::new(
            TransactionVersion::Testnet,
            auth_recv,
            TransactionPayload::new_contract_call(
                addr.clone(),
                "faucet",
                "send-stx",
                vec![
                    Value::UInt(100000),
                    Value::Principal(PrincipalData::from(addr_recv.clone())),
                ],
            )
            .unwrap(),
        );

        tx_contract_call.chain_id = 0x80000000;
        tx_contract_call.set_tx_fee(1);
        tx_contract_call.set_origin_nonce(0);
        tx_contract_call.post_condition_mode = TransactionPostConditionMode::Allow;

        let mut signer = StacksTransactionSigner::new(&tx_contract_call);
        signer.sign_origin(&privk_recv).unwrap();

        let signed_contract_call_tx = signer.get_tx().unwrap();

        // In 2.0, this will succeed since we debit the fee *after* we run the contract
        let mut conn = chainstate.block_begin(
            &TestBurnStateDB_20,
            &FIRST_BURNCHAIN_CONSENSUS_HASH,
            &FIRST_STACKS_BLOCK_HASH,
            &ConsensusHash([1u8; 20]),
            &BlockHeaderHash([1u8; 32]),
        );
        let (fee, _) = StacksChainState::process_transaction(
            &mut conn,
            &signed_contract_tx,
            false,
            ASTRules::PrecheckSize,
            None,
        )
        .unwrap();
        assert_eq!(fee, 0);

        let (fee, _) = StacksChainState::process_transaction(
            &mut conn,
            &signed_contract_call_tx,
            false,
            ASTRules::PrecheckSize,
            None,
        )
        .unwrap();
        assert_eq!(fee, 1);

        conn.commit_block();

        // In 2.05, this will succeed since we debit the fee *after* we run the contract
        let mut conn = chainstate.block_begin(
            &TestBurnStateDB_2_05,
            &FIRST_BURNCHAIN_CONSENSUS_HASH,
            &FIRST_STACKS_BLOCK_HASH,
            &ConsensusHash([2u8; 20]),
            &BlockHeaderHash([2u8; 32]),
        );
        let (fee, _) = StacksChainState::process_transaction(
            &mut conn,
            &signed_contract_tx,
            false,
            ASTRules::PrecheckSize,
            None,
        )
        .unwrap();
        assert_eq!(fee, 0);

        let (fee, _) = StacksChainState::process_transaction(
            &mut conn,
            &signed_contract_call_tx,
            false,
            ASTRules::PrecheckSize,
            None,
        )
        .unwrap();
        assert_eq!(fee, 1);

        conn.commit_block();

        // post-2.1, this will fail since we debit the fee *before* we run the contract
        let mut conn = chainstate.block_begin(
            &TestBurnStateDB_21,
            &FIRST_BURNCHAIN_CONSENSUS_HASH,
            &FIRST_STACKS_BLOCK_HASH,
            &ConsensusHash([3u8; 20]),
            &BlockHeaderHash([3u8; 32]),
        );
        let (fee, _) = StacksChainState::process_transaction(
            &mut conn,
            &signed_contract_tx,
            false,
            ASTRules::PrecheckSize,
            None,
        )
        .unwrap();
        assert_eq!(fee, 0);

        let err = StacksChainState::process_transaction(
            &mut conn,
            &signed_contract_call_tx,
            false,
            ASTRules::PrecheckSize,
            None,
        )
        .unwrap_err();
        conn.commit_block();

        assert!(matches!(err, Error::InvalidFee), "{err:?}");
    }

    #[test]
    fn process_fee_gating_sponsored() {
        let contract = r#"
        (define-public (send-stx (amount uint) (recipient principal))
            (as-contract
                (stx-transfer? amount tx-sender recipient))
        )

        (stx-transfer? u500000000 tx-sender (as-contract tx-sender))
        "#;

        let privk = StacksPrivateKey::from_hex(
            "6d430bb91222408e7706c9001cfaeb91b08c2be6d5ac95779ab52c6b431950e001",
        )
        .unwrap();
        let auth = TransactionAuth::from_p2pkh(&privk).unwrap();
        let addr = auth.origin().address_testnet();

        let privk_origin = StacksPrivateKey::from_hex(
            "a469b97ccaa4553767bc1359390d1b239d2e5ec7b69dbc509fe2cd566fd55ec101",
        )
        .unwrap();
        let auth_origin = TransactionAuth::from_p2pkh(&privk_origin).unwrap();
        let addr_origin = auth_origin.origin().address_testnet();

        let privk_recv = StacksPrivateKey::from_hex(
            "9bb626a4b2656a31e70d7828b54ad44efb6e549ac8e59214d5ef0bbabffcc03d01",
        )
        .unwrap();
        let auth_recv = TransactionAuth::from_p2pkh(&privk_recv).unwrap();
        let addr_recv = auth_recv.origin().address_testnet();

        let auth_recv = auth_origin.into_sponsored(auth_recv).unwrap();

        let balances = vec![(addr.clone(), 1000000000)];

        let mut chainstate =
            instantiate_chainstate_with_balances(false, 0x80000000, function_name!(), balances);

        let mut tx_contract_create = StacksTransaction::new(
            TransactionVersion::Testnet,
            auth,
            TransactionPayload::new_smart_contract("faucet", contract, None).unwrap(),
        );

        tx_contract_create.post_condition_mode = TransactionPostConditionMode::Allow;
        tx_contract_create.chain_id = 0x80000000;
        tx_contract_create.set_tx_fee(0);

        let mut signer = StacksTransactionSigner::new(&tx_contract_create);
        signer.sign_origin(&privk).unwrap();

        let signed_contract_tx = signer.get_tx().unwrap();

        // recipient tries to get some STX, but with a tx fee.
        let mut tx_contract_call = StacksTransaction::new(
            TransactionVersion::Testnet,
            auth_recv,
            TransactionPayload::new_contract_call(
                addr.clone(),
                "faucet",
                "send-stx",
                vec![
                    Value::UInt(100000),
                    Value::Principal(PrincipalData::from(addr_recv.clone())),
                ],
            )
            .unwrap(),
        );

        tx_contract_call.chain_id = 0x80000000;
        tx_contract_call.set_tx_fee(1);
        tx_contract_call.set_origin_nonce(0);
        tx_contract_call.set_sponsor_nonce(0).unwrap();
        tx_contract_call.post_condition_mode = TransactionPostConditionMode::Allow;

        let mut signer = StacksTransactionSigner::new(&tx_contract_call);
        signer.sign_origin(&privk_origin).unwrap();
        signer.sign_sponsor(&privk_recv).unwrap();

        let signed_contract_call_tx = signer.get_tx().unwrap();

        // In 2.0, this will succeed since we debit the fee *after* we run the contract
        let mut conn = chainstate.block_begin(
            &TestBurnStateDB_20,
            &FIRST_BURNCHAIN_CONSENSUS_HASH,
            &FIRST_STACKS_BLOCK_HASH,
            &ConsensusHash([1u8; 20]),
            &BlockHeaderHash([1u8; 32]),
        );
        let (fee, _) = StacksChainState::process_transaction(
            &mut conn,
            &signed_contract_tx,
            false,
            ASTRules::PrecheckSize,
            None,
        )
        .unwrap();
        assert_eq!(fee, 0);

        let (fee, _) = StacksChainState::process_transaction(
            &mut conn,
            &signed_contract_call_tx,
            false,
            ASTRules::PrecheckSize,
            None,
        )
        .unwrap();
        assert_eq!(fee, 1);

        conn.commit_block();

        // In 2.05, this will succeed since we debit the fee *after* we run the contract
        let mut conn = chainstate.block_begin(
            &TestBurnStateDB_2_05,
            &FIRST_BURNCHAIN_CONSENSUS_HASH,
            &FIRST_STACKS_BLOCK_HASH,
            &ConsensusHash([2u8; 20]),
            &BlockHeaderHash([2u8; 32]),
        );
        let (fee, _) = StacksChainState::process_transaction(
            &mut conn,
            &signed_contract_tx,
            false,
            ASTRules::PrecheckSize,
            None,
        )
        .unwrap();
        assert_eq!(fee, 0);

        let (fee, _) = StacksChainState::process_transaction(
            &mut conn,
            &signed_contract_call_tx,
            false,
            ASTRules::PrecheckSize,
            None,
        )
        .unwrap();
        assert_eq!(fee, 1);

        conn.commit_block();

        // post-2.1, this will fail since we debit the fee *before* we run the contract
        let mut conn = chainstate.block_begin(
            &TestBurnStateDB_21,
            &FIRST_BURNCHAIN_CONSENSUS_HASH,
            &FIRST_STACKS_BLOCK_HASH,
            &ConsensusHash([3u8; 20]),
            &BlockHeaderHash([3u8; 32]),
        );
        let (fee, _) = StacksChainState::process_transaction(
            &mut conn,
            &signed_contract_tx,
            false,
            ASTRules::PrecheckSize,
            None,
        )
        .unwrap();
        assert_eq!(fee, 0);

        let err = StacksChainState::process_transaction(
            &mut conn,
            &signed_contract_call_tx,
            false,
            ASTRules::PrecheckSize,
            None,
        )
        .unwrap_err();
        conn.commit_block();

        assert!(matches!(err, Error::InvalidFee), "{err:?}");
    }

    /// Call `process_transaction()` with  prechecks
    pub fn validate_transactions_static_epoch_and_process_transaction(
        clarity_block: &mut ClarityTx,
        tx: &StacksTransaction,
        quiet: bool,
        ast_rules: ASTRules,
    ) -> Result<(u64, StacksTransactionReceipt), Error> {
        let epoch = clarity_block.get_epoch();

        if !StacksBlock::validate_transactions_static_epoch(&vec![tx.clone()], epoch) {
            let msg = format!(
                "Invalid transaction {}: target epoch is not activated",
                tx.txid()
            );
            warn!("{}", &msg);
            return Err(Error::InvalidStacksTransaction(msg, false));
        }

        StacksChainState::process_transaction(clarity_block, tx, quiet, ast_rules, None)
    }

    #[test]
    fn test_checkerrors_at_runtime() {
        let privk = StacksPrivateKey::from_hex(
            "6d430bb91222408e7706c9001cfaeb91b08c2be6d5ac95779ab52c6b431950e001",
        )
        .unwrap();
        let auth = TransactionAuth::from_p2pkh(&privk).unwrap();
        let addr = auth.origin().address_testnet();

        let runtime_checkerror_trait = "
            (define-trait foo
                (
                    (lolwut () (response bool uint))
                )
            )
            "
        .to_string();

        let runtime_checkerror_impl = "
            (impl-trait .foo.foo)

            (define-public (lolwut)
                (ok true)
            )
            "
        .to_string();

        let runtime_checkerror = "
            (use-trait trait .foo.foo)

            (define-data-var mutex bool true)
            (define-data-var executed bool false)

            (define-public (flip)
              (ok (var-set mutex (not (var-get mutex))))
            )

            ;; triggers checkerror at runtime because <trait> gets coerced
            ;; into a principal when `internal` is called.
            (define-public (test (ref <trait>))
                (ok (internal (if (var-get mutex)
                    (begin
                        (print \"some case\")
                        (var-set executed true)
                        (some ref)
                    )
                    none
                )))
            )

            (define-private (internal (ref (optional <trait>))) true)
            "
        .to_string();

        let runtime_checkerror_contract = "
            (begin
                (print \"about to contract-call with trait impl\")
                (unwrap-panic (contract-call? .trait-checkerror test .foo-impl))
                (print \"contract-call with trait impl finished\")
            )
            ";

        let balances = vec![(addr.clone(), 1000000000)];

        let mut chainstate =
            instantiate_chainstate_with_balances(false, 0x80000000, function_name!(), balances);

        let mut tx_runtime_checkerror_trait_no_version = StacksTransaction::new(
            TransactionVersion::Testnet,
            auth.clone(),
            TransactionPayload::new_smart_contract("foo", &runtime_checkerror_trait, None).unwrap(),
        );

        tx_runtime_checkerror_trait_no_version.post_condition_mode =
            TransactionPostConditionMode::Allow;
        tx_runtime_checkerror_trait_no_version.chain_id = 0x80000000;
        tx_runtime_checkerror_trait_no_version.set_tx_fee(1);
        tx_runtime_checkerror_trait_no_version.set_origin_nonce(0);

        let mut signer = StacksTransactionSigner::new(&tx_runtime_checkerror_trait_no_version);
        signer.sign_origin(&privk).unwrap();

        let signed_runtime_checkerror_trait_tx_no_version = signer.get_tx().unwrap();

        let mut tx_runtime_checkerror_trait = StacksTransaction::new(
            TransactionVersion::Testnet,
            auth.clone(),
            TransactionPayload::new_smart_contract(
                "foo",
                &runtime_checkerror_trait,
                Some(ClarityVersion::Clarity1),
            )
            .unwrap(),
        );

        tx_runtime_checkerror_trait.post_condition_mode = TransactionPostConditionMode::Allow;
        tx_runtime_checkerror_trait.chain_id = 0x80000000;
        tx_runtime_checkerror_trait.set_tx_fee(1);
        tx_runtime_checkerror_trait.set_origin_nonce(0);

        let mut signer = StacksTransactionSigner::new(&tx_runtime_checkerror_trait);
        signer.sign_origin(&privk).unwrap();

        let signed_runtime_checkerror_trait_tx = signer.get_tx().unwrap();

        let mut tx_runtime_checkerror_impl = StacksTransaction::new(
            TransactionVersion::Testnet,
            auth.clone(),
            TransactionPayload::new_smart_contract(
                "foo-impl",
                &runtime_checkerror_impl,
                Some(ClarityVersion::Clarity1),
            )
            .unwrap(),
        );

        tx_runtime_checkerror_impl.post_condition_mode = TransactionPostConditionMode::Allow;
        tx_runtime_checkerror_impl.chain_id = 0x80000000;
        tx_runtime_checkerror_impl.set_tx_fee(1);
        tx_runtime_checkerror_impl.set_origin_nonce(1);

        let mut signer = StacksTransactionSigner::new(&tx_runtime_checkerror_impl);
        signer.sign_origin(&privk).unwrap();

        let signed_runtime_checkerror_impl_tx = signer.get_tx().unwrap();

        let mut tx_runtime_checkerror_impl_no_version = StacksTransaction::new(
            TransactionVersion::Testnet,
            auth.clone(),
            TransactionPayload::new_smart_contract("foo-impl", &runtime_checkerror_impl, None)
                .unwrap(),
        );

        tx_runtime_checkerror_impl_no_version.post_condition_mode =
            TransactionPostConditionMode::Allow;
        tx_runtime_checkerror_impl_no_version.chain_id = 0x80000000;
        tx_runtime_checkerror_impl_no_version.set_tx_fee(1);
        tx_runtime_checkerror_impl_no_version.set_origin_nonce(1);

        let mut signer = StacksTransactionSigner::new(&tx_runtime_checkerror_impl_no_version);
        signer.sign_origin(&privk).unwrap();

        let signed_runtime_checkerror_impl_tx_no_version = signer.get_tx().unwrap();

        let mut tx_runtime_checkerror_clar1 = StacksTransaction::new(
            TransactionVersion::Testnet,
            auth.clone(),
            TransactionPayload::new_smart_contract(
                "trait-checkerror",
                &runtime_checkerror,
                Some(ClarityVersion::Clarity1),
            )
            .unwrap(),
        );

        tx_runtime_checkerror_clar1.post_condition_mode = TransactionPostConditionMode::Allow;
        tx_runtime_checkerror_clar1.chain_id = 0x80000000;
        tx_runtime_checkerror_clar1.set_tx_fee(1);
        tx_runtime_checkerror_clar1.set_origin_nonce(2);

        let mut signer = StacksTransactionSigner::new(&tx_runtime_checkerror_clar1);
        signer.sign_origin(&privk).unwrap();

        let signed_runtime_checkerror_tx_clar1 = signer.get_tx().unwrap();

        let mut tx_runtime_checkerror_clar1_no_version = StacksTransaction::new(
            TransactionVersion::Testnet,
            auth.clone(),
            TransactionPayload::new_smart_contract("trait-checkerror", &runtime_checkerror, None)
                .unwrap(),
        );

        tx_runtime_checkerror_clar1_no_version.post_condition_mode =
            TransactionPostConditionMode::Allow;
        tx_runtime_checkerror_clar1_no_version.chain_id = 0x80000000;
        tx_runtime_checkerror_clar1_no_version.set_tx_fee(1);
        tx_runtime_checkerror_clar1_no_version.set_origin_nonce(2);

        let mut signer = StacksTransactionSigner::new(&tx_runtime_checkerror_clar1_no_version);
        signer.sign_origin(&privk).unwrap();

        let signed_runtime_checkerror_tx_clar1_no_version = signer.get_tx().unwrap();

        let mut tx_runtime_checkerror_clar2 = StacksTransaction::new(
            TransactionVersion::Testnet,
            auth.clone(),
            TransactionPayload::new_smart_contract(
                "trait-checkerror",
                &runtime_checkerror,
                Some(ClarityVersion::Clarity2),
            )
            .unwrap(),
        );

        tx_runtime_checkerror_clar2.post_condition_mode = TransactionPostConditionMode::Allow;
        tx_runtime_checkerror_clar2.chain_id = 0x80000000;
        tx_runtime_checkerror_clar2.set_tx_fee(1);
        tx_runtime_checkerror_clar2.set_origin_nonce(2);

        let mut signer = StacksTransactionSigner::new(&tx_runtime_checkerror_clar2);
        signer.sign_origin(&privk).unwrap();

        let signed_runtime_checkerror_tx_clar2 = signer.get_tx().unwrap();

        let mut tx_test_trait_checkerror = StacksTransaction::new(
            TransactionVersion::Testnet,
            auth.clone(),
            TransactionPayload::new_contract_call(
                addr.clone(),
                "trait-checkerror",
                "test",
                vec![Value::Principal(PrincipalData::Contract(
                    QualifiedContractIdentifier::parse(&format!("{}.foo-impl", &addr)).unwrap(),
                ))],
            )
            .unwrap(),
        );

        tx_test_trait_checkerror.post_condition_mode = TransactionPostConditionMode::Allow;
        tx_test_trait_checkerror.chain_id = 0x80000000;
        tx_test_trait_checkerror.set_tx_fee(1);
        tx_test_trait_checkerror.set_origin_nonce(3);

        let mut signer = StacksTransactionSigner::new(&tx_test_trait_checkerror);
        signer.sign_origin(&privk).unwrap();

        let signed_test_trait_checkerror_tx = signer.get_tx().unwrap();

        let mut tx_runtime_checkerror_cc_contract_clar1 = StacksTransaction::new(
            TransactionVersion::Testnet,
            auth.clone(),
            TransactionPayload::new_smart_contract(
                "trait-checkerror-cc",
                runtime_checkerror_contract,
                Some(ClarityVersion::Clarity1),
            )
            .unwrap(),
        );

        tx_runtime_checkerror_cc_contract_clar1.post_condition_mode =
            TransactionPostConditionMode::Allow;
        tx_runtime_checkerror_cc_contract_clar1.chain_id = 0x80000000;
        tx_runtime_checkerror_cc_contract_clar1.set_tx_fee(1);
        tx_runtime_checkerror_cc_contract_clar1.set_origin_nonce(3);

        let mut signer = StacksTransactionSigner::new(&tx_runtime_checkerror_cc_contract_clar1);
        signer.sign_origin(&privk).unwrap();

        let signed_runtime_checkerror_cc_contract_tx_clar1 = signer.get_tx().unwrap();

        let mut tx_runtime_checkerror_cc_contract_clar1_no_version = StacksTransaction::new(
            TransactionVersion::Testnet,
            auth.clone(),
            TransactionPayload::new_smart_contract(
                "trait-checkerror-cc",
                runtime_checkerror_contract,
                None,
            )
            .unwrap(),
        );

        tx_runtime_checkerror_cc_contract_clar1_no_version.post_condition_mode =
            TransactionPostConditionMode::Allow;
        tx_runtime_checkerror_cc_contract_clar1_no_version.chain_id = 0x80000000;
        tx_runtime_checkerror_cc_contract_clar1_no_version.set_tx_fee(1);
        tx_runtime_checkerror_cc_contract_clar1_no_version.set_origin_nonce(3);

        let mut signer =
            StacksTransactionSigner::new(&tx_runtime_checkerror_cc_contract_clar1_no_version);
        signer.sign_origin(&privk).unwrap();

        let signed_runtime_checkerror_cc_contract_tx_clar1_no_version = signer.get_tx().unwrap();

        let mut tx_runtime_checkerror_cc_contract_clar2 = StacksTransaction::new(
            TransactionVersion::Testnet,
            auth,
            TransactionPayload::new_smart_contract(
                "trait-checkerror-cc",
                runtime_checkerror_contract,
                Some(ClarityVersion::Clarity2),
            )
            .unwrap(),
        );

        tx_runtime_checkerror_cc_contract_clar2.post_condition_mode =
            TransactionPostConditionMode::Allow;
        tx_runtime_checkerror_cc_contract_clar2.chain_id = 0x80000000;
        tx_runtime_checkerror_cc_contract_clar2.set_tx_fee(1);
        tx_runtime_checkerror_cc_contract_clar2.set_origin_nonce(4);

        let mut signer = StacksTransactionSigner::new(&tx_runtime_checkerror_cc_contract_clar2);
        signer.sign_origin(&privk).unwrap();

        let signed_runtime_checkerror_cc_contract_tx_clar2 = signer.get_tx().unwrap();

        let contract_id = QualifiedContractIdentifier::new(
            StandardPrincipalData::from(addr.clone()),
            ContractName::from("trait-checkerror"),
        );

        // in 2.0, this invalidates the block
        let mut conn = chainstate.block_begin(
            &TestBurnStateDB_20,
            &FIRST_BURNCHAIN_CONSENSUS_HASH,
            &FIRST_STACKS_BLOCK_HASH,
            &ConsensusHash([1u8; 20]),
            &BlockHeaderHash([1u8; 32]),
        );

        let (fee, _) = validate_transactions_static_epoch_and_process_transaction(
            &mut conn,
            &signed_runtime_checkerror_trait_tx_no_version,
            false,
            ASTRules::PrecheckSize,
        )
        .unwrap();
        assert_eq!(fee, 1);

        let (fee, _) = validate_transactions_static_epoch_and_process_transaction(
            &mut conn,
            &signed_runtime_checkerror_impl_tx_no_version,
            false,
            ASTRules::PrecheckSize,
        )
        .unwrap();
        assert_eq!(fee, 1);

        let (fee, _) = validate_transactions_static_epoch_and_process_transaction(
            &mut conn,
            &signed_runtime_checkerror_tx_clar1_no_version,
            false,
            ASTRules::PrecheckSize,
        )
        .unwrap();
        assert_eq!(fee, 1);

        let err = validate_transactions_static_epoch_and_process_transaction(
            &mut conn,
            &signed_test_trait_checkerror_tx,
            false,
            ASTRules::PrecheckSize,
        )
        .unwrap_err();
        if let Error::ClarityError(clarity_error::Interpreter(VmExecutionError::Unchecked(
            _check_error,
        ))) = err
        {
        } else {
            panic!("Did not get unchecked interpreter error");
        }

        let err = validate_transactions_static_epoch_and_process_transaction(
            &mut conn,
            &signed_runtime_checkerror_impl_tx,
            false,
            ASTRules::PrecheckSize,
        )
        .unwrap_err();
        if let Error::InvalidStacksTransaction(msg, _ignored) = err {
            assert!(msg.find("target epoch is not activated").is_some());
        } else {
            panic!("Did not get epoch is not activated error");
        }

        let err = validate_transactions_static_epoch_and_process_transaction(
            &mut conn,
            &signed_runtime_checkerror_tx_clar1,
            false,
            ASTRules::PrecheckSize,
        )
        .unwrap_err();
        if let Error::InvalidStacksTransaction(msg, _ignored) = err {
            assert!(msg.find("target epoch is not activated").is_some());
        } else {
            panic!("Did not get epoch is not activated error");
        }

        let err = validate_transactions_static_epoch_and_process_transaction(
            &mut conn,
            &signed_runtime_checkerror_trait_tx,
            false,
            ASTRules::PrecheckSize,
        )
        .unwrap_err();
        if let Error::InvalidStacksTransaction(msg, _ignored) = err {
            assert!(msg.find("target epoch is not activated").is_some());
        } else {
            panic!("Did not get epoch is not activated error");
        }

        let acct = StacksChainState::get_account(&mut conn, &addr.clone().into());
        assert_eq!(acct.nonce, 3);

        let err = validate_transactions_static_epoch_and_process_transaction(
            &mut conn,
            &signed_runtime_checkerror_cc_contract_tx_clar1_no_version,
            false,
            ASTRules::PrecheckSize,
        )
        .unwrap_err();
        if let Error::ClarityError(clarity_error::Interpreter(VmExecutionError::Unchecked(
            _check_error,
        ))) = err
        {
        } else {
            panic!("Did not get unchecked interpreter error");
        }
        let acct = StacksChainState::get_account(&mut conn, &addr.clone().into());
        assert_eq!(acct.nonce, 3);

        conn.commit_block();

        // in 2.05, this invalidates the block
        let mut conn = chainstate.block_begin(
            &TestBurnStateDB_2_05,
            &FIRST_BURNCHAIN_CONSENSUS_HASH,
            &FIRST_STACKS_BLOCK_HASH,
            &ConsensusHash([2u8; 20]),
            &BlockHeaderHash([2u8; 32]),
        );

        let (fee, _) = validate_transactions_static_epoch_and_process_transaction(
            &mut conn,
            &signed_runtime_checkerror_trait_tx_no_version,
            false,
            ASTRules::PrecheckSize,
        )
        .unwrap();
        assert_eq!(fee, 1);

        let (fee, _) = validate_transactions_static_epoch_and_process_transaction(
            &mut conn,
            &signed_runtime_checkerror_impl_tx_no_version,
            false,
            ASTRules::PrecheckSize,
        )
        .unwrap();
        assert_eq!(fee, 1);

        let (fee, _) = validate_transactions_static_epoch_and_process_transaction(
            &mut conn,
            &signed_runtime_checkerror_tx_clar1_no_version,
            false,
            ASTRules::PrecheckSize,
        )
        .unwrap();
        assert_eq!(fee, 1);

        let err = validate_transactions_static_epoch_and_process_transaction(
            &mut conn,
            &signed_test_trait_checkerror_tx,
            false,
            ASTRules::PrecheckSize,
        )
        .unwrap_err();
        if let Error::ClarityError(clarity_error::Interpreter(VmExecutionError::Unchecked(
            _check_error,
        ))) = err
        {
        } else {
            panic!("Did not get unchecked interpreter error");
        }

        let err = validate_transactions_static_epoch_and_process_transaction(
            &mut conn,
            &signed_runtime_checkerror_impl_tx,
            false,
            ASTRules::PrecheckSize,
        )
        .unwrap_err();
        if let Error::InvalidStacksTransaction(msg, _ignored) = err {
            assert!(msg.find("target epoch is not activated").is_some());
        } else {
            panic!("Did not get epoch is not activated error");
        }

        let err = validate_transactions_static_epoch_and_process_transaction(
            &mut conn,
            &signed_runtime_checkerror_tx_clar1,
            false,
            ASTRules::PrecheckSize,
        )
        .unwrap_err();
        if let Error::InvalidStacksTransaction(msg, _ignored) = err {
            assert!(msg.find("target epoch is not activated").is_some());
        } else {
            panic!("Did not get epoch is not activated error");
        }

        let err = validate_transactions_static_epoch_and_process_transaction(
            &mut conn,
            &signed_runtime_checkerror_trait_tx,
            false,
            ASTRules::PrecheckSize,
        )
        .unwrap_err();
        if let Error::InvalidStacksTransaction(msg, _ignored) = err {
            assert!(msg.find("target epoch is not activated").is_some());
        } else {
            panic!("Did not get epoch is not activated error");
        }
        let acct = StacksChainState::get_account(&mut conn, &addr.clone().into());
        assert_eq!(acct.nonce, 3);

        let err = validate_transactions_static_epoch_and_process_transaction(
            &mut conn,
            &signed_runtime_checkerror_cc_contract_tx_clar1_no_version,
            false,
            ASTRules::PrecheckSize,
        )
        .unwrap_err();
        if let Error::ClarityError(clarity_error::Interpreter(VmExecutionError::Unchecked(
            _check_error,
        ))) = err
        {
        } else {
            panic!("Did not get unchecked interpreter error");
        }
        let acct = StacksChainState::get_account(&mut conn, &addr.clone().into());
        assert_eq!(acct.nonce, 3);

        conn.commit_block();

        // in 2.1, this is a runtime error when using clarity 1
        let mut conn = chainstate.block_begin(
            &TestBurnStateDB_21,
            &FIRST_BURNCHAIN_CONSENSUS_HASH,
            &FIRST_STACKS_BLOCK_HASH,
            &ConsensusHash([3u8; 20]),
            &BlockHeaderHash([3u8; 32]),
        );

        // make this mineable
        tx_runtime_checkerror_cc_contract_clar1.set_origin_nonce(4);
        let mut signer = StacksTransactionSigner::new(&tx_runtime_checkerror_cc_contract_clar1);
        signer.sign_origin(&privk).unwrap();

        let signed_runtime_checkerror_cc_contract_tx_clar1 = signer.get_tx().unwrap();

        let (fee, _) = validate_transactions_static_epoch_and_process_transaction(
            &mut conn,
            &signed_runtime_checkerror_trait_tx,
            false,
            ASTRules::PrecheckSize,
        )
        .unwrap();
        assert_eq!(fee, 1);

        let (fee, _) = validate_transactions_static_epoch_and_process_transaction(
            &mut conn,
            &signed_runtime_checkerror_impl_tx,
            false,
            ASTRules::PrecheckSize,
        )
        .unwrap();
        assert_eq!(fee, 1);

        let (fee, _) = StacksChainState::process_transaction(
            &mut conn,
            &signed_runtime_checkerror_tx_clar1,
            false,
            ASTRules::PrecheckSize,
            None,
        )
        .unwrap();
        assert_eq!(fee, 1);

        let (fee, tx_receipt) = validate_transactions_static_epoch_and_process_transaction(
            &mut conn,
            &signed_test_trait_checkerror_tx,
            false,
            ASTRules::PrecheckSize,
        )
        .unwrap();
        assert_eq!(fee, 1);

        // nonce keeps advancing despite error
        let acct = StacksChainState::get_account(&mut conn, &addr.clone().into());
        assert_eq!(acct.nonce, 4);

        // no state change materialized
        let executed_var =
            StacksChainState::get_data_var(&mut conn, &contract_id, "executed").unwrap();
        assert_eq!(executed_var, Some(Value::Bool(false)));

        assert!(tx_receipt.vm_error.is_some());
        let err_str = tx_receipt.vm_error.unwrap();
        assert!(err_str
            .find("TypeValueError(OptionalType(CallableType(Trait(TraitIdentifier ")
            .is_some());

        let (fee, tx_receipt) = validate_transactions_static_epoch_and_process_transaction(
            &mut conn,
            &signed_runtime_checkerror_cc_contract_tx_clar1,
            false,
            ASTRules::PrecheckSize,
        )
        .unwrap();
        assert_eq!(fee, 1);

        // nonce keeps advancing despite error
        let acct = StacksChainState::get_account(&mut conn, &addr.clone().into());
        assert_eq!(acct.nonce, 5);

        // no state change materialized
        let executed_var =
            StacksChainState::get_data_var(&mut conn, &contract_id, "executed").unwrap();
        assert_eq!(executed_var, Some(Value::Bool(false)));

        assert!(tx_receipt.vm_error.is_some());
        let err_str = tx_receipt.vm_error.unwrap();
        assert!(err_str
            .find("TypeValueError(OptionalType(CallableType(Trait(TraitIdentifier ")
            .is_some());

        conn.commit_block();

        // in 2.1, this is successful when using clarity 2
        let mut conn = chainstate.block_begin(
            &TestBurnStateDB_21,
            &FIRST_BURNCHAIN_CONSENSUS_HASH,
            &FIRST_STACKS_BLOCK_HASH,
            &ConsensusHash([4u8; 20]),
            &BlockHeaderHash([4u8; 32]),
        );

        let (fee, _) = validate_transactions_static_epoch_and_process_transaction(
            &mut conn,
            &signed_runtime_checkerror_trait_tx,
            false,
            ASTRules::PrecheckSize,
        )
        .unwrap();
        assert_eq!(fee, 1);

        let (fee, _) = validate_transactions_static_epoch_and_process_transaction(
            &mut conn,
            &signed_runtime_checkerror_impl_tx,
            false,
            ASTRules::PrecheckSize,
        )
        .unwrap();
        assert_eq!(fee, 1);

        let (fee, _) = validate_transactions_static_epoch_and_process_transaction(
            &mut conn,
            &signed_runtime_checkerror_tx_clar2,
            false,
            ASTRules::PrecheckSize,
        )
        .unwrap();
        assert_eq!(fee, 1);

        let (fee, tx_receipt) = validate_transactions_static_epoch_and_process_transaction(
            &mut conn,
            &signed_test_trait_checkerror_tx,
            false,
            ASTRules::PrecheckSize,
        )
        .unwrap();
        assert_eq!(fee, 1);

        // nonce keeps advancing
        let acct = StacksChainState::get_account(&mut conn, &addr.clone().into());
        assert_eq!(acct.nonce, 4);

        // state change materialized
        let executed_var =
            StacksChainState::get_data_var(&mut conn, &contract_id, "executed").unwrap();
        assert_eq!(executed_var, Some(Value::Bool(true)));

        assert!(tx_receipt.vm_error.is_none());

        let (fee, tx_receipt) = validate_transactions_static_epoch_and_process_transaction(
            &mut conn,
            &signed_runtime_checkerror_cc_contract_tx_clar2,
            false,
            ASTRules::PrecheckSize,
        )
        .unwrap();
        assert_eq!(fee, 1);

        // nonce keeps advancing
        let acct = StacksChainState::get_account(&mut conn, &addr.into());
        assert_eq!(acct.nonce, 5);

        // state change materialized
        let executed_var =
            StacksChainState::get_data_var(&mut conn, &contract_id, "executed").unwrap();
        assert_eq!(executed_var, Some(Value::Bool(true)));

        assert!(tx_receipt.vm_error.is_none());

        conn.commit_block();
    }

    #[test]
    fn test_embedded_trait() {
        let privk = StacksPrivateKey::from_hex(
            "6d430bb91222408e7706c9001cfaeb91b08c2be6d5ac95779ab52c6b431950e001",
        )
        .unwrap();
        let auth = TransactionAuth::from_p2pkh(&privk).unwrap();
        let addr = auth.origin().address_testnet();

        let foo_trait = "
            (define-trait foo
                (
                    (do-it () (response bool uint))
                )
            )
            "
        .to_string();

        let foo_impl = "
            (impl-trait .foo.foo)

            (define-public (do-it)
                (ok true)
            )
            "
        .to_string();

        let call_foo = "
            (use-trait foo .foo.foo)
            (define-public (call-do-it (opt-f (optional <foo>)))
                (match opt-f
                    f (contract-call? f do-it)
                    (ok false)
                )
            )
            "
        .to_string();

        let balances = vec![(addr.clone(), 1000000000)];

        let mut chainstate =
            instantiate_chainstate_with_balances(false, 0x80000000, function_name!(), balances);

        let mut tx_foo_trait = StacksTransaction::new(
            TransactionVersion::Testnet,
            auth.clone(),
            TransactionPayload::new_smart_contract(
                "foo",
                &foo_trait,
                Some(ClarityVersion::Clarity1),
            )
            .unwrap(),
        );

        tx_foo_trait.post_condition_mode = TransactionPostConditionMode::Allow;
        tx_foo_trait.chain_id = 0x80000000;
        tx_foo_trait.set_tx_fee(1);
        tx_foo_trait.set_origin_nonce(0);

        let mut signer = StacksTransactionSigner::new(&tx_foo_trait);
        signer.sign_origin(&privk).unwrap();

        let signed_foo_trait_tx = signer.get_tx().unwrap();

        let mut tx_foo_trait_no_version = StacksTransaction::new(
            TransactionVersion::Testnet,
            auth.clone(),
            TransactionPayload::new_smart_contract("foo", &foo_trait, None).unwrap(),
        );

        tx_foo_trait_no_version.post_condition_mode = TransactionPostConditionMode::Allow;
        tx_foo_trait_no_version.chain_id = 0x80000000;
        tx_foo_trait_no_version.set_tx_fee(1);
        tx_foo_trait_no_version.set_origin_nonce(0);

        let mut signer = StacksTransactionSigner::new(&tx_foo_trait_no_version);
        signer.sign_origin(&privk).unwrap();

        let signed_foo_trait_tx_no_version = signer.get_tx().unwrap();

        let mut tx_foo_impl = StacksTransaction::new(
            TransactionVersion::Testnet,
            auth.clone(),
            TransactionPayload::new_smart_contract(
                "foo-impl",
                &foo_impl,
                Some(ClarityVersion::Clarity1),
            )
            .unwrap(),
        );

        tx_foo_impl.post_condition_mode = TransactionPostConditionMode::Allow;
        tx_foo_impl.chain_id = 0x80000000;
        tx_foo_impl.set_tx_fee(1);
        tx_foo_impl.set_origin_nonce(1);

        let mut signer = StacksTransactionSigner::new(&tx_foo_impl);
        signer.sign_origin(&privk).unwrap();

        let signed_foo_impl_tx = signer.get_tx().unwrap();

        let mut tx_foo_impl_no_version = StacksTransaction::new(
            TransactionVersion::Testnet,
            auth.clone(),
            TransactionPayload::new_smart_contract("foo-impl", &foo_impl, None).unwrap(),
        );

        tx_foo_impl_no_version.post_condition_mode = TransactionPostConditionMode::Allow;
        tx_foo_impl_no_version.chain_id = 0x80000000;
        tx_foo_impl_no_version.set_tx_fee(1);
        tx_foo_impl_no_version.set_origin_nonce(1);

        let mut signer = StacksTransactionSigner::new(&tx_foo_impl_no_version);
        signer.sign_origin(&privk).unwrap();

        let signed_foo_impl_tx_no_version = signer.get_tx().unwrap();

        let mut tx_call_foo_clar1 = StacksTransaction::new(
            TransactionVersion::Testnet,
            auth.clone(),
            TransactionPayload::new_smart_contract(
                "call-foo",
                &call_foo,
                Some(ClarityVersion::Clarity1),
            )
            .unwrap(),
        );

        tx_call_foo_clar1.post_condition_mode = TransactionPostConditionMode::Allow;
        tx_call_foo_clar1.chain_id = 0x80000000;
        tx_call_foo_clar1.set_tx_fee(1);
        tx_call_foo_clar1.set_origin_nonce(2);

        let mut signer = StacksTransactionSigner::new(&tx_call_foo_clar1);
        signer.sign_origin(&privk).unwrap();

        let signed_call_foo_tx_clar1 = signer.get_tx().unwrap();

        let mut tx_call_foo_clar1_no_version = StacksTransaction::new(
            TransactionVersion::Testnet,
            auth.clone(),
            TransactionPayload::new_smart_contract("call-foo", &call_foo, None).unwrap(),
        );

        tx_call_foo_clar1_no_version.post_condition_mode = TransactionPostConditionMode::Allow;
        tx_call_foo_clar1_no_version.chain_id = 0x80000000;
        tx_call_foo_clar1_no_version.set_tx_fee(1);
        tx_call_foo_clar1_no_version.set_origin_nonce(2);

        let mut signer = StacksTransactionSigner::new(&tx_call_foo_clar1_no_version);
        signer.sign_origin(&privk).unwrap();

        let signed_call_foo_tx_clar1_no_version = signer.get_tx().unwrap();

        let mut tx_call_foo_clar2 = StacksTransaction::new(
            TransactionVersion::Testnet,
            auth.clone(),
            TransactionPayload::new_smart_contract(
                "call-foo",
                &call_foo,
                Some(ClarityVersion::Clarity2),
            )
            .unwrap(),
        );

        tx_call_foo_clar2.post_condition_mode = TransactionPostConditionMode::Allow;
        tx_call_foo_clar2.chain_id = 0x80000000;
        tx_call_foo_clar2.set_tx_fee(1);
        tx_call_foo_clar2.set_origin_nonce(2);

        let mut signer = StacksTransactionSigner::new(&tx_call_foo_clar2);
        signer.sign_origin(&privk).unwrap();

        let signed_call_foo_tx_clar2 = signer.get_tx().unwrap();

        let mut tx_test_call_foo = StacksTransaction::new(
            TransactionVersion::Testnet,
            auth,
            TransactionPayload::new_contract_call(
                addr.clone(),
                "call-foo",
                "call-do-it",
                vec![Value::some(Value::Principal(PrincipalData::Contract(
                    QualifiedContractIdentifier::parse(&format!("{}.foo-impl", &addr)).unwrap(),
                )))
                .unwrap()],
            )
            .unwrap(),
        );

        tx_test_call_foo.post_condition_mode = TransactionPostConditionMode::Allow;
        tx_test_call_foo.chain_id = 0x80000000;
        tx_test_call_foo.set_tx_fee(1);
        tx_test_call_foo.set_origin_nonce(3);

        let mut signer = StacksTransactionSigner::new(&tx_test_call_foo);
        signer.sign_origin(&privk).unwrap();

        let signed_test_call_foo_tx = signer.get_tx().unwrap();

        let contract_id = QualifiedContractIdentifier::new(
            StandardPrincipalData::from(addr.clone()),
            ContractName::from("trait-checkerror"),
        );

        // in 2.0: analysis error should cause contract publish to fail
        let mut conn = chainstate.block_begin(
            &TestBurnStateDB_20,
            &FIRST_BURNCHAIN_CONSENSUS_HASH,
            &FIRST_STACKS_BLOCK_HASH,
            &ConsensusHash([1u8; 20]),
            &BlockHeaderHash([1u8; 32]),
        );

        let (fee, _) = validate_transactions_static_epoch_and_process_transaction(
            &mut conn,
            &signed_foo_trait_tx_no_version,
            false,
            ASTRules::PrecheckSize,
        )
        .unwrap();
        assert_eq!(fee, 1);

        let (fee, _) = validate_transactions_static_epoch_and_process_transaction(
            &mut conn,
            &signed_foo_impl_tx_no_version,
            false,
            ASTRules::PrecheckSize,
        )
        .unwrap();
        assert_eq!(fee, 1);

        let (fee, tx_receipt) = validate_transactions_static_epoch_and_process_transaction(
            &mut conn,
            &signed_call_foo_tx_clar1_no_version,
            false,
            ASTRules::PrecheckSize,
        )
        .unwrap();
        assert_eq!(fee, 1);
        match tx_receipt.result {
            Value::Response(ResponseData {
                committed: false,
                data: _,
            }) => (),
            _ => panic!("expected the contract publish to fail"),
        }

        let err = validate_transactions_static_epoch_and_process_transaction(
            &mut conn,
            &signed_foo_trait_tx,
            false,
            ASTRules::PrecheckSize,
        )
        .unwrap_err();
        if let Error::InvalidStacksTransaction(msg, _ignored) = err {
            assert!(msg.find("target epoch is not activated").is_some());
        } else {
            panic!("Did not get epoch is not activated error");
        }

        let err = validate_transactions_static_epoch_and_process_transaction(
            &mut conn,
            &signed_foo_impl_tx,
            false,
            ASTRules::PrecheckSize,
        )
        .unwrap_err();
        if let Error::InvalidStacksTransaction(msg, _ignored) = err {
            assert!(msg.find("target epoch is not activated").is_some());
        } else {
            panic!("Did not get epoch is not activated error");
        }

        let err = validate_transactions_static_epoch_and_process_transaction(
            &mut conn,
            &signed_call_foo_tx_clar1,
            false,
            ASTRules::PrecheckSize,
        )
        .unwrap_err();
        if let Error::InvalidStacksTransaction(msg, _ignored) = err {
            assert!(msg.find("target epoch is not activated").is_some());
        } else {
            panic!("Did not get epoch is not activated error");
        }

        conn.commit_block();

        // in 2.05: analysis error should cause contract publish to fail
        let mut conn = chainstate.block_begin(
            &TestBurnStateDB_2_05,
            &FIRST_BURNCHAIN_CONSENSUS_HASH,
            &FIRST_STACKS_BLOCK_HASH,
            &ConsensusHash([2u8; 20]),
            &BlockHeaderHash([2u8; 32]),
        );

        let (fee, _) = validate_transactions_static_epoch_and_process_transaction(
            &mut conn,
            &signed_foo_trait_tx_no_version,
            false,
            ASTRules::PrecheckSize,
        )
        .unwrap();
        assert_eq!(fee, 1);

        let (fee, _) = validate_transactions_static_epoch_and_process_transaction(
            &mut conn,
            &signed_foo_impl_tx_no_version,
            false,
            ASTRules::PrecheckSize,
        )
        .unwrap();
        assert_eq!(fee, 1);

        let (fee, tx_receipt) = validate_transactions_static_epoch_and_process_transaction(
            &mut conn,
            &signed_call_foo_tx_clar1_no_version,
            false,
            ASTRules::PrecheckSize,
        )
        .unwrap();
        assert_eq!(fee, 1);
        match tx_receipt.result {
            Value::Response(ResponseData {
                committed: false,
                data: _,
            }) => (),
            _ => panic!("expected the contract publish to fail"),
        }

        let err = validate_transactions_static_epoch_and_process_transaction(
            &mut conn,
            &signed_test_call_foo_tx,
            false,
            ASTRules::PrecheckSize,
        )
        .unwrap_err();
        if let Error::ClarityError(clarity_error::Interpreter(VmExecutionError::Unchecked(
            check_error,
        ))) = err
        {
        } else {
            panic!("Did not get unchecked interpreter error");
        }

        let err = validate_transactions_static_epoch_and_process_transaction(
            &mut conn,
            &signed_foo_trait_tx,
            false,
            ASTRules::PrecheckSize,
        )
        .unwrap_err();
        if let Error::InvalidStacksTransaction(msg, _ignored) = err {
            assert!(msg.find("target epoch is not activated").is_some());
        } else {
            panic!("Did not get epoch is not activated error");
        }

        let err = validate_transactions_static_epoch_and_process_transaction(
            &mut conn,
            &signed_foo_impl_tx,
            false,
            ASTRules::PrecheckSize,
        )
        .unwrap_err();
        if let Error::InvalidStacksTransaction(msg, _ignored) = err {
            assert!(msg.find("target epoch is not activated").is_some());
        } else {
            panic!("Did not get epoch is not activated error");
        }

        let err = validate_transactions_static_epoch_and_process_transaction(
            &mut conn,
            &signed_call_foo_tx_clar1,
            false,
            ASTRules::PrecheckSize,
        )
        .unwrap_err();
        if let Error::InvalidStacksTransaction(msg, _ignored) = err {
            assert!(msg.find("target epoch is not activated").is_some());
        } else {
            panic!("Did not get epoch is not activated error");
        }

        conn.commit_block();

        // in 2.1, using clarity 1: analysis error should cause contract publish to fail
        let mut conn = chainstate.block_begin(
            &TestBurnStateDB_21,
            &FIRST_BURNCHAIN_CONSENSUS_HASH,
            &FIRST_STACKS_BLOCK_HASH,
            &ConsensusHash([3u8; 20]),
            &BlockHeaderHash([3u8; 32]),
        );

        let (fee, _) = validate_transactions_static_epoch_and_process_transaction(
            &mut conn,
            &signed_foo_trait_tx,
            false,
            ASTRules::PrecheckSize,
        )
        .unwrap();
        assert_eq!(fee, 1);

        let (fee, _) = validate_transactions_static_epoch_and_process_transaction(
            &mut conn,
            &signed_foo_impl_tx,
            false,
            ASTRules::PrecheckSize,
        )
        .unwrap();
        assert_eq!(fee, 1);

        let (fee, tx_receipt) = validate_transactions_static_epoch_and_process_transaction(
            &mut conn,
            &signed_call_foo_tx_clar1,
            false,
            ASTRules::PrecheckSize,
        )
        .unwrap();
        assert_eq!(fee, 1);
        match tx_receipt.result {
            Value::Response(ResponseData {
                committed: false,
                data: _,
            }) => (),
            _ => panic!("expected the contract publish to fail"),
        }

        conn.commit_block();

        // in 2.1, using clarity 2: success
        let mut conn = chainstate.block_begin(
            &TestBurnStateDB_21,
            &FIRST_BURNCHAIN_CONSENSUS_HASH,
            &FIRST_STACKS_BLOCK_HASH,
            &ConsensusHash([4u8; 20]),
            &BlockHeaderHash([4u8; 32]),
        );

        let (fee, _) = validate_transactions_static_epoch_and_process_transaction(
            &mut conn,
            &signed_foo_trait_tx,
            false,
            ASTRules::PrecheckSize,
        )
        .unwrap();
        assert_eq!(fee, 1);

        let (fee, _) = validate_transactions_static_epoch_and_process_transaction(
            &mut conn,
            &signed_foo_impl_tx,
            false,
            ASTRules::PrecheckSize,
        )
        .unwrap();
        assert_eq!(fee, 1);

        let (fee, _) = validate_transactions_static_epoch_and_process_transaction(
            &mut conn,
            &signed_call_foo_tx_clar2,
            false,
            ASTRules::PrecheckSize,
        )
        .unwrap();
        assert_eq!(fee, 1);

        let (fee, tx_receipt) = validate_transactions_static_epoch_and_process_transaction(
            &mut conn,
            &signed_test_call_foo_tx,
            false,
            ASTRules::PrecheckSize,
        )
        .unwrap();
        assert_eq!(fee, 1);
        match tx_receipt.result {
            Value::Response(ResponseData {
                committed: true,
                data,
            }) => match *data {
                Value::Bool(true) => (),
                _ => panic!("expected (ok true) result"),
            },
            _ => panic!("expected successful call"),
        }

        conn.commit_block();
    }

    #[test]
    fn test_transitive_trait() {
        let privk = StacksPrivateKey::from_hex(
            "6d430bb91222408e7706c9001cfaeb91b08c2be6d5ac95779ab52c6b431950e001",
        )
        .unwrap();
        let auth = TransactionAuth::from_p2pkh(&privk).unwrap();
        let addr = auth.origin().address_testnet();

        let foo_trait = "
            (define-trait foo
                (
                    (do-it () (response bool uint))
                )
            )
            "
        .to_string();

        let transitive_trait = "
            (use-trait foo .foo.foo)
            (define-trait poo
                (
                    (do-it () (response bool uint))
                )
            )
        "
        .to_string();

        let foo_impl = "
            (impl-trait .foo.foo)

            (define-public (do-it)
                (ok true)
            )
            "
        .to_string();

        let call_foo = "
            (use-trait foo .transitive.foo)
            (define-public (call-do-it (f <foo>))
                (contract-call? f do-it)
            )
            "
        .to_string();

        let balances = vec![(addr.clone(), 1000000000)];

        let mut chainstate =
            instantiate_chainstate_with_balances(false, 0x80000000, function_name!(), balances);

        let mut tx_foo_trait = StacksTransaction::new(
            TransactionVersion::Testnet,
            auth.clone(),
            TransactionPayload::new_smart_contract(
                "foo",
                &foo_trait,
                Some(ClarityVersion::Clarity1),
            )
            .unwrap(),
        );

        tx_foo_trait.post_condition_mode = TransactionPostConditionMode::Allow;
        tx_foo_trait.chain_id = 0x80000000;
        tx_foo_trait.set_tx_fee(1);
        tx_foo_trait.set_origin_nonce(0);

        let mut signer = StacksTransactionSigner::new(&tx_foo_trait);
        signer.sign_origin(&privk).unwrap();

        let signed_foo_trait_tx = signer.get_tx().unwrap();

        let mut tx_foo_trait_no_version = StacksTransaction::new(
            TransactionVersion::Testnet,
            auth.clone(),
            TransactionPayload::new_smart_contract("foo", &foo_trait, None).unwrap(),
        );

        tx_foo_trait_no_version.post_condition_mode = TransactionPostConditionMode::Allow;
        tx_foo_trait_no_version.chain_id = 0x80000000;
        tx_foo_trait_no_version.set_tx_fee(1);
        tx_foo_trait_no_version.set_origin_nonce(0);

        let mut signer = StacksTransactionSigner::new(&tx_foo_trait_no_version);
        signer.sign_origin(&privk).unwrap();

        let signed_foo_trait_tx_no_version = signer.get_tx().unwrap();

        let mut tx_transitive_trait_clar1 = StacksTransaction::new(
            TransactionVersion::Testnet,
            auth.clone(),
            TransactionPayload::new_smart_contract(
                "transitive",
                &transitive_trait,
                Some(ClarityVersion::Clarity1),
            )
            .unwrap(),
        );

        tx_transitive_trait_clar1.post_condition_mode = TransactionPostConditionMode::Allow;
        tx_transitive_trait_clar1.chain_id = 0x80000000;
        tx_transitive_trait_clar1.set_tx_fee(1);
        tx_transitive_trait_clar1.set_origin_nonce(1);

        let mut signer = StacksTransactionSigner::new(&tx_transitive_trait_clar1);
        signer.sign_origin(&privk).unwrap();

        let signed_transitive_trait_clar1_tx = signer.get_tx().unwrap();

        let mut tx_transitive_trait_clar1_no_version = StacksTransaction::new(
            TransactionVersion::Testnet,
            auth.clone(),
            TransactionPayload::new_smart_contract("transitive", &transitive_trait, None).unwrap(),
        );

        tx_transitive_trait_clar1_no_version.post_condition_mode =
            TransactionPostConditionMode::Allow;
        tx_transitive_trait_clar1_no_version.chain_id = 0x80000000;
        tx_transitive_trait_clar1_no_version.set_tx_fee(1);
        tx_transitive_trait_clar1_no_version.set_origin_nonce(1);

        let mut signer = StacksTransactionSigner::new(&tx_transitive_trait_clar1_no_version);
        signer.sign_origin(&privk).unwrap();

        let signed_transitive_trait_clar1_tx_no_version = signer.get_tx().unwrap();

        let mut tx_transitive_trait_clar2 = StacksTransaction::new(
            TransactionVersion::Testnet,
            auth.clone(),
            TransactionPayload::new_smart_contract(
                "transitive",
                &transitive_trait,
                Some(ClarityVersion::Clarity2),
            )
            .unwrap(),
        );

        tx_transitive_trait_clar2.post_condition_mode = TransactionPostConditionMode::Allow;
        tx_transitive_trait_clar2.chain_id = 0x80000000;
        tx_transitive_trait_clar2.set_tx_fee(1);
        tx_transitive_trait_clar2.set_origin_nonce(1);

        let mut signer = StacksTransactionSigner::new(&tx_transitive_trait_clar2);
        signer.sign_origin(&privk).unwrap();

        let signed_transitive_trait_clar2_tx = signer.get_tx().unwrap();

        let mut tx_foo_impl = StacksTransaction::new(
            TransactionVersion::Testnet,
            auth.clone(),
            TransactionPayload::new_smart_contract(
                "foo-impl",
                &foo_impl,
                Some(ClarityVersion::Clarity1),
            )
            .unwrap(),
        );

        tx_foo_impl.post_condition_mode = TransactionPostConditionMode::Allow;
        tx_foo_impl.chain_id = 0x80000000;
        tx_foo_impl.set_tx_fee(1);
        tx_foo_impl.set_origin_nonce(2);

        let mut signer = StacksTransactionSigner::new(&tx_foo_impl);
        signer.sign_origin(&privk).unwrap();

        let signed_foo_impl_tx = signer.get_tx().unwrap();

        let mut tx_foo_impl_no_version = StacksTransaction::new(
            TransactionVersion::Testnet,
            auth.clone(),
            TransactionPayload::new_smart_contract("foo-impl", &foo_impl, None).unwrap(),
        );

        tx_foo_impl_no_version.post_condition_mode = TransactionPostConditionMode::Allow;
        tx_foo_impl_no_version.chain_id = 0x80000000;
        tx_foo_impl_no_version.set_tx_fee(1);
        tx_foo_impl_no_version.set_origin_nonce(2);

        let mut signer = StacksTransactionSigner::new(&tx_foo_impl_no_version);
        signer.sign_origin(&privk).unwrap();

        let signed_foo_impl_tx_no_version = signer.get_tx().unwrap();

        let mut tx_call_foo_clar1 = StacksTransaction::new(
            TransactionVersion::Testnet,
            auth.clone(),
            TransactionPayload::new_smart_contract(
                "call-foo",
                &call_foo,
                Some(ClarityVersion::Clarity1),
            )
            .unwrap(),
        );

        tx_call_foo_clar1.post_condition_mode = TransactionPostConditionMode::Allow;
        tx_call_foo_clar1.chain_id = 0x80000000;
        tx_call_foo_clar1.set_tx_fee(1);
        tx_call_foo_clar1.set_origin_nonce(3);

        let mut signer = StacksTransactionSigner::new(&tx_call_foo_clar1);
        signer.sign_origin(&privk).unwrap();

        let signed_call_foo_tx_clar1 = signer.get_tx().unwrap();

        let mut tx_call_foo_clar1_no_version = StacksTransaction::new(
            TransactionVersion::Testnet,
            auth.clone(),
            TransactionPayload::new_smart_contract("call-foo", &call_foo, None).unwrap(),
        );

        tx_call_foo_clar1_no_version.post_condition_mode = TransactionPostConditionMode::Allow;
        tx_call_foo_clar1_no_version.chain_id = 0x80000000;
        tx_call_foo_clar1_no_version.set_tx_fee(1);
        tx_call_foo_clar1_no_version.set_origin_nonce(3);

        let mut signer = StacksTransactionSigner::new(&tx_call_foo_clar1_no_version);
        signer.sign_origin(&privk).unwrap();

        let signed_call_foo_tx_clar1_no_version = signer.get_tx().unwrap();

        let mut tx_call_foo_clar2 = StacksTransaction::new(
            TransactionVersion::Testnet,
            auth.clone(),
            TransactionPayload::new_smart_contract(
                "call-foo",
                &call_foo,
                Some(ClarityVersion::Clarity2),
            )
            .unwrap(),
        );

        tx_call_foo_clar2.post_condition_mode = TransactionPostConditionMode::Allow;
        tx_call_foo_clar2.chain_id = 0x80000000;
        tx_call_foo_clar2.set_tx_fee(1);
        tx_call_foo_clar2.set_origin_nonce(3);

        let mut signer = StacksTransactionSigner::new(&tx_call_foo_clar2);
        signer.sign_origin(&privk).unwrap();

        let signed_call_foo_tx_clar2 = signer.get_tx().unwrap();

        let mut tx_test_call_foo = StacksTransaction::new(
            TransactionVersion::Testnet,
            auth,
            TransactionPayload::new_contract_call(
                addr.clone(),
                "call-foo",
                "call-do-it",
                vec![Value::Principal(PrincipalData::Contract(
                    QualifiedContractIdentifier::parse(&format!("{}.foo-impl", &addr)).unwrap(),
                ))],
            )
            .unwrap(),
        );

        tx_test_call_foo.post_condition_mode = TransactionPostConditionMode::Allow;
        tx_test_call_foo.chain_id = 0x80000000;
        tx_test_call_foo.set_tx_fee(1);
        tx_test_call_foo.set_origin_nonce(4);

        let mut signer = StacksTransactionSigner::new(&tx_test_call_foo);
        signer.sign_origin(&privk).unwrap();

        let signed_test_call_foo_tx = signer.get_tx().unwrap();

        let contract_id = QualifiedContractIdentifier::new(
            StandardPrincipalData::from(addr.clone()),
            ContractName::from("trait-checkerror"),
        );

        // in 2.0: calling call-foo invalidates the block
        let mut conn = chainstate.block_begin(
            &TestBurnStateDB_20,
            &FIRST_BURNCHAIN_CONSENSUS_HASH,
            &FIRST_STACKS_BLOCK_HASH,
            &ConsensusHash([1u8; 20]),
            &BlockHeaderHash([1u8; 32]),
        );

        let (fee, _) = validate_transactions_static_epoch_and_process_transaction(
            &mut conn,
            &signed_foo_trait_tx_no_version,
            false,
            ASTRules::PrecheckSize,
        )
        .unwrap();
        assert_eq!(fee, 1);

        let (fee, _) = validate_transactions_static_epoch_and_process_transaction(
            &mut conn,
            &signed_transitive_trait_clar1_tx_no_version,
            false,
            ASTRules::PrecheckSize,
        )
        .unwrap();
        assert_eq!(fee, 1);

        let (fee, _) = validate_transactions_static_epoch_and_process_transaction(
            &mut conn,
            &signed_foo_impl_tx_no_version,
            false,
            ASTRules::PrecheckSize,
        )
        .unwrap();
        assert_eq!(fee, 1);

        let (fee, tx_receipt) = validate_transactions_static_epoch_and_process_transaction(
            &mut conn,
            &signed_call_foo_tx_clar1_no_version,
            false,
            ASTRules::PrecheckSize,
        )
        .unwrap();
        assert_eq!(fee, 1);

        let err = validate_transactions_static_epoch_and_process_transaction(
            &mut conn,
            &signed_test_call_foo_tx,
            false,
            ASTRules::PrecheckSize,
        )
        .unwrap_err();
        if let Error::ClarityError(clarity_error::Interpreter(VmExecutionError::Unchecked(
            check_error,
        ))) = err
        {
        } else {
            panic!("Did not get unchecked interpreter error");
        }
        assert_eq!(fee, 1);

        let err = validate_transactions_static_epoch_and_process_transaction(
            &mut conn,
            &signed_foo_trait_tx,
            false,
            ASTRules::PrecheckSize,
        )
        .unwrap_err();
        if let Error::InvalidStacksTransaction(msg, _ignored) = err {
            assert!(msg.find("target epoch is not activated").is_some());
        } else {
            panic!("Did not get epoch is not activated error");
        }

        let err = validate_transactions_static_epoch_and_process_transaction(
            &mut conn,
            &signed_transitive_trait_clar1_tx,
            false,
            ASTRules::PrecheckSize,
        )
        .unwrap_err();
        if let Error::InvalidStacksTransaction(msg, _ignored) = err {
            assert!(msg.find("target epoch is not activated").is_some());
        } else {
            panic!("Did not get epoch is not activated error");
        }

        let err = validate_transactions_static_epoch_and_process_transaction(
            &mut conn,
            &signed_foo_impl_tx,
            false,
            ASTRules::PrecheckSize,
        )
        .unwrap_err();
        if let Error::InvalidStacksTransaction(msg, _ignored) = err {
            assert!(msg.find("target epoch is not activated").is_some());
        } else {
            panic!("Did not get epoch is not activated error");
        }

        let err = validate_transactions_static_epoch_and_process_transaction(
            &mut conn,
            &signed_call_foo_tx_clar1,
            false,
            ASTRules::PrecheckSize,
        )
        .unwrap_err();
        if let Error::InvalidStacksTransaction(msg, _ignored) = err {
            assert!(msg.find("target epoch is not activated").is_some());
        } else {
            panic!("Did not get epoch is not activated error");
        }

        conn.commit_block();

        // in 2.05: calling call-foo invalidates the block
        let mut conn = chainstate.block_begin(
            &TestBurnStateDB_2_05,
            &FIRST_BURNCHAIN_CONSENSUS_HASH,
            &FIRST_STACKS_BLOCK_HASH,
            &ConsensusHash([2u8; 20]),
            &BlockHeaderHash([2u8; 32]),
        );

        let (fee, _) = validate_transactions_static_epoch_and_process_transaction(
            &mut conn,
            &signed_foo_trait_tx_no_version,
            false,
            ASTRules::PrecheckSize,
        )
        .unwrap();
        assert_eq!(fee, 1);

        let (fee, _) = validate_transactions_static_epoch_and_process_transaction(
            &mut conn,
            &signed_transitive_trait_clar1_tx_no_version,
            false,
            ASTRules::PrecheckSize,
        )
        .unwrap();
        assert_eq!(fee, 1);

        let (fee, _) = validate_transactions_static_epoch_and_process_transaction(
            &mut conn,
            &signed_foo_impl_tx_no_version,
            false,
            ASTRules::PrecheckSize,
        )
        .unwrap();
        assert_eq!(fee, 1);

        let (fee, tx_receipt) = validate_transactions_static_epoch_and_process_transaction(
            &mut conn,
            &signed_call_foo_tx_clar1_no_version,
            false,
            ASTRules::PrecheckSize,
        )
        .unwrap();
        assert_eq!(fee, 1);

        let err = validate_transactions_static_epoch_and_process_transaction(
            &mut conn,
            &signed_test_call_foo_tx,
            false,
            ASTRules::PrecheckSize,
        )
        .unwrap_err();
        if let Error::ClarityError(clarity_error::Interpreter(VmExecutionError::Unchecked(
            check_error,
        ))) = err
        {
        } else {
            panic!("Did not get unchecked interpreter error");
        }

        let err = validate_transactions_static_epoch_and_process_transaction(
            &mut conn,
            &signed_foo_trait_tx,
            false,
            ASTRules::PrecheckSize,
        )
        .unwrap_err();
        if let Error::InvalidStacksTransaction(msg, _ignored) = err {
            assert!(msg.find("target epoch is not activated").is_some());
        } else {
            panic!("Did not get epoch is not activated error");
        }

        let err = validate_transactions_static_epoch_and_process_transaction(
            &mut conn,
            &signed_transitive_trait_clar1_tx,
            false,
            ASTRules::PrecheckSize,
        )
        .unwrap_err();
        if let Error::InvalidStacksTransaction(msg, _ignored) = err {
            assert!(msg.find("target epoch is not activated").is_some());
        } else {
            panic!("Did not get epoch is not activated error");
        }

        let err = validate_transactions_static_epoch_and_process_transaction(
            &mut conn,
            &signed_foo_impl_tx,
            false,
            ASTRules::PrecheckSize,
        )
        .unwrap_err();
        if let Error::InvalidStacksTransaction(msg, _ignored) = err {
            assert!(msg.find("target epoch is not activated").is_some());
        } else {
            panic!("Did not get epoch is not activated error");
        }

        let err = validate_transactions_static_epoch_and_process_transaction(
            &mut conn,
            &signed_call_foo_tx_clar1,
            false,
            ASTRules::PrecheckSize,
        )
        .unwrap_err();
        if let Error::InvalidStacksTransaction(msg, _ignored) = err {
            assert!(msg.find("target epoch is not activated").is_some());
        } else {
            panic!("Did not get epoch is not activated error");
        }

        conn.commit_block();

        // in 2.1, using clarity 1 for both `transitive` and `call-foo`: calling call-foo causes an analysis error
        let mut conn = chainstate.block_begin(
            &TestBurnStateDB_21,
            &FIRST_BURNCHAIN_CONSENSUS_HASH,
            &FIRST_STACKS_BLOCK_HASH,
            &ConsensusHash([3u8; 20]),
            &BlockHeaderHash([3u8; 32]),
        );

        let (fee, _) = validate_transactions_static_epoch_and_process_transaction(
            &mut conn,
            &signed_foo_trait_tx,
            false,
            ASTRules::PrecheckSize,
        )
        .unwrap();
        assert_eq!(fee, 1);

        let (fee, _) = validate_transactions_static_epoch_and_process_transaction(
            &mut conn,
            &signed_transitive_trait_clar1_tx,
            false,
            ASTRules::PrecheckSize,
        )
        .unwrap();
        assert_eq!(fee, 1);

        let (fee, _) = validate_transactions_static_epoch_and_process_transaction(
            &mut conn,
            &signed_foo_impl_tx,
            false,
            ASTRules::PrecheckSize,
        )
        .unwrap();
        assert_eq!(fee, 1);

        let (fee, tx_receipt) = validate_transactions_static_epoch_and_process_transaction(
            &mut conn,
            &signed_call_foo_tx_clar1,
            false,
            ASTRules::PrecheckSize,
        )
        .unwrap();
        assert_eq!(fee, 1);

        let (fee, tx_receipt) = validate_transactions_static_epoch_and_process_transaction(
            &mut conn,
            &signed_test_call_foo_tx,
            false,
            ASTRules::PrecheckSize,
        )
        .unwrap();
        assert_eq!(fee, 1);
        match tx_receipt.result {
            Value::Response(ResponseData {
                committed: false,
                data,
            }) => (),
            _ => panic!("expected successful call"),
        }
        assert_eq!(
            tx_receipt.vm_error,
            Some("TraitReferenceUnknown(\"foo\")".to_string())
        );

        conn.commit_block();

        // in 2.1, using clarity 1 for `transitive` and clarity 2 for `call-foo`: calling call-foo causes an analysis error
        let mut conn = chainstate.block_begin(
            &TestBurnStateDB_21,
            &FIRST_BURNCHAIN_CONSENSUS_HASH,
            &FIRST_STACKS_BLOCK_HASH,
            &ConsensusHash([4u8; 20]),
            &BlockHeaderHash([4u8; 32]),
        );

        let (fee, _) = validate_transactions_static_epoch_and_process_transaction(
            &mut conn,
            &signed_foo_trait_tx,
            false,
            ASTRules::PrecheckSize,
        )
        .unwrap();
        assert_eq!(fee, 1);

        let (fee, _) = validate_transactions_static_epoch_and_process_transaction(
            &mut conn,
            &signed_transitive_trait_clar1_tx,
            false,
            ASTRules::PrecheckSize,
        )
        .unwrap();
        assert_eq!(fee, 1);

        let (fee, _) = validate_transactions_static_epoch_and_process_transaction(
            &mut conn,
            &signed_foo_impl_tx,
            false,
            ASTRules::PrecheckSize,
        )
        .unwrap();
        assert_eq!(fee, 1);

        let (fee, tx_receipt) = validate_transactions_static_epoch_and_process_transaction(
            &mut conn,
            &signed_call_foo_tx_clar2,
            false,
            ASTRules::PrecheckSize,
        )
        .unwrap();
        assert_eq!(fee, 1);

        let (fee, tx_receipt) = validate_transactions_static_epoch_and_process_transaction(
            &mut conn,
            &signed_test_call_foo_tx,
            false,
            ASTRules::PrecheckSize,
        )
        .unwrap();
        assert_eq!(fee, 1);
        match tx_receipt.result {
            Value::Response(ResponseData {
                committed: false,
                data,
            }) => (),
            _ => panic!("expected successful call"),
        }
        assert_eq!(
            tx_receipt.vm_error,
            Some("TraitReferenceUnknown(\"foo\")".to_string())
        );

        conn.commit_block();

        // in 2.1, using clarity 2 for both `transitive` and `call-foo`: publishing call-foo triggers an analysis error
        let mut conn = chainstate.block_begin(
            &TestBurnStateDB_21,
            &FIRST_BURNCHAIN_CONSENSUS_HASH,
            &FIRST_STACKS_BLOCK_HASH,
            &ConsensusHash([5u8; 20]),
            &BlockHeaderHash([5u8; 32]),
        );

        let (fee, _) = validate_transactions_static_epoch_and_process_transaction(
            &mut conn,
            &signed_foo_trait_tx,
            false,
            ASTRules::PrecheckSize,
        )
        .unwrap();
        assert_eq!(fee, 1);

        let (fee, _) = validate_transactions_static_epoch_and_process_transaction(
            &mut conn,
            &signed_transitive_trait_clar2_tx,
            false,
            ASTRules::PrecheckSize,
        )
        .unwrap();
        assert_eq!(fee, 1);

        let (fee, _) = validate_transactions_static_epoch_and_process_transaction(
            &mut conn,
            &signed_foo_impl_tx,
            false,
            ASTRules::PrecheckSize,
        )
        .unwrap();
        assert_eq!(fee, 1);

        let (fee, tx_receipt) = validate_transactions_static_epoch_and_process_transaction(
            &mut conn,
            &signed_call_foo_tx_clar2,
            false,
            ASTRules::PrecheckSize,
        )
        .unwrap();
        assert_eq!(fee, 1);
        match tx_receipt.result {
            Value::Response(ResponseData {
                committed: false,
                data,
            }) => assert_eq!(*data, Value::none()),
            _ => panic!("expected error response"),
        }

        conn.commit_block();

        // in 2.1, using clarity 2 for `transitive` and clarity 1 for `call-foo`: publishing call-foo triggers an analysis error
        let mut conn = chainstate.block_begin(
            &TestBurnStateDB_21,
            &FIRST_BURNCHAIN_CONSENSUS_HASH,
            &FIRST_STACKS_BLOCK_HASH,
            &ConsensusHash([6u8; 20]),
            &BlockHeaderHash([6u8; 32]),
        );

        let (fee, _) = validate_transactions_static_epoch_and_process_transaction(
            &mut conn,
            &signed_foo_trait_tx,
            false,
            ASTRules::PrecheckSize,
        )
        .unwrap();
        assert_eq!(fee, 1);

        let (fee, _) = validate_transactions_static_epoch_and_process_transaction(
            &mut conn,
            &signed_transitive_trait_clar2_tx,
            false,
            ASTRules::PrecheckSize,
        )
        .unwrap();
        assert_eq!(fee, 1);

        let (fee, _) = validate_transactions_static_epoch_and_process_transaction(
            &mut conn,
            &signed_foo_impl_tx,
            false,
            ASTRules::PrecheckSize,
        )
        .unwrap();
        assert_eq!(fee, 1);

        let (fee, tx_receipt) = validate_transactions_static_epoch_and_process_transaction(
            &mut conn,
            &signed_call_foo_tx_clar1,
            false,
            ASTRules::PrecheckSize,
        )
        .unwrap();
        assert_eq!(fee, 1);
        match tx_receipt.result {
            Value::Response(ResponseData {
                committed: false,
                data,
            }) => assert_eq!(*data, Value::none()),
            _ => panic!("expected error response"),
        }

        conn.commit_block();
    }

    /// Verify that transactions with bare PrincipalDatas in them cannot decode if the version byte
    /// is inappropriate.
    #[test]
    fn test_invalid_address_prevents_tx_decode() {
        // token transfer
        let bad_payload_bytes = vec![
            TransactionPayloadID::TokenTransfer as u8,
            // Clarity value type (StandardPrincipalData)
            0x05,
            // bad address (version byte 32)
            0x20,
            // address body (0x00000000000000000000)
            0x00,
            0x00,
            0x00,
            0x00,
            0x00,
            0x00,
            0x00,
            0x00,
            0x00,
            0x00,
            0x00,
            0x00,
            0x00,
            0x00,
            0x00,
            0x00,
            0x00,
            0x00,
            0x00,
            0x00,
            // amount (1 uSTX)
            0x00,
            0x00,
            0x00,
            0x00,
            0x00,
            0x00,
            0x00,
            0x01,
            // memo
            0x11,
            0x11,
            0x11,
            0x11,
            0x11,
            0x11,
            0x11,
            0x11,
            0x11,
            0x11,
            0x11,
            0x11,
            0x11,
            0x11,
            0x11,
            0x11,
            0x11,
            0x11,
            0x11,
            0x11,
            0x11,
            0x11,
            0x11,
            0x11,
            0x11,
            0x11,
            0x11,
            0x11,
            0x11,
            0x11,
            0x11,
            0x11,
            0x11,
            0x11,
        ];

        let mut good_payload_bytes = bad_payload_bytes.clone();

        // only diff is the address version
        good_payload_bytes[2] = 0x1f;

        let bad_payload: Result<TransactionPayload, _> =
            TransactionPayload::consensus_deserialize(&mut &bad_payload_bytes[..]);
        assert!(bad_payload.is_err());

        let _: TransactionPayload =
            TransactionPayload::consensus_deserialize(&mut &good_payload_bytes[..]).unwrap();

        // contract-call with bad contract address
        let bad_payload_bytes = vec![
            TransactionPayloadID::ContractCall as u8,
            // Stacks address
            // bad version byte
            0x20,
            // address body (0x00000000000000000000)
            0x00,
            0x00,
            0x00,
            0x00,
            0x00,
            0x00,
            0x00,
            0x00,
            0x00,
            0x00,
            0x00,
            0x00,
            0x00,
            0x00,
            0x00,
            0x00,
            0x00,
            0x00,
            0x00,
            0x00,
            // contract name ("hello")
            0x05,
            0x68,
            0x65,
            0x6c,
            0x6c,
            0x6f,
            // function name ("world")
            0x05,
            0x77,
            0x6f,
            0x72,
            0x6c,
            0x64,
            // arguments (good address)
            // length (1)
            0x00,
            0x00,
            0x00,
            0x01,
            // StandardPrincipalData
            0x05,
            // address version (1)
            0x01,
            // address body (0x00000000000000000000)
            0x00,
            0x00,
            0x00,
            0x00,
            0x00,
            0x00,
            0x00,
            0x00,
            0x00,
            0x00,
            0x00,
            0x00,
            0x00,
            0x00,
            0x00,
            0x00,
            0x00,
            0x00,
            0x00,
            0x00,
        ];

        let mut good_payload_bytes = bad_payload_bytes.clone();

        // only diff is the address version
        good_payload_bytes[1] = 0x1f;

        let bad_payload: Result<TransactionPayload, _> =
            TransactionPayload::consensus_deserialize(&mut &bad_payload_bytes[..]);
        assert!(bad_payload.is_err());

        let _: TransactionPayload =
            TransactionPayload::consensus_deserialize(&mut &good_payload_bytes[..]).unwrap();

        // contract-call with bad Principal argument
        let bad_payload_bytes = vec![
            TransactionPayloadID::ContractCall as u8,
            // Stacks address
            0x01,
            // address body (0x00000000000000000000)
            0x00,
            0x00,
            0x00,
            0x00,
            0x00,
            0x00,
            0x00,
            0x00,
            0x00,
            0x00,
            0x00,
            0x00,
            0x00,
            0x00,
            0x00,
            0x00,
            0x00,
            0x00,
            0x00,
            0x00,
            // contract name ("hello")
            0x05,
            0x68,
            0x65,
            0x6c,
            0x6c,
            0x6f,
            // function name ("world")
            0x05,
            0x77,
            0x6f,
            0x72,
            0x6c,
            0x64,
            // arguments (good address)
            // length (1)
            0x00,
            0x00,
            0x00,
            0x01,
            // StandardPrincipalData
            0x05,
            // address version (32 -- bad)
            0x20,
            // address body (0x00000000000000000000)
            0x00,
            0x00,
            0x00,
            0x00,
            0x00,
            0x00,
            0x00,
            0x00,
            0x00,
            0x00,
            0x00,
            0x00,
            0x00,
            0x00,
            0x00,
            0x00,
            0x00,
            0x00,
            0x00,
            0x00,
        ];

        let mut good_payload_bytes = bad_payload_bytes.clone();
        good_payload_bytes[39] = 0x1f;

        let bad_payload: Result<TransactionPayload, _> =
            TransactionPayload::consensus_deserialize(&mut &bad_payload_bytes[..]);
        assert!(bad_payload.is_err());

        let _: TransactionPayload =
            TransactionPayload::consensus_deserialize(&mut &good_payload_bytes[..]).unwrap();

        let bad_payload_bytes = vec![
            // payload type ID
            TransactionPayloadID::NakamotoCoinbase as u8,
            // buffer
            0x12,
            0x12,
            0x12,
            0x12,
            0x12,
            0x12,
            0x12,
            0x12,
            0x12,
            0x12,
            0x12,
            0x12,
            0x12,
            0x12,
            0x12,
            0x12,
            0x12,
            0x12,
            0x12,
            0x12,
            0x12,
            0x12,
            0x12,
            0x12,
            0x12,
            0x12,
            0x12,
            0x12,
            0x12,
            0x12,
            0x12,
            0x12,
            // have contract recipient, so Some(..)
            0x0a,
            // contract address type
            0x06,
            // address (bad version)
            0x20,
            0xff,
            0xff,
            0xff,
            0xff,
            0xff,
            0xff,
            0xff,
            0xff,
            0xff,
            0xff,
            0xff,
            0xff,
            0xff,
            0xff,
            0xff,
            0xff,
            0xff,
            0xff,
            0xff,
            0xff,
            // name length
            0x0c,
            // name ('foo-contract')
            0x66,
            0x6f,
            0x6f,
            0x2d,
            0x63,
            0x6f,
            0x6e,
            0x74,
            0x72,
            0x61,
            0x63,
            0x74,
            // proof bytes
            0x92,
            0x75,
            0xdf,
            0x67,
            0xa6,
            0x8c,
            0x87,
            0x45,
            0xc0,
            0xff,
            0x97,
            0xb4,
            0x82,
            0x01,
            0xee,
            0x6d,
            0xb4,
            0x47,
            0xf7,
            0xc9,
            0x3b,
            0x23,
            0xae,
            0x24,
            0xcd,
            0xc2,
            0x40,
            0x0f,
            0x52,
            0xfd,
            0xb0,
            0x8a,
            0x1a,
            0x6a,
            0xc7,
            0xec,
            0x71,
            0xbf,
            0x9c,
            0x9c,
            0x76,
            0xe9,
            0x6e,
            0xe4,
            0x67,
            0x5e,
            0xbf,
            0xf6,
            0x06,
            0x25,
            0xaf,
            0x28,
            0x71,
            0x85,
            0x01,
            0x04,
            0x7b,
            0xfd,
            0x87,
            0xb8,
            0x10,
            0xc2,
            0xd2,
            0x13,
            0x9b,
            0x73,
            0xc2,
            0x3b,
            0xd6,
            0x9d,
            0xe6,
            0x63,
            0x60,
            0x95,
            0x3a,
            0x64,
            0x2c,
            0x2a,
            0x33,
            0x0a,
        ];

        let mut good_payload_bytes = bad_payload_bytes.clone();
        debug!(
            "index is {:?}",
            good_payload_bytes.iter().find(|x| **x == 0x20)
        );
        good_payload_bytes[35] = 0x1f;

        let bad_payload: Result<TransactionPayload, _> =
            TransactionPayload::consensus_deserialize(&mut &bad_payload_bytes[..]);
        assert!(bad_payload.is_err());

        let _: TransactionPayload =
            TransactionPayload::consensus_deserialize(&mut &good_payload_bytes[..]).unwrap();
    }
}<|MERGE_RESOLUTION|>--- conflicted
+++ resolved
@@ -382,11 +382,7 @@
                 err_type: "runtime error",
             }
         }
-<<<<<<< HEAD
-        clarity_error::Interpreter(VmExecutionError::ShortReturn(_)) => {
-=======
-        clarity_error::Interpreter(InterpreterError::EarlyReturn(_)) => {
->>>>>>> 5d371873
+        clarity_error::Interpreter(VmExecutionError::EarlyReturn(_)) => {
             ClarityRuntimeTxError::Acceptable {
                 error,
                 err_type: "short return/panic",
