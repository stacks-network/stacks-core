--- conflicted
+++ resolved
@@ -194,11 +194,7 @@
         error: ClarityError,
     ) -> StacksTransactionReceipt {
         let error_string = match error {
-<<<<<<< HEAD
-            ClarityError::Analysis(ref check_error) => {
-=======
-            clarity_error::StaticCheck(ref check_error) => {
->>>>>>> 5d371873
+            ClarityError::StaticCheck(ref check_error) => {
                 if let Some(span) = check_error.diagnostic.spans.first() {
                     format!(
                         ":{}:{}: {}",
@@ -384,11 +380,7 @@
                 err_type: "runtime error",
             }
         }
-<<<<<<< HEAD
-        ClarityError::Interpreter(InterpreterError::ShortReturn(_)) => {
-=======
-        clarity_error::Interpreter(InterpreterError::EarlyReturn(_)) => {
->>>>>>> 5d371873
+        ClarityError::Interpreter(InterpreterError::EarlyReturn(_)) => {
             ClarityRuntimeTxError::Acceptable {
                 error,
                 err_type: "short return/panic",
@@ -1318,11 +1310,7 @@
                                         return Err(Error::ClarityError(other_error));
                                     }
                                 }
-<<<<<<< HEAD
-                                if let ClarityError::Analysis(err) = &other_error {
-=======
-                                if let clarity_error::StaticCheck(err) = &other_error {
->>>>>>> 5d371873
+                                if let ClarityError::StaticCheck(err) = &other_error {
                                     if err.err.rejectable() {
                                         info!("Transaction {} is problematic and should have prevented this block from being relayed", tx.txid());
                                         return Err(Error::ClarityError(other_error));
