use std::ops::Deref;

use clarity::vm::analysis::arithmetic_checker::ArithmeticOnlyChecker;
use clarity::vm::analysis::mem_type_check;
use clarity::vm::clarity::TransactionConnection;
use clarity::vm::contexts::OwnedEnvironment;
use clarity::vm::database::*;
use clarity::vm::errors::{CheckErrors, Error};
use clarity::vm::test_util::{execute, symbols_from_values, TEST_BURN_STATE_DB, TEST_HEADER_DB};
use clarity::vm::types::{
    OptionalData, PrincipalData, QualifiedContractIdentifier, ResponseData, StandardPrincipalData,
    TupleData, Value,
};
use clarity::vm::version::ClarityVersion;
use lazy_static::lazy_static;
use stacks_common::address::AddressHashMode;
use stacks_common::types::chainstate::{
    BlockHeaderHash, BurnchainHeaderHash, SortitionId, StacksAddress, StacksBlockId, VRFSeed,
};
use stacks_common::util::hash::to_hex;

use super::SIGNERS_MAX_LIST_SIZE;
use crate::burnchains::PoxConstants;
use crate::chainstate::burn::ConsensusHash;
use crate::chainstate::stacks::address::PoxAddress;
use crate::chainstate::stacks::boot::{
    BOOT_CODE_COST_VOTING_TESTNET as BOOT_CODE_COST_VOTING, BOOT_CODE_POX_TESTNET,
    POX_2_TESTNET_CODE,
};
use crate::chainstate::stacks::index::ClarityMarfTrieId;
use crate::chainstate::stacks::{C32_ADDRESS_VERSION_TESTNET_SINGLESIG, *};
use crate::clarity_vm::clarity::{ClarityBlockConnection, Error as ClarityError};
use crate::clarity_vm::database::marf::{MarfedKV, WritableMarfStore};
use crate::core::{
    StacksEpoch, StacksEpochId, BITCOIN_REGTEST_FIRST_BLOCK_HASH,
    BITCOIN_REGTEST_FIRST_BLOCK_HEIGHT, BITCOIN_REGTEST_FIRST_BLOCK_TIMESTAMP,
    FIRST_BURNCHAIN_CONSENSUS_HASH, FIRST_STACKS_BLOCK_HASH, PEER_VERSION_EPOCH_1_0,
    POX_TESTNET_CYCLE_LENGTH,
};
use crate::util_lib::boot::{boot_code_addr, boot_code_id};

const USTX_PER_HOLDER: u128 = 1_000_000;

lazy_static! {
    pub static ref FIRST_INDEX_BLOCK_HASH: StacksBlockId = StacksBlockHeader::make_index_block_hash(
        &FIRST_BURNCHAIN_CONSENSUS_HASH,
        &FIRST_STACKS_BLOCK_HASH
    );
    pub static ref POX_CONTRACT_TESTNET: QualifiedContractIdentifier = boot_code_id("pox", false);
    pub static ref POX_2_CONTRACT_TESTNET: QualifiedContractIdentifier =
        boot_code_id("pox-2", false);
    pub static ref COST_VOTING_CONTRACT_TESTNET: QualifiedContractIdentifier =
        boot_code_id("cost-voting", false);
    pub static ref USER_KEYS: Vec<StacksPrivateKey> =
        (0..50).map(|_| StacksPrivateKey::random()).collect();
    pub static ref POX_ADDRS: Vec<Value> = (0..50u64)
        .map(|ix| execute(&format!(
            "{{ version: 0x00, hashbytes: 0x000000000000000000000000{} }}",
            &to_hex(&ix.to_le_bytes())
        )))
        .collect();
    pub static ref MINER_KEY: StacksPrivateKey = StacksPrivateKey::random();
    pub static ref MINER_ADDR: StacksAddress = StacksAddress::from_public_keys(
        C32_ADDRESS_VERSION_TESTNET_SINGLESIG,
        &AddressHashMode::SerializeP2PKH,
        1,
        &vec![StacksPublicKey::from_private(&MINER_KEY.clone())],
    )
    .unwrap();
    static ref LIQUID_SUPPLY: u128 = USTX_PER_HOLDER * (POX_ADDRS.len() as u128);
    static ref MIN_THRESHOLD: u128 = *LIQUID_SUPPLY / super::test::TESTNET_STACKING_THRESHOLD_25;
}

pub struct ClarityTestSim {
    marf: MarfedKV,
    pub block_height: u64,
    pub tenure_height: u64,
    fork: u64,
    /// This vec specifies the transitions for each epoch.
    /// It is a list of heights at which the simulated chain transitions
    /// first to Epoch 2.0, then to Epoch 2.05, then to Epoch 2.1, etc. If the Epoch 2.0 transition
    /// is set to 0, Epoch 1.0 will be skipped. Otherwise, the simulated chain will
    /// begin in Epoch 1.0.
    pub epoch_bounds: Vec<u64>,
}

pub struct TestSimHeadersDB {
    height: u64,
}

pub struct TestSimBurnStateDB {
    /// This vec specifies the transitions for each epoch.
    /// It is a list of heights at which the simulated chain transitions
    /// first to Epoch 2.0, then to Epoch 2.05, then to Epoch 2.1, etc. If the Epoch 2.0 transition
    /// is set to 0, Epoch 1.0 will be skipped. Otherwise, the simulated chain will
    /// begin in Epoch 1.0.
    epoch_bounds: Vec<u64>,
    pox_constants: PoxConstants,
    height: u32,
}

impl ClarityTestSim {
    pub fn new() -> ClarityTestSim {
        let mut marf = MarfedKV::temporary();
        {
            let mut store = marf.begin(
                &StacksBlockId::sentinel(),
                &StacksBlockId(test_sim_height_to_hash(0, 0)),
            );

            let mut db = store.as_clarity_db(&TEST_HEADER_DB, &TEST_BURN_STATE_DB);
            db.initialize();

            let mut owned_env = OwnedEnvironment::new_toplevel(db);

            for user_key in USER_KEYS.iter() {
                owned_env.stx_faucet(
                    &StandardPrincipalData::from(user_key).into(),
                    USTX_PER_HOLDER,
                );
            }
            store.test_commit();
        }

        ClarityTestSim {
            marf,
            block_height: 0,
            tenure_height: 0,
            fork: 0,
            epoch_bounds: vec![0, u64::MAX],
        }
    }

    pub fn burn_block_height(&self) -> u64 {
        self.tenure_height + 100
    }

    pub fn execute_next_block_as_conn_with_tenure<F, R>(&mut self, new_tenure: bool, f: F) -> R
    where
        F: FnOnce(&mut ClarityBlockConnection) -> R,
    {
        let r = {
            let mut store = self.marf.begin(
                &StacksBlockId(test_sim_height_to_hash(self.block_height, self.fork)),
                &StacksBlockId(test_sim_height_to_hash(self.block_height + 1, self.fork)),
            );

            self.block_height += 1;
            if new_tenure {
                self.tenure_height += 1;
            }

            let headers_db = TestSimHeadersDB {
                height: self.block_height,
            };
            let burn_db = TestSimBurnStateDB {
                epoch_bounds: self.epoch_bounds.clone(),
                pox_constants: PoxConstants::test_default(),
                height: (self.tenure_height + 100).try_into().unwrap(),
            };

            let cur_epoch = Self::check_and_bump_epoch(&mut store, &headers_db, &burn_db);

            let mut db = store.as_clarity_db(&headers_db, &burn_db);
            if cur_epoch.clarity_uses_tip_burn_block() {
                db.begin();
                db.set_tenure_height(self.tenure_height as u32)
                    .expect("FAIL: unable to set tenure height in Clarity database");
                db.commit()
                    .expect("FAIL: unable to commit tenure height in Clarity database");
            }

            let mut block_conn =
                ClarityBlockConnection::new_test_conn(store, &headers_db, &burn_db, cur_epoch);
            let r = f(&mut block_conn);
            block_conn.commit_block();

            r
        };

        r
    }

    pub fn execute_next_block_as_conn<F, R>(&mut self, f: F) -> R
    where
        F: FnOnce(&mut ClarityBlockConnection) -> R,
    {
        self.execute_next_block_as_conn_with_tenure(true, f)
    }

    pub fn execute_next_block_with_tenure<F, R>(&mut self, new_tenure: bool, f: F) -> R
    where
        F: FnOnce(&mut OwnedEnvironment) -> R,
    {
        let mut store = self.marf.begin(
            &StacksBlockId(test_sim_height_to_hash(self.block_height, self.fork)),
            &StacksBlockId(test_sim_height_to_hash(self.block_height + 1, self.fork)),
        );

        self.block_height += 1;
        if new_tenure {
            self.tenure_height += 1;
        }

        let r = {
            let headers_db = TestSimHeadersDB {
                height: self.block_height,
            };
            let burn_db = TestSimBurnStateDB {
                epoch_bounds: self.epoch_bounds.clone(),
                pox_constants: PoxConstants::test_default(),
                height: (self.tenure_height + 100).try_into().unwrap(),
            };

            let cur_epoch = Self::check_and_bump_epoch(&mut store, &headers_db, &burn_db);
            debug!("Execute block in epoch {}", &cur_epoch);

            let mut db = store.as_clarity_db(&headers_db, &burn_db);
            if cur_epoch.clarity_uses_tip_burn_block() {
                db.begin();
                db.set_tenure_height(self.tenure_height as u32)
                    .expect("FAIL: unable to set tenure height in Clarity database");
                db.commit()
                    .expect("FAIL: unable to commit tenure height in Clarity database");
            }
            let mut owned_env = OwnedEnvironment::new_toplevel(db);
            f(&mut owned_env)
        };

        store.test_commit();

        r
    }

    pub fn execute_next_block<F, R>(&mut self, f: F) -> R
    where
        F: FnOnce(&mut OwnedEnvironment) -> R,
    {
        self.execute_next_block_with_tenure(true, f)
    }

    fn check_and_bump_epoch(
        store: &mut WritableMarfStore,
        headers_db: &TestSimHeadersDB,
        burn_db: &dyn BurnStateDB,
    ) -> StacksEpochId {
        let mut clarity_db = store.as_clarity_db(headers_db, burn_db);
        clarity_db.begin();
        let parent_epoch = clarity_db.get_clarity_epoch_version().unwrap();
        let sortition_epoch = clarity_db
            .get_stacks_epoch(headers_db.height as u32)
            .unwrap()
            .epoch_id;

        if parent_epoch != sortition_epoch {
            debug!("Set epoch to {}", &sortition_epoch);
            clarity_db
                .set_clarity_epoch_version(sortition_epoch)
                .unwrap();
        }

        clarity_db.commit().unwrap();
        sortition_epoch
    }

    pub fn execute_block_as_fork<F, R>(&mut self, parent_height: u64, f: F) -> R
    where
        F: FnOnce(&mut OwnedEnvironment) -> R,
    {
        let mut store = self.marf.begin(
            &StacksBlockId(test_sim_height_to_hash(parent_height, self.fork)),
            &StacksBlockId(test_sim_height_to_hash(parent_height + 1, self.fork + 1)),
        );

        let r = {
            let headers_db = TestSimHeadersDB {
                height: parent_height + 1,
            };

            Self::check_and_bump_epoch(&mut store, &headers_db, &NULL_BURN_STATE_DB);

            let db = store.as_clarity_db(&headers_db, &TEST_BURN_STATE_DB);
            let mut owned_env = OwnedEnvironment::new_toplevel(db);

            f(&mut owned_env)
        };

        store.test_commit();
        self.block_height = parent_height + 1;
        self.tenure_height = parent_height + 1;
        self.fork += 1;

        r
    }
}

pub fn test_sim_height_to_hash(burn_height: u64, fork: u64) -> [u8; 32] {
    let mut out = [0; 32];
    out[0..8].copy_from_slice(&burn_height.to_le_bytes());
    out[8..16].copy_from_slice(&fork.to_le_bytes());
    out
}

pub fn test_sim_hash_to_height(in_bytes: &[u8; 32]) -> Option<u64> {
    if &in_bytes[16..] != &[0; 16] {
        None
    } else {
        let mut bytes = [0; 8];
        bytes.copy_from_slice(&in_bytes[0..8]);
        Some(u64::from_le_bytes(bytes))
    }
}

pub fn test_sim_hash_to_fork(in_bytes: &[u8; 32]) -> Option<u64> {
    if &in_bytes[16..] != &[0; 16] {
        None
    } else {
        let mut bytes = [0; 8];
        bytes.copy_from_slice(&in_bytes[8..16]);
        Some(u64::from_le_bytes(bytes))
    }
}

#[cfg(test)]
fn check_arithmetic_only(contract: &str, version: ClarityVersion) {
    let analysis = mem_type_check(contract, version, StacksEpochId::latest())
        .unwrap()
        .1;
    ArithmeticOnlyChecker::run(&analysis).expect("Should pass arithmetic checks");
}

#[test]
fn cost_contract_is_arithmetic_only() {
    use crate::chainstate::stacks::boot::BOOT_CODE_COSTS;
    check_arithmetic_only(BOOT_CODE_COSTS, ClarityVersion::Clarity1);
}

#[test]
fn cost_2_contract_is_arithmetic_only() {
    use crate::chainstate::stacks::boot::BOOT_CODE_COSTS_2;
    check_arithmetic_only(BOOT_CODE_COSTS_2, ClarityVersion::Clarity2);
}

impl BurnStateDB for TestSimBurnStateDB {
    fn get_tip_burn_block_height(&self) -> Option<u32> {
        Some(self.height)
    }

    fn get_tip_sortition_id(&self) -> Option<SortitionId> {
        panic!("Not implemented in TestSim");
    }

    fn get_burn_block_height(&self, sortition_id: &SortitionId) -> Option<u32> {
        panic!("Not implemented in TestSim");
    }

    fn get_burn_header_hash(
        &self,
        height: u32,
        sortition_id: &SortitionId,
    ) -> Option<BurnchainHeaderHash> {
        // generate burnchain header hash for height if the sortition ID is a valid test-sim
        // sortition ID
        if height >= self.height {
            None
        } else {
            match (
                test_sim_hash_to_height(&sortition_id.0),
                test_sim_hash_to_fork(&sortition_id.0),
            ) {
                (Some(_ht), Some(fork)) => Some(BurnchainHeaderHash(test_sim_height_to_hash(
                    height.into(),
                    fork,
                ))),
                _ => None,
            }
        }
    }

    fn get_sortition_id_from_consensus_hash(
        &self,
        consensus_hash: &ConsensusHash,
    ) -> Option<SortitionId> {
        // consensus hashes are constructed as the leading 20 bytes of the stacks block ID from
        // whence it came.
        let mut bytes = [0u8; 32];
        bytes[0..20].copy_from_slice(&consensus_hash.0);
        Some(SortitionId(bytes))
    }

    fn get_stacks_epoch(&self, height: u32) -> Option<StacksEpoch> {
        let epoch_begin_index = match self.epoch_bounds.binary_search(&(height as u64)) {
            Ok(index) => index,
            Err(index) => {
                if index == 0 {
                    return Some(StacksEpoch {
                        start_height: 0,
                        end_height: self.epoch_bounds[0],
                        epoch_id: StacksEpochId::Epoch10,
                        block_limit: ExecutionCost::max_value(),
                        network_epoch: PEER_VERSION_EPOCH_1_0,
                    });
                } else {
                    index - 1
                }
            }
        };

        let epoch_id = match epoch_begin_index {
            0 => StacksEpochId::Epoch20,
            1 => StacksEpochId::Epoch2_05,
            2 => StacksEpochId::Epoch21,
            3 => StacksEpochId::Epoch22,
            4 => StacksEpochId::Epoch23,
            5 => StacksEpochId::Epoch24,
            6 => StacksEpochId::Epoch25,
            7 => StacksEpochId::Epoch30,
            _ => panic!("Invalid epoch index"),
        };

        Some(StacksEpoch {
            start_height: self.epoch_bounds[epoch_begin_index],
            end_height: self
                .epoch_bounds
                .get(epoch_begin_index + 1)
                .cloned()
                .unwrap_or(u64::MAX),
            epoch_id,
            block_limit: ExecutionCost::max_value(),
            network_epoch: PEER_VERSION_EPOCH_1_0,
        })
    }

    fn get_burn_start_height(&self) -> u32 {
        0
    }

    fn get_v1_unlock_height(&self) -> u32 {
        u32::MAX
    }

    fn get_v2_unlock_height(&self) -> u32 {
        u32::MAX
    }

    fn get_v3_unlock_height(&self) -> u32 {
        u32::MAX
    }

    fn get_pox_3_activation_height(&self) -> u32 {
        u32::MAX
    }

    fn get_pox_4_activation_height(&self) -> u32 {
        u32::MAX
    }

    fn get_pox_prepare_length(&self) -> u32 {
        self.pox_constants.prepare_length
    }

    fn get_pox_reward_cycle_length(&self) -> u32 {
        self.pox_constants.reward_cycle_length
    }

    fn get_pox_rejection_fraction(&self) -> u64 {
        self.pox_constants.pox_rejection_fraction
    }

    fn get_stacks_epoch_by_epoch_id(&self, _epoch_id: &StacksEpochId) -> Option<StacksEpoch> {
        self.get_stacks_epoch(0)
    }
    fn get_pox_payout_addrs(
        &self,
        height: u32,
        sortition_id: &SortitionId,
    ) -> Option<(Vec<TupleData>, u128)> {
        if self.get_burn_header_hash(height, sortition_id).is_some() {
            let first_block = self.get_burn_start_height();
            let prepare_len = self.get_pox_prepare_length();
            let rc_len = self.get_pox_reward_cycle_length();
            if PoxConstants::static_is_in_prepare_phase(
                first_block.into(),
                rc_len.into(),
                prepare_len.into(),
                height.into(),
            ) {
                Some((
                    vec![PoxAddress::standard_burn_address(false)
                        .as_clarity_tuple()
                        .unwrap()],
                    123,
                ))
            } else {
                Some((
                    vec![
                        PoxAddress::standard_burn_address(false)
                            .as_clarity_tuple()
                            .unwrap(),
                        PoxAddress::standard_burn_address(false)
                            .as_clarity_tuple()
                            .unwrap(),
                    ],
                    123,
                ))
            }
        } else {
            None
        }
    }
}

#[cfg(test)]
impl HeadersDB for TestSimHeadersDB {
    fn get_burn_header_hash_for_block(
        &self,
        id_bhh: &StacksBlockId,
    ) -> Option<BurnchainHeaderHash> {
        if *id_bhh == *FIRST_INDEX_BLOCK_HASH {
            Some(BurnchainHeaderHash::from_hex(BITCOIN_REGTEST_FIRST_BLOCK_HASH).unwrap())
        } else if self.get_burn_block_height_for_block(id_bhh).is_none() {
            None
        } else {
<<<<<<< HEAD
            Some(BurnchainHeaderHash(id_bhh.0.clone()))
=======
            if self.get_burn_block_height_for_block(id_bhh).is_none() {
                return None;
            }
            Some(BurnchainHeaderHash(id_bhh.0))
>>>>>>> d966da5b
        }
    }

    fn get_vrf_seed_for_block(
        &self,
        _bhh: &StacksBlockId,
        _epoch: &StacksEpochId,
    ) -> Option<VRFSeed> {
        None
    }

    fn get_consensus_hash_for_block(
        &self,
        bhh: &StacksBlockId,
        _epoch: &StacksEpochId,
    ) -> Option<ConsensusHash> {
        // capture the first 20 bytes of the block ID, which in this case captures the height and
        // fork ID.
        let mut bytes_20 = [0u8; 20];
        bytes_20.copy_from_slice(&bhh.0[0..20]);
        Some(ConsensusHash(bytes_20))
    }

    fn get_stacks_block_header_hash_for_block(
        &self,
        id_bhh: &StacksBlockId,
        _epoch: &StacksEpochId,
    ) -> Option<BlockHeaderHash> {
        if *id_bhh == *FIRST_INDEX_BLOCK_HASH {
            Some(FIRST_STACKS_BLOCK_HASH)
        } else {
            if self.get_burn_block_height_for_block(id_bhh).is_none() {
                return None;
            }
            Some(BlockHeaderHash(id_bhh.0))
        }
    }

    fn get_burn_block_time_for_block(
        &self,
        id_bhh: &StacksBlockId,
        _epoch: Option<&StacksEpochId>,
    ) -> Option<u64> {
        if *id_bhh == *FIRST_INDEX_BLOCK_HASH {
            Some(BITCOIN_REGTEST_FIRST_BLOCK_TIMESTAMP as u64)
        } else {
            let burn_block_height = self.get_burn_block_height_for_block(id_bhh)? as u64;
            Some(
                BITCOIN_REGTEST_FIRST_BLOCK_TIMESTAMP as u64 + burn_block_height
                    - BITCOIN_REGTEST_FIRST_BLOCK_HEIGHT,
            )
        }
    }

    fn get_stacks_block_time_for_block(&self, id_bhh: &StacksBlockId) -> Option<u64> {
        let block_height = test_sim_hash_to_height(&id_bhh.0)?;
        Some(1713799973 + block_height)
    }

    fn get_burn_block_height_for_block(&self, id_bhh: &StacksBlockId) -> Option<u32> {
        if *id_bhh == *FIRST_INDEX_BLOCK_HASH {
            Some(BITCOIN_REGTEST_FIRST_BLOCK_HEIGHT as u32)
        } else {
            let input_height = test_sim_hash_to_height(&id_bhh.0)?;
            if input_height > self.height {
                eprintln!("{} > {}", input_height, self.height);
                None
            } else {
                Some(
                    (BITCOIN_REGTEST_FIRST_BLOCK_HEIGHT + input_height)
                        .try_into()
                        .unwrap(),
                )
            }
        }
    }

    fn get_miner_address(
        &self,
        _id_bhh: &StacksBlockId,
        _epoch: &StacksEpochId,
    ) -> Option<StacksAddress> {
        Some(MINER_ADDR.clone())
    }

    fn get_burnchain_tokens_spent_for_block(
        &self,
        id_bhh: &StacksBlockId,
        _epoch: &StacksEpochId,
    ) -> Option<u128> {
        // if the block is defined at all, then return a constant
        self.get_burn_block_height_for_block(id_bhh).map(|_| 2000)
    }

    fn get_burnchain_tokens_spent_for_winning_block(
        &self,
        id_bhh: &StacksBlockId,
        _epoch: &StacksEpochId,
    ) -> Option<u128> {
        // if the block is defined at all, then return a constant
        self.get_burn_block_height_for_block(id_bhh).map(|_| 1000)
    }

    fn get_tokens_earned_for_block(
        &self,
        id_bhh: &StacksBlockId,
        _epoch: &StacksEpochId,
    ) -> Option<u128> {
        // if the block is defined at all, then return a constant
        self.get_burn_block_height_for_block(id_bhh).map(|_| 3000)
    }

    fn get_stacks_height_for_tenure_height(
        &self,
        _tip: &StacksBlockId,
        tenure_height: u32,
    ) -> Option<u32> {
        Some(tenure_height)
    }
}

#[test]
fn pox_2_contract_caller_units() {
    let mut sim = ClarityTestSim::new();
    sim.epoch_bounds = vec![0, 1, 2];
    let delegator = StacksPrivateKey::random();

    let expected_unlock_height = POX_TESTNET_CYCLE_LENGTH * 4;

    // execute past 2.1 epoch initialization
    sim.execute_next_block(|_env| {});
    sim.execute_next_block(|_env| {});
    sim.execute_next_block(|_env| {});

    sim.execute_next_block(|env| {
        env.initialize_versioned_contract(
            POX_2_CONTRACT_TESTNET.clone(),
            ClarityVersion::Clarity2,
            &POX_2_TESTNET_CODE,
            None,
        )
        .unwrap()
    });

    let cc = boot_code_id("stack-through", false);

    sim.execute_next_block(|env| {
        env.initialize_contract(cc.clone(),
                                "(define-public (cc-stack-stx (amount-ustx uint)
                                                           (pox-addr (tuple (version (buff 1)) (hashbytes (buff 32))))
                                                           (start-burn-ht uint)
                                                           (lock-period uint))
                                   (contract-call? .pox-2 stack-stx amount-ustx pox-addr start-burn-ht lock-period))",
                                None)
            .unwrap();

        let burn_height = env.eval_raw("burn-block-height").unwrap().0;

        assert_eq!(
            env.execute_transaction(
                (&USER_KEYS[0]).into(),
                None,
                cc.clone(),
                "cc-stack-stx",
                &symbols_from_values(vec![
                    Value::UInt(USTX_PER_HOLDER),
                    POX_ADDRS[1].clone(),
                    burn_height.clone(),
                    Value::UInt(3),
                ])
            )
            .unwrap()
            .0
            .to_string(),
            "(err 9)".to_string(),
            "The stack-through contract isn't an allowed caller for POX_ADDR[1] in the PoX2 contract",
        );

        assert_eq!(
            env.execute_transaction(
                (&USER_KEYS[0]).into(),
                None,
                POX_2_CONTRACT_TESTNET.clone(),
                "allow-contract-caller",
                &symbols_from_values(vec![
                    cc.clone().into(),
                    Value::none(),
                ])
            )
            .unwrap()
            .0
            .to_string(),
            "(ok true)".to_string(),
            "USER[0] should be able to add stack-through as a contract caller in the PoX2 contract",
        );

        assert_eq!(
            env.execute_transaction(
                (&USER_KEYS[0]).into(),
                None,
                cc.clone(),
                "cc-stack-stx",
                &symbols_from_values(vec![
                    Value::UInt(USTX_PER_HOLDER),
                    POX_ADDRS[0].clone(),
                    burn_height.clone(),
                    Value::UInt(3),
                ])
            )
            .unwrap()
            .0,
            execute(&format!(
                "(ok {{ stacker: '{}, lock-amount: {}, unlock-burn-height: {} }})",
                Value::from(&USER_KEYS[0]),
                Value::UInt(USTX_PER_HOLDER),
                Value::UInt(expected_unlock_height)
            )),
            "The stack-through contract should be an allowed caller for POX_ADDR[0] in the PoX2 contract",
        );

        assert_eq!(
            env.execute_transaction(
                (&USER_KEYS[0]).into(),
                None,
                POX_2_CONTRACT_TESTNET.clone(),
                "disallow-contract-caller",
                &symbols_from_values(vec![
                    cc.clone().into(),
                ])
            )
            .unwrap()
            .0
            .to_string(),
            "(ok true)".to_string(),
            "USER[0] should be able to remove stack-through as a contract caller in the PoX2 contract",
        );

        assert_eq!(
            env.execute_transaction(
                (&USER_KEYS[0]).into(),
                None,
                cc.clone(),
                "cc-stack-stx",
                &symbols_from_values(vec![
                    Value::UInt(USTX_PER_HOLDER),
                    POX_ADDRS[1].clone(),
                    burn_height.clone(),
                    Value::UInt(3),
                ])
            )
            .unwrap()
            .0
            .to_string(),
            "(err 9)".to_string(),
            "After revocation, stack-through shouldn't be an allowed caller for User 0 in the PoX2 contract",
        );

        assert_eq!(
            env.execute_transaction(
                (&USER_KEYS[1]).into(),
                None,
                cc.clone(),
                "cc-stack-stx",
                &symbols_from_values(vec![
                    Value::UInt(USTX_PER_HOLDER),
                    POX_ADDRS[2].clone(),
                    burn_height.clone(),
                    Value::UInt(3),
                ])
            )
            .unwrap()
            .0
            .to_string(),
            "(err 9)".to_string(),
            "After revocation, stack-through still shouldn't be an allowed caller for User 1 in the PoX2 contract",
        );

        let until_height = Value::UInt(burn_height.clone().expect_u128().unwrap() + 1);

        assert_eq!(
            env.execute_transaction(
                (&USER_KEYS[1]).into(),
                None,
                POX_2_CONTRACT_TESTNET.clone(),
                "allow-contract-caller",
                &symbols_from_values(vec![
                    cc.clone().into(),
                    Value::some(until_height).unwrap(),
                ])
            )
            .unwrap()
            .0
            .to_string(),
            "(ok true)".to_string(),
            "User1 should be able to set an 'until-height' on a contract-caller allowance",
        );

        assert_eq!(
            env.execute_transaction(
                (&USER_KEYS[1]).into(),
                None,
                cc.clone(),
                "cc-stack-stx",
                &symbols_from_values(vec![
                    Value::UInt(USTX_PER_HOLDER),
                    POX_ADDRS[0].clone(),
                    burn_height,
                    Value::UInt(3),
                ])
            )
            .unwrap()
            .0,
            execute(&format!(
                "(ok {{ stacker: '{}, lock-amount: {}, unlock-burn-height: {} }})",
                Value::from(&USER_KEYS[1]),
                Value::UInt(USTX_PER_HOLDER),
                Value::UInt(expected_unlock_height)
            )),
            "The stack-through contract should be an allowed caller for User1 in the PoX2 contract",
        );
    });

    sim.execute_next_block(|env| {
        let burn_height = env.eval_raw("burn-block-height").unwrap().0;

        // the contract caller allowance should now have expired:
        //   (err 9) indicates the contract caller check failed
        assert_eq!(
            env.execute_transaction(
                (&USER_KEYS[1]).into(),
                None,
                cc.clone(),
                "cc-stack-stx",
                &symbols_from_values(vec![
                    Value::UInt(USTX_PER_HOLDER),
                    POX_ADDRS[2].clone(),
                    burn_height,
                    Value::UInt(3),
                ])
            )
            .unwrap()
            .0
            .to_string(),
            "(err 9)".to_string(),
            "After the `until-height` is reached, stack-through shouldn't be an allowed caller for User1",
        );
    });
}

#[test]
fn pox_2_lock_extend_units() {
    let mut sim = ClarityTestSim::new();
    sim.epoch_bounds = vec![0, 1, 2];
    let delegator = StacksPrivateKey::random();

    let reward_cycle_len = 5;
    let expected_user_1_unlock = 4 * reward_cycle_len + 9 * reward_cycle_len;

    // execute past 2.1 epoch initialization
    sim.execute_next_block(|_env| {});
    sim.execute_next_block(|_env| {});
    sim.execute_next_block(|_env| {});

    sim.execute_next_block(|env| {
        env.initialize_versioned_contract(
            POX_2_CONTRACT_TESTNET.clone(),
            ClarityVersion::Clarity2,
            &POX_2_TESTNET_CODE,
            None,
        )
        .unwrap();
        env.execute_in_env(boot_code_addr(false).into(), None, None, |env| {
            env.execute_contract(
                POX_2_CONTRACT_TESTNET.deref(),
                "set-burnchain-parameters",
                &symbols_from_values(vec![
                    Value::UInt(0),
                    Value::UInt(1),
                    Value::UInt(reward_cycle_len),
                    Value::UInt(25),
                    Value::UInt(0),
                ]),
                false,
            )
        })
        .unwrap();
    });

    sim.execute_next_block(|env| {
        assert_eq!(
            env.execute_transaction(
                (&USER_KEYS[0]).into(),
                None,
                POX_2_CONTRACT_TESTNET.clone(),
                "stack-extend",
                &symbols_from_values(vec![
                    Value::UInt(3),
                    POX_ADDRS[0].clone(),
                ])
            )
            .unwrap()
            .0
            .to_string(),
            "(err 26)".to_string(),
            "Should not be able to call stack-extend before locked",
        );

        assert_eq!(
            env.execute_transaction(
                (&USER_KEYS[0]).into(),
                None,
                POX_2_CONTRACT_TESTNET.clone(),
                "delegate-stx",
                &symbols_from_values(vec![
                    Value::UInt(2 * USTX_PER_HOLDER),
                    (&delegator).into(),
                    Value::none(),
                    Value::none()
                ])
            )
            .unwrap()
            .0,
            Value::okay_true(),
            "Should be able to delegate",
        );

        let burn_height = env.eval_raw("burn-block-height").unwrap().0;
        assert_eq!(
            env.execute_transaction(
                (&delegator).into(),
                None,
                POX_2_CONTRACT_TESTNET.clone(),
                "delegate-stack-stx",
                &symbols_from_values(vec![
                    (&USER_KEYS[0]).into(),
                    Value::UInt(*MIN_THRESHOLD - 1),
                    POX_ADDRS[1].clone(),
                    burn_height.clone(),
                    Value::UInt(2)
                ])
            )
            .unwrap()
            .0,
            execute(&format!(
                "(ok {{ stacker: '{}, lock-amount: {}, unlock-burn-height: {} }})",
                Value::from(&USER_KEYS[0]),
                Value::UInt(*MIN_THRESHOLD - 1),
                Value::UInt(3 * reward_cycle_len)
            )),
            "delegate-stack-stx should work okay",
        );

        assert_eq!(
            env.execute_transaction(
                (&USER_KEYS[0]).into(),
                None,
                POX_2_CONTRACT_TESTNET.clone(),
                "stack-extend",
                &symbols_from_values(vec![
                    Value::UInt(3),
                    POX_ADDRS[0].clone(),
                ])
            )
            .unwrap()
            .0
            .to_string(),
            "(err 20)".to_string(),
            "Cannot stack-extend while delegating",
        );

        assert_eq!(
            env.execute_transaction(
                (&USER_KEYS[1]).into(),
                None,
                POX_2_CONTRACT_TESTNET.clone(),
                "stack-stx",
                &symbols_from_values(vec![
                    Value::UInt(USTX_PER_HOLDER),
                    POX_ADDRS[1].clone(),
                    burn_height,
                    Value::UInt(3),
                ])
            )
            .unwrap()
            .0,
            execute(&format!(
                "(ok {{ stacker: '{}, lock-amount: {}, unlock-burn-height: {} }})",
                Value::from(&USER_KEYS[1]),
                Value::UInt(USTX_PER_HOLDER),
                Value::UInt(4 * reward_cycle_len)
            )),
            "User1 should be able to stack-stx",
        );

        assert_eq!(
            env.execute_transaction(
                (&USER_KEYS[1]).into(),
                None,
                POX_2_CONTRACT_TESTNET.clone(),
                "stack-extend",
                &symbols_from_values(vec![
                    Value::UInt(10),
                    POX_ADDRS[2].clone(),
                ])
            )
            .unwrap()
            .0
            .to_string(),
            "(err 2)".to_string(),
            "Should not be able to stack-extend to over 12 cycles in the future",
        );

        assert_eq!(
            env.execute_transaction(
                (&USER_KEYS[1]).into(),
                None,
                POX_2_CONTRACT_TESTNET.clone(),
                "stack-extend",
                &symbols_from_values(vec![
                    Value::UInt(9),
                    POX_ADDRS[2].clone(),
                ])
            )
            .unwrap()
            .0,
            execute(&format!(
                "(ok {{ stacker: '{}, unlock-burn-height: {} }})",
                Value::from(&USER_KEYS[1]),
                Value::UInt(expected_user_1_unlock),
            )),
            "Should be able to stack-extend to exactly 12 cycles in the future",
        );

        // check that entries exist for each cycle stacked
        for cycle in 0..20 {
            eprintln!("Cycle number = {}", cycle);
            let empty_set = cycle < 1 || cycle >= 13;
            let expected = if empty_set {
                "(u0 u0)"
            } else {
                "(u1000000 u1)"
            };
            assert_eq!(
                env.eval_read_only(
                    &POX_2_CONTRACT_TESTNET,
                    &format!("(list (default-to u0 (get total-ustx (map-get? reward-cycle-total-stacked {{ reward-cycle: u{} }})))
                                    (default-to u0 (get len (map-get? reward-cycle-pox-address-list-len {{ reward-cycle: u{} }}))))",
                             cycle, cycle))
                    .unwrap()
                    .0
                    .to_string(),
                expected
            );
            if !empty_set {
                let expected_pox_addr = if cycle > 3 {
                    &POX_ADDRS[2]
                } else {
                    &POX_ADDRS[1]
                };
                let expected_stacker = Value::from(&USER_KEYS[1]);
                assert_eq!(
                    env.eval_read_only(
                        &POX_2_CONTRACT_TESTNET,
                        &format!("(unwrap-panic (map-get? reward-cycle-pox-address-list {{ reward-cycle: u{}, index: u0 }}))",
                                 cycle))
                        .unwrap()
                        .0,
                    execute(&format!(
                        "{{ pox-addr: {}, total-ustx: u{}, stacker: (some '{}) }}",
                        expected_pox_addr,
                        1_000_000,
                        &expected_stacker,
                    ))
                );
            }
        }
    });

    // now, advance the chain until User1 is unlocked, and try to stack-extend
    for _i in 0..expected_user_1_unlock {
        sim.execute_next_block(|_| {});
    }

    sim.execute_next_block(|env| {
        assert_eq!(
            env.execute_transaction(
                (&USER_KEYS[1]).into(),
                None,
                POX_2_CONTRACT_TESTNET.clone(),
                "stack-extend",
                &symbols_from_values(vec![Value::UInt(3), POX_ADDRS[0].clone(),])
            )
            .unwrap()
            .0
            .to_string(),
            "(err 26)".to_string(),
            "Should not be able to call stack-extend after lock expired",
        );
    });
}

#[test]
fn pox_2_delegate_extend_units() {
    let mut sim = ClarityTestSim::new();
    sim.epoch_bounds = vec![0, 1, 2];
    let delegator = StacksPrivateKey::random();

    // execute past 2.1 epoch initialization
    sim.execute_next_block(|_env| {});
    sim.execute_next_block(|_env| {});
    sim.execute_next_block(|_env| {});
    sim.execute_next_block(|_env| {});

    sim.execute_next_block_as_conn(|conn| {
        test_deploy_smart_contract(
            conn,
            &POX_2_CONTRACT_TESTNET,
            &POX_2_TESTNET_CODE,
            ClarityVersion::Clarity2,
        )
        .unwrap();

        // set burnchain params based on old testnet settings (< 2.0.11.0)
        conn.as_transaction(|tx| {
            tx.run_contract_call(
                &boot_code_addr(false).into(),
                None,
                POX_2_CONTRACT_TESTNET.deref(),
                "set-burnchain-parameters",
                &[
                    Value::UInt(0),
                    Value::UInt(30),
                    Value::UInt(150),
                    Value::UInt(25),
                    Value::UInt(0),
                ],
                |_, _| None,
                None,
            )
        })
        .unwrap();
    });

    sim.execute_next_block(|env| {
        assert_eq!(
            env.execute_transaction(
                (&USER_KEYS[0]).into(),
                None,
                POX_2_CONTRACT_TESTNET.clone(),
                "delegate-stx",
                &symbols_from_values(vec![
                    Value::UInt(2 * USTX_PER_HOLDER),
                    (&delegator).into(),
                    Value::none(),
                    Value::none()
                ])
            )
            .unwrap()
            .0,
            Value::okay_true(),
            "Successfully setup delegate relationship between User0 and delegate",
        );

        assert_eq!(
            env.execute_transaction(
                (&USER_KEYS[1]).into(),
                None,
                POX_2_CONTRACT_TESTNET.clone(),
                "delegate-stx",
                &symbols_from_values(vec![
                    Value::UInt(2 * USTX_PER_HOLDER),
                    (&delegator).into(),
                    Value::none(),
                    Value::none()
                ])
            )
            .unwrap()
            .0,
            Value::okay_true(),
            "Successfully setup delegate relationship between User1 and delegate",
        );

        assert_eq!(
            env.execute_transaction(
                (&delegator).into(),
                None,
                POX_2_CONTRACT_TESTNET.clone(),
                "delegate-stack-extend",
                &symbols_from_values(vec![
                    (&USER_KEYS[1]).into(),
                    POX_ADDRS[1].clone(),
                    Value::UInt(10)
                ])
            )
            .unwrap()
            .0.to_string(),
            "(err 26)".to_string(),
            "Should not be able to delegate-stack-extend before locking",
        );

        let burn_height = env.eval_raw("burn-block-height").unwrap().0;
        assert_eq!(
            env.execute_transaction(
                (&delegator).into(),
                None,
                POX_2_CONTRACT_TESTNET.clone(),
                "delegate-stack-stx",
                &symbols_from_values(vec![
                    (&USER_KEYS[0]).into(),
                    Value::UInt(*MIN_THRESHOLD - 1),
                    POX_ADDRS[1].clone(),
                    burn_height.clone(),
                    Value::UInt(2)
                ])
            )
            .unwrap()
            .0,
            execute(&format!(
                "(ok {{ stacker: '{}, lock-amount: {}, unlock-burn-height: {} }})",
                Value::from(&USER_KEYS[0]),
                Value::UInt(*MIN_THRESHOLD - 1),
                Value::UInt(450)
            )),
            "Delegate should successfully stack through delegation from User0",
        );

        assert_eq!(
            env.execute_transaction(
                (&delegator).into(),
                None,
                POX_2_CONTRACT_TESTNET.clone(),
                "delegate-stack-stx",
                &symbols_from_values(vec![
                    (&USER_KEYS[1]).into(),
                    Value::UInt(1),
                    POX_ADDRS[1].clone(),
                    burn_height,
                    Value::UInt(2)
                ])
            )
            .unwrap()
            .0,
            execute(&format!(
                "(ok {{ stacker: '{}, lock-amount: {}, unlock-burn-height: {} }})",
                Value::from(&USER_KEYS[1]),
                Value::UInt(1),
                Value::UInt(450)
            )),
            "Delegate should successfully stack through delegation from User1",
        );

        assert_eq!(
            env.execute_transaction(
                (&delegator).into(),
                None,
                POX_2_CONTRACT_TESTNET.clone(),
                "stack-aggregation-commit",
                &symbols_from_values(vec![POX_ADDRS[1].clone(), Value::UInt(1)])
            )
            .unwrap()
            .0
            .to_string(),
            "(ok true)".to_string(),
            "Delegate should successfully aggregate commits for cycle 1",
        );

        assert_eq!(
            env.execute_transaction(
                (&delegator).into(),
                None,
                POX_2_CONTRACT_TESTNET.clone(),
                "stack-aggregation-commit",
                &symbols_from_values(vec![POX_ADDRS[1].clone(), Value::UInt(2)])
            )
            .unwrap()
            .0
            .to_string(),
            "(ok true)".to_string(),
            "Delegate should successfully aggregate commits for cycle 2",
        );

        assert_eq!(
            env.execute_transaction(
                (&delegator).into(),
                None,
                POX_2_CONTRACT_TESTNET.clone(),
                "stack-aggregation-commit",
                &symbols_from_values(vec![POX_ADDRS[1].clone(), Value::UInt(3)])
            )
            .unwrap()
            .0
            .to_string(),
            "(err 4)".to_string(),
            "Delegate does not have enough aggregate locked up for cycle 3",
        );

        assert_eq!(
            env.execute_transaction(
                (&delegator).into(),
                None,
                POX_2_CONTRACT_TESTNET.clone(),
                "delegate-stack-extend",
                &symbols_from_values(vec![
                    (&USER_KEYS[1]).into(),
                    POX_ADDRS[1].clone(),
                    Value::UInt(11)
                ])
            )
            .unwrap()
            .0
            .to_string(),
            "(err 2)",
            "Delegate should not be able to extend over 12 cycles into future (current cycle is 0, previously stacked to 2, extend by 11 disallowed)",
        );

        assert_eq!(
            env.execute_transaction(
                (&delegator).into(),
                None,
                POX_2_CONTRACT_TESTNET.clone(),
                "delegate-stack-extend",
                &symbols_from_values(vec![
                    (&USER_KEYS[1]).into(),
                    POX_ADDRS[1].clone(),
                    Value::UInt(10)
                ])
            )
            .unwrap()
            .0,
            execute(&format!(
                "(ok {{ stacker: '{}, unlock-burn-height: {} }})",
                Value::from(&USER_KEYS[1]),
                // unlock-burn-height should be 10 reward cycles greater than prior unlock height
                Value::UInt(450 + 10 * 150),
            )),
            "Delegate should be able to extend 12 cycles into future (current cycle is 0, previously stacked to 2, extend by 10 allowed).",
        );

        assert_eq!(
            env.execute_transaction(
                (&delegator).into(),
                None,
                POX_2_CONTRACT_TESTNET.clone(),
                "stack-aggregation-commit",
                &symbols_from_values(vec![POX_ADDRS[1].clone(), Value::UInt(3)])
            )
            .unwrap()
            .0
            .to_string(),
            "(err 11)".to_string(),
            "Delegate still does not have enough aggregate locked up for cycle 3",
        );


        assert_eq!(
            env.execute_transaction(
                (&USER_KEYS[0]).into(),
                None,
                POX_2_CONTRACT_TESTNET.clone(),
                "revoke-delegate-stx",
                &[]
            )
            .unwrap()
            .0,
            Value::okay_true(),
            "User0 successfully revokes delegation relationship",
        );

        assert_eq!(
            env.execute_transaction(
                (&delegator).into(),
                None,
                POX_2_CONTRACT_TESTNET.clone(),
                "delegate-stack-extend",
                &symbols_from_values(vec![
                    (&USER_KEYS[0]).into(),
                    POX_ADDRS[1].clone(),
                    Value::UInt(10)
                ])
            )
            .unwrap()
            .0.to_string(),
            "(err 9)".to_string(),
            "Delegate cannot stack-extend for User0 after revocation",
        );

        assert_eq!(
            env.execute_transaction(
                (&USER_KEYS[0]).into(),
                None,
                POX_2_CONTRACT_TESTNET.clone(),
                "delegate-stx",
                &symbols_from_values(vec![
                    Value::UInt(1),
                    (&delegator).into(),
                    Value::none(),
                    Value::none()
                ])
            )
            .unwrap()
            .0,
            Value::okay_true(),
            "User0 successfully re-inits delegation relationship with a `amount-ustx` = 1",
        );

        assert_eq!(
            env.execute_transaction(
                (&delegator).into(),
                None,
                POX_2_CONTRACT_TESTNET.clone(),
                "delegate-stack-extend",
                &symbols_from_values(vec![
                    (&USER_KEYS[0]).into(),
                    POX_ADDRS[1].clone(),
                    Value::UInt(10)
                ])
            )
            .unwrap()
            .0.to_string(),
            "(err 22)".to_string(),
            "Delegate cannot stack-extend for User0 because it would require more than User0's allowed amount (1)",
        );

        assert_eq!(
            env.execute_transaction(
                (&USER_KEYS[0]).into(),
                None,
                POX_2_CONTRACT_TESTNET.clone(),
                "revoke-delegate-stx",
                &[]
            )
            .unwrap()
            .0,
            Value::okay_true(),
            "User0 successfully revokes delegation relationship",
        );

        assert_eq!(
            env.execute_transaction(
                (&USER_KEYS[0]).into(),
                None,
                POX_2_CONTRACT_TESTNET.clone(),
                "delegate-stx",
                &symbols_from_values(vec![
                    Value::UInt(10_000_000),
                    (&delegator).into(),
                    Value::none(),
                    Value::some(POX_ADDRS[2].clone()).unwrap(),
                ])
            )
            .unwrap()
            .0,
            Value::okay_true(),
            "User0 successfully re-inits delegation relationship with a `pox-addr` = POX_ADDR[2]",
        );

        assert_eq!(
            env.execute_transaction(
                (&delegator).into(),
                None,
                POX_2_CONTRACT_TESTNET.clone(),
                "delegate-stack-extend",
                &symbols_from_values(vec![
                    (&USER_KEYS[0]).into(),
                    POX_ADDRS[1].clone(),
                    Value::UInt(10)
                ])
            )
            .unwrap()
            .0.to_string(), "(err 23)".to_string(),
            "Delegate cannot stack-extend for User0 at POX_ADDR[1] because User0 specified to use POX_ADDR[2]",
        );

        assert_eq!(
            env.execute_transaction(
                (&USER_KEYS[0]).into(),
                None,
                POX_2_CONTRACT_TESTNET.clone(),
                "revoke-delegate-stx",
                &[]
            )
            .unwrap()
            .0,
            Value::okay_true(),
            "User0 successfully revokes delegation relationship",
        );

        assert_eq!(
            env.execute_transaction(
                (&USER_KEYS[0]).into(),
                None,
                POX_2_CONTRACT_TESTNET.clone(),
                "delegate-stx",
                &symbols_from_values(vec![
                    Value::UInt(10_000_000),
                    (&delegator).into(),
                    Value::some(Value::UInt(450 + 10 * 150 - 1)).unwrap(),
                    Value::some(POX_ADDRS[1].clone()).unwrap(),
                ])
            )
            .unwrap()
            .0,
            Value::okay_true(),
            "User0 successfully re-inits delegation relationship with a `until-ht` one less than necessary for an extend-by-10",
        );

        assert_eq!(
            env.execute_transaction(
                (&delegator).into(),
                None,
                POX_2_CONTRACT_TESTNET.clone(),
                "delegate-stack-extend",
                &symbols_from_values(vec![
                    (&USER_KEYS[0]).into(),
                    POX_ADDRS[1].clone(),
                    Value::UInt(10)
                ])
            )
            .unwrap()
            .0.to_string(), "(err 21)".to_string(),
            "Delegate cannot stack-extend for User0 for 10 cycles",
        );

        assert_eq!(
            env.execute_transaction(
                (&delegator).into(),
                None,
                POX_2_CONTRACT_TESTNET.clone(),
                "delegate-stack-extend",
                &symbols_from_values(vec![
                    (&USER_KEYS[0]).into(),
                    POX_ADDRS[1].clone(),
                    Value::UInt(9)
                ])
            )
            .unwrap()
            .0,
            execute(&format!(
                "(ok {{ stacker: '{}, unlock-burn-height: {} }})",
                Value::from(&USER_KEYS[0]),
                // unlock-burn-height should be 9 reward cycles greater than prior unlock height
                Value::UInt(450 + 9 * 150),
            )),
            "Delegate successfully stack extends for User0 for 9 cycles",
        );

        for cycle in 3..12 {
            assert_eq!(
                env.execute_transaction(
                    (&delegator).into(),
                    None,
                    POX_2_CONTRACT_TESTNET.clone(),
                    "stack-aggregation-commit",
                    &symbols_from_values(vec![POX_ADDRS[1].clone(), Value::UInt(cycle)])
                )
                    .unwrap()
                    .0
                    .to_string(),
                "(ok true)".to_string(),
                "For cycles in [3, 12), delegate has enough to successfully aggregate commit",
            );

            // call a second time to make sure that the partial map reset.
            assert_eq!(
                env.execute_transaction(
                    (&delegator).into(),
                    None,
                    POX_2_CONTRACT_TESTNET.clone(),
                    "stack-aggregation-commit",
                    &symbols_from_values(vec![POX_ADDRS[1].clone(), Value::UInt(cycle)])
                )
                    .unwrap()
                    .0
                    .to_string(),
                "(err 4)".to_string(),
                "Delegate cannot aggregate commit a second time",
            );

        }

        assert_eq!(
            env.execute_transaction(
                (&delegator).into(),
                None,
                POX_2_CONTRACT_TESTNET.clone(),
                "stack-aggregation-commit",
                &symbols_from_values(vec![POX_ADDRS[1].clone(), Value::UInt(12)])
            )
                .unwrap()
                .0
                .to_string(),
            "(err 11)".to_string(),
            "At cycle 12, delegate cannot aggregate commit because only one stacker was extended by 10"
        );

        // check reward cycles [0, 20) for coherence
        // for cycles [1, 11] ==> delegate successfully committed the minimum threshold and should appear in the reward set
        // for all other cycles, reward set should be empty
        for cycle in 0..20 {
            eprintln!("Cycle number = {}, MIN_THRESHOLD  = {}", cycle, MIN_THRESHOLD.deref());
            let empty_set = cycle < 1 || cycle >= 12;
            let expected = if empty_set {
                "(u0 u0)".into()
            } else {
                format!("(u{} u1)", MIN_THRESHOLD.deref())
            };
            assert_eq!(
                env.eval_read_only(
                    &POX_2_CONTRACT_TESTNET,
                    &format!("(list (default-to u0 (get total-ustx (map-get? reward-cycle-total-stacked {{ reward-cycle: u{} }})))
                                    (default-to u0 (get len (map-get? reward-cycle-pox-address-list-len {{ reward-cycle: u{} }}))))",
                             cycle, cycle))
                    .unwrap()
                    .0
                    .to_string(),
                expected
            );
            if !empty_set {
                let expected_pox_addr = &POX_ADDRS[1];

                assert_eq!(
                    env.eval_read_only(
                        &POX_2_CONTRACT_TESTNET,
                        &format!("(unwrap-panic (map-get? reward-cycle-pox-address-list {{ reward-cycle: u{}, index: u0 }}))",
                                 cycle))
                        .unwrap()
                        .0,
                    execute(&format!(
                        "{{ pox-addr: {}, total-ustx: u{}, stacker: none }}",
                        expected_pox_addr,
                        MIN_THRESHOLD.deref(),
                    ))
                );
            }
        }
    });
}

#[test]
fn simple_epoch21_test() {
    let mut sim = ClarityTestSim::new();
    sim.epoch_bounds = vec![0, 1, 3];
    let delegator = StacksPrivateKey::random();

    let clarity_2_0_id =
        QualifiedContractIdentifier::new(StandardPrincipalData::transient(), "contract-2-0".into());
    let clarity_2_0_bad_id = QualifiedContractIdentifier::new(
        StandardPrincipalData::transient(),
        "contract-2-0-bad".into(),
    );
    let clarity_2_0_content = "
(define-private (stx-account (a principal)) 1)
(define-public (call-through)
  (ok (stx-account 'SPAXYA5XS51713FDTQ8H94EJ4V579CXMTRNBZKSF)))
";

    let clarity_2_1_id =
        QualifiedContractIdentifier::new(StandardPrincipalData::transient(), "contract-2-1".into());
    let clarity_2_1_bad_id = QualifiedContractIdentifier::new(
        StandardPrincipalData::transient(),
        "contract-2-1-bad".into(),
    );
    let clarity_2_1_content = "
(define-public (call-through)
  (let ((balance-1 (stx-account 'SPAXYA5XS51713FDTQ8H94EJ4V579CXMTRNBZKSF))
        (balance-2 (unwrap-panic (contract-call? .contract-2-0 call-through)))
        (balance-3 (stx-account 'SPAXYA5XS51713FDTQ8H94EJ4V579CXMTRNBZKSF)))
       (print balance-1)
       (print balance-2)
       (print balance-3)
       (ok 1)))
(call-through)
";

    sim.execute_next_block_as_conn(|block| {
        test_deploy_smart_contract(
            block,
            &clarity_2_0_id,
            clarity_2_0_content,
            ClarityVersion::Clarity1,
        )
        .expect("2.0 'good' contract should deploy successfully");
        match test_deploy_smart_contract(
            block,
            &clarity_2_0_bad_id,
            clarity_2_1_content,
            ClarityVersion::Clarity1,
        )
        .expect_err("2.0 'bad' contract should not deploy successfully")
        {
            ClarityError::Analysis(e) => {
                assert_eq!(e.err, CheckErrors::UnknownFunction("stx-account".into()));
            }
            e => panic!("Should have caused an analysis error: {:#?}", e),
        };
    });
    sim.execute_next_block(|_env| {});
    sim.execute_next_block(|_env| {});
    sim.execute_next_block(|_env| {});
    sim.execute_next_block(|_env| {});

    sim.execute_next_block_as_conn(|block| {
        test_deploy_smart_contract(
            block,
            &clarity_2_1_id,
            clarity_2_1_content,
            ClarityVersion::Clarity2,
        )
        .expect("2.1 'good' contract should deploy successfully");
        match test_deploy_smart_contract(
            block,
            &clarity_2_1_bad_id,
            clarity_2_0_content,
            ClarityVersion::Clarity2,
        )
        .expect_err("2.1 'bad' contract should not deploy successfully")
        {
            ClarityError::Interpreter(e) => {
                assert_eq!(
                    e,
                    Error::Unchecked(CheckErrors::NameAlreadyUsed("stx-account".into()))
                );
            }
            e => panic!("Should have caused an Interpreter error: {:#?}", e),
        };
    });
    sim.execute_next_block(|_env| {});
    sim.execute_next_block(|_env| {});
}

fn test_deploy_smart_contract(
    block: &mut ClarityBlockConnection,
    contract_id: &QualifiedContractIdentifier,
    content: &str,
    version: ClarityVersion,
) -> std::result::Result<(), ClarityError> {
    block.as_transaction(|tx| {
        let (ast, analysis) = tx.analyze_smart_contract(contract_id, version, content)?;
        tx.initialize_smart_contract(contract_id, version, &ast, content, None, |_, _| None, None)?;
        tx.save_analysis(contract_id, &analysis)?;
        return Ok(());
    })
}

#[test]
// test that the maximum stackerdb list size will fit in a value
fn max_stackerdb_list() {
    let signers_list: Vec<_> = (0..SIGNERS_MAX_LIST_SIZE)
        .map(|signer_ix| {
            let signer_address =
                StacksAddress::new(0, Hash160::from_data(&signer_ix.to_be_bytes())).unwrap();
            Value::Tuple(
                TupleData::from_data(vec![
                    (
                        "signer".into(),
                        Value::Principal(PrincipalData::from(signer_address)),
                    ),
                    ("num-slots".into(), Value::UInt(1)),
                ])
                .expect("BUG: Failed to construct `{ signer: principal, num-slots: u64 }` tuple"),
            )
        })
        .collect();

    assert_eq!(signers_list.len(), SIGNERS_MAX_LIST_SIZE);
    Value::cons_list_unsanitized(signers_list)
        .expect("Failed to construct `(list 4000 { signer: principal, num-slots: u64 })` list");
}

#[test]
fn recency_tests() {
    let mut sim = ClarityTestSim::new();
    let delegator = StacksPrivateKey::random();

    sim.execute_next_block(|env| {
        env.initialize_versioned_contract(
            POX_CONTRACT_TESTNET.clone(),
            ClarityVersion::Clarity2,
            &BOOT_CODE_POX_TESTNET,
            None,
        )
        .unwrap()
    });
    sim.execute_next_block(|env| {
        // try to issue a far future stacking tx
        assert_eq!(
            env.execute_transaction(
                (&USER_KEYS[0]).into(),
                None,
                POX_CONTRACT_TESTNET.clone(),
                "stack-stx",
                &symbols_from_values(vec![
                    Value::UInt(USTX_PER_HOLDER),
                    POX_ADDRS[0].clone(),
                    Value::UInt(3000),
                    Value::UInt(3),
                ])
            )
            .unwrap()
            .0
            .to_string(),
            "(err 24)".to_string()
        );
        // let's delegate, and check if the delegate can issue a far future
        //   stacking tx
        assert_eq!(
            env.execute_transaction(
                (&USER_KEYS[0]).into(),
                None,
                POX_CONTRACT_TESTNET.clone(),
                "delegate-stx",
                &symbols_from_values(vec![
                    Value::UInt(2 * USTX_PER_HOLDER),
                    (&delegator).into(),
                    Value::none(),
                    Value::none()
                ])
            )
            .unwrap()
            .0,
            Value::okay_true()
        );

        assert_eq!(
            env.execute_transaction(
                (&delegator).into(),
                None,
                POX_CONTRACT_TESTNET.clone(),
                "delegate-stack-stx",
                &symbols_from_values(vec![
                    (&USER_KEYS[0]).into(),
                    Value::UInt(USTX_PER_HOLDER),
                    POX_ADDRS[1].clone(),
                    Value::UInt(3000),
                    Value::UInt(2)
                ])
            )
            .unwrap()
            .0
            .to_string(),
            "(err 24)".to_string()
        );
    });
}

#[test]
fn delegation_tests() {
    let mut sim = ClarityTestSim::new();
    let delegator = StacksPrivateKey::random();
    const REWARD_CYCLE_LENGTH: u128 = 1050;

    sim.execute_next_block(|env| {
        env.initialize_versioned_contract(
            POX_CONTRACT_TESTNET.clone(),
            ClarityVersion::Clarity2,
            &BOOT_CODE_POX_TESTNET,
            None,
        )
        .unwrap()
    });
    sim.execute_next_block(|env| {
        assert_eq!(
            env.execute_transaction(
                (&USER_KEYS[0]).into(),
                None,
                POX_CONTRACT_TESTNET.clone(),
                "delegate-stx",
                &symbols_from_values(vec![
                    Value::UInt(2 * USTX_PER_HOLDER),
                    (&delegator).into(),
                    Value::none(),
                    Value::none()
                ])
            )
            .unwrap()
            .0,
            Value::okay_true()
        );

        // already delegating...
        assert_eq!(
            env.execute_transaction(
                (&USER_KEYS[0]).into(),
                None,
                POX_CONTRACT_TESTNET.clone(),
                "delegate-stx",
                &symbols_from_values(vec![
                    Value::UInt(USTX_PER_HOLDER),
                    (&delegator).into(),
                    Value::none(),
                    Value::none()
                ])
            )
            .unwrap()
            .0,
            Value::error(Value::Int(20)).unwrap()
        );

        assert_eq!(
            env.execute_transaction(
                (&USER_KEYS[1]).into(),
                None,
                POX_CONTRACT_TESTNET.clone(),
                "delegate-stx",
                &symbols_from_values(vec![
                    Value::UInt(USTX_PER_HOLDER),
                    (&delegator).into(),
                    Value::none(),
                    Value::some(POX_ADDRS[0].clone()).unwrap()
                ])
            )
            .unwrap()
            .0,
            Value::okay_true()
        );
        assert_eq!(
            env.execute_transaction(
                (&USER_KEYS[2]).into(),
                None,
                POX_CONTRACT_TESTNET.clone(),
                "delegate-stx",
                &symbols_from_values(vec![
                    Value::UInt(USTX_PER_HOLDER),
                    (&delegator).into(),
                    Value::some(Value::UInt(REWARD_CYCLE_LENGTH * 2)).unwrap(),
                    Value::none()
                ])
            )
            .unwrap()
            .0,
            Value::okay_true()
        );

        assert_eq!(
            env.execute_transaction(
                (&USER_KEYS[3]).into(),
                None,
                POX_CONTRACT_TESTNET.clone(),
                "delegate-stx",
                &symbols_from_values(vec![
                    Value::UInt(USTX_PER_HOLDER),
                    (&delegator).into(),
                    Value::none(),
                    Value::none()
                ])
            )
            .unwrap()
            .0,
            Value::okay_true()
        );

        assert_eq!(
            env.execute_transaction(
                (&USER_KEYS[4]).into(),
                None,
                POX_CONTRACT_TESTNET.clone(),
                "delegate-stx",
                &symbols_from_values(vec![
                    Value::UInt(USTX_PER_HOLDER),
                    (&delegator).into(),
                    Value::none(),
                    Value::none()
                ])
            )
            .unwrap()
            .0,
            Value::okay_true()
        );
    });
    // let's do some delegated stacking!
    sim.execute_next_block(|env| {
        // try to stack more than [0]'s delegated amount!
        let burn_height = env.eval_raw("burn-block-height").unwrap().0;
        assert_eq!(
            env.execute_transaction(
                (&delegator).into(),
                None,
                POX_CONTRACT_TESTNET.clone(),
                "delegate-stack-stx",
                &symbols_from_values(vec![
                    (&USER_KEYS[0]).into(),
                    Value::UInt(3 * USTX_PER_HOLDER),
                    POX_ADDRS[1].clone(),
                    burn_height.clone(),
                    Value::UInt(2)
                ])
            )
            .unwrap()
            .0
            .to_string(),
            "(err 22)".to_string()
        );

        // try to stack more than [0] has!
        assert_eq!(
            env.execute_transaction(
                (&delegator).into(),
                None,
                POX_CONTRACT_TESTNET.clone(),
                "delegate-stack-stx",
                &symbols_from_values(vec![
                    (&USER_KEYS[0]).into(),
                    Value::UInt(2 * USTX_PER_HOLDER),
                    POX_ADDRS[1].clone(),
                    burn_height.clone(),
                    Value::UInt(2)
                ])
            )
            .unwrap()
            .0
            .to_string(),
            "(err 1)".to_string()
        );

        // let's stack less than the threshold
        assert_eq!(
            env.execute_transaction(
                (&delegator).into(),
                None,
                POX_CONTRACT_TESTNET.clone(),
                "delegate-stack-stx",
                &symbols_from_values(vec![
                    (&USER_KEYS[0]).into(),
                    Value::UInt(*MIN_THRESHOLD - 1),
                    POX_ADDRS[1].clone(),
                    burn_height.clone(),
                    Value::UInt(2)
                ])
            )
            .unwrap()
            .0,
            execute(&format!(
                "(ok {{ stacker: '{}, lock-amount: {}, unlock-burn-height: {} }})",
                Value::from(&USER_KEYS[0]),
                Value::UInt(*MIN_THRESHOLD - 1),
                Value::UInt(REWARD_CYCLE_LENGTH * 3)
            ))
        );

        assert_eq!(
            env.eval_read_only(
                &POX_CONTRACT_TESTNET,
                &format!("(stx-get-balance '{})", &Value::from(&USER_KEYS[0]))
            )
            .unwrap()
            .0,
            Value::UInt(USTX_PER_HOLDER - *MIN_THRESHOLD + 1)
        );

        // try to commit our partial stacking...
        assert_eq!(
            env.execute_transaction(
                (&delegator).into(),
                None,
                POX_CONTRACT_TESTNET.clone(),
                "stack-aggregation-commit",
                &symbols_from_values(vec![POX_ADDRS[1].clone(), Value::UInt(1)])
            )
            .unwrap()
            .0
            .to_string(),
            "(err 11)".to_string()
        );
        // not enough! we need to stack more...
        //   but POX_ADDR[1] cannot be used for USER_KEYS[1]...
        assert_eq!(
            env.execute_transaction(
                (&delegator).into(),
                None,
                POX_CONTRACT_TESTNET.clone(),
                "delegate-stack-stx",
                &symbols_from_values(vec![
                    (&USER_KEYS[1]).into(),
                    Value::UInt(*MIN_THRESHOLD - 1),
                    POX_ADDRS[1].clone(),
                    burn_height.clone(),
                    Value::UInt(2)
                ])
            )
            .unwrap()
            .0
            .to_string(),
            "(err 23)".to_string()
        );

        // And USER_KEYS[0] is already stacking...
        assert_eq!(
            env.execute_transaction(
                (&delegator).into(),
                None,
                POX_CONTRACT_TESTNET.clone(),
                "delegate-stack-stx",
                &symbols_from_values(vec![
                    (&USER_KEYS[0]).into(),
                    Value::UInt(*MIN_THRESHOLD - 1),
                    POX_ADDRS[1].clone(),
                    burn_height.clone(),
                    Value::UInt(2)
                ])
            )
            .unwrap()
            .0
            .to_string(),
            "(err 3)".to_string()
        );

        // USER_KEYS[2] won't want to stack past the delegation expiration...
        assert_eq!(
            env.execute_transaction(
                (&delegator).into(),
                None,
                POX_CONTRACT_TESTNET.clone(),
                "delegate-stack-stx",
                &symbols_from_values(vec![
                    (&USER_KEYS[2]).into(),
                    Value::UInt(*MIN_THRESHOLD - 1),
                    POX_ADDRS[1].clone(),
                    burn_height.clone(),
                    Value::UInt(2)
                ])
            )
            .unwrap()
            .0
            .to_string(),
            "(err 21)".to_string()
        );

        //  but for just one block will be fine
        assert_eq!(
            env.execute_transaction(
                (&delegator).into(),
                None,
                POX_CONTRACT_TESTNET.clone(),
                "delegate-stack-stx",
                &symbols_from_values(vec![
                    (&USER_KEYS[2]).into(),
                    Value::UInt(*MIN_THRESHOLD - 1),
                    POX_ADDRS[1].clone(),
                    burn_height.clone(),
                    Value::UInt(1)
                ])
            )
            .unwrap()
            .0,
            execute(&format!(
                "(ok {{ stacker: '{}, lock-amount: {}, unlock-burn-height: {} }})",
                Value::from(&USER_KEYS[2]),
                Value::UInt(*MIN_THRESHOLD - 1),
                Value::UInt(REWARD_CYCLE_LENGTH * 2)
            ))
        );

        assert_eq!(
            env.eval_read_only(
                &POX_CONTRACT_TESTNET,
                &format!("(stx-get-balance '{})", &Value::from(&USER_KEYS[2]))
            )
            .unwrap()
            .0,
            Value::UInt(USTX_PER_HOLDER - *MIN_THRESHOLD + 1)
        );

        assert_eq!(
            env.eval_read_only(
                &POX_CONTRACT_TESTNET,
                &format!("(stx-get-balance '{})", &Value::from(&USER_KEYS[0]))
            )
            .unwrap()
            .0,
            Value::UInt(USTX_PER_HOLDER - *MIN_THRESHOLD + 1)
        );

        assert_eq!(
            env.eval_read_only(
                &POX_CONTRACT_TESTNET,
                &format!("(stx-get-balance '{})", &Value::from(&USER_KEYS[1]))
            )
            .unwrap()
            .0,
            Value::UInt(USTX_PER_HOLDER)
        );

        // try to commit our partial stacking again!
        assert_eq!(
            env.execute_transaction(
                (&delegator).into(),
                None,
                POX_CONTRACT_TESTNET.clone(),
                "stack-aggregation-commit",
                &symbols_from_values(vec![POX_ADDRS[1].clone(), Value::UInt(1)])
            )
            .unwrap()
            .0
            .to_string(),
            "(ok true)".to_string()
        );

        assert_eq!(
            env.eval_read_only(&POX_CONTRACT_TESTNET, "(get-reward-set-size u1)")
                .unwrap()
                .0
                .to_string(),
            "u1"
        );
        assert_eq!(
            env.eval_read_only(&POX_CONTRACT_TESTNET, "(get-reward-set-pox-address u1 u0)")
                .unwrap()
                .0,
            execute(&format!(
                "(some {{ pox-addr: {}, total-ustx: {} }})",
                &POX_ADDRS[1],
                &Value::UInt(2 * (*MIN_THRESHOLD - 1))
            ))
        );

        // can we double commit? I don't think so!
        assert_eq!(
            env.execute_transaction(
                (&delegator).into(),
                None,
                POX_CONTRACT_TESTNET.clone(),
                "stack-aggregation-commit",
                &symbols_from_values(vec![POX_ADDRS[1].clone(), Value::UInt(1)])
            )
            .unwrap()
            .0
            .to_string(),
            "(err 4)".to_string()
        );

        // okay, let's try some more delegation situations...
        // 1. we already locked user[0] up for round 2, so let's add some more stacks for round 2 from
        //    user[3]. in the process, this will add more stacks for lockup in round 1, so lets commit
        //    that as well.

        assert_eq!(
            env.execute_transaction(
                (&delegator).into(),
                None,
                POX_CONTRACT_TESTNET.clone(),
                "delegate-stack-stx",
                &symbols_from_values(vec![
                    (&USER_KEYS[3]).into(),
                    Value::UInt(*MIN_THRESHOLD),
                    POX_ADDRS[1].clone(),
                    burn_height.clone(),
                    Value::UInt(2)
                ])
            )
            .unwrap()
            .0,
            execute(&format!(
                "(ok {{ stacker: '{}, lock-amount: {}, unlock-burn-height: {} }})",
                Value::from(&USER_KEYS[3]),
                Value::UInt(*MIN_THRESHOLD),
                Value::UInt(REWARD_CYCLE_LENGTH * 3)
            ))
        );

        assert_eq!(
            env.eval_read_only(
                &POX_CONTRACT_TESTNET,
                &format!("(stx-get-balance '{})", &Value::from(&USER_KEYS[3]))
            )
            .unwrap()
            .0,
            Value::UInt(USTX_PER_HOLDER - *MIN_THRESHOLD)
        );

        // let's commit to round 2 now.
        assert_eq!(
            env.execute_transaction(
                (&delegator).into(),
                None,
                POX_CONTRACT_TESTNET.clone(),
                "stack-aggregation-commit",
                &symbols_from_values(vec![POX_ADDRS[1].clone(), Value::UInt(2)])
            )
            .unwrap()
            .0
            .to_string(),
            "(ok true)".to_string()
        );

        // and we can commit to round 1 again as well!
        assert_eq!(
            env.execute_transaction(
                (&delegator).into(),
                None,
                POX_CONTRACT_TESTNET.clone(),
                "stack-aggregation-commit",
                &symbols_from_values(vec![POX_ADDRS[1].clone(), Value::UInt(1)])
            )
            .unwrap()
            .0
            .to_string(),
            "(ok true)".to_string()
        );

        // check reward sets for round 2 and round 1...

        assert_eq!(
            env.eval_read_only(&POX_CONTRACT_TESTNET, "(get-reward-set-size u2)")
                .unwrap()
                .0
                .to_string(),
            "u1"
        );
        assert_eq!(
            env.eval_read_only(&POX_CONTRACT_TESTNET, "(get-reward-set-pox-address u2 u0)")
                .unwrap()
                .0,
            execute(&format!(
                "(some {{ pox-addr: {}, total-ustx: {} }})",
                &POX_ADDRS[1],
                &Value::UInt(2 * (*MIN_THRESHOLD) - 1)
            ))
        );

        assert_eq!(
            env.eval_read_only(&POX_CONTRACT_TESTNET, "(get-reward-set-size u1)")
                .unwrap()
                .0
                .to_string(),
            "u2"
        );
        assert_eq!(
            env.eval_read_only(&POX_CONTRACT_TESTNET, "(get-reward-set-pox-address u1 u0)")
                .unwrap()
                .0,
            execute(&format!(
                "(some {{ pox-addr: {}, total-ustx: {} }})",
                &POX_ADDRS[1],
                &Value::UInt(2 * (*MIN_THRESHOLD - 1))
            ))
        );
        assert_eq!(
            env.eval_read_only(&POX_CONTRACT_TESTNET, "(get-reward-set-pox-address u1 u1)")
                .unwrap()
                .0,
            execute(&format!(
                "(some {{ pox-addr: {}, total-ustx: {} }})",
                &POX_ADDRS[1],
                &Value::UInt(*MIN_THRESHOLD)
            ))
        );

        // 2. lets make sure we can lock up for user[1] so long as it goes to pox[0].

        assert_eq!(
            env.execute_transaction(
                (&delegator).into(),
                None,
                POX_CONTRACT_TESTNET.clone(),
                "delegate-stack-stx",
                &symbols_from_values(vec![
                    (&USER_KEYS[1]).into(),
                    Value::UInt(*MIN_THRESHOLD),
                    POX_ADDRS[0].clone(),
                    burn_height.clone(),
                    Value::UInt(2)
                ])
            )
            .unwrap()
            .0,
            execute(&format!(
                "(ok {{ stacker: '{}, lock-amount: {}, unlock-burn-height: {} }})",
                Value::from(&USER_KEYS[1]),
                Value::UInt(*MIN_THRESHOLD),
                Value::UInt(REWARD_CYCLE_LENGTH * 3)
            ))
        );

        // 3. lets try to lock up user[4], but do some revocation first.
        assert_eq!(
            env.execute_transaction(
                (&USER_KEYS[4]).into(),
                None,
                POX_CONTRACT_TESTNET.clone(),
                "revoke-delegate-stx",
                &[]
            )
            .unwrap()
            .0,
            Value::okay_true()
        );

        // will run a second time, but return false
        assert_eq!(
            env.execute_transaction(
                (&USER_KEYS[4]).into(),
                None,
                POX_CONTRACT_TESTNET.clone(),
                "revoke-delegate-stx",
                &[]
            )
            .unwrap()
            .0
            .to_string(),
            "(ok false)".to_string()
        );

        assert_eq!(
            env.execute_transaction(
                (&delegator).into(),
                None,
                POX_CONTRACT_TESTNET.clone(),
                "delegate-stack-stx",
                &symbols_from_values(vec![
                    (&USER_KEYS[4]).into(),
                    Value::UInt(*MIN_THRESHOLD - 1),
                    POX_ADDRS[0].clone(),
                    burn_height,
                    Value::UInt(2)
                ])
            )
            .unwrap()
            .0
            .to_string(),
            "(err 9)".to_string()
        );
    });
}

#[test]
fn test_vote_withdrawal() {
    let mut sim = ClarityTestSim::new();

    sim.execute_next_block(|env| {
        env.initialize_versioned_contract(
            COST_VOTING_CONTRACT_TESTNET.clone(),
            ClarityVersion::Clarity1,
            &BOOT_CODE_COST_VOTING,
            None,
        )
        .unwrap();

        // Submit a proposal
        assert_eq!(
            env.execute_transaction(
                (&USER_KEYS[0]).into(),
                None,
                COST_VOTING_CONTRACT_TESTNET.clone(),
                "submit-proposal",
                &symbols_from_values(vec![
                    Value::Principal(
                        PrincipalData::parse_qualified_contract_principal(
                            "ST000000000000000000002AMW42H.function-name"
                        )
                        .unwrap()
                    ),
                    Value::string_ascii_from_bytes("function-name".into()).unwrap(),
                    Value::Principal(
                        PrincipalData::parse_qualified_contract_principal(
                            "ST000000000000000000002AMW42H.cost-function-name"
                        )
                        .unwrap()
                    ),
                    Value::string_ascii_from_bytes("cost-function-name".into()).unwrap(),
                ])
            )
            .unwrap()
            .0,
            Value::Response(ResponseData {
                committed: true,
                data: Value::UInt(0).into()
            })
        );

        // Vote on the proposal
        env.execute_transaction(
            (&USER_KEYS[0]).into(),
            None,
            COST_VOTING_CONTRACT_TESTNET.clone(),
            "vote-proposal",
            &symbols_from_values(vec![Value::UInt(0), Value::UInt(10)]),
        )
        .unwrap();

        // Assert that the number of votes is correct
        assert_eq!(
            env.execute_transaction(
                (&USER_KEYS[0]).into(),
                None,
                COST_VOTING_CONTRACT_TESTNET.clone(),
                "get-proposal-votes",
                &symbols_from_values(vec![Value::UInt(0)])
            )
            .unwrap()
            .0,
            Value::Optional(OptionalData {
                data: Some(Box::from(Value::UInt(10)))
            })
        );

        // Vote again on the proposal
        env.execute_transaction(
            (&USER_KEYS[0]).into(),
            None,
            COST_VOTING_CONTRACT_TESTNET.clone(),
            "vote-proposal",
            &symbols_from_values(vec![Value::UInt(0), Value::UInt(5)]),
        )
        .unwrap();

        // Assert that the number of votes is correct
        assert_eq!(
            env.execute_transaction(
                (&USER_KEYS[0]).into(),
                None,
                COST_VOTING_CONTRACT_TESTNET.clone(),
                "get-proposal-votes",
                &symbols_from_values(vec![Value::UInt(0)])
            )
            .unwrap()
            .0,
            Value::Optional(OptionalData {
                data: Some(Box::from(Value::UInt(15)))
            })
        );

        // Assert votes are assigned to principal
        assert_eq!(
            env.execute_transaction(
                (&USER_KEYS[0]).into(),
                None,
                COST_VOTING_CONTRACT_TESTNET.clone(),
                "get-principal-votes",
                &symbols_from_values(vec![
                    Value::Principal(StandardPrincipalData::from(&USER_KEYS[0]).into()),
                    Value::UInt(0),
                ])
            )
            .unwrap()
            .0,
            Value::Optional(OptionalData {
                data: Some(Box::from(Value::UInt(15)))
            })
        );

        // Assert withdrawal fails if amount is more than voted
        assert_eq!(
            env.execute_transaction(
                (&USER_KEYS[0]).into(),
                None,
                COST_VOTING_CONTRACT_TESTNET.clone(),
                "withdraw-votes",
                &symbols_from_values(vec![Value::UInt(0), Value::UInt(20)]),
            )
            .unwrap()
            .0,
            Value::Response(ResponseData {
                committed: false,
                data: Value::Int(5).into()
            })
        );

        // Withdraw votes
        env.execute_transaction(
            (&USER_KEYS[0]).into(),
            None,
            COST_VOTING_CONTRACT_TESTNET.clone(),
            "withdraw-votes",
            &symbols_from_values(vec![Value::UInt(0), Value::UInt(5)]),
        )
        .unwrap();

        // Assert withdrawal worked
        assert_eq!(
            env.execute_transaction(
                (&USER_KEYS[0]).into(),
                None,
                COST_VOTING_CONTRACT_TESTNET.clone(),
                "get-proposal-votes",
                &symbols_from_values(vec![Value::UInt(0)])
            )
            .unwrap()
            .0,
            Value::Optional(OptionalData {
                data: Some(Box::from(Value::UInt(10)))
            })
        );
    });

    // Fast forward to proposal expiration
    for _ in 0..2016 {
        sim.execute_next_block(|_| {});
    }

    sim.execute_next_block(|env| {
        // Withdraw STX after proposal expires
        env.execute_transaction(
            (&USER_KEYS[0]).into(),
            None,
            COST_VOTING_CONTRACT_TESTNET.clone(),
            "withdraw-votes",
            &symbols_from_values(vec![Value::UInt(0), Value::UInt(10)]),
        )
        .unwrap();
    });

    sim.execute_next_block(|env| {
        // Assert that stx balance is correct
        assert_eq!(
            env.eval_read_only(
                &COST_VOTING_CONTRACT_TESTNET,
                &format!("(stx-get-balance '{})", &Value::from(&USER_KEYS[0]))
            )
            .unwrap()
            .0,
            Value::UInt(1000000)
        );
    });
}

#[test]
fn test_vote_fail() {
    let mut sim = ClarityTestSim::new();

    // Test voting in a proposal
    sim.execute_next_block(|env| {
        env.initialize_contract(
            COST_VOTING_CONTRACT_TESTNET.clone(),
            &BOOT_CODE_COST_VOTING,
            None,
        )
        .unwrap();

        // Submit a proposal
        assert_eq!(
            env.execute_transaction(
                (&USER_KEYS[0]).into(),
                None,
                COST_VOTING_CONTRACT_TESTNET.clone(),
                "submit-proposal",
                &symbols_from_values(vec![
                    Value::Principal(
                        PrincipalData::parse_qualified_contract_principal(
                            "ST000000000000000000002AMW42H.function-name2"
                        )
                        .unwrap()
                    ),
                    Value::string_ascii_from_bytes("function-name2".into()).unwrap(),
                    Value::Principal(
                        PrincipalData::parse_qualified_contract_principal(
                            "ST000000000000000000002AMW42H.cost-function-name2"
                        )
                        .unwrap()
                    ),
                    Value::string_ascii_from_bytes("cost-function-name2".into()).unwrap(),
                ])
            )
            .unwrap()
            .0,
            Value::Response(ResponseData {
                committed: true,
                data: Value::UInt(0).into()
            })
        );

        // Assert confirmation fails
        assert_eq!(
            env.execute_transaction(
                (&USER_KEYS[0]).into(),
                None,
                COST_VOTING_CONTRACT_TESTNET.clone(),
                "confirm-votes",
                &symbols_from_values(vec![Value::UInt(0)])
            )
            .unwrap()
            .0,
            Value::Response(ResponseData {
                committed: false,
                data: Value::Int(11).into()
            })
        );

        // Assert voting with more STX than are in an account fails
        assert_eq!(
            env.execute_transaction(
                (&USER_KEYS[0]).into(),
                None,
                COST_VOTING_CONTRACT_TESTNET.clone(),
                "vote-proposal",
                &symbols_from_values(vec![Value::UInt(0), Value::UInt(USTX_PER_HOLDER + 1)]),
            )
            .unwrap()
            .0,
            Value::Response(ResponseData {
                committed: false,
                data: Value::Int(5).into()
            })
        );

        // Commit all liquid stacks to vote
        for user in USER_KEYS.iter() {
            env.execute_transaction(
                user.into(),
                None,
                COST_VOTING_CONTRACT_TESTNET.clone(),
                "vote-proposal",
                &symbols_from_values(vec![Value::UInt(0), Value::UInt(USTX_PER_HOLDER)]),
            )
            .unwrap();
        }

        // Assert confirmation returns true
        assert_eq!(
            env.execute_transaction(
                (&USER_KEYS[0]).into(),
                None,
                COST_VOTING_CONTRACT_TESTNET.clone(),
                "confirm-votes",
                &symbols_from_values(vec![Value::UInt(0)])
            )
            .unwrap()
            .0,
            Value::Response(ResponseData {
                committed: true,
                data: Value::Bool(true).into()
            })
        );
    });

    sim.execute_next_block(|env| {
        env.execute_transaction(
            (&MINER_KEY.clone()).into(),
            None,
            COST_VOTING_CONTRACT_TESTNET.clone(),
            "veto",
            &symbols_from_values(vec![Value::UInt(0)]),
        )
        .unwrap();

        assert_eq!(
            env.execute_transaction(
                (&USER_KEYS[0]).into(),
                None,
                COST_VOTING_CONTRACT_TESTNET.clone(),
                "get-proposal-vetos",
                &symbols_from_values(vec![Value::UInt(0)])
            )
            .unwrap()
            .0,
            Value::Optional(OptionalData {
                data: Some(Box::from(Value::UInt(1)))
            })
        );
    });

    let fork_start = sim.block_height;

    for i in 0..25 {
        sim.execute_next_block(|env| {
            env.execute_transaction(
                (&MINER_KEY.clone()).into(),
                None,
                COST_VOTING_CONTRACT_TESTNET.clone(),
                "veto",
                &symbols_from_values(vec![Value::UInt(0)]),
            )
            .unwrap();

            // assert error if already vetoed in this block
            assert_eq!(
                env.execute_transaction(
                    (&MINER_KEY.clone()).into(),
                    None,
                    COST_VOTING_CONTRACT_TESTNET.clone(),
                    "veto",
                    &symbols_from_values(vec![Value::UInt(0)])
                )
                .unwrap()
                .0,
                Value::Response(ResponseData {
                    committed: false,
                    data: Value::Int(9).into()
                })
            );
        })
    }

    for _ in 0..100 {
        sim.execute_next_block(|_| {});
    }

    sim.execute_next_block(|env| {
        // Assert confirmation fails because of majority veto
        assert_eq!(
            env.execute_transaction(
                (&USER_KEYS[0]).into(),
                None,
                COST_VOTING_CONTRACT_TESTNET.clone(),
                "confirm-miners",
                &symbols_from_values(vec![Value::UInt(0)])
            )
            .unwrap()
            .0,
            Value::Response(ResponseData {
                committed: false,
                data: Value::Int(14).into()
            })
        );
    });

    // let's fork, and overcome the veto
    sim.execute_block_as_fork(fork_start, |_| {});
    for _ in 0..125 {
        sim.execute_next_block(|_| {});
    }

    sim.execute_next_block(|env| {
        // Assert confirmation passes because there are no vetos
        assert_eq!(
            env.execute_transaction(
                (&USER_KEYS[0]).into(),
                None,
                COST_VOTING_CONTRACT_TESTNET.clone(),
                "confirm-miners",
                &symbols_from_values(vec![Value::UInt(0)])
            )
            .unwrap()
            .0,
            Value::Response(ResponseData {
                committed: true,
                data: Value::Bool(true).into(),
            })
        );
    });
}

#[test]
fn test_vote_confirm() {
    let mut sim = ClarityTestSim::new();

    sim.execute_next_block(|env| {
        env.initialize_contract(
            COST_VOTING_CONTRACT_TESTNET.clone(),
            &BOOT_CODE_COST_VOTING,
            None,
        )
        .unwrap();

        // Submit a proposal
        assert_eq!(
            env.execute_transaction(
                (&USER_KEYS[0]).into(),
                None,
                COST_VOTING_CONTRACT_TESTNET.clone(),
                "submit-proposal",
                &symbols_from_values(vec![
                    Value::Principal(
                        PrincipalData::parse_qualified_contract_principal(
                            "ST000000000000000000002AMW42H.function-name2"
                        )
                        .unwrap()
                    ),
                    Value::string_ascii_from_bytes("function-name2".into()).unwrap(),
                    Value::Principal(
                        PrincipalData::parse_qualified_contract_principal(
                            "ST000000000000000000002AMW42H.cost-function-name2"
                        )
                        .unwrap()
                    ),
                    Value::string_ascii_from_bytes("cost-function-name2".into()).unwrap(),
                ])
            )
            .unwrap()
            .0,
            Value::Response(ResponseData {
                committed: true,
                data: Value::UInt(0).into()
            })
        );

        // Assert confirmation fails
        assert_eq!(
            env.execute_transaction(
                (&USER_KEYS[0]).into(),
                None,
                COST_VOTING_CONTRACT_TESTNET.clone(),
                "confirm-votes",
                &symbols_from_values(vec![Value::UInt(0)])
            )
            .unwrap()
            .0,
            Value::Response(ResponseData {
                committed: false,
                data: Value::Int(11).into()
            })
        );

        // Commit all liquid stacks to vote
        for user in USER_KEYS.iter() {
            env.execute_transaction(
                user.into(),
                None,
                COST_VOTING_CONTRACT_TESTNET.clone(),
                "vote-proposal",
                &symbols_from_values(vec![Value::UInt(0), Value::UInt(USTX_PER_HOLDER)]),
            )
            .unwrap();
        }

        // Assert confirmation returns true
        assert_eq!(
            env.execute_transaction(
                (&USER_KEYS[0]).into(),
                None,
                COST_VOTING_CONTRACT_TESTNET.clone(),
                "confirm-votes",
                &symbols_from_values(vec![Value::UInt(0)])
            )
            .unwrap()
            .0,
            Value::Response(ResponseData {
                committed: true,
                data: Value::Bool(true).into()
            })
        );
    });

    // Fast forward to proposal expiration
    for _ in 0..2016 {
        sim.execute_next_block(|_| {});
    }

    for _ in 0..1007 {
        sim.execute_next_block(|_| {});
    }

    sim.execute_next_block(|env| {
        // Assert confirmation passes
        assert_eq!(
            env.execute_transaction(
                (&USER_KEYS[0]).into(),
                None,
                COST_VOTING_CONTRACT_TESTNET.clone(),
                "confirm-miners",
                &symbols_from_values(vec![Value::UInt(0)])
            )
            .unwrap()
            .0,
            Value::Response(ResponseData {
                committed: true,
                data: Value::Bool(true).into()
            })
        );
    });
}

#[test]
fn test_vote_too_many_confirms() {
    let mut sim = ClarityTestSim::new();

    let MAX_CONFIRMATIONS_PER_BLOCK = 10;
    sim.execute_next_block(|env| {
        env.initialize_contract(
            COST_VOTING_CONTRACT_TESTNET.clone(),
            &BOOT_CODE_COST_VOTING,
            None,
        )
        .unwrap();

        // Submit a proposal
        for i in 0..(MAX_CONFIRMATIONS_PER_BLOCK + 1) {
            assert_eq!(
                env.execute_transaction(
                    (&USER_KEYS[0]).into(),
                    None,
                    COST_VOTING_CONTRACT_TESTNET.clone(),
                    "submit-proposal",
                    &symbols_from_values(vec![
                        Value::Principal(
                            PrincipalData::parse_qualified_contract_principal(
                                "ST000000000000000000002AMW42H.function-name2"
                            )
                            .unwrap()
                        ),
                        Value::string_ascii_from_bytes("function-name2".into()).unwrap(),
                        Value::Principal(
                            PrincipalData::parse_qualified_contract_principal(
                                "ST000000000000000000002AMW42H.cost-function-name2"
                            )
                            .unwrap()
                        ),
                        Value::string_ascii_from_bytes("cost-function-name2".into()).unwrap(),
                    ])
                )
                .unwrap()
                .0,
                Value::Response(ResponseData {
                    committed: true,
                    data: Value::UInt(i).into()
                })
            );
        }

        for i in 0..(MAX_CONFIRMATIONS_PER_BLOCK + 1) {
            // Commit all liquid stacks to vote
            for user in USER_KEYS.iter() {
                assert_eq!(
                    env.execute_transaction(
                        user.into(),
                        None,
                        COST_VOTING_CONTRACT_TESTNET.clone(),
                        "vote-proposal",
                        &symbols_from_values(vec![Value::UInt(i), Value::UInt(USTX_PER_HOLDER)]),
                    )
                    .unwrap()
                    .0,
                    Value::okay_true()
                );
            }

            // Assert confirmation returns true
            assert_eq!(
                env.execute_transaction(
                    (&USER_KEYS[0]).into(),
                    None,
                    COST_VOTING_CONTRACT_TESTNET.clone(),
                    "confirm-votes",
                    &symbols_from_values(vec![Value::UInt(i)])
                )
                .unwrap()
                .0,
                Value::okay_true(),
            );

            // withdraw
            for user in USER_KEYS.iter() {
                env.execute_transaction(
                    user.into(),
                    None,
                    COST_VOTING_CONTRACT_TESTNET.clone(),
                    "withdraw-votes",
                    &symbols_from_values(vec![Value::UInt(i), Value::UInt(USTX_PER_HOLDER)]),
                )
                .unwrap();
            }
        }
    });

    // Fast forward to proposal expiration
    for _ in 0..2016 {
        sim.execute_next_block(|_| {});
    }

    for _ in 0..1007 {
        sim.execute_next_block(|_| {});
    }

    sim.execute_next_block(|env| {
        for i in 0..MAX_CONFIRMATIONS_PER_BLOCK {
            // Assert confirmation passes
            assert_eq!(
                env.execute_transaction(
                    (&USER_KEYS[0]).into(),
                    None,
                    COST_VOTING_CONTRACT_TESTNET.clone(),
                    "confirm-miners",
                    &symbols_from_values(vec![Value::UInt(i)])
                )
                .unwrap()
                .0,
                Value::okay_true(),
            );
        }

        // Assert next confirmation fails
        assert_eq!(
            env.execute_transaction(
                (&USER_KEYS[0]).into(),
                None,
                COST_VOTING_CONTRACT_TESTNET.clone(),
                "confirm-miners",
                &symbols_from_values(vec![Value::UInt(MAX_CONFIRMATIONS_PER_BLOCK)])
            )
            .unwrap()
            .0,
            Value::error(Value::Int(17)).unwrap()
        );
    });
}<|MERGE_RESOLUTION|>--- conflicted
+++ resolved
@@ -521,14 +521,7 @@
         } else if self.get_burn_block_height_for_block(id_bhh).is_none() {
             None
         } else {
-<<<<<<< HEAD
-            Some(BurnchainHeaderHash(id_bhh.0.clone()))
-=======
-            if self.get_burn_block_height_for_block(id_bhh).is_none() {
-                return None;
-            }
             Some(BurnchainHeaderHash(id_bhh.0))
->>>>>>> d966da5b
         }
     }
 
