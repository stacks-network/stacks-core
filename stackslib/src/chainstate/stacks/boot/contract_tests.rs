use std::collections::{HashMap, VecDeque};

use clarity::vm::analysis::arithmetic_checker::ArithmeticOnlyChecker;
use clarity::vm::ast::ASTRules;
use clarity::vm::clarity::{ClarityConnection, TransactionConnection};
use clarity::vm::contexts::OwnedEnvironment;
use clarity::vm::contracts::Contract;
use clarity::vm::costs::CostOverflowingMath;
use clarity::vm::database::*;
use clarity::vm::errors::{
    CheckErrors, Error, IncomparableError, InterpreterError, InterpreterResult as Result,
    RuntimeErrorType,
};
use clarity::vm::eval;
use clarity::vm::representations::SymbolicExpression;
use clarity::vm::test_util::{execute, symbols_from_values, TEST_BURN_STATE_DB, TEST_HEADER_DB};
use clarity::vm::tooling::mem_type_check;
use clarity::vm::types::Value::Response;
use clarity::vm::types::{
    OptionalData, PrincipalData, QualifiedContractIdentifier, ResponseData, StandardPrincipalData,
    TupleData, TupleTypeSignature, TypeSignature, Value, NONE,
};
use clarity::vm::version::ClarityVersion;
use lazy_static::lazy_static;
use stacks_common::address::AddressHashMode;
use stacks_common::types::chainstate::{
    BlockHeaderHash, BurnchainHeaderHash, SortitionId, StacksAddress, StacksBlockId, VRFSeed,
};
use stacks_common::util::hash::{to_hex, Sha256Sum, Sha512Trunc256Sum};

use super::SIGNERS_MAX_LIST_SIZE;
use crate::burnchains::{Burnchain, PoxConstants};
use crate::chainstate::burn::ConsensusHash;
use crate::chainstate::stacks::address::PoxAddress;
use crate::chainstate::stacks::boot::{
    BOOT_CODE_COST_VOTING_TESTNET as BOOT_CODE_COST_VOTING, BOOT_CODE_POX_TESTNET,
    POX_2_TESTNET_CODE,
};
use crate::chainstate::stacks::db::{MinerPaymentSchedule, StacksHeaderInfo};
use crate::chainstate::stacks::index::{ClarityMarfTrieId, MarfTrieId, TrieMerkleProof};
use crate::chainstate::stacks::{C32_ADDRESS_VERSION_TESTNET_SINGLESIG, *};
use crate::clarity_vm::clarity::{ClarityBlockConnection, Error as ClarityError};
use crate::clarity_vm::database::marf::{MarfedKV, WritableMarfStore};
use crate::core::{
    StacksEpoch, StacksEpochId, BITCOIN_REGTEST_FIRST_BLOCK_HASH,
    BITCOIN_REGTEST_FIRST_BLOCK_HEIGHT, BITCOIN_REGTEST_FIRST_BLOCK_TIMESTAMP,
    FIRST_BURNCHAIN_CONSENSUS_HASH, FIRST_STACKS_BLOCK_HASH, PEER_VERSION_EPOCH_1_0,
    POX_REWARD_CYCLE_LENGTH, POX_TESTNET_CYCLE_LENGTH,
};
use crate::util_lib::boot::{boot_code_addr, boot_code_id};
use crate::util_lib::db::{DBConn, FromRow};

const USTX_PER_HOLDER: u128 = 1_000_000;

lazy_static! {
    pub static ref FIRST_INDEX_BLOCK_HASH: StacksBlockId = StacksBlockHeader::make_index_block_hash(
        &FIRST_BURNCHAIN_CONSENSUS_HASH,
        &FIRST_STACKS_BLOCK_HASH
    );
    pub static ref POX_CONTRACT_TESTNET: QualifiedContractIdentifier = boot_code_id("pox", false);
    pub static ref POX_2_CONTRACT_TESTNET: QualifiedContractIdentifier =
        boot_code_id("pox-2", false);
    pub static ref COST_VOTING_CONTRACT_TESTNET: QualifiedContractIdentifier =
        boot_code_id("cost-voting", false);
    pub static ref USER_KEYS: Vec<StacksPrivateKey> =
        (0..50).map(|_| StacksPrivateKey::random()).collect();
    pub static ref POX_ADDRS: Vec<Value> = (0..50u64)
        .map(|ix| execute(&format!(
            "{{ version: 0x00, hashbytes: 0x000000000000000000000000{} }}",
            &to_hex(&ix.to_le_bytes())
        )))
        .collect();
    pub static ref MINER_KEY: StacksPrivateKey = StacksPrivateKey::random();
    pub static ref MINER_ADDR: StacksAddress = StacksAddress::from_public_keys(
        C32_ADDRESS_VERSION_TESTNET_SINGLESIG,
        &AddressHashMode::SerializeP2PKH,
        1,
        &vec![StacksPublicKey::from_private(&MINER_KEY.clone())],
    )
    .unwrap();
    static ref LIQUID_SUPPLY: u128 = USTX_PER_HOLDER * (POX_ADDRS.len() as u128);
    static ref MIN_THRESHOLD: u128 = *LIQUID_SUPPLY / super::test::TESTNET_STACKING_THRESHOLD_25;
}

pub struct ClarityTestSim {
    marf: MarfedKV,
    pub block_height: u64,
    pub tenure_height: u64,
    fork: u64,
    /// This vec specifies the transitions for each epoch.
    /// It is a list of heights at which the simulated chain transitions
    /// first to Epoch 2.0, then to Epoch 2.05, then to Epoch 2.1, etc. If the Epoch 2.0 transition
    /// is set to 0, Epoch 1.0 will be skipped. Otherwise, the simulated chain will
    /// begin in Epoch 1.0.
    pub epoch_bounds: Vec<u64>,
}

pub struct TestSimHeadersDB {
    height: u64,
}

pub struct TestSimBurnStateDB {
    /// This vec specifies the transitions for each epoch.
    /// It is a list of heights at which the simulated chain transitions
    /// first to Epoch 2.0, then to Epoch 2.05, then to Epoch 2.1, etc. If the Epoch 2.0 transition
    /// is set to 0, Epoch 1.0 will be skipped. Otherwise, the simulated chain will
    /// begin in Epoch 1.0.
    epoch_bounds: Vec<u64>,
    pox_constants: PoxConstants,
    height: u32,
}

impl ClarityTestSim {
    pub fn new() -> ClarityTestSim {
        let mut marf = MarfedKV::temporary();
        {
            let mut store = marf.begin(
                &StacksBlockId::sentinel(),
                &StacksBlockId(test_sim_height_to_hash(0, 0)),
            );

            let mut db = store.as_clarity_db(&TEST_HEADER_DB, &TEST_BURN_STATE_DB);
            db.initialize();

            let mut owned_env = OwnedEnvironment::new_toplevel(db);

            for user_key in USER_KEYS.iter() {
                owned_env.stx_faucet(
                    &StandardPrincipalData::from(user_key).into(),
                    USTX_PER_HOLDER,
                );
            }
            store.test_commit();
        }

        ClarityTestSim {
            marf,
            block_height: 0,
            tenure_height: 0,
            fork: 0,
            epoch_bounds: vec![0, u64::MAX],
        }
    }

    pub fn burn_block_height(&self) -> u64 {
        self.tenure_height + 100
    }

    pub fn execute_next_block_as_conn_with_tenure<F, R>(&mut self, new_tenure: bool, f: F) -> R
    where
        F: FnOnce(&mut ClarityBlockConnection) -> R,
    {
        let r = {
            let mut store = self.marf.begin(
                &StacksBlockId(test_sim_height_to_hash(self.block_height, self.fork)),
                &StacksBlockId(test_sim_height_to_hash(self.block_height + 1, self.fork)),
            );

            self.block_height += 1;
            if new_tenure {
                self.tenure_height += 1;
            }

            let headers_db = TestSimHeadersDB {
                height: self.block_height,
            };
            let burn_db = TestSimBurnStateDB {
                epoch_bounds: self.epoch_bounds.clone(),
                pox_constants: PoxConstants::test_default(),
                height: (self.tenure_height + 100).try_into().unwrap(),
            };

            let cur_epoch = Self::check_and_bump_epoch(&mut store, &headers_db, &burn_db);

            let mut db = store.as_clarity_db(&headers_db, &burn_db);
            if cur_epoch.clarity_uses_tip_burn_block() {
                db.begin();
                db.set_tenure_height(self.tenure_height as u32)
                    .expect("FAIL: unable to set tenure height in Clarity database");
                db.commit()
                    .expect("FAIL: unable to commit tenure height in Clarity database");
            }

            let mut block_conn =
                ClarityBlockConnection::new_test_conn(store, &headers_db, &burn_db, cur_epoch);
            let r = f(&mut block_conn);
            block_conn.commit_block();

            r
        };

        r
    }

    pub fn execute_next_block_as_conn<F, R>(&mut self, f: F) -> R
    where
        F: FnOnce(&mut ClarityBlockConnection) -> R,
    {
        self.execute_next_block_as_conn_with_tenure(true, f)
    }

    pub fn execute_next_block_with_tenure<F, R>(&mut self, new_tenure: bool, f: F) -> R
    where
        F: FnOnce(&mut OwnedEnvironment) -> R,
    {
        let mut store = self.marf.begin(
            &StacksBlockId(test_sim_height_to_hash(self.block_height, self.fork)),
            &StacksBlockId(test_sim_height_to_hash(self.block_height + 1, self.fork)),
        );

        self.block_height += 1;
        if new_tenure {
            self.tenure_height += 1;
        }

        let r = {
            let headers_db = TestSimHeadersDB {
                height: self.block_height,
            };
            let burn_db = TestSimBurnStateDB {
                epoch_bounds: self.epoch_bounds.clone(),
                pox_constants: PoxConstants::test_default(),
                height: (self.tenure_height + 100).try_into().unwrap(),
            };

            let cur_epoch = Self::check_and_bump_epoch(&mut store, &headers_db, &burn_db);
            debug!("Execute block in epoch {}", &cur_epoch);

            let mut db = store.as_clarity_db(&headers_db, &burn_db);
            if cur_epoch.clarity_uses_tip_burn_block() {
                db.begin();
                db.set_tenure_height(self.tenure_height as u32)
                    .expect("FAIL: unable to set tenure height in Clarity database");
                db.commit()
                    .expect("FAIL: unable to commit tenure height in Clarity database");
            }
            let mut owned_env = OwnedEnvironment::new_toplevel(db);
            f(&mut owned_env)
        };

        store.test_commit();

        r
    }

    pub fn execute_next_block<F, R>(&mut self, f: F) -> R
    where
        F: FnOnce(&mut OwnedEnvironment) -> R,
    {
        self.execute_next_block_with_tenure(true, f)
    }

    fn check_and_bump_epoch(
        store: &mut WritableMarfStore,
        headers_db: &TestSimHeadersDB,
        burn_db: &dyn BurnStateDB,
    ) -> StacksEpochId {
        let mut clarity_db = store.as_clarity_db(headers_db, burn_db);
        clarity_db.begin();
        let parent_epoch = clarity_db.get_clarity_epoch_version().unwrap();
        let sortition_epoch = clarity_db
            .get_stacks_epoch(headers_db.height as u32)
            .unwrap()
            .epoch_id;

        if parent_epoch != sortition_epoch {
            debug!("Set epoch to {}", &sortition_epoch);
            clarity_db
                .set_clarity_epoch_version(sortition_epoch)
                .unwrap();
        }

        clarity_db.commit().unwrap();
        sortition_epoch
    }

    pub fn execute_block_as_fork<F, R>(&mut self, parent_height: u64, f: F) -> R
    where
        F: FnOnce(&mut OwnedEnvironment) -> R,
    {
        let mut store = self.marf.begin(
            &StacksBlockId(test_sim_height_to_hash(parent_height, self.fork)),
            &StacksBlockId(test_sim_height_to_hash(parent_height + 1, self.fork + 1)),
        );

        let r = {
            let headers_db = TestSimHeadersDB {
                height: parent_height + 1,
            };

            Self::check_and_bump_epoch(&mut store, &headers_db, &NULL_BURN_STATE_DB);

            let db = store.as_clarity_db(&headers_db, &TEST_BURN_STATE_DB);
            let mut owned_env = OwnedEnvironment::new_toplevel(db);

            f(&mut owned_env)
        };

        store.test_commit();
        self.block_height = parent_height + 1;
        self.tenure_height = parent_height + 1;
        self.fork += 1;

        r
    }
}

pub fn test_sim_height_to_hash(burn_height: u64, fork: u64) -> [u8; 32] {
    let mut out = [0; 32];
    out[0..8].copy_from_slice(&burn_height.to_le_bytes());
    out[8..16].copy_from_slice(&fork.to_le_bytes());
    out
}

pub fn test_sim_hash_to_height(in_bytes: &[u8; 32]) -> Option<u64> {
    if &in_bytes[16..] != &[0; 16] {
        None
    } else {
        let mut bytes = [0; 8];
        bytes.copy_from_slice(&in_bytes[0..8]);
        Some(u64::from_le_bytes(bytes))
    }
}

pub fn test_sim_hash_to_fork(in_bytes: &[u8; 32]) -> Option<u64> {
    if &in_bytes[16..] != &[0; 16] {
        None
    } else {
        let mut bytes = [0; 8];
        bytes.copy_from_slice(&in_bytes[8..16]);
        Some(u64::from_le_bytes(bytes))
    }
}

#[cfg(test)]
fn check_arithmetic_only(contract: &str, version: ClarityVersion) {
    let analysis = mem_type_check(contract, version, StacksEpochId::latest())
        .unwrap()
        .1;
    ArithmeticOnlyChecker::run(&analysis).expect("Should pass arithmetic checks");
}

#[test]
fn cost_contract_is_arithmetic_only() {
    use crate::chainstate::stacks::boot::BOOT_CODE_COSTS;
    check_arithmetic_only(BOOT_CODE_COSTS, ClarityVersion::Clarity1);
}

#[test]
fn cost_2_contract_is_arithmetic_only() {
    use crate::chainstate::stacks::boot::BOOT_CODE_COSTS_2;
    check_arithmetic_only(BOOT_CODE_COSTS_2, ClarityVersion::Clarity2);
}

impl BurnStateDB for TestSimBurnStateDB {
    fn get_tip_burn_block_height(&self) -> Option<u32> {
        Some(self.height)
    }

    fn get_tip_sortition_id(&self) -> Option<SortitionId> {
        panic!("Not implemented in TestSim");
    }

    fn get_burn_block_height(&self, sortition_id: &SortitionId) -> Option<u32> {
        panic!("Not implemented in TestSim");
    }

    fn get_burn_header_hash(
        &self,
        height: u32,
        sortition_id: &SortitionId,
    ) -> Option<BurnchainHeaderHash> {
        // generate burnchain header hash for height if the sortition ID is a valid test-sim
        // sortition ID
        if height >= self.height {
            None
        } else {
            match (
                test_sim_hash_to_height(&sortition_id.0),
                test_sim_hash_to_fork(&sortition_id.0),
            ) {
                (Some(_ht), Some(fork)) => Some(BurnchainHeaderHash(test_sim_height_to_hash(
                    height.into(),
                    fork,
                ))),
                _ => None,
            }
        }
    }

    fn get_sortition_id_from_consensus_hash(
        &self,
        consensus_hash: &ConsensusHash,
    ) -> Option<SortitionId> {
        // consensus hashes are constructed as the leading 20 bytes of the stacks block ID from
        // whence it came.
        let mut bytes = [0u8; 32];
        bytes[0..20].copy_from_slice(&consensus_hash.0);
        Some(SortitionId(bytes))
    }

    fn get_stacks_epoch(&self, height: u32) -> Option<StacksEpoch> {
        let epoch_begin_index = match self.epoch_bounds.binary_search(&(height as u64)) {
            Ok(index) => index,
            Err(index) => {
                if index == 0 {
                    return Some(StacksEpoch {
                        start_height: 0,
                        end_height: self.epoch_bounds[0],
                        epoch_id: StacksEpochId::Epoch10,
                        block_limit: ExecutionCost::max_value(),
                        network_epoch: PEER_VERSION_EPOCH_1_0,
                    });
                } else {
                    index - 1
                }
            }
        };

        let epoch_id = match epoch_begin_index {
            0 => StacksEpochId::Epoch20,
            1 => StacksEpochId::Epoch2_05,
            2 => StacksEpochId::Epoch21,
            3 => StacksEpochId::Epoch22,
            4 => StacksEpochId::Epoch23,
            5 => StacksEpochId::Epoch24,
            6 => StacksEpochId::Epoch25,
            7 => StacksEpochId::Epoch30,
            _ => panic!("Invalid epoch index"),
        };

        Some(StacksEpoch {
            start_height: self.epoch_bounds[epoch_begin_index],
            end_height: self
                .epoch_bounds
                .get(epoch_begin_index + 1)
                .cloned()
                .unwrap_or(u64::MAX),
            epoch_id,
            block_limit: ExecutionCost::max_value(),
            network_epoch: PEER_VERSION_EPOCH_1_0,
        })
    }

    fn get_burn_start_height(&self) -> u32 {
        0
    }

    fn get_v1_unlock_height(&self) -> u32 {
        u32::MAX
    }

    fn get_v2_unlock_height(&self) -> u32 {
        u32::MAX
    }

    fn get_v3_unlock_height(&self) -> u32 {
        u32::MAX
    }

    fn get_pox_3_activation_height(&self) -> u32 {
        u32::MAX
    }

    fn get_pox_4_activation_height(&self) -> u32 {
        u32::MAX
    }

    fn get_pox_prepare_length(&self) -> u32 {
        self.pox_constants.prepare_length
    }

    fn get_pox_reward_cycle_length(&self) -> u32 {
        self.pox_constants.reward_cycle_length
    }

    fn get_pox_rejection_fraction(&self) -> u64 {
        self.pox_constants.pox_rejection_fraction
    }

    fn get_stacks_epoch_by_epoch_id(&self, _epoch_id: &StacksEpochId) -> Option<StacksEpoch> {
        self.get_stacks_epoch(0)
    }
    fn get_pox_payout_addrs(
        &self,
        height: u32,
        sortition_id: &SortitionId,
    ) -> Option<(Vec<TupleData>, u128)> {
        if self.get_burn_header_hash(height, sortition_id).is_some() {
            let first_block = self.get_burn_start_height();
            let prepare_len = self.get_pox_prepare_length();
            let rc_len = self.get_pox_reward_cycle_length();
            if PoxConstants::static_is_in_prepare_phase(
                first_block.into(),
                rc_len.into(),
                prepare_len.into(),
                height.into(),
            ) {
                Some((
                    vec![PoxAddress::standard_burn_address(false)
                        .as_clarity_tuple()
                        .unwrap()],
                    123,
                ))
            } else {
                Some((
                    vec![
                        PoxAddress::standard_burn_address(false)
                            .as_clarity_tuple()
                            .unwrap(),
                        PoxAddress::standard_burn_address(false)
                            .as_clarity_tuple()
                            .unwrap(),
                    ],
                    123,
                ))
            }
        } else {
            None
        }
    }

    fn get_ast_rules(&self, _block_height: u32) -> ASTRules {
        ASTRules::PrecheckSize
    }
}

#[cfg(test)]
impl HeadersDB for TestSimHeadersDB {
    fn get_burn_header_hash_for_block(
        &self,
        id_bhh: &StacksBlockId,
    ) -> Option<BurnchainHeaderHash> {
        if *id_bhh == *FIRST_INDEX_BLOCK_HASH {
            Some(BurnchainHeaderHash::from_hex(BITCOIN_REGTEST_FIRST_BLOCK_HASH).unwrap())
        } else {
            if self.get_burn_block_height_for_block(id_bhh).is_none() {
                return None;
            }
            Some(BurnchainHeaderHash(id_bhh.0.clone()))
        }
    }

    fn get_vrf_seed_for_block(
        &self,
        _bhh: &StacksBlockId,
        _epoch: &StacksEpochId,
    ) -> Option<VRFSeed> {
        None
    }

    fn get_consensus_hash_for_block(
        &self,
        bhh: &StacksBlockId,
        _epoch: &StacksEpochId,
    ) -> Option<ConsensusHash> {
        // capture the first 20 bytes of the block ID, which in this case captures the height and
        // fork ID.
        let mut bytes_20 = [0u8; 20];
        bytes_20.copy_from_slice(&bhh.0[0..20]);
        Some(ConsensusHash(bytes_20))
    }

    fn get_stacks_block_header_hash_for_block(
        &self,
        id_bhh: &StacksBlockId,
        _epoch: &StacksEpochId,
    ) -> Option<BlockHeaderHash> {
        if *id_bhh == *FIRST_INDEX_BLOCK_HASH {
            Some(FIRST_STACKS_BLOCK_HASH)
        } else {
            if self.get_burn_block_height_for_block(id_bhh).is_none() {
                return None;
            }
            Some(BlockHeaderHash(id_bhh.0.clone()))
        }
    }

    fn get_burn_block_time_for_block(
        &self,
        id_bhh: &StacksBlockId,
        _epoch: Option<&StacksEpochId>,
    ) -> Option<u64> {
        if *id_bhh == *FIRST_INDEX_BLOCK_HASH {
            Some(BITCOIN_REGTEST_FIRST_BLOCK_TIMESTAMP as u64)
        } else {
            let burn_block_height = self.get_burn_block_height_for_block(id_bhh)? as u64;
            Some(
                BITCOIN_REGTEST_FIRST_BLOCK_TIMESTAMP as u64 + burn_block_height
                    - BITCOIN_REGTEST_FIRST_BLOCK_HEIGHT,
            )
        }
    }

    fn get_stacks_block_time_for_block(&self, id_bhh: &StacksBlockId) -> Option<u64> {
        let block_height = test_sim_hash_to_height(&id_bhh.0)?;
        Some(1713799973 + block_height)
    }

    fn get_burn_block_height_for_block(&self, id_bhh: &StacksBlockId) -> Option<u32> {
        if *id_bhh == *FIRST_INDEX_BLOCK_HASH {
            Some(BITCOIN_REGTEST_FIRST_BLOCK_HEIGHT as u32)
        } else {
            let input_height = test_sim_hash_to_height(&id_bhh.0)?;
            if input_height > self.height {
                eprintln!("{} > {}", input_height, self.height);
                None
            } else {
                Some(
                    (BITCOIN_REGTEST_FIRST_BLOCK_HEIGHT + input_height)
                        .try_into()
                        .unwrap(),
                )
            }
        }
    }

    fn get_miner_address(
        &self,
        _id_bhh: &StacksBlockId,
        _epoch: &StacksEpochId,
    ) -> Option<StacksAddress> {
        Some(MINER_ADDR.clone())
    }

    fn get_burnchain_tokens_spent_for_block(
        &self,
        id_bhh: &StacksBlockId,
        _epoch: &StacksEpochId,
    ) -> Option<u128> {
        // if the block is defined at all, then return a constant
        self.get_burn_block_height_for_block(id_bhh).map(|_| 2000)
    }

    fn get_burnchain_tokens_spent_for_winning_block(
        &self,
        id_bhh: &StacksBlockId,
        _epoch: &StacksEpochId,
    ) -> Option<u128> {
        // if the block is defined at all, then return a constant
        self.get_burn_block_height_for_block(id_bhh).map(|_| 1000)
    }

    fn get_tokens_earned_for_block(
        &self,
        id_bhh: &StacksBlockId,
        _epoch: &StacksEpochId,
    ) -> Option<u128> {
        // if the block is defined at all, then return a constant
        self.get_burn_block_height_for_block(id_bhh).map(|_| 3000)
    }

    fn get_stacks_height_for_tenure_height(
        &self,
        _tip: &StacksBlockId,
        tenure_height: u32,
    ) -> Option<u32> {
        Some(tenure_height)
    }
}

#[test]
fn pox_2_contract_caller_units() {
    let mut sim = ClarityTestSim::new();
    sim.epoch_bounds = vec![0, 1, 2];
    let delegator = StacksPrivateKey::random();

    let expected_unlock_height = POX_TESTNET_CYCLE_LENGTH * 4;

    // execute past 2.1 epoch initialization
    sim.execute_next_block(|_env| {});
    sim.execute_next_block(|_env| {});
    sim.execute_next_block(|_env| {});

    sim.execute_next_block(|env| {
        env.initialize_versioned_contract(
            POX_2_CONTRACT_TESTNET.clone(),
            ClarityVersion::Clarity2,
            &POX_2_TESTNET_CODE,
            None,
            ASTRules::PrecheckSize,
        )
        .unwrap()
    });

    let cc = boot_code_id("stack-through", false);

    sim.execute_next_block(|env| {
        env.initialize_contract(cc.clone(),
                                "(define-public (cc-stack-stx (amount-ustx uint)
                                                           (pox-addr (tuple (version (buff 1)) (hashbytes (buff 32))))
                                                           (start-burn-ht uint)
                                                           (lock-period uint))
                                   (contract-call? .pox-2 stack-stx amount-ustx pox-addr start-burn-ht lock-period))",
                                None,
                                ASTRules::PrecheckSize)
            .unwrap();

        let burn_height = env.eval_raw("burn-block-height").unwrap().0;

        assert_eq!(
            env.execute_transaction(
                (&USER_KEYS[0]).into(),
                None,
                cc.clone(),
                "cc-stack-stx",
                &symbols_from_values(vec![
                    Value::UInt(USTX_PER_HOLDER),
                    POX_ADDRS[1].clone(),
                    burn_height.clone(),
                    Value::UInt(3),
                ])
            )
            .unwrap()
            .0
            .to_string(),
            "(err 9)".to_string(),
            "The stack-through contract isn't an allowed caller for POX_ADDR[1] in the PoX2 contract",
        );

        assert_eq!(
            env.execute_transaction(
                (&USER_KEYS[0]).into(),
                None,
                POX_2_CONTRACT_TESTNET.clone(),
                "allow-contract-caller",
                &symbols_from_values(vec![
                    cc.clone().into(),
                    Value::none(),
                ])
            )
            .unwrap()
            .0
            .to_string(),
            "(ok true)".to_string(),
            "USER[0] should be able to add stack-through as a contract caller in the PoX2 contract",
        );

        assert_eq!(
            env.execute_transaction(
                (&USER_KEYS[0]).into(),
                None,
                cc.clone(),
                "cc-stack-stx",
                &symbols_from_values(vec![
                    Value::UInt(USTX_PER_HOLDER),
                    POX_ADDRS[0].clone(),
                    burn_height.clone(),
                    Value::UInt(3),
                ])
            )
            .unwrap()
            .0,
            execute(&format!(
                "(ok {{ stacker: '{}, lock-amount: {}, unlock-burn-height: {} }})",
                Value::from(&USER_KEYS[0]),
                Value::UInt(USTX_PER_HOLDER),
                Value::UInt(expected_unlock_height)
            )),
            "The stack-through contract should be an allowed caller for POX_ADDR[0] in the PoX2 contract",
        );

        assert_eq!(
            env.execute_transaction(
                (&USER_KEYS[0]).into(),
                None,
                POX_2_CONTRACT_TESTNET.clone(),
                "disallow-contract-caller",
                &symbols_from_values(vec![
                    cc.clone().into(),
                ])
            )
            .unwrap()
            .0
            .to_string(),
            "(ok true)".to_string(),
            "USER[0] should be able to remove stack-through as a contract caller in the PoX2 contract",
        );

        assert_eq!(
            env.execute_transaction(
                (&USER_KEYS[0]).into(),
                None,
                cc.clone(),
                "cc-stack-stx",
                &symbols_from_values(vec![
                    Value::UInt(USTX_PER_HOLDER),
                    POX_ADDRS[1].clone(),
                    burn_height.clone(),
                    Value::UInt(3),
                ])
            )
            .unwrap()
            .0
            .to_string(),
            "(err 9)".to_string(),
            "After revocation, stack-through shouldn't be an allowed caller for User 0 in the PoX2 contract",
        );

        assert_eq!(
            env.execute_transaction(
                (&USER_KEYS[1]).into(),
                None,
                cc.clone(),
                "cc-stack-stx",
                &symbols_from_values(vec![
                    Value::UInt(USTX_PER_HOLDER),
                    POX_ADDRS[2].clone(),
                    burn_height.clone(),
                    Value::UInt(3),
                ])
            )
            .unwrap()
            .0
            .to_string(),
            "(err 9)".to_string(),
            "After revocation, stack-through still shouldn't be an allowed caller for User 1 in the PoX2 contract",
        );

        let until_height = Value::UInt(burn_height.clone().expect_u128().unwrap() + 1);

        assert_eq!(
            env.execute_transaction(
                (&USER_KEYS[1]).into(),
                None,
                POX_2_CONTRACT_TESTNET.clone(),
                "allow-contract-caller",
                &symbols_from_values(vec![
                    cc.clone().into(),
                    Value::some(until_height).unwrap(),
                ])
            )
            .unwrap()
            .0
            .to_string(),
            "(ok true)".to_string(),
            "User1 should be able to set an 'until-height' on a contract-caller allowance",
        );

        assert_eq!(
            env.execute_transaction(
                (&USER_KEYS[1]).into(),
                None,
                cc.clone(),
                "cc-stack-stx",
                &symbols_from_values(vec![
                    Value::UInt(USTX_PER_HOLDER),
                    POX_ADDRS[0].clone(),
                    burn_height,
                    Value::UInt(3),
                ])
            )
            .unwrap()
            .0,
            execute(&format!(
                "(ok {{ stacker: '{}, lock-amount: {}, unlock-burn-height: {} }})",
                Value::from(&USER_KEYS[1]),
                Value::UInt(USTX_PER_HOLDER),
                Value::UInt(expected_unlock_height)
            )),
            "The stack-through contract should be an allowed caller for User1 in the PoX2 contract",
        );
    });

    sim.execute_next_block(|env| {
        let burn_height = env.eval_raw("burn-block-height").unwrap().0;

        // the contract caller allowance should now have expired:
        //   (err 9) indicates the contract caller check failed
        assert_eq!(
            env.execute_transaction(
                (&USER_KEYS[1]).into(),
                None,
                cc.clone(),
                "cc-stack-stx",
                &symbols_from_values(vec![
                    Value::UInt(USTX_PER_HOLDER),
                    POX_ADDRS[2].clone(),
                    burn_height,
                    Value::UInt(3),
                ])
            )
            .unwrap()
            .0
            .to_string(),
            "(err 9)".to_string(),
            "After the `until-height` is reached, stack-through shouldn't be an allowed caller for User1",
        );
    });
}

#[test]
fn pox_2_lock_extend_units() {
    let mut sim = ClarityTestSim::new();
    sim.epoch_bounds = vec![0, 1, 2];
    let delegator = StacksPrivateKey::random();

    let reward_cycle_len = 5;
    let expected_user_1_unlock = 4 * reward_cycle_len + 9 * reward_cycle_len;

    // execute past 2.1 epoch initialization
    sim.execute_next_block(|_env| {});
    sim.execute_next_block(|_env| {});
    sim.execute_next_block(|_env| {});

    sim.execute_next_block(|env| {
        env.initialize_versioned_contract(
            POX_2_CONTRACT_TESTNET.clone(),
            ClarityVersion::Clarity2,
            &POX_2_TESTNET_CODE,
            None,
            ASTRules::PrecheckSize,
        )
        .unwrap();
        env.execute_in_env(boot_code_addr(false).into(), None, None, |env| {
            env.execute_contract(
                POX_2_CONTRACT_TESTNET.deref(),
                "set-burnchain-parameters",
                &symbols_from_values(vec![
                    Value::UInt(0),
                    Value::UInt(1),
                    Value::UInt(reward_cycle_len),
                    Value::UInt(25),
                    Value::UInt(0),
                ]),
                false,
            )
        })
        .unwrap();
    });

    sim.execute_next_block(|env| {
        assert_eq!(
            env.execute_transaction(
                (&USER_KEYS[0]).into(),
                None,
                POX_2_CONTRACT_TESTNET.clone(),
                "stack-extend",
                &symbols_from_values(vec![
                    Value::UInt(3),
                    POX_ADDRS[0].clone(),
                ])
            )
            .unwrap()
            .0
            .to_string(),
            "(err 26)".to_string(),
            "Should not be able to call stack-extend before locked",
        );

        assert_eq!(
            env.execute_transaction(
                (&USER_KEYS[0]).into(),
                None,
                POX_2_CONTRACT_TESTNET.clone(),
                "delegate-stx",
                &symbols_from_values(vec![
                    Value::UInt(2 * USTX_PER_HOLDER),
                    (&delegator).into(),
                    Value::none(),
                    Value::none()
                ])
            )
            .unwrap()
            .0,
            Value::okay_true(),
            "Should be able to delegate",
        );

        let burn_height = env.eval_raw("burn-block-height").unwrap().0;
        assert_eq!(
            env.execute_transaction(
                (&delegator).into(),
                None,
                POX_2_CONTRACT_TESTNET.clone(),
                "delegate-stack-stx",
                &symbols_from_values(vec![
                    (&USER_KEYS[0]).into(),
                    Value::UInt(*MIN_THRESHOLD - 1),
                    POX_ADDRS[1].clone(),
                    burn_height.clone(),
                    Value::UInt(2)
                ])
            )
            .unwrap()
            .0,
            execute(&format!(
                "(ok {{ stacker: '{}, lock-amount: {}, unlock-burn-height: {} }})",
                Value::from(&USER_KEYS[0]),
                Value::UInt(*MIN_THRESHOLD - 1),
                Value::UInt(3 * reward_cycle_len)
            )),
            "delegate-stack-stx should work okay",
        );

        assert_eq!(
            env.execute_transaction(
                (&USER_KEYS[0]).into(),
                None,
                POX_2_CONTRACT_TESTNET.clone(),
                "stack-extend",
                &symbols_from_values(vec![
                    Value::UInt(3),
                    POX_ADDRS[0].clone(),
                ])
            )
            .unwrap()
            .0
            .to_string(),
            "(err 20)".to_string(),
            "Cannot stack-extend while delegating",
        );

        assert_eq!(
            env.execute_transaction(
                (&USER_KEYS[1]).into(),
                None,
                POX_2_CONTRACT_TESTNET.clone(),
                "stack-stx",
                &symbols_from_values(vec![
                    Value::UInt(USTX_PER_HOLDER),
                    POX_ADDRS[1].clone(),
                    burn_height,
                    Value::UInt(3),
                ])
            )
            .unwrap()
            .0,
            execute(&format!(
                "(ok {{ stacker: '{}, lock-amount: {}, unlock-burn-height: {} }})",
                Value::from(&USER_KEYS[1]),
                Value::UInt(USTX_PER_HOLDER),
                Value::UInt(4 * reward_cycle_len)
            )),
            "User1 should be able to stack-stx",
        );

        assert_eq!(
            env.execute_transaction(
                (&USER_KEYS[1]).into(),
                None,
                POX_2_CONTRACT_TESTNET.clone(),
                "stack-extend",
                &symbols_from_values(vec![
                    Value::UInt(10),
                    POX_ADDRS[2].clone(),
                ])
            )
            .unwrap()
            .0
            .to_string(),
            "(err 2)".to_string(),
            "Should not be able to stack-extend to over 12 cycles in the future",
        );

        assert_eq!(
            env.execute_transaction(
                (&USER_KEYS[1]).into(),
                None,
                POX_2_CONTRACT_TESTNET.clone(),
                "stack-extend",
                &symbols_from_values(vec![
                    Value::UInt(9),
                    POX_ADDRS[2].clone(),
                ])
            )
            .unwrap()
            .0,
            execute(&format!(
                "(ok {{ stacker: '{}, unlock-burn-height: {} }})",
                Value::from(&USER_KEYS[1]),
                Value::UInt(expected_user_1_unlock),
            )),
            "Should be able to stack-extend to exactly 12 cycles in the future",
        );

        // check that entries exist for each cycle stacked
        for cycle in 0..20 {
            eprintln!("Cycle number = {}", cycle);
            let empty_set = cycle < 1 || cycle >= 13;
            let expected = if empty_set {
                "(u0 u0)"
            } else {
                "(u1000000 u1)"
            };
            assert_eq!(
                env.eval_read_only(
                    &POX_2_CONTRACT_TESTNET,
                    &format!("(list (default-to u0 (get total-ustx (map-get? reward-cycle-total-stacked {{ reward-cycle: u{} }})))
                                    (default-to u0 (get len (map-get? reward-cycle-pox-address-list-len {{ reward-cycle: u{} }}))))",
                             cycle, cycle))
                    .unwrap()
                    .0
                    .to_string(),
                expected
            );
            if !empty_set {
                let expected_pox_addr = if cycle > 3 {
                    &POX_ADDRS[2]
                } else {
                    &POX_ADDRS[1]
                };
                let expected_stacker = Value::from(&USER_KEYS[1]);
                assert_eq!(
                    env.eval_read_only(
                        &POX_2_CONTRACT_TESTNET,
                        &format!("(unwrap-panic (map-get? reward-cycle-pox-address-list {{ reward-cycle: u{}, index: u0 }}))",
                                 cycle))
                        .unwrap()
                        .0,
                    execute(&format!(
                        "{{ pox-addr: {}, total-ustx: u{}, stacker: (some '{}) }}",
                        expected_pox_addr,
                        1_000_000,
                        &expected_stacker,
                    ))
                );
            }
        }
    });

    // now, advance the chain until User1 is unlocked, and try to stack-extend
    for _i in 0..expected_user_1_unlock {
        sim.execute_next_block(|_| {});
    }

    sim.execute_next_block(|env| {
        assert_eq!(
            env.execute_transaction(
                (&USER_KEYS[1]).into(),
                None,
                POX_2_CONTRACT_TESTNET.clone(),
                "stack-extend",
                &symbols_from_values(vec![Value::UInt(3), POX_ADDRS[0].clone(),])
            )
            .unwrap()
            .0
            .to_string(),
            "(err 26)".to_string(),
            "Should not be able to call stack-extend after lock expired",
        );
    });
}

#[test]
fn pox_2_delegate_extend_units() {
    let mut sim = ClarityTestSim::new();
    sim.epoch_bounds = vec![0, 1, 2];
    let delegator = StacksPrivateKey::random();

    // execute past 2.1 epoch initialization
    sim.execute_next_block(|_env| {});
    sim.execute_next_block(|_env| {});
    sim.execute_next_block(|_env| {});
    sim.execute_next_block(|_env| {});

    sim.execute_next_block_as_conn(|conn| {
        test_deploy_smart_contract(
            conn,
            &POX_2_CONTRACT_TESTNET,
            &POX_2_TESTNET_CODE,
            ClarityVersion::Clarity2,
        )
        .unwrap();

        // set burnchain params based on old testnet settings (< 2.0.11.0)
        conn.as_transaction(|tx| {
            tx.run_contract_call(
                &boot_code_addr(false).into(),
                None,
                POX_2_CONTRACT_TESTNET.deref(),
                "set-burnchain-parameters",
                &[
                    Value::UInt(0),
                    Value::UInt(30),
                    Value::UInt(150),
                    Value::UInt(25),
                    Value::UInt(0),
                ],
                |_, _| None,
                None,
            )
        })
        .unwrap();
    });

    sim.execute_next_block(|env| {
        assert_eq!(
            env.execute_transaction(
                (&USER_KEYS[0]).into(),
                None,
                POX_2_CONTRACT_TESTNET.clone(),
                "delegate-stx",
                &symbols_from_values(vec![
                    Value::UInt(2 * USTX_PER_HOLDER),
                    (&delegator).into(),
                    Value::none(),
                    Value::none()
                ])
            )
            .unwrap()
            .0,
            Value::okay_true(),
            "Successfully setup delegate relationship between User0 and delegate",
        );

        assert_eq!(
            env.execute_transaction(
                (&USER_KEYS[1]).into(),
                None,
                POX_2_CONTRACT_TESTNET.clone(),
                "delegate-stx",
                &symbols_from_values(vec![
                    Value::UInt(2 * USTX_PER_HOLDER),
                    (&delegator).into(),
                    Value::none(),
                    Value::none()
                ])
            )
            .unwrap()
            .0,
            Value::okay_true(),
            "Successfully setup delegate relationship between User1 and delegate",
        );

        assert_eq!(
            env.execute_transaction(
                (&delegator).into(),
                None,
                POX_2_CONTRACT_TESTNET.clone(),
                "delegate-stack-extend",
                &symbols_from_values(vec![
                    (&USER_KEYS[1]).into(),
                    POX_ADDRS[1].clone(),
                    Value::UInt(10)
                ])
            )
            .unwrap()
            .0.to_string(),
            "(err 26)".to_string(),
            "Should not be able to delegate-stack-extend before locking",
        );

        let burn_height = env.eval_raw("burn-block-height").unwrap().0;
        assert_eq!(
            env.execute_transaction(
                (&delegator).into(),
                None,
                POX_2_CONTRACT_TESTNET.clone(),
                "delegate-stack-stx",
                &symbols_from_values(vec![
                    (&USER_KEYS[0]).into(),
                    Value::UInt(*MIN_THRESHOLD - 1),
                    POX_ADDRS[1].clone(),
                    burn_height.clone(),
                    Value::UInt(2)
                ])
            )
            .unwrap()
            .0,
            execute(&format!(
                "(ok {{ stacker: '{}, lock-amount: {}, unlock-burn-height: {} }})",
                Value::from(&USER_KEYS[0]),
                Value::UInt(*MIN_THRESHOLD - 1),
                Value::UInt(450)
            )),
            "Delegate should successfully stack through delegation from User0",
        );

        assert_eq!(
            env.execute_transaction(
                (&delegator).into(),
                None,
                POX_2_CONTRACT_TESTNET.clone(),
                "delegate-stack-stx",
                &symbols_from_values(vec![
                    (&USER_KEYS[1]).into(),
                    Value::UInt(1),
                    POX_ADDRS[1].clone(),
                    burn_height,
                    Value::UInt(2)
                ])
            )
            .unwrap()
            .0,
            execute(&format!(
                "(ok {{ stacker: '{}, lock-amount: {}, unlock-burn-height: {} }})",
                Value::from(&USER_KEYS[1]),
                Value::UInt(1),
                Value::UInt(450)
            )),
            "Delegate should successfully stack through delegation from User1",
        );

        assert_eq!(
            env.execute_transaction(
                (&delegator).into(),
                None,
                POX_2_CONTRACT_TESTNET.clone(),
                "stack-aggregation-commit",
                &symbols_from_values(vec![POX_ADDRS[1].clone(), Value::UInt(1)])
            )
            .unwrap()
            .0
            .to_string(),
            "(ok true)".to_string(),
            "Delegate should successfully aggregate commits for cycle 1",
        );

        assert_eq!(
            env.execute_transaction(
                (&delegator).into(),
                None,
                POX_2_CONTRACT_TESTNET.clone(),
                "stack-aggregation-commit",
                &symbols_from_values(vec![POX_ADDRS[1].clone(), Value::UInt(2)])
            )
            .unwrap()
            .0
            .to_string(),
            "(ok true)".to_string(),
            "Delegate should successfully aggregate commits for cycle 2",
        );

        assert_eq!(
            env.execute_transaction(
                (&delegator).into(),
                None,
                POX_2_CONTRACT_TESTNET.clone(),
                "stack-aggregation-commit",
                &symbols_from_values(vec![POX_ADDRS[1].clone(), Value::UInt(3)])
            )
            .unwrap()
            .0
            .to_string(),
            "(err 4)".to_string(),
            "Delegate does not have enough aggregate locked up for cycle 3",
        );

        assert_eq!(
            env.execute_transaction(
                (&delegator).into(),
                None,
                POX_2_CONTRACT_TESTNET.clone(),
                "delegate-stack-extend",
                &symbols_from_values(vec![
                    (&USER_KEYS[1]).into(),
                    POX_ADDRS[1].clone(),
                    Value::UInt(11)
                ])
            )
            .unwrap()
            .0
            .to_string(),
            "(err 2)",
            "Delegate should not be able to extend over 12 cycles into future (current cycle is 0, previously stacked to 2, extend by 11 disallowed)",
        );

        assert_eq!(
            env.execute_transaction(
                (&delegator).into(),
                None,
                POX_2_CONTRACT_TESTNET.clone(),
                "delegate-stack-extend",
                &symbols_from_values(vec![
                    (&USER_KEYS[1]).into(),
                    POX_ADDRS[1].clone(),
                    Value::UInt(10)
                ])
            )
            .unwrap()
            .0,
            execute(&format!(
                "(ok {{ stacker: '{}, unlock-burn-height: {} }})",
                Value::from(&USER_KEYS[1]),
                // unlock-burn-height should be 10 reward cycles greater than prior unlock height
                Value::UInt(450 + 10 * 150),
            )),
            "Delegate should be able to extend 12 cycles into future (current cycle is 0, previously stacked to 2, extend by 10 allowed).",
        );

        assert_eq!(
            env.execute_transaction(
                (&delegator).into(),
                None,
                POX_2_CONTRACT_TESTNET.clone(),
                "stack-aggregation-commit",
                &symbols_from_values(vec![POX_ADDRS[1].clone(), Value::UInt(3)])
            )
            .unwrap()
            .0
            .to_string(),
            "(err 11)".to_string(),
            "Delegate still does not have enough aggregate locked up for cycle 3",
        );

        assert_eq!(
            env.execute_transaction(
                (&USER_KEYS[0]).into(),
                None,
                POX_2_CONTRACT_TESTNET.clone(),
                "revoke-delegate-stx",
                &[]
            )
            .unwrap()
            .0,
            Value::okay_true(),
            "User0 successfully revokes delegation relationship",
        );

        assert_eq!(
            env.execute_transaction(
                (&delegator).into(),
                None,
                POX_2_CONTRACT_TESTNET.clone(),
                "delegate-stack-extend",
                &symbols_from_values(vec![
                    (&USER_KEYS[0]).into(),
                    POX_ADDRS[1].clone(),
                    Value::UInt(10)
                ])
            )
            .unwrap()
            .0.to_string(),
            "(err 9)".to_string(),
            "Delegate cannot stack-extend for User0 after revocation",
        );

        assert_eq!(
            env.execute_transaction(
                (&USER_KEYS[0]).into(),
                None,
                POX_2_CONTRACT_TESTNET.clone(),
                "delegate-stx",
                &symbols_from_values(vec![
                    Value::UInt(1),
                    (&delegator).into(),
                    Value::none(),
                    Value::none()
                ])
            )
            .unwrap()
            .0,
            Value::okay_true(),
            "User0 successfully re-inits delegation relationship with a `amount-ustx` = 1",
        );

        assert_eq!(
            env.execute_transaction(
                (&delegator).into(),
                None,
                POX_2_CONTRACT_TESTNET.clone(),
                "delegate-stack-extend",
                &symbols_from_values(vec![
                    (&USER_KEYS[0]).into(),
                    POX_ADDRS[1].clone(),
                    Value::UInt(10)
                ])
            )
            .unwrap()
            .0.to_string(),
            "(err 22)".to_string(),
            "Delegate cannot stack-extend for User0 because it would require more than User0's allowed amount (1)",
        );

        assert_eq!(
            env.execute_transaction(
                (&USER_KEYS[0]).into(),
                None,
                POX_2_CONTRACT_TESTNET.clone(),
                "revoke-delegate-stx",
                &[]
            )
            .unwrap()
            .0,
            Value::okay_true(),
            "User0 successfully revokes delegation relationship",
        );

        assert_eq!(
            env.execute_transaction(
                (&USER_KEYS[0]).into(),
                None,
                POX_2_CONTRACT_TESTNET.clone(),
                "delegate-stx",
                &symbols_from_values(vec![
                    Value::UInt(10_000_000),
                    (&delegator).into(),
                    Value::none(),
                    Value::some(POX_ADDRS[2].clone()).unwrap(),
                ])
            )
            .unwrap()
            .0,
            Value::okay_true(),
            "User0 successfully re-inits delegation relationship with a `pox-addr` = POX_ADDR[2]",
        );

        assert_eq!(
            env.execute_transaction(
                (&delegator).into(),
                None,
                POX_2_CONTRACT_TESTNET.clone(),
                "delegate-stack-extend",
                &symbols_from_values(vec![
                    (&USER_KEYS[0]).into(),
                    POX_ADDRS[1].clone(),
                    Value::UInt(10)
                ])
            )
            .unwrap()
            .0.to_string(), "(err 23)".to_string(),
            "Delegate cannot stack-extend for User0 at POX_ADDR[1] because User0 specified to use POX_ADDR[2]",
        );

        assert_eq!(
            env.execute_transaction(
                (&USER_KEYS[0]).into(),
                None,
                POX_2_CONTRACT_TESTNET.clone(),
                "revoke-delegate-stx",
                &[]
            )
            .unwrap()
            .0,
            Value::okay_true(),
            "User0 successfully revokes delegation relationship",
        );

        assert_eq!(
            env.execute_transaction(
                (&USER_KEYS[0]).into(),
                None,
                POX_2_CONTRACT_TESTNET.clone(),
                "delegate-stx",
                &symbols_from_values(vec![
                    Value::UInt(10_000_000),
                    (&delegator).into(),
                    Value::some(Value::UInt(450 + 10 * 150 - 1)).unwrap(),
                    Value::some(POX_ADDRS[1].clone()).unwrap(),
                ])
            )
            .unwrap()
            .0,
            Value::okay_true(),
            "User0 successfully re-inits delegation relationship with a `until-ht` one less than necessary for an extend-by-10",
        );

        assert_eq!(
            env.execute_transaction(
                (&delegator).into(),
                None,
                POX_2_CONTRACT_TESTNET.clone(),
                "delegate-stack-extend",
                &symbols_from_values(vec![
                    (&USER_KEYS[0]).into(),
                    POX_ADDRS[1].clone(),
                    Value::UInt(10)
                ])
            )
            .unwrap()
            .0.to_string(), "(err 21)".to_string(),
            "Delegate cannot stack-extend for User0 for 10 cycles",
        );

        assert_eq!(
            env.execute_transaction(
                (&delegator).into(),
                None,
                POX_2_CONTRACT_TESTNET.clone(),
                "delegate-stack-extend",
                &symbols_from_values(vec![
                    (&USER_KEYS[0]).into(),
                    POX_ADDRS[1].clone(),
                    Value::UInt(9)
                ])
            )
            .unwrap()
            .0,
            execute(&format!(
                "(ok {{ stacker: '{}, unlock-burn-height: {} }})",
                Value::from(&USER_KEYS[0]),
                // unlock-burn-height should be 9 reward cycles greater than prior unlock height
                Value::UInt(450 + 9 * 150),
            )),
            "Delegate successfully stack extends for User0 for 9 cycles",
        );

        for cycle in 3..12 {
            assert_eq!(
                env.execute_transaction(
                    (&delegator).into(),
                    None,
                    POX_2_CONTRACT_TESTNET.clone(),
                    "stack-aggregation-commit",
                    &symbols_from_values(vec![POX_ADDRS[1].clone(), Value::UInt(cycle)])
                )
                    .unwrap()
                    .0
                    .to_string(),
                "(ok true)".to_string(),
                "For cycles in [3, 12), delegate has enough to successfully aggregate commit",
            );

            // call a second time to make sure that the partial map reset.
            assert_eq!(
                env.execute_transaction(
                    (&delegator).into(),
                    None,
                    POX_2_CONTRACT_TESTNET.clone(),
                    "stack-aggregation-commit",
                    &symbols_from_values(vec![POX_ADDRS[1].clone(), Value::UInt(cycle)])
                )
                    .unwrap()
                    .0
                    .to_string(),
                "(err 4)".to_string(),
                "Delegate cannot aggregate commit a second time",
            );

        }

        assert_eq!(
            env.execute_transaction(
                (&delegator).into(),
                None,
                POX_2_CONTRACT_TESTNET.clone(),
                "stack-aggregation-commit",
                &symbols_from_values(vec![POX_ADDRS[1].clone(), Value::UInt(12)])
            )
                .unwrap()
                .0
                .to_string(),
            "(err 11)".to_string(),
            "At cycle 12, delegate cannot aggregate commit because only one stacker was extended by 10"
        );

        // check reward cycles [0, 20) for coherence
        // for cycles [1, 11] ==> delegate successfully committed the minimum threshold and should appear in the reward set
        // for all other cycles, reward set should be empty
        for cycle in 0..20 {
            eprintln!("Cycle number = {}, MIN_THRESHOLD  = {}", cycle, MIN_THRESHOLD.deref());
            let empty_set = cycle < 1 || cycle >= 12;
            let expected = if empty_set {
                "(u0 u0)".into()
            } else {
                format!("(u{} u1)", MIN_THRESHOLD.deref())
            };
            assert_eq!(
                env.eval_read_only(
                    &POX_2_CONTRACT_TESTNET,
                    &format!("(list (default-to u0 (get total-ustx (map-get? reward-cycle-total-stacked {{ reward-cycle: u{} }})))
                                    (default-to u0 (get len (map-get? reward-cycle-pox-address-list-len {{ reward-cycle: u{} }}))))",
                             cycle, cycle))
                    .unwrap()
                    .0
                    .to_string(),
                expected
            );
            if !empty_set {
                let expected_pox_addr = &POX_ADDRS[1];

                assert_eq!(
                    env.eval_read_only(
                        &POX_2_CONTRACT_TESTNET,
                        &format!("(unwrap-panic (map-get? reward-cycle-pox-address-list {{ reward-cycle: u{}, index: u0 }}))",
                                 cycle))
                        .unwrap()
                        .0,
                    execute(&format!(
                        "{{ pox-addr: {}, total-ustx: u{}, stacker: none }}",
                        expected_pox_addr,
                        MIN_THRESHOLD.deref(),
                    ))
                );
            }
        }
    });
}

#[test]
fn simple_epoch21_test() {
    let mut sim = ClarityTestSim::new();
    sim.epoch_bounds = vec![0, 1, 3];
    let delegator = StacksPrivateKey::random();

    let clarity_2_0_id =
        QualifiedContractIdentifier::new(StandardPrincipalData::transient(), "contract-2-0".into());
    let clarity_2_0_bad_id = QualifiedContractIdentifier::new(
        StandardPrincipalData::transient(),
        "contract-2-0-bad".into(),
    );
    let clarity_2_0_content = "
(define-private (stx-account (a principal)) 1)
(define-public (call-through)
  (ok (stx-account 'SPAXYA5XS51713FDTQ8H94EJ4V579CXMTRNBZKSF)))
";

    let clarity_2_1_id =
        QualifiedContractIdentifier::new(StandardPrincipalData::transient(), "contract-2-1".into());
    let clarity_2_1_bad_id = QualifiedContractIdentifier::new(
        StandardPrincipalData::transient(),
        "contract-2-1-bad".into(),
    );
    let clarity_2_1_content = "
(define-public (call-through)
  (let ((balance-1 (stx-account 'SPAXYA5XS51713FDTQ8H94EJ4V579CXMTRNBZKSF))
        (balance-2 (unwrap-panic (contract-call? .contract-2-0 call-through)))
        (balance-3 (stx-account 'SPAXYA5XS51713FDTQ8H94EJ4V579CXMTRNBZKSF)))
       (print balance-1)
       (print balance-2)
       (print balance-3)
       (ok 1)))
(call-through)
";

    sim.execute_next_block_as_conn(|block| {
        test_deploy_smart_contract(
            block,
            &clarity_2_0_id,
            clarity_2_0_content,
            ClarityVersion::Clarity1,
        )
        .expect("2.0 'good' contract should deploy successfully");
        match test_deploy_smart_contract(
            block,
            &clarity_2_0_bad_id,
            clarity_2_1_content,
            ClarityVersion::Clarity1,
        )
        .expect_err("2.0 'bad' contract should not deploy successfully")
        {
            ClarityError::Analysis(e) => {
                assert_eq!(e.err, CheckErrors::UnknownFunction("stx-account".into()));
            }
            e => panic!("Should have caused an analysis error: {:#?}", e),
        };
    });
    sim.execute_next_block(|_env| {});
    sim.execute_next_block(|_env| {});
    sim.execute_next_block(|_env| {});
    sim.execute_next_block(|_env| {});

    sim.execute_next_block_as_conn(|block| {
        test_deploy_smart_contract(
            block,
            &clarity_2_1_id,
            clarity_2_1_content,
            ClarityVersion::Clarity2,
        )
        .expect("2.1 'good' contract should deploy successfully");
        match test_deploy_smart_contract(
            block,
            &clarity_2_1_bad_id,
            clarity_2_0_content,
            ClarityVersion::Clarity2,
        )
        .expect_err("2.1 'bad' contract should not deploy successfully")
        {
            ClarityError::Interpreter(e) => {
                assert_eq!(
                    e,
                    Error::Unchecked(CheckErrors::NameAlreadyUsed("stx-account".into()))
                );
            }
            e => panic!("Should have caused an Interpreter error: {:#?}", e),
        };
    });
    sim.execute_next_block(|_env| {});
    sim.execute_next_block(|_env| {});
}

fn test_deploy_smart_contract(
    block: &mut ClarityBlockConnection,
    contract_id: &QualifiedContractIdentifier,
    content: &str,
    version: ClarityVersion,
) -> std::result::Result<(), ClarityError> {
    block.as_transaction(|tx| {
        let (mut ast, analysis) =
            tx.analyze_smart_contract(contract_id, version, content, ASTRules::PrecheckSize)?;
<<<<<<< HEAD
        tx.initialize_smart_contract(
            contract_id,
            version,
            &mut ast,
            &analysis,
            content,
            None,
            |_, _| false,
            None,
        )?;
=======
        tx.initialize_smart_contract(contract_id, version, &ast, content, None, |_, _| None, None)?;
>>>>>>> e45867c1
        tx.save_analysis(contract_id, &analysis)?;
        return Ok(());
    })
}

#[test]
// test that the maximum stackerdb list size will fit in a value
fn max_stackerdb_list() {
    let signers_list: Vec<_> = (0..SIGNERS_MAX_LIST_SIZE)
        .map(|signer_ix| {
            let signer_address =
                StacksAddress::new(0, Hash160::from_data(&signer_ix.to_be_bytes())).unwrap();
            Value::Tuple(
                TupleData::from_data(vec![
                    (
                        "signer".into(),
                        Value::Principal(PrincipalData::from(signer_address)),
                    ),
                    ("num-slots".into(), Value::UInt(1)),
                ])
                .expect("BUG: Failed to construct `{ signer: principal, num-slots: u64 }` tuple"),
            )
        })
        .collect();

    assert_eq!(signers_list.len(), SIGNERS_MAX_LIST_SIZE);
    Value::cons_list_unsanitized(signers_list)
        .expect("Failed to construct `(list 4000 { signer: principal, num-slots: u64 })` list");
}

#[test]
fn recency_tests() {
    let mut sim = ClarityTestSim::new();
    let delegator = StacksPrivateKey::random();

    sim.execute_next_block(|env| {
        env.initialize_versioned_contract(
            POX_CONTRACT_TESTNET.clone(),
            ClarityVersion::Clarity2,
            &BOOT_CODE_POX_TESTNET,
            None,
            ASTRules::PrecheckSize,
        )
        .unwrap()
    });
    sim.execute_next_block(|env| {
        // try to issue a far future stacking tx
        assert_eq!(
            env.execute_transaction(
                (&USER_KEYS[0]).into(),
                None,
                POX_CONTRACT_TESTNET.clone(),
                "stack-stx",
                &symbols_from_values(vec![
                    Value::UInt(USTX_PER_HOLDER),
                    POX_ADDRS[0].clone(),
                    Value::UInt(3000),
                    Value::UInt(3),
                ])
            )
            .unwrap()
            .0
            .to_string(),
            "(err 24)".to_string()
        );
        // let's delegate, and check if the delegate can issue a far future
        //   stacking tx
        assert_eq!(
            env.execute_transaction(
                (&USER_KEYS[0]).into(),
                None,
                POX_CONTRACT_TESTNET.clone(),
                "delegate-stx",
                &symbols_from_values(vec![
                    Value::UInt(2 * USTX_PER_HOLDER),
                    (&delegator).into(),
                    Value::none(),
                    Value::none()
                ])
            )
            .unwrap()
            .0,
            Value::okay_true()
        );

        assert_eq!(
            env.execute_transaction(
                (&delegator).into(),
                None,
                POX_CONTRACT_TESTNET.clone(),
                "delegate-stack-stx",
                &symbols_from_values(vec![
                    (&USER_KEYS[0]).into(),
                    Value::UInt(USTX_PER_HOLDER),
                    POX_ADDRS[1].clone(),
                    Value::UInt(3000),
                    Value::UInt(2)
                ])
            )
            .unwrap()
            .0
            .to_string(),
            "(err 24)".to_string()
        );
    });
}

#[test]
fn delegation_tests() {
    let mut sim = ClarityTestSim::new();
    let delegator = StacksPrivateKey::random();
    const REWARD_CYCLE_LENGTH: u128 = 1050;

    sim.execute_next_block(|env| {
        env.initialize_versioned_contract(
            POX_CONTRACT_TESTNET.clone(),
            ClarityVersion::Clarity2,
            &BOOT_CODE_POX_TESTNET,
            None,
            ASTRules::PrecheckSize,
        )
        .unwrap()
    });
    sim.execute_next_block(|env| {
        assert_eq!(
            env.execute_transaction(
                (&USER_KEYS[0]).into(),
                None,
                POX_CONTRACT_TESTNET.clone(),
                "delegate-stx",
                &symbols_from_values(vec![
                    Value::UInt(2 * USTX_PER_HOLDER),
                    (&delegator).into(),
                    Value::none(),
                    Value::none()
                ])
            )
            .unwrap()
            .0,
            Value::okay_true()
        );

        // already delegating...
        assert_eq!(
            env.execute_transaction(
                (&USER_KEYS[0]).into(),
                None,
                POX_CONTRACT_TESTNET.clone(),
                "delegate-stx",
                &symbols_from_values(vec![
                    Value::UInt(USTX_PER_HOLDER),
                    (&delegator).into(),
                    Value::none(),
                    Value::none()
                ])
            )
            .unwrap()
            .0,
            Value::error(Value::Int(20)).unwrap()
        );

        assert_eq!(
            env.execute_transaction(
                (&USER_KEYS[1]).into(),
                None,
                POX_CONTRACT_TESTNET.clone(),
                "delegate-stx",
                &symbols_from_values(vec![
                    Value::UInt(USTX_PER_HOLDER),
                    (&delegator).into(),
                    Value::none(),
                    Value::some(POX_ADDRS[0].clone()).unwrap()
                ])
            )
            .unwrap()
            .0,
            Value::okay_true()
        );
        assert_eq!(
            env.execute_transaction(
                (&USER_KEYS[2]).into(),
                None,
                POX_CONTRACT_TESTNET.clone(),
                "delegate-stx",
                &symbols_from_values(vec![
                    Value::UInt(USTX_PER_HOLDER),
                    (&delegator).into(),
                    Value::some(Value::UInt(REWARD_CYCLE_LENGTH * 2)).unwrap(),
                    Value::none()
                ])
            )
            .unwrap()
            .0,
            Value::okay_true()
        );

        assert_eq!(
            env.execute_transaction(
                (&USER_KEYS[3]).into(),
                None,
                POX_CONTRACT_TESTNET.clone(),
                "delegate-stx",
                &symbols_from_values(vec![
                    Value::UInt(USTX_PER_HOLDER),
                    (&delegator).into(),
                    Value::none(),
                    Value::none()
                ])
            )
            .unwrap()
            .0,
            Value::okay_true()
        );

        assert_eq!(
            env.execute_transaction(
                (&USER_KEYS[4]).into(),
                None,
                POX_CONTRACT_TESTNET.clone(),
                "delegate-stx",
                &symbols_from_values(vec![
                    Value::UInt(USTX_PER_HOLDER),
                    (&delegator).into(),
                    Value::none(),
                    Value::none()
                ])
            )
            .unwrap()
            .0,
            Value::okay_true()
        );
    });
    // let's do some delegated stacking!
    sim.execute_next_block(|env| {
        // try to stack more than [0]'s delegated amount!
        let burn_height = env.eval_raw("burn-block-height").unwrap().0;
        assert_eq!(
            env.execute_transaction(
                (&delegator).into(),
                None,
                POX_CONTRACT_TESTNET.clone(),
                "delegate-stack-stx",
                &symbols_from_values(vec![
                    (&USER_KEYS[0]).into(),
                    Value::UInt(3 * USTX_PER_HOLDER),
                    POX_ADDRS[1].clone(),
                    burn_height.clone(),
                    Value::UInt(2)
                ])
            )
            .unwrap()
            .0
            .to_string(),
            "(err 22)".to_string()
        );

        // try to stack more than [0] has!
        assert_eq!(
            env.execute_transaction(
                (&delegator).into(),
                None,
                POX_CONTRACT_TESTNET.clone(),
                "delegate-stack-stx",
                &symbols_from_values(vec![
                    (&USER_KEYS[0]).into(),
                    Value::UInt(2 * USTX_PER_HOLDER),
                    POX_ADDRS[1].clone(),
                    burn_height.clone(),
                    Value::UInt(2)
                ])
            )
            .unwrap()
            .0
            .to_string(),
            "(err 1)".to_string()
        );

        // let's stack less than the threshold
        assert_eq!(
            env.execute_transaction(
                (&delegator).into(),
                None,
                POX_CONTRACT_TESTNET.clone(),
                "delegate-stack-stx",
                &symbols_from_values(vec![
                    (&USER_KEYS[0]).into(),
                    Value::UInt(*MIN_THRESHOLD - 1),
                    POX_ADDRS[1].clone(),
                    burn_height.clone(),
                    Value::UInt(2)
                ])
            )
            .unwrap()
            .0,
            execute(&format!(
                "(ok {{ stacker: '{}, lock-amount: {}, unlock-burn-height: {} }})",
                Value::from(&USER_KEYS[0]),
                Value::UInt(*MIN_THRESHOLD - 1),
                Value::UInt(REWARD_CYCLE_LENGTH * 3)
            ))
        );

        assert_eq!(
            env.eval_read_only(
                &POX_CONTRACT_TESTNET,
                &format!("(stx-get-balance '{})", &Value::from(&USER_KEYS[0]))
            )
            .unwrap()
            .0,
            Value::UInt(USTX_PER_HOLDER - *MIN_THRESHOLD + 1)
        );

        // try to commit our partial stacking...
        assert_eq!(
            env.execute_transaction(
                (&delegator).into(),
                None,
                POX_CONTRACT_TESTNET.clone(),
                "stack-aggregation-commit",
                &symbols_from_values(vec![POX_ADDRS[1].clone(), Value::UInt(1)])
            )
            .unwrap()
            .0
            .to_string(),
            "(err 11)".to_string()
        );
        // not enough! we need to stack more...
        //   but POX_ADDR[1] cannot be used for USER_KEYS[1]...
        assert_eq!(
            env.execute_transaction(
                (&delegator).into(),
                None,
                POX_CONTRACT_TESTNET.clone(),
                "delegate-stack-stx",
                &symbols_from_values(vec![
                    (&USER_KEYS[1]).into(),
                    Value::UInt(*MIN_THRESHOLD - 1),
                    POX_ADDRS[1].clone(),
                    burn_height.clone(),
                    Value::UInt(2)
                ])
            )
            .unwrap()
            .0
            .to_string(),
            "(err 23)".to_string()
        );

        // And USER_KEYS[0] is already stacking...
        assert_eq!(
            env.execute_transaction(
                (&delegator).into(),
                None,
                POX_CONTRACT_TESTNET.clone(),
                "delegate-stack-stx",
                &symbols_from_values(vec![
                    (&USER_KEYS[0]).into(),
                    Value::UInt(*MIN_THRESHOLD - 1),
                    POX_ADDRS[1].clone(),
                    burn_height.clone(),
                    Value::UInt(2)
                ])
            )
            .unwrap()
            .0
            .to_string(),
            "(err 3)".to_string()
        );

        // USER_KEYS[2] won't want to stack past the delegation expiration...
        assert_eq!(
            env.execute_transaction(
                (&delegator).into(),
                None,
                POX_CONTRACT_TESTNET.clone(),
                "delegate-stack-stx",
                &symbols_from_values(vec![
                    (&USER_KEYS[2]).into(),
                    Value::UInt(*MIN_THRESHOLD - 1),
                    POX_ADDRS[1].clone(),
                    burn_height.clone(),
                    Value::UInt(2)
                ])
            )
            .unwrap()
            .0
            .to_string(),
            "(err 21)".to_string()
        );

        //  but for just one block will be fine
        assert_eq!(
            env.execute_transaction(
                (&delegator).into(),
                None,
                POX_CONTRACT_TESTNET.clone(),
                "delegate-stack-stx",
                &symbols_from_values(vec![
                    (&USER_KEYS[2]).into(),
                    Value::UInt(*MIN_THRESHOLD - 1),
                    POX_ADDRS[1].clone(),
                    burn_height.clone(),
                    Value::UInt(1)
                ])
            )
            .unwrap()
            .0,
            execute(&format!(
                "(ok {{ stacker: '{}, lock-amount: {}, unlock-burn-height: {} }})",
                Value::from(&USER_KEYS[2]),
                Value::UInt(*MIN_THRESHOLD - 1),
                Value::UInt(REWARD_CYCLE_LENGTH * 2)
            ))
        );

        assert_eq!(
            env.eval_read_only(
                &POX_CONTRACT_TESTNET,
                &format!("(stx-get-balance '{})", &Value::from(&USER_KEYS[2]))
            )
            .unwrap()
            .0,
            Value::UInt(USTX_PER_HOLDER - *MIN_THRESHOLD + 1)
        );

        assert_eq!(
            env.eval_read_only(
                &POX_CONTRACT_TESTNET,
                &format!("(stx-get-balance '{})", &Value::from(&USER_KEYS[0]))
            )
            .unwrap()
            .0,
            Value::UInt(USTX_PER_HOLDER - *MIN_THRESHOLD + 1)
        );

        assert_eq!(
            env.eval_read_only(
                &POX_CONTRACT_TESTNET,
                &format!("(stx-get-balance '{})", &Value::from(&USER_KEYS[1]))
            )
            .unwrap()
            .0,
            Value::UInt(USTX_PER_HOLDER)
        );

        // try to commit our partial stacking again!
        assert_eq!(
            env.execute_transaction(
                (&delegator).into(),
                None,
                POX_CONTRACT_TESTNET.clone(),
                "stack-aggregation-commit",
                &symbols_from_values(vec![POX_ADDRS[1].clone(), Value::UInt(1)])
            )
            .unwrap()
            .0
            .to_string(),
            "(ok true)".to_string()
        );

        assert_eq!(
            env.eval_read_only(&POX_CONTRACT_TESTNET, "(get-reward-set-size u1)")
                .unwrap()
                .0
                .to_string(),
            "u1"
        );
        assert_eq!(
            env.eval_read_only(&POX_CONTRACT_TESTNET, "(get-reward-set-pox-address u1 u0)")
                .unwrap()
                .0,
            execute(&format!(
                "(some {{ pox-addr: {}, total-ustx: {} }})",
                &POX_ADDRS[1],
                &Value::UInt(2 * (*MIN_THRESHOLD - 1))
            ))
        );

        // can we double commit? I don't think so!
        assert_eq!(
            env.execute_transaction(
                (&delegator).into(),
                None,
                POX_CONTRACT_TESTNET.clone(),
                "stack-aggregation-commit",
                &symbols_from_values(vec![POX_ADDRS[1].clone(), Value::UInt(1)])
            )
            .unwrap()
            .0
            .to_string(),
            "(err 4)".to_string()
        );

        // okay, let's try some more delegation situations...
        // 1. we already locked user[0] up for round 2, so let's add some more stacks for round 2 from
        //    user[3]. in the process, this will add more stacks for lockup in round 1, so lets commit
        //    that as well.

        assert_eq!(
            env.execute_transaction(
                (&delegator).into(),
                None,
                POX_CONTRACT_TESTNET.clone(),
                "delegate-stack-stx",
                &symbols_from_values(vec![
                    (&USER_KEYS[3]).into(),
                    Value::UInt(*MIN_THRESHOLD),
                    POX_ADDRS[1].clone(),
                    burn_height.clone(),
                    Value::UInt(2)
                ])
            )
            .unwrap()
            .0,
            execute(&format!(
                "(ok {{ stacker: '{}, lock-amount: {}, unlock-burn-height: {} }})",
                Value::from(&USER_KEYS[3]),
                Value::UInt(*MIN_THRESHOLD),
                Value::UInt(REWARD_CYCLE_LENGTH * 3)
            ))
        );

        assert_eq!(
            env.eval_read_only(
                &POX_CONTRACT_TESTNET,
                &format!("(stx-get-balance '{})", &Value::from(&USER_KEYS[3]))
            )
            .unwrap()
            .0,
            Value::UInt(USTX_PER_HOLDER - *MIN_THRESHOLD)
        );

        // let's commit to round 2 now.
        assert_eq!(
            env.execute_transaction(
                (&delegator).into(),
                None,
                POX_CONTRACT_TESTNET.clone(),
                "stack-aggregation-commit",
                &symbols_from_values(vec![POX_ADDRS[1].clone(), Value::UInt(2)])
            )
            .unwrap()
            .0
            .to_string(),
            "(ok true)".to_string()
        );

        // and we can commit to round 1 again as well!
        assert_eq!(
            env.execute_transaction(
                (&delegator).into(),
                None,
                POX_CONTRACT_TESTNET.clone(),
                "stack-aggregation-commit",
                &symbols_from_values(vec![POX_ADDRS[1].clone(), Value::UInt(1)])
            )
            .unwrap()
            .0
            .to_string(),
            "(ok true)".to_string()
        );

        // check reward sets for round 2 and round 1...

        assert_eq!(
            env.eval_read_only(&POX_CONTRACT_TESTNET, "(get-reward-set-size u2)")
                .unwrap()
                .0
                .to_string(),
            "u1"
        );
        assert_eq!(
            env.eval_read_only(&POX_CONTRACT_TESTNET, "(get-reward-set-pox-address u2 u0)")
                .unwrap()
                .0,
            execute(&format!(
                "(some {{ pox-addr: {}, total-ustx: {} }})",
                &POX_ADDRS[1],
                &Value::UInt(2 * (*MIN_THRESHOLD) - 1)
            ))
        );

        assert_eq!(
            env.eval_read_only(&POX_CONTRACT_TESTNET, "(get-reward-set-size u1)")
                .unwrap()
                .0
                .to_string(),
            "u2"
        );
        assert_eq!(
            env.eval_read_only(&POX_CONTRACT_TESTNET, "(get-reward-set-pox-address u1 u0)")
                .unwrap()
                .0,
            execute(&format!(
                "(some {{ pox-addr: {}, total-ustx: {} }})",
                &POX_ADDRS[1],
                &Value::UInt(2 * (*MIN_THRESHOLD - 1))
            ))
        );
        assert_eq!(
            env.eval_read_only(&POX_CONTRACT_TESTNET, "(get-reward-set-pox-address u1 u1)")
                .unwrap()
                .0,
            execute(&format!(
                "(some {{ pox-addr: {}, total-ustx: {} }})",
                &POX_ADDRS[1],
                &Value::UInt(*MIN_THRESHOLD)
            ))
        );

        // 2. lets make sure we can lock up for user[1] so long as it goes to pox[0].

        assert_eq!(
            env.execute_transaction(
                (&delegator).into(),
                None,
                POX_CONTRACT_TESTNET.clone(),
                "delegate-stack-stx",
                &symbols_from_values(vec![
                    (&USER_KEYS[1]).into(),
                    Value::UInt(*MIN_THRESHOLD),
                    POX_ADDRS[0].clone(),
                    burn_height.clone(),
                    Value::UInt(2)
                ])
            )
            .unwrap()
            .0,
            execute(&format!(
                "(ok {{ stacker: '{}, lock-amount: {}, unlock-burn-height: {} }})",
                Value::from(&USER_KEYS[1]),
                Value::UInt(*MIN_THRESHOLD),
                Value::UInt(REWARD_CYCLE_LENGTH * 3)
            ))
        );

        // 3. lets try to lock up user[4], but do some revocation first.
        assert_eq!(
            env.execute_transaction(
                (&USER_KEYS[4]).into(),
                None,
                POX_CONTRACT_TESTNET.clone(),
                "revoke-delegate-stx",
                &[]
            )
            .unwrap()
            .0,
            Value::okay_true()
        );

        // will run a second time, but return false
        assert_eq!(
            env.execute_transaction(
                (&USER_KEYS[4]).into(),
                None,
                POX_CONTRACT_TESTNET.clone(),
                "revoke-delegate-stx",
                &[]
            )
            .unwrap()
            .0
            .to_string(),
            "(ok false)".to_string()
        );

        assert_eq!(
            env.execute_transaction(
                (&delegator).into(),
                None,
                POX_CONTRACT_TESTNET.clone(),
                "delegate-stack-stx",
                &symbols_from_values(vec![
                    (&USER_KEYS[4]).into(),
                    Value::UInt(*MIN_THRESHOLD - 1),
                    POX_ADDRS[0].clone(),
                    burn_height,
                    Value::UInt(2)
                ])
            )
            .unwrap()
            .0
            .to_string(),
            "(err 9)".to_string()
        );
    });
}

#[test]
fn test_vote_withdrawal() {
    let mut sim = ClarityTestSim::new();

    sim.execute_next_block(|env| {
        env.initialize_versioned_contract(
            COST_VOTING_CONTRACT_TESTNET.clone(),
            ClarityVersion::Clarity1,
            &BOOT_CODE_COST_VOTING,
            None,
            ASTRules::PrecheckSize,
        )
        .unwrap();

        // Submit a proposal
        assert_eq!(
            env.execute_transaction(
                (&USER_KEYS[0]).into(),
                None,
                COST_VOTING_CONTRACT_TESTNET.clone(),
                "submit-proposal",
                &symbols_from_values(vec![
                    Value::Principal(
                        PrincipalData::parse_qualified_contract_principal(
                            "ST000000000000000000002AMW42H.function-name"
                        )
                        .unwrap()
                    ),
                    Value::string_ascii_from_bytes("function-name".into()).unwrap(),
                    Value::Principal(
                        PrincipalData::parse_qualified_contract_principal(
                            "ST000000000000000000002AMW42H.cost-function-name"
                        )
                        .unwrap()
                    ),
                    Value::string_ascii_from_bytes("cost-function-name".into()).unwrap(),
                ])
            )
            .unwrap()
            .0,
            Value::Response(ResponseData {
                committed: true,
                data: Value::UInt(0).into()
            })
        );

        // Vote on the proposal
        env.execute_transaction(
            (&USER_KEYS[0]).into(),
            None,
            COST_VOTING_CONTRACT_TESTNET.clone(),
            "vote-proposal",
            &symbols_from_values(vec![Value::UInt(0), Value::UInt(10)]),
        )
        .unwrap();

        // Assert that the number of votes is correct
        assert_eq!(
            env.execute_transaction(
                (&USER_KEYS[0]).into(),
                None,
                COST_VOTING_CONTRACT_TESTNET.clone(),
                "get-proposal-votes",
                &symbols_from_values(vec![Value::UInt(0)])
            )
            .unwrap()
            .0,
            Value::Optional(OptionalData {
                data: Some(Box::from(Value::UInt(10)))
            })
        );

        // Vote again on the proposal
        env.execute_transaction(
            (&USER_KEYS[0]).into(),
            None,
            COST_VOTING_CONTRACT_TESTNET.clone(),
            "vote-proposal",
            &symbols_from_values(vec![Value::UInt(0), Value::UInt(5)]),
        )
        .unwrap();

        // Assert that the number of votes is correct
        assert_eq!(
            env.execute_transaction(
                (&USER_KEYS[0]).into(),
                None,
                COST_VOTING_CONTRACT_TESTNET.clone(),
                "get-proposal-votes",
                &symbols_from_values(vec![Value::UInt(0)])
            )
            .unwrap()
            .0,
            Value::Optional(OptionalData {
                data: Some(Box::from(Value::UInt(15)))
            })
        );

        // Assert votes are assigned to principal
        assert_eq!(
            env.execute_transaction(
                (&USER_KEYS[0]).into(),
                None,
                COST_VOTING_CONTRACT_TESTNET.clone(),
                "get-principal-votes",
                &symbols_from_values(vec![
                    Value::Principal(StandardPrincipalData::from(&USER_KEYS[0]).into()),
                    Value::UInt(0),
                ])
            )
            .unwrap()
            .0,
            Value::Optional(OptionalData {
                data: Some(Box::from(Value::UInt(15)))
            })
        );

        // Assert withdrawal fails if amount is more than voted
        assert_eq!(
            env.execute_transaction(
                (&USER_KEYS[0]).into(),
                None,
                COST_VOTING_CONTRACT_TESTNET.clone(),
                "withdraw-votes",
                &symbols_from_values(vec![Value::UInt(0), Value::UInt(20)]),
            )
            .unwrap()
            .0,
            Value::Response(ResponseData {
                committed: false,
                data: Value::Int(5).into()
            })
        );

        // Withdraw votes
        env.execute_transaction(
            (&USER_KEYS[0]).into(),
            None,
            COST_VOTING_CONTRACT_TESTNET.clone(),
            "withdraw-votes",
            &symbols_from_values(vec![Value::UInt(0), Value::UInt(5)]),
        )
        .unwrap();

        // Assert withdrawal worked
        assert_eq!(
            env.execute_transaction(
                (&USER_KEYS[0]).into(),
                None,
                COST_VOTING_CONTRACT_TESTNET.clone(),
                "get-proposal-votes",
                &symbols_from_values(vec![Value::UInt(0)])
            )
            .unwrap()
            .0,
            Value::Optional(OptionalData {
                data: Some(Box::from(Value::UInt(10)))
            })
        );
    });

    // Fast forward to proposal expiration
    for _ in 0..2016 {
        sim.execute_next_block(|_| {});
    }

    sim.execute_next_block(|env| {
        // Withdraw STX after proposal expires
        env.execute_transaction(
            (&USER_KEYS[0]).into(),
            None,
            COST_VOTING_CONTRACT_TESTNET.clone(),
            "withdraw-votes",
            &symbols_from_values(vec![Value::UInt(0), Value::UInt(10)]),
        )
        .unwrap();
    });

    sim.execute_next_block(|env| {
        // Assert that stx balance is correct
        assert_eq!(
            env.eval_read_only(
                &COST_VOTING_CONTRACT_TESTNET,
                &format!("(stx-get-balance '{})", &Value::from(&USER_KEYS[0]))
            )
            .unwrap()
            .0,
            Value::UInt(1000000)
        );
    });
}

#[test]
fn test_vote_fail() {
    let mut sim = ClarityTestSim::new();

    // Test voting in a proposal
    sim.execute_next_block(|env| {
        env.initialize_contract(
            COST_VOTING_CONTRACT_TESTNET.clone(),
            &BOOT_CODE_COST_VOTING,
            None,
            ASTRules::PrecheckSize,
        )
        .unwrap();

        // Submit a proposal
        assert_eq!(
            env.execute_transaction(
                (&USER_KEYS[0]).into(),
                None,
                COST_VOTING_CONTRACT_TESTNET.clone(),
                "submit-proposal",
                &symbols_from_values(vec![
                    Value::Principal(
                        PrincipalData::parse_qualified_contract_principal(
                            "ST000000000000000000002AMW42H.function-name2"
                        )
                        .unwrap()
                    ),
                    Value::string_ascii_from_bytes("function-name2".into()).unwrap(),
                    Value::Principal(
                        PrincipalData::parse_qualified_contract_principal(
                            "ST000000000000000000002AMW42H.cost-function-name2"
                        )
                        .unwrap()
                    ),
                    Value::string_ascii_from_bytes("cost-function-name2".into()).unwrap(),
                ])
            )
            .unwrap()
            .0,
            Value::Response(ResponseData {
                committed: true,
                data: Value::UInt(0).into()
            })
        );

        // Assert confirmation fails
        assert_eq!(
            env.execute_transaction(
                (&USER_KEYS[0]).into(),
                None,
                COST_VOTING_CONTRACT_TESTNET.clone(),
                "confirm-votes",
                &symbols_from_values(vec![Value::UInt(0)])
            )
            .unwrap()
            .0,
            Value::Response(ResponseData {
                committed: false,
                data: Value::Int(11).into()
            })
        );

        // Assert voting with more STX than are in an account fails
        assert_eq!(
            env.execute_transaction(
                (&USER_KEYS[0]).into(),
                None,
                COST_VOTING_CONTRACT_TESTNET.clone(),
                "vote-proposal",
                &symbols_from_values(vec![Value::UInt(0), Value::UInt(USTX_PER_HOLDER + 1)]),
            )
            .unwrap()
            .0,
            Value::Response(ResponseData {
                committed: false,
                data: Value::Int(5).into()
            })
        );

        // Commit all liquid stacks to vote
        for user in USER_KEYS.iter() {
            env.execute_transaction(
                user.into(),
                None,
                COST_VOTING_CONTRACT_TESTNET.clone(),
                "vote-proposal",
                &symbols_from_values(vec![Value::UInt(0), Value::UInt(USTX_PER_HOLDER)]),
            )
            .unwrap();
        }

        // Assert confirmation returns true
        assert_eq!(
            env.execute_transaction(
                (&USER_KEYS[0]).into(),
                None,
                COST_VOTING_CONTRACT_TESTNET.clone(),
                "confirm-votes",
                &symbols_from_values(vec![Value::UInt(0)])
            )
            .unwrap()
            .0,
            Value::Response(ResponseData {
                committed: true,
                data: Value::Bool(true).into()
            })
        );
    });

    sim.execute_next_block(|env| {
        env.execute_transaction(
            (&MINER_KEY.clone()).into(),
            None,
            COST_VOTING_CONTRACT_TESTNET.clone(),
            "veto",
            &symbols_from_values(vec![Value::UInt(0)]),
        )
        .unwrap();

        assert_eq!(
            env.execute_transaction(
                (&USER_KEYS[0]).into(),
                None,
                COST_VOTING_CONTRACT_TESTNET.clone(),
                "get-proposal-vetos",
                &symbols_from_values(vec![Value::UInt(0)])
            )
            .unwrap()
            .0,
            Value::Optional(OptionalData {
                data: Some(Box::from(Value::UInt(1)))
            })
        );
    });

    let fork_start = sim.block_height;

    for i in 0..25 {
        sim.execute_next_block(|env| {
            env.execute_transaction(
                (&MINER_KEY.clone()).into(),
                None,
                COST_VOTING_CONTRACT_TESTNET.clone(),
                "veto",
                &symbols_from_values(vec![Value::UInt(0)]),
            )
            .unwrap();

            // assert error if already vetoed in this block
            assert_eq!(
                env.execute_transaction(
                    (&MINER_KEY.clone()).into(),
                    None,
                    COST_VOTING_CONTRACT_TESTNET.clone(),
                    "veto",
                    &symbols_from_values(vec![Value::UInt(0)])
                )
                .unwrap()
                .0,
                Value::Response(ResponseData {
                    committed: false,
                    data: Value::Int(9).into()
                })
            );
        })
    }

    for _ in 0..100 {
        sim.execute_next_block(|_| {});
    }

    sim.execute_next_block(|env| {
        // Assert confirmation fails because of majority veto
        assert_eq!(
            env.execute_transaction(
                (&USER_KEYS[0]).into(),
                None,
                COST_VOTING_CONTRACT_TESTNET.clone(),
                "confirm-miners",
                &symbols_from_values(vec![Value::UInt(0)])
            )
            .unwrap()
            .0,
            Value::Response(ResponseData {
                committed: false,
                data: Value::Int(14).into()
            })
        );
    });

    // let's fork, and overcome the veto
    sim.execute_block_as_fork(fork_start, |_| {});
    for _ in 0..125 {
        sim.execute_next_block(|_| {});
    }

    sim.execute_next_block(|env| {
        // Assert confirmation passes because there are no vetos
        assert_eq!(
            env.execute_transaction(
                (&USER_KEYS[0]).into(),
                None,
                COST_VOTING_CONTRACT_TESTNET.clone(),
                "confirm-miners",
                &symbols_from_values(vec![Value::UInt(0)])
            )
            .unwrap()
            .0,
            Value::Response(ResponseData {
                committed: true,
                data: Value::Bool(true).into(),
            })
        );
    });
}

#[test]
fn test_vote_confirm() {
    let mut sim = ClarityTestSim::new();

    sim.execute_next_block(|env| {
        env.initialize_contract(
            COST_VOTING_CONTRACT_TESTNET.clone(),
            &BOOT_CODE_COST_VOTING,
            None,
            ASTRules::PrecheckSize,
        )
        .unwrap();

        // Submit a proposal
        assert_eq!(
            env.execute_transaction(
                (&USER_KEYS[0]).into(),
                None,
                COST_VOTING_CONTRACT_TESTNET.clone(),
                "submit-proposal",
                &symbols_from_values(vec![
                    Value::Principal(
                        PrincipalData::parse_qualified_contract_principal(
                            "ST000000000000000000002AMW42H.function-name2"
                        )
                        .unwrap()
                    ),
                    Value::string_ascii_from_bytes("function-name2".into()).unwrap(),
                    Value::Principal(
                        PrincipalData::parse_qualified_contract_principal(
                            "ST000000000000000000002AMW42H.cost-function-name2"
                        )
                        .unwrap()
                    ),
                    Value::string_ascii_from_bytes("cost-function-name2".into()).unwrap(),
                ])
            )
            .unwrap()
            .0,
            Value::Response(ResponseData {
                committed: true,
                data: Value::UInt(0).into()
            })
        );

        // Assert confirmation fails
        assert_eq!(
            env.execute_transaction(
                (&USER_KEYS[0]).into(),
                None,
                COST_VOTING_CONTRACT_TESTNET.clone(),
                "confirm-votes",
                &symbols_from_values(vec![Value::UInt(0)])
            )
            .unwrap()
            .0,
            Value::Response(ResponseData {
                committed: false,
                data: Value::Int(11).into()
            })
        );

        // Commit all liquid stacks to vote
        for user in USER_KEYS.iter() {
            env.execute_transaction(
                user.into(),
                None,
                COST_VOTING_CONTRACT_TESTNET.clone(),
                "vote-proposal",
                &symbols_from_values(vec![Value::UInt(0), Value::UInt(USTX_PER_HOLDER)]),
            )
            .unwrap();
        }

        // Assert confirmation returns true
        assert_eq!(
            env.execute_transaction(
                (&USER_KEYS[0]).into(),
                None,
                COST_VOTING_CONTRACT_TESTNET.clone(),
                "confirm-votes",
                &symbols_from_values(vec![Value::UInt(0)])
            )
            .unwrap()
            .0,
            Value::Response(ResponseData {
                committed: true,
                data: Value::Bool(true).into()
            })
        );
    });

    // Fast forward to proposal expiration
    for _ in 0..2016 {
        sim.execute_next_block(|_| {});
    }

    for _ in 0..1007 {
        sim.execute_next_block(|_| {});
    }

    sim.execute_next_block(|env| {
        // Assert confirmation passes
        assert_eq!(
            env.execute_transaction(
                (&USER_KEYS[0]).into(),
                None,
                COST_VOTING_CONTRACT_TESTNET.clone(),
                "confirm-miners",
                &symbols_from_values(vec![Value::UInt(0)])
            )
            .unwrap()
            .0,
            Value::Response(ResponseData {
                committed: true,
                data: Value::Bool(true).into()
            })
        );
    });
}

#[test]
fn test_vote_too_many_confirms() {
    let mut sim = ClarityTestSim::new();

    let MAX_CONFIRMATIONS_PER_BLOCK = 10;
    sim.execute_next_block(|env| {
        env.initialize_contract(
            COST_VOTING_CONTRACT_TESTNET.clone(),
            &BOOT_CODE_COST_VOTING,
            None,
            ASTRules::PrecheckSize,
        )
        .unwrap();

        // Submit a proposal
        for i in 0..(MAX_CONFIRMATIONS_PER_BLOCK + 1) {
            assert_eq!(
                env.execute_transaction(
                    (&USER_KEYS[0]).into(),
                    None,
                    COST_VOTING_CONTRACT_TESTNET.clone(),
                    "submit-proposal",
                    &symbols_from_values(vec![
                        Value::Principal(
                            PrincipalData::parse_qualified_contract_principal(
                                "ST000000000000000000002AMW42H.function-name2"
                            )
                            .unwrap()
                        ),
                        Value::string_ascii_from_bytes("function-name2".into()).unwrap(),
                        Value::Principal(
                            PrincipalData::parse_qualified_contract_principal(
                                "ST000000000000000000002AMW42H.cost-function-name2"
                            )
                            .unwrap()
                        ),
                        Value::string_ascii_from_bytes("cost-function-name2".into()).unwrap(),
                    ])
                )
                .unwrap()
                .0,
                Value::Response(ResponseData {
                    committed: true,
                    data: Value::UInt(i).into()
                })
            );
        }

        for i in 0..(MAX_CONFIRMATIONS_PER_BLOCK + 1) {
            // Commit all liquid stacks to vote
            for user in USER_KEYS.iter() {
                assert_eq!(
                    env.execute_transaction(
                        user.into(),
                        None,
                        COST_VOTING_CONTRACT_TESTNET.clone(),
                        "vote-proposal",
                        &symbols_from_values(vec![Value::UInt(i), Value::UInt(USTX_PER_HOLDER)]),
                    )
                    .unwrap()
                    .0,
                    Value::okay_true()
                );
            }

            // Assert confirmation returns true
            assert_eq!(
                env.execute_transaction(
                    (&USER_KEYS[0]).into(),
                    None,
                    COST_VOTING_CONTRACT_TESTNET.clone(),
                    "confirm-votes",
                    &symbols_from_values(vec![Value::UInt(i)])
                )
                .unwrap()
                .0,
                Value::okay_true(),
            );

            // withdraw
            for user in USER_KEYS.iter() {
                env.execute_transaction(
                    user.into(),
                    None,
                    COST_VOTING_CONTRACT_TESTNET.clone(),
                    "withdraw-votes",
                    &symbols_from_values(vec![Value::UInt(i), Value::UInt(USTX_PER_HOLDER)]),
                )
                .unwrap();
            }
        }
    });

    // Fast forward to proposal expiration
    for _ in 0..2016 {
        sim.execute_next_block(|_| {});
    }

    for _ in 0..1007 {
        sim.execute_next_block(|_| {});
    }

    sim.execute_next_block(|env| {
        for i in 0..MAX_CONFIRMATIONS_PER_BLOCK {
            // Assert confirmation passes
            assert_eq!(
                env.execute_transaction(
                    (&USER_KEYS[0]).into(),
                    None,
                    COST_VOTING_CONTRACT_TESTNET.clone(),
                    "confirm-miners",
                    &symbols_from_values(vec![Value::UInt(i)])
                )
                .unwrap()
                .0,
                Value::okay_true(),
            );
        }

        // Assert next confirmation fails
        assert_eq!(
            env.execute_transaction(
                (&USER_KEYS[0]).into(),
                None,
                COST_VOTING_CONTRACT_TESTNET.clone(),
                "confirm-miners",
                &symbols_from_values(vec![Value::UInt(MAX_CONFIRMATIONS_PER_BLOCK)])
            )
            .unwrap()
            .0,
            Value::error(Value::Int(17)).unwrap()
        );
    });
}<|MERGE_RESOLUTION|>--- conflicted
+++ resolved
@@ -1779,7 +1779,6 @@
     block.as_transaction(|tx| {
         let (mut ast, analysis) =
             tx.analyze_smart_contract(contract_id, version, content, ASTRules::PrecheckSize)?;
-<<<<<<< HEAD
         tx.initialize_smart_contract(
             contract_id,
             version,
@@ -1790,9 +1789,6 @@
             |_, _| false,
             None,
         )?;
-=======
-        tx.initialize_smart_contract(contract_id, version, &ast, content, None, |_, _| None, None)?;
->>>>>>> e45867c1
         tx.save_analysis(contract_id, &analysis)?;
         return Ok(());
     })
