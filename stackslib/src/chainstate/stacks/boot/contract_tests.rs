--- conflicted
+++ resolved
@@ -2,11 +2,8 @@
 
 use clarity::util::get_epoch_time_secs;
 use clarity::vm::analysis::arithmetic_checker::ArithmeticOnlyChecker;
-<<<<<<< HEAD
 use clarity::vm::ast::ASTRules;
-=======
 use clarity::vm::analysis::mem_type_check;
->>>>>>> 0efc005f
 use clarity::vm::clarity::TransactionConnection;
 use clarity::vm::contexts::OwnedEnvironment;
 use clarity::vm::database::*;
@@ -669,11 +666,8 @@
             ClarityVersion::Clarity2,
             &POX_2_TESTNET_CODE,
             None,
-<<<<<<< HEAD
             ASTRules::PrecheckSize,
             &mut analysis_db,
-=======
->>>>>>> 0efc005f
         )
         .unwrap()
     });
@@ -687,14 +681,10 @@
                                                            (start-burn-ht uint)
                                                            (lock-period uint))
                                    (contract-call? .pox-2 stack-stx amount-ustx pox-addr start-burn-ht lock-period))",
-<<<<<<< HEAD
             None,
             ASTRules::PrecheckSize,
             &mut analysis_db,
         )
-=======
-                                None)
->>>>>>> 0efc005f
             .unwrap();
 
         let burn_height = env.eval_raw("burn-block-height").unwrap().0;
@@ -1777,7 +1767,6 @@
     version: ClarityVersion,
 ) -> std::result::Result<(), ClarityError> {
     block.as_transaction(|tx| {
-<<<<<<< HEAD
         let (mut ast, analysis) =
             tx.analyze_smart_contract(contract_id, version, content, ASTRules::PrecheckSize)?;
         tx.initialize_smart_contract(
@@ -1790,10 +1779,6 @@
             |_, _| None,
             None,
         )?;
-=======
-        let (ast, analysis) = tx.analyze_smart_contract(contract_id, version, content)?;
-        tx.initialize_smart_contract(contract_id, version, &ast, content, None, |_, _| None, None)?;
->>>>>>> 0efc005f
         tx.save_analysis(contract_id, &analysis)?;
         return Ok(());
     })
