--- conflicted
+++ resolved
@@ -1394,7 +1394,6 @@
             "Delegate still does not have enough aggregate locked up for cycle 3",
         );
 
-
         assert_eq!(
             env.execute_transaction(
                 (&USER_KEYS[0]).into(),
@@ -1783,19 +1782,12 @@
         tx.initialize_smart_contract(
             contract_id,
             version,
-<<<<<<< HEAD
             &mut ast,
             &analysis,
             content,
             None,
             |_, _| false,
-=======
-            &ast,
-            content,
-            None,
-            |_, _| false,
-            None,
->>>>>>> 8f9c5ed6
+            None
         )?;
         tx.save_analysis(contract_id, &analysis)?;
         return Ok(());
