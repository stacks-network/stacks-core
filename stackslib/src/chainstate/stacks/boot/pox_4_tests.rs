--- conflicted
+++ resolved
@@ -5219,13 +5219,8 @@
     //                       (start-burn-ht uint)
     //                       (lock-period uint)
     //                       (signer-key (buff 33)))
-<<<<<<< HEAD
     let pox_addr = pox_addr_from(stacker_key);
-    let pox_addr_val = Value::Tuple(pox_addr.clone().as_clarity_tuple().unwrap());
-=======
-    let pox_addr = pox_addr_from(&stacker_key);
     let pox_addr_val = Value::Tuple(pox_addr.as_clarity_tuple().unwrap());
->>>>>>> a2ef22e5
     let signature = make_signer_key_signature(
         &pox_addr,
         signer_key,
@@ -5324,13 +5319,8 @@
 
     let reward_cycle = get_current_reward_cycle(&peer, &burnchain);
 
-<<<<<<< HEAD
     let pox_addr = pox_addr_from(stacker_key);
-    let pox_addr_val = Value::Tuple(pox_addr.clone().as_clarity_tuple().unwrap());
-=======
-    let pox_addr = pox_addr_from(&stacker_key);
     let pox_addr_val = Value::Tuple(pox_addr.as_clarity_tuple().unwrap());
->>>>>>> a2ef22e5
     let lock_period = 6;
 
     let topic = Pox4SignatureTopic::StackStx;
@@ -5882,13 +5872,8 @@
     let stacker_key = &keys[0];
     let min_ustx = get_stacking_minimum(&mut peer, &latest_block) * 2;
 
-<<<<<<< HEAD
     let pox_addr = pox_addr_from(stacker_key);
-    let pox_addr_val = Value::Tuple(pox_addr.clone().as_clarity_tuple().unwrap());
-=======
-    let pox_addr = pox_addr_from(&stacker_key);
     let pox_addr_val = Value::Tuple(pox_addr.as_clarity_tuple().unwrap());
->>>>>>> a2ef22e5
 
     let signer_sk = Secp256k1PrivateKey::from_seed(&[0]);
     let signer_extend_sk = Secp256k1PrivateKey::from_seed(&[1]);
@@ -6035,13 +6020,8 @@
     //                          (delegate-to principal)
     //                          (until-burn-ht (optional uint))
     //                          (pox-addr (optional { version: (buff 1), hashbytes: (buff 32) })))
-<<<<<<< HEAD
     let pox_addr = pox_addr_from(stacker_key);
-    let pox_addr_val = Value::Tuple(pox_addr.clone().as_clarity_tuple().unwrap());
-=======
-    let pox_addr = pox_addr_from(&stacker_key);
     let pox_addr_val = Value::Tuple(pox_addr.as_clarity_tuple().unwrap());
->>>>>>> a2ef22e5
     let signer_sk = Secp256k1PrivateKey::from_seed(&[1, 1, 1]);
     let signer_key = Secp256k1PublicKey::from_private(&signer_sk);
     let signer_key_val = Value::buff_from(signer_key.to_bytes_compressed()).unwrap();
