// Copyright (C) 2013-2020 Blockstack PBC, a public benefit corporation
// Copyright (C) 2020 Stacks Open Internet Foundation
//
// This program is free software: you can redistribute it and/or modify
// it under the terms of the GNU General Public License as published by
// the Free Software Foundation, either version 3 of the License, or
// (at your option) any later version.
//
// This program is distributed in the hope that it will be useful,
// but WITHOUT ANY WARRANTY; without even the implied warranty of
// MERCHANTABILITY or FITNESS FOR A PARTICULAR PURPOSE.  See the
// GNU General Public License for more details.
//
// You should have received a copy of the GNU General Public License
// along with this program.  If not, see <http://www.gnu.org/licenses/>.

use std::boxed::Box;
use std::cmp;
use std::collections::BTreeMap;
use std::convert::{TryFrom, TryInto};

use clarity::vm::analysis::CheckErrors;
use clarity::vm::ast::ASTRules;
use clarity::vm::clarity::{Error as ClarityError, TransactionConnection};
use clarity::vm::contexts::ContractContext;
use clarity::vm::costs::cost_functions::ClarityCostFunction;
use clarity::vm::costs::{ClarityCostFunctionReference, CostStateSummary, LimitedCostTracker};
use clarity::vm::database::{
    ClarityDatabase, DataVariableMetadata, NULL_BURN_STATE_DB, NULL_HEADER_DB,
};
use clarity::vm::errors::{Error as VmError, InterpreterError, InterpreterResult};
use clarity::vm::events::StacksTransactionEvent;
use clarity::vm::representations::{ClarityName, ContractName};
use clarity::vm::types::TypeSignature::UIntType;
use clarity::vm::types::{
    PrincipalData, QualifiedContractIdentifier, SequenceData, StandardPrincipalData, TupleData,
    TypeSignature, Value,
};
use clarity::vm::{ClarityVersion, Environment, SymbolicExpression};
use lazy_static::lazy_static;
use serde::Deserialize;
use stacks_common::address::AddressHashMode;
use stacks_common::codec::StacksMessageCodec;
use stacks_common::types;
use stacks_common::types::chainstate::{BlockHeaderHash, StacksAddress, StacksBlockId};
use stacks_common::util::hash::{hex_bytes, to_hex, Hash160};
use wsts::curve::point::{Compressed, Point};
use wsts::curve::scalar::Scalar;

use crate::burnchains::bitcoin::address::BitcoinAddress;
use crate::burnchains::{Address, Burnchain, PoxConstants};
use crate::chainstate::burn::db::sortdb::SortitionDB;
use crate::chainstate::stacks::address::{PoxAddress, StacksAddressExtensions};
use crate::chainstate::stacks::db::StacksChainState;
use crate::chainstate::stacks::index::marf::MarfConnection;
use crate::chainstate::stacks::Error;
use crate::clarity_vm::clarity::{ClarityConnection, ClarityTransactionConnection};
use crate::clarity_vm::database::HeadersDBConn;
use crate::core::{
    StacksEpochId, BITCOIN_REGTEST_FIRST_BLOCK_HASH, CHAIN_ID_MAINNET, POX_MAXIMAL_SCALING,
    POX_THRESHOLD_STEPS_USTX,
};
use crate::util_lib::boot;
use crate::util_lib::strings::VecDisplay;

const BOOT_CODE_POX_BODY: &'static str = std::include_str!("pox.clar");
const BOOT_CODE_POX_TESTNET_CONSTS: &'static str = std::include_str!("pox-testnet.clar");
const BOOT_CODE_POX_MAINNET_CONSTS: &'static str = std::include_str!("pox-mainnet.clar");
pub const BOOT_CODE_LOCKUP: &'static str = std::include_str!("lockup.clar");
pub const BOOT_CODE_COSTS: &'static str = std::include_str!("costs.clar");
pub const BOOT_CODE_COSTS_2: &'static str = std::include_str!("costs-2.clar");
pub const BOOT_CODE_COSTS_3: &'static str = std::include_str!("costs-3.clar");
pub const BOOT_CODE_COSTS_2_TESTNET: &'static str = std::include_str!("costs-2-testnet.clar");
pub const BOOT_CODE_COST_VOTING_MAINNET: &'static str = std::include_str!("cost-voting.clar");
pub const BOOT_CODE_BNS: &'static str = std::include_str!("bns.clar");
pub const BOOT_CODE_GENESIS: &'static str = std::include_str!("genesis.clar");
pub const POX_1_NAME: &'static str = "pox";
pub const POX_2_NAME: &'static str = "pox-2";
pub const POX_3_NAME: &'static str = "pox-3";
pub const POX_4_NAME: &'static str = "pox-4";
pub const SIGNERS_NAME: &'static str = "signers";
pub const SIGNERS_VOTING_NAME: &'static str = "signers-voting";
/// This is the name of a variable in the `.signers` contract which tracks the most recently updated
/// reward cycle number.
pub const SIGNERS_UPDATE_STATE: &'static str = "last-set-cycle";
pub const SIGNERS_MAX_LIST_SIZE: usize = 4000;
pub const SIGNERS_PK_LEN: usize = 33;

const POX_2_BODY: &'static str = std::include_str!("pox-2.clar");
const POX_3_BODY: &'static str = std::include_str!("pox-3.clar");
const POX_4_BODY: &'static str = std::include_str!("pox-4.clar");
pub const SIGNERS_BODY: &'static str = std::include_str!("signers.clar");
const SIGNERS_VOTING_BODY: &'static str = std::include_str!("signers-voting.clar");

pub const COSTS_1_NAME: &'static str = "costs";
pub const COSTS_2_NAME: &'static str = "costs-2";
pub const COSTS_3_NAME: &'static str = "costs-3";
/// This contract name is used in testnet **only** to lookup an initial
///  setting for the pox-4 aggregate key. This contract should contain a `define-read-only`
///  function called `aggregate-key` with zero arguments which returns a (buff 33)
pub const BOOT_TEST_POX_4_AGG_KEY_CONTRACT: &'static str = "pox-4-agg-test-booter";
pub const BOOT_TEST_POX_4_AGG_KEY_FNAME: &'static str = "aggregate-key";

pub const MINERS_NAME: &'static str = "miners";

pub mod docs;

lazy_static! {
    pub static ref BOOT_CODE_POX_MAINNET: String =
        format!("{}\n{}", BOOT_CODE_POX_MAINNET_CONSTS, BOOT_CODE_POX_BODY);
    pub static ref BOOT_CODE_POX_TESTNET: String =
        format!("{}\n{}", BOOT_CODE_POX_TESTNET_CONSTS, BOOT_CODE_POX_BODY);
    pub static ref POX_2_MAINNET_CODE: String =
        format!("{}\n{}", BOOT_CODE_POX_MAINNET_CONSTS, POX_2_BODY);
    pub static ref POX_2_TESTNET_CODE: String =
        format!("{}\n{}", BOOT_CODE_POX_TESTNET_CONSTS, POX_2_BODY);
    pub static ref POX_3_MAINNET_CODE: String =
        format!("{}\n{}", BOOT_CODE_POX_MAINNET_CONSTS, POX_3_BODY);
    pub static ref POX_3_TESTNET_CODE: String =
        format!("{}\n{}", BOOT_CODE_POX_TESTNET_CONSTS, POX_3_BODY);
    pub static ref POX_4_CODE: String = format!("{}", POX_4_BODY);
    pub static ref SIGNER_VOTING_CODE: String = format!("{}", SIGNERS_VOTING_BODY);
    pub static ref BOOT_CODE_COST_VOTING_TESTNET: String = make_testnet_cost_voting();
    pub static ref STACKS_BOOT_CODE_MAINNET: [(&'static str, &'static str); 6] = [
        ("pox", &BOOT_CODE_POX_MAINNET),
        ("lockup", BOOT_CODE_LOCKUP),
        ("costs", BOOT_CODE_COSTS),
        ("cost-voting", BOOT_CODE_COST_VOTING_MAINNET),
        ("bns", &BOOT_CODE_BNS),
        ("genesis", &BOOT_CODE_GENESIS),
    ];
    pub static ref STACKS_BOOT_CODE_TESTNET: [(&'static str, &'static str); 6] = [
        ("pox", &BOOT_CODE_POX_TESTNET),
        ("lockup", BOOT_CODE_LOCKUP),
        ("costs", BOOT_CODE_COSTS),
        ("cost-voting", &BOOT_CODE_COST_VOTING_TESTNET),
        ("bns", &BOOT_CODE_BNS),
        ("genesis", &BOOT_CODE_GENESIS),
    ];
}

fn make_testnet_cost_voting() -> String {
    BOOT_CODE_COST_VOTING_MAINNET
        .replacen(
            "(define-constant VETO_LENGTH u1008)",
            "(define-constant VETO_LENGTH u50)",
            1,
        )
        .replacen(
            "(define-constant REQUIRED_VETOES u500)",
            "(define-constant REQUIRED_VETOES u25)",
            1,
        )
}

pub fn make_contract_id(addr: &StacksAddress, name: &str) -> QualifiedContractIdentifier {
    QualifiedContractIdentifier::new(
        StandardPrincipalData::from(addr.clone()),
        ContractName::try_from(name.to_string()).unwrap(),
    )
}

#[derive(Clone, Debug)]
pub struct RawRewardSetEntry {
    pub reward_address: PoxAddress,
    pub amount_stacked: u128,
    pub stacker: Option<PrincipalData>,
    pub signer: Option<[u8; SIGNERS_PK_LEN]>,
}

// This enum captures the names of the PoX contracts by version.
// This should deprecate the const values `POX_version_NAME`, but
// that is the kind of refactor that should be in its own PR.
// Having an enum here is useful for a bunch of reasons, but chiefly:
//   * we'll be able to add an Ord implementation, so that we can
//     do much easier version checks
//   * static enforcement of matches
define_named_enum!(PoxVersions {
    Pox1("pox"),
    Pox2("pox-2"),
    Pox3("pox-3"),
    Pox4("pox-4"),
});

#[derive(Debug, PartialEq, Clone, Serialize, Deserialize)]
pub struct PoxStartCycleInfo {
    /// This data contains the set of principals who missed a reward slot
    ///  in this reward cycle.
    ///
    /// The first element of the tuple is the principal whose microSTX
    ///  were locked, and the second element is the amount of microSTX
    ///  that were locked
    pub missed_reward_slots: Vec<(PrincipalData, u128)>,
}

fn hex_serialize<S: serde::Serializer>(addr: &[u8; 33], s: S) -> Result<S::Ok, S::Error> {
    s.serialize_str(&to_hex(addr))
}

fn hex_deserialize<'de, D: serde::Deserializer<'de>>(
    d: D,
) -> Result<[u8; SIGNERS_PK_LEN], D::Error> {
    let hex_str = String::deserialize(d)?;
    let bytes_vec = hex_bytes(&hex_str).map_err(serde::de::Error::custom)?;
    if bytes_vec.len() != SIGNERS_PK_LEN {
        return Err(serde::de::Error::invalid_length(
            bytes_vec.len(),
            &"array of len == SIGNERS_PK_LEN",
        ));
    }
    let mut bytes = [0; SIGNERS_PK_LEN];
    bytes.copy_from_slice(bytes_vec.as_slice());
    Ok(bytes)
}

#[derive(Debug, PartialEq, Clone, Serialize, Deserialize)]
pub struct NakamotoSignerEntry {
    #[serde(serialize_with = "hex_serialize", deserialize_with = "hex_deserialize")]
    pub signing_key: [u8; 33],
    pub stacked_amt: u128,
    pub slots: u32,
}

#[derive(Debug, PartialEq, Clone, Serialize, Deserialize)]
pub struct RewardSet {
    pub rewarded_addresses: Vec<PoxAddress>,
    pub start_cycle_state: PoxStartCycleInfo,
    #[serde(skip_serializing_if = "Option::is_none", default)]
    // only generated for nakamoto reward sets
    pub signers: Option<Vec<NakamotoSignerEntry>>,
}

const POX_CYCLE_START_HANDLED_VALUE: &'static str = "1";

impl PoxStartCycleInfo {
    pub fn serialize(&self) -> String {
        serde_json::to_string(self).expect("FATAL: failure to serialize internal struct")
    }

    pub fn deserialize(from: &str) -> Option<PoxStartCycleInfo> {
        serde_json::from_str(from).ok()
    }

    pub fn is_empty(&self) -> bool {
        self.missed_reward_slots.is_empty()
    }
}

impl RewardSet {
    /// Create an empty reward set where no one gets an early unlock
    pub fn empty() -> RewardSet {
        RewardSet {
            rewarded_addresses: vec![],
            start_cycle_state: PoxStartCycleInfo {
                missed_reward_slots: vec![],
            },
            signers: None,
        }
    }

    /// Serialization used when stored as ClarityDB metadata
    pub fn metadata_serialize(&self) -> String {
        serde_json::to_string(self).expect("FATAL: failure to serialize RewardSet struct")
    }

    /// Deserializer corresponding to `RewardSet::metadata_serialize`
    pub fn metadata_deserialize(from: &str) -> Result<RewardSet, String> {
        serde_json::from_str(from).map_err(|e| e.to_string())
    }
}

impl StacksChainState {
    /// Return the MARF key used to store whether or not a given PoX
    ///  cycle's "start" has been handled by the Stacks fork yet. This
    ///  is used in Stacks 2.1 to help process unlocks.
    fn handled_pox_cycle_start_key(cycle_number: u64) -> String {
        format!("chainstate_pox::handled_cycle_start::{}", cycle_number)
    }

    /// Returns whether or not the `cycle_number` PoX cycle has been handled by the
    ///  Stacks fork in the opened `clarity_db`.
    pub fn handled_pox_cycle_start(clarity_db: &mut ClarityDatabase, cycle_number: u64) -> bool {
        let db_key = Self::handled_pox_cycle_start_key(cycle_number);
        match clarity_db
            .get::<String>(&db_key)
            .expect("FATAL: DB error when checking PoX cycle start")
        {
            Some(x) => x == POX_CYCLE_START_HANDLED_VALUE,
            None => false,
        }
    }

    fn mark_pox_cycle_handled(
        db: &mut ClarityDatabase,
        cycle_number: u64,
    ) -> Result<(), clarity::vm::errors::Error> {
        let db_key = Self::handled_pox_cycle_start_key(cycle_number);
        db.put(&db_key, &POX_CYCLE_START_HANDLED_VALUE.to_string())?;
        Ok(())
    }

    /// Get the stacking state for a user, before deleting it as part of an unlock
    fn get_user_stacking_state(
        clarity: &mut ClarityTransactionConnection,
        principal: &PrincipalData,
        pox_contract_name: &str,
    ) -> TupleData {
        // query the stacking state for this user before deleting it
        let is_mainnet = clarity.is_mainnet();
        let sender_addr = PrincipalData::from(boot::boot_code_addr(clarity.is_mainnet()));
        let pox_contract = boot::boot_code_id(pox_contract_name, clarity.is_mainnet());
        let user_stacking_state = clarity
            .with_readonly_clarity_env(
                is_mainnet,
                // chain id doesn't matter since it won't be used
                CHAIN_ID_MAINNET,
                ClarityVersion::Clarity2,
                sender_addr,
                None,
                LimitedCostTracker::new_free(),
                |vm_env| {
                    vm_env.eval_read_only_with_rules(
                        &pox_contract,
                        &format!(r#"
                            (unwrap-panic (map-get? stacking-state {{ stacker: '{unlocked_principal} }}))
                            "#,
                                 unlocked_principal = Value::Principal(principal.clone())
                        ),
                        ASTRules::PrecheckSize,
                    )
                })
            .expect("FATAL: failed to query unlocked principal");

        user_stacking_state
            .expect_tuple()
            .expect("FATAL: unexpected PoX structure")
    }

    /// Synthesize the handle-unlock print event.  This is done here, instead of pox-2, so we can
    /// change it later without breaking consensus.
    /// The resulting Value will be an `(ok ...)`
    /// `user_data` is the user's stacking data, before the handle-unlock function gets called.
    fn synthesize_unlock_event_data(
        clarity: &mut ClarityTransactionConnection,
        principal: &PrincipalData,
        cycle_number: u64,
        user_data: TupleData,
    ) -> Value {
        let is_mainnet = clarity.is_mainnet();
        let sender_addr = PrincipalData::from(boot::boot_code_addr(clarity.is_mainnet()));
        let pox_contract = boot::boot_code_id(POX_2_NAME, clarity.is_mainnet());

        let user_first_cycle_locked = user_data
            .get("first-reward-cycle")
            .expect("FATAL: missing stacker info")
            .to_owned();
        let user_pox_addr = user_data
            .get("pox-addr")
            .expect("FATAL: missing stacker info")
            .to_owned();

        let result = clarity
            .with_readonly_clarity_env(
                is_mainnet,
                // chain id doesn't matter since it won't be used
                CHAIN_ID_MAINNET,
                ClarityVersion::Clarity2,
                sender_addr.clone(),
                None,
                LimitedCostTracker::new_free(),
                |vm_env| {
                    vm_env.eval_read_only_with_rules(
                        &pox_contract,
                        &format!(
                            r#"
                            (let (
                                (stacker-info (stx-account '{unlocked_principal}))
                                (total-balance (stx-get-balance '{unlocked_principal}))
                            )
                            (ok {{
                                ;; These fields are expected by downstream event observers.
                                ;; So, we have to supply them even if they don't make much sense.
                                name: "handle-unlock",
                                stacker: '{unlocked_principal},
                                balance: total-balance,
                                locked: (get locked stacker-info),
                                burnchain-unlock-height: (get unlock-height stacker-info),
                                data: {{
                                    first-cycle-locked: {first_cycle_locked},
                                    first-unlocked-cycle: {cycle_to_unlock},
                                    pox-addr: {pox_addr}
                                }}
                            }}))
                            "#,
                            unlocked_principal = Value::Principal(principal.clone()),
                            first_cycle_locked = user_first_cycle_locked,
                            cycle_to_unlock = Value::UInt(cycle_number.into()),
                            pox_addr = user_pox_addr
                        ),
                        ASTRules::PrecheckSize,
                    )
                },
            )
            .expect("FATAL: failed to evaluate post-unlock state");

        result
    }

    /// Do all the necessary Clarity operations at the start of a PoX reward cycle.
    /// Currently, this just means applying any auto-unlocks to Stackers who qualified.
    ///
    /// This should only be called for PoX v2 cycles.
    pub fn handle_pox_cycle_start_pox_2(
        clarity: &mut ClarityTransactionConnection,
        cycle_number: u64,
        cycle_info: Option<PoxStartCycleInfo>,
    ) -> Result<Vec<StacksTransactionEvent>, Error> {
        Self::handle_pox_cycle_start(clarity, cycle_number, cycle_info, POX_2_NAME)
    }

    /// Do all the necessary Clarity operations at the start of a PoX reward cycle.
    /// Currently, this just means applying any auto-unlocks to Stackers who qualified.
    ///
    /// This should only be called for PoX v3 cycles.
    pub fn handle_pox_cycle_start_pox_3(
        clarity: &mut ClarityTransactionConnection,
        cycle_number: u64,
        cycle_info: Option<PoxStartCycleInfo>,
    ) -> Result<Vec<StacksTransactionEvent>, Error> {
        Self::handle_pox_cycle_start(clarity, cycle_number, cycle_info, POX_3_NAME)
    }

    /// Do all the necessary Clarity operations at the start of a PoX reward cycle.
    /// Currently, this just means applying any auto-unlocks to Stackers who qualified.
    ///
    /// This should only be called for PoX v4 cycles.
    pub fn handle_pox_cycle_start_pox_4(
        clarity: &mut ClarityTransactionConnection,
        cycle_number: u64,
        cycle_info: Option<PoxStartCycleInfo>,
    ) -> Result<Vec<StacksTransactionEvent>, Error> {
        Self::handle_pox_cycle_start(clarity, cycle_number, cycle_info, POX_4_NAME)
    }

    /// Do all the necessary Clarity operations at the start of a PoX reward cycle.
    /// Currently, this just means applying any auto-unlocks to Stackers who qualified.
    ///
    fn handle_pox_cycle_start(
        clarity: &mut ClarityTransactionConnection,
        cycle_number: u64,
        cycle_info: Option<PoxStartCycleInfo>,
        pox_contract_name: &str,
    ) -> Result<Vec<StacksTransactionEvent>, Error> {
        clarity.with_clarity_db(|db| Ok(Self::mark_pox_cycle_handled(db, cycle_number)))??;

        debug!(
            "Handling PoX reward cycle start";
            "reward_cycle" => cycle_number,
            "cycle_active" => cycle_info.is_some(),
            "pox_contract" => pox_contract_name
        );

        let cycle_info = match cycle_info {
            Some(x) => x,
            None => return Ok(vec![]),
        };

        let sender_addr = PrincipalData::from(boot::boot_code_addr(clarity.is_mainnet()));
        let pox_contract = boot::boot_code_id(pox_contract_name, clarity.is_mainnet());

        let mut total_events = vec![];
        for (principal, amount_locked) in cycle_info.missed_reward_slots.iter() {
            // we have to do several things for each principal
            // 1. lookup their Stacks account and accelerate their unlock
            // 2. remove the user's entries from every `reward-cycle-pox-address-list` they were in
            //     (a) this can be done by moving the last entry to the now vacated spot,
            //         and, if necessary, updating the associated `stacking-state` entry's pointer
            //     (b) or, if they were the only entry in the list, then just deleting them from the list
            // 3. correct the `reward-cycle-total-stacked` entry for every reward cycle they were in
            // 4. delete the user's stacking-state entry.
            clarity.with_clarity_db(|db| {
                // lookup the Stacks account and alter their unlock height to next block
                let mut balance = db.get_stx_balance_snapshot(&principal)?;
                let canonical_locked = balance.canonical_balance_repr()?.amount_locked();
                if canonical_locked < *amount_locked {
                    panic!("Principal missed reward slots, but did not have as many locked tokens as expected. Actual: {}, Expected: {}", canonical_locked, *amount_locked);
                }

                balance.accelerate_unlock()?;
                balance.save()?;
                Ok(())
            }).expect("FATAL: failed to accelerate PoX unlock");

            // query the stacking state for this user before deleting it
            let user_data = Self::get_user_stacking_state(clarity, principal, pox_contract_name);

            // perform the unlock
            let (result, _, mut events, _) = clarity
                .with_abort_callback(
                    |vm_env| {
                        vm_env.execute_in_env(sender_addr.clone(), None, None, |env| {
                            env.execute_contract_allow_private(
                                &pox_contract,
                                "handle-unlock",
                                &[
                                    SymbolicExpression::atom_value(principal.clone().into()),
                                    SymbolicExpression::atom_value(Value::UInt(*amount_locked)),
                                    SymbolicExpression::atom_value(Value::UInt(
                                        cycle_number.into(),
                                    )),
                                ],
                                false,
                            )
                        })
                    },
                    |_, _| false,
                )
                .expect("FATAL: failed to handle PoX unlock");

            // this must be infallible
            result
                .expect_result_ok()
                .expect("FATAL: unexpected PoX structure");

            // extract metadata about the unlock
            let event_info =
                Self::synthesize_unlock_event_data(clarity, principal, cycle_number, user_data);

            // Add synthetic print event for `handle-unlock`, since it alters stacking state
            let tx_event =
                Environment::construct_print_transaction_event(&pox_contract, &event_info);
            events.push(tx_event);
            total_events.extend(events.into_iter());
        }

        Ok(total_events)
    }

    pub fn eval_boot_code_read_only(
        &mut self,
        sortdb: &SortitionDB,
        stacks_block_id: &StacksBlockId,
        boot_contract_name: &str,
        code: &str,
    ) -> Result<Value, Error> {
        let iconn = sortdb.index_conn();
        let dbconn = self.state_index.sqlite_conn();
        self.clarity_state
            .eval_read_only(
                &stacks_block_id,
                &HeadersDBConn(dbconn),
                &iconn,
                &boot::boot_code_id(boot_contract_name, self.mainnet),
                code,
                ASTRules::PrecheckSize,
            )
            .map_err(Error::ClarityError)
    }

    pub fn get_liquid_ustx(&mut self, stacks_block_id: &StacksBlockId) -> u128 {
        let mut connection = self.clarity_state.read_only_connection(
            stacks_block_id,
            &NULL_HEADER_DB,
            &NULL_BURN_STATE_DB,
        );
        connection
            .with_clarity_db_readonly_owned(|mut clarity_db| {
                (clarity_db.get_total_liquid_ustx(), clarity_db)
            })
            .expect("FATAL: failed to get total liquid ustx")
    }

    /// Determine the minimum amount of STX per reward address required to stack in the _next_
    /// reward cycle
    #[cfg(test)]
    pub fn get_stacking_minimum(
        &mut self,
        sortdb: &SortitionDB,
        stacks_block_id: &StacksBlockId,
    ) -> Result<u128, Error> {
        self.eval_boot_code_read_only(
            sortdb,
            stacks_block_id,
            "pox",
            &format!("(get-stacking-minimum)"),
        )
        .map(|value| {
            value
                .expect_u128()
                .expect("FATAL: unexpected PoX structure")
        })
    }

    pub fn get_total_ustx_stacked(
        &mut self,
        sortdb: &SortitionDB,
        tip: &StacksBlockId,
        reward_cycle: u128,
        pox_contract: &str,
    ) -> Result<u128, Error> {
        let function = "get-total-ustx-stacked";
        let mainnet = self.mainnet;
        let chain_id = self.chain_id;
        let contract_identifier = boot::boot_code_id(pox_contract, mainnet);
        let cost_track = LimitedCostTracker::new_free();
        let sender = PrincipalData::Standard(StandardPrincipalData::transient());
        let result = self
            .maybe_read_only_clarity_tx(&sortdb.index_conn(), tip, |clarity_tx| {
                clarity_tx.with_readonly_clarity_env(
                    mainnet,
                    chain_id,
                    ClarityVersion::Clarity1,
                    sender,
                    None,
                    cost_track,
                    |env| {
                        env.execute_contract(
                            &contract_identifier,
                            function,
                            &vec![SymbolicExpression::atom_value(Value::UInt(reward_cycle))],
                            true,
                        )
                    },
                )
            })?
            .ok_or_else(|| Error::NoSuchBlockError)??
            .expect_u128()
            .expect("FATAL: unexpected PoX structure");
        Ok(result)
    }

    /// Determine how many uSTX are stacked in a given reward cycle
    #[cfg(test)]
    pub fn test_get_total_ustx_stacked(
        &mut self,
        sortdb: &SortitionDB,
        stacks_block_id: &StacksBlockId,
        reward_cycle: u128,
    ) -> Result<u128, Error> {
        self.eval_boot_code_read_only(
            sortdb,
            stacks_block_id,
            "pox",
            &format!("(get-total-ustx-stacked u{})", reward_cycle),
        )
        .map(|value| {
            value
                .expect_u128()
                .expect("FATAL: unexpected PoX structure")
        })
    }

    /// Is PoX active in the given reward cycle?
    pub fn is_pox_active(
        &mut self,
        sortdb: &SortitionDB,
        stacks_block_id: &StacksBlockId,
        reward_cycle: u128,
        pox_contract: &str,
    ) -> Result<bool, Error> {
        self.eval_boot_code_read_only(
            sortdb,
            stacks_block_id,
            pox_contract,
            &format!("(is-pox-active u{})", reward_cycle),
        )
        .map(|value| {
            value
                .expect_bool()
                .expect("FATAL: unexpected PoX structure")
        })
    }

    pub fn make_signer_set(
        threshold: u128,
        entries: &[RawRewardSetEntry],
    ) -> Option<Vec<NakamotoSignerEntry>> {
        let Some(first_entry) = entries.first() else {
            // entries is empty: there's no signer set
            return None;
        };
        // signing keys must be all-or-nothing in the reward set
        let expects_signing_keys = first_entry.signer.is_some();
        for entry in entries.iter() {
            if entry.signer.is_some() != expects_signing_keys {
                panic!("FATAL: stacking-set contains mismatched entries with and without signing keys.");
            }
        }
        if !expects_signing_keys {
            return None;
        }

        let mut signer_set = BTreeMap::new();
        for entry in entries.iter() {
            let signing_key = entry
                .signer
                .clone()
                .expect("BUG: signing keys should all be set in reward-sets with any signing keys");
            if let Some(existing_entry) = signer_set.get_mut(&signing_key) {
                *existing_entry += entry.amount_stacked;
            } else {
                signer_set.insert(signing_key.clone(), entry.amount_stacked);
            };
        }

        let mut signer_set: Vec<_> = signer_set
            .into_iter()
            .filter_map(|(signing_key, stacked_amt)| {
                let slots = u32::try_from(stacked_amt / threshold)
                    .expect("CORRUPTION: Stacker claimed > u32::max() reward slots");
                if slots == 0 {
                    return None;
                }
                Some(NakamotoSignerEntry {
                    signing_key,
                    stacked_amt,
                    slots,
                })
            })
            .collect();

        // finally, we must sort the signer set: the signer participation bit vector depends
        //  on a consensus-critical ordering of the signer set.
        signer_set.sort_by_key(|entry| entry.signing_key);

        Some(signer_set)
    }

    /// Given a threshold and set of registered addresses, return a reward set where
    ///   every entry address has stacked more than the threshold, and addresses
    ///   are repeated floor(stacked_amt / threshold) times.
    /// If an address appears in `addresses` multiple times, then the address's associated amounts
    ///   are summed.
    pub fn make_reward_set(
        threshold: u128,
        mut addresses: Vec<RawRewardSetEntry>,
        epoch_id: StacksEpochId,
    ) -> RewardSet {
        let mut reward_set = vec![];
        let mut missed_slots = vec![];
        // the way that we sum addresses relies on sorting.
        if epoch_id < StacksEpochId::Epoch21 {
            addresses.sort_by_cached_key(|k| k.reward_address.bytes());
        } else {
            addresses.sort_by_cached_key(|k| k.reward_address.to_burnchain_repr());
        }

        let signer_set = Self::make_signer_set(threshold, &addresses);

        while let Some(RawRewardSetEntry {
            reward_address: address,
            amount_stacked: mut stacked_amt,
            stacker,
            ..
        }) = addresses.pop()
        {
            let mut contributed_stackers = vec![];
            if let Some(stacker) = stacker.as_ref() {
                contributed_stackers.push((stacker.clone(), stacked_amt));
            }
            // Here we check if we should combine any entries with the same
            //  reward address together in the reward set.
            // The outer while loop pops the last element of the
            //  addresses vector, and here we peak at the last item in
            //  the vector (via last()). Because the items in the
            //  vector are sorted by address, we know that any entry
            //  with the same `reward_address` as `address` will be at the end of
            //  the list (and therefore found by this loop)
            while addresses.last().map(|x| &x.reward_address) == Some(&address) {
                let next_contrib = addresses
                    .pop()
                    .expect("BUG: first() returned some, but pop() is none.");
                let additional_amt = next_contrib.amount_stacked;

                if let Some(stacker) = next_contrib.stacker {
                    contributed_stackers.push((stacker.clone(), additional_amt));
                }

                stacked_amt = stacked_amt
                    .checked_add(additional_amt)
                    .expect("CORRUPTION: Stacker stacked > u128 max amount");
            }
            let slots_taken = u32::try_from(stacked_amt / threshold)
                .expect("CORRUPTION: Stacker claimed > u32::max() reward slots");
            info!(
                "Reward slots taken";
                "reward_address" => %address,
                "slots_taken" => slots_taken,
                "stacked_amt" => stacked_amt,
                "pox_threshold" => threshold,
            );
            for _i in 0..slots_taken {
                test_debug!("Add to PoX reward set: {:?}", &address);
                reward_set.push(address.clone());
            }
            // if stacker did not qualify for a slot *and* they have a stacker
            //   pointer set by the PoX contract, then add them to auto-unlock list
            if slots_taken == 0 && !contributed_stackers.is_empty() {
                info!(
                    "Stacker missed reward slot, added to unlock list";
                    //                    "stackers" => %VecDisplay(&contributed_stackers),
                    "reward_address" => %address.clone().to_b58(),
                    "threshold" => threshold,
                    "stacked_amount" => stacked_amt
                );
                contributed_stackers
                    .sort_by_cached_key(|(stacker, ..)| to_hex(&stacker.serialize_to_vec()));
                while let Some((contributor, amt)) = contributed_stackers.pop() {
                    let mut total_amount = amt;
                    while contributed_stackers.last().map(|(stacker, ..)| stacker)
                        == Some(&contributor)
                    {
                        let (add_stacker, additional) = contributed_stackers
                            .pop()
                            .expect("BUG: last() returned some, but pop() is none.");
                        assert_eq!(&add_stacker, &contributor);
                        total_amount = total_amount
                            .checked_add(additional)
                            .expect("CORRUPTION: Stacked stacked > u128 max amount");
                    }
                    missed_slots.push((contributor, total_amount));
                }
            }
        }
        info!("Reward set calculated"; "slots_occuppied" => reward_set.len());
        RewardSet {
            rewarded_addresses: reward_set,
            start_cycle_state: PoxStartCycleInfo {
                missed_reward_slots: missed_slots,
            },
            signers: signer_set,
        }
    }

    pub fn get_threshold_from_participation(
        liquid_ustx: u128,
        participation: u128,
        reward_slots: u128,
    ) -> u128 {
        // set the lower limit on reward scaling at 25% of liquid_ustx
        //   (i.e., liquid_ustx / POX_MAXIMAL_SCALING)
        let scale_by = cmp::max(participation, liquid_ustx / u128::from(POX_MAXIMAL_SCALING));
        let threshold_precise = scale_by / reward_slots;
        // compute the threshold as nearest 10k > threshold_precise
        let ceil_amount = match threshold_precise % POX_THRESHOLD_STEPS_USTX {
            0 => 0,
            remainder => POX_THRESHOLD_STEPS_USTX - remainder,
        };
        let threshold = threshold_precise + ceil_amount;
        return threshold;
    }

    pub fn get_reward_threshold_and_participation(
        pox_settings: &PoxConstants,
        addresses: &[RawRewardSetEntry],
        liquid_ustx: u128,
    ) -> (u128, u128) {
        let participation = addresses
            .iter()
            .fold(0, |agg, entry| agg + entry.amount_stacked);

        assert!(
            participation <= liquid_ustx,
            "CORRUPTION: More stacking participation than liquid STX"
        );

        // set the lower limit on reward scaling at 25% of liquid_ustx
        //   (i.e., liquid_ustx / POX_MAXIMAL_SCALING)
        let scale_by = cmp::max(participation, liquid_ustx / u128::from(POX_MAXIMAL_SCALING));

        let reward_slots = u128::try_from(pox_settings.reward_slots())
            .expect("FATAL: unreachable: more than 2^128 reward slots");
        let threshold_precise = scale_by / reward_slots;
        // compute the threshold as nearest 10k > threshold_precise
        let ceil_amount = match threshold_precise % POX_THRESHOLD_STEPS_USTX {
            0 => 0,
            remainder => POX_THRESHOLD_STEPS_USTX - remainder,
        };
        let threshold = threshold_precise + ceil_amount;
        info!(
            "PoX participation threshold is {}, from {} + {} ({}), participation is {}",
            threshold, threshold_precise, ceil_amount, scale_by, participation
        );
        (threshold, participation)
    }

    fn get_reward_addresses_pox_1(
        &mut self,
        sortdb: &SortitionDB,
        block_id: &StacksBlockId,
        reward_cycle: u64,
    ) -> Result<Vec<RawRewardSetEntry>, Error> {
        if !self.is_pox_active(sortdb, block_id, u128::from(reward_cycle), POX_1_NAME)? {
            debug!(
                "PoX was voted disabled in block {} (reward cycle {})",
                block_id, reward_cycle
            );
            return Ok(vec![]);
        }

        // how many in this cycle?
        let num_addrs = self
            .eval_boot_code_read_only(
                sortdb,
                block_id,
                POX_1_NAME,
                &format!("(get-reward-set-size u{})", reward_cycle),
            )?
            .expect_u128()
            .expect("FATAL: unexpected PoX structure");

        debug!(
            "At block {:?} (reward cycle {}): {} PoX reward addresses",
            block_id, reward_cycle, num_addrs
        );

        let mut ret = vec![];
        for i in 0..num_addrs {
            // value should be (optional (tuple (pox-addr (tuple (...))) (total-ustx uint))).
            // Get the tuple.
            let tuple_data = self
                .eval_boot_code_read_only(
                    sortdb,
                    block_id,
                    POX_1_NAME,
                    &format!("(get-reward-set-pox-address u{} u{})", reward_cycle, i),
                )?
                .expect_optional()
                .expect("FATAL: unexpected PoX structure")
                .expect(&format!(
                    "FATAL: missing PoX address in slot {} out of {} in reward cycle {}",
                    i, num_addrs, reward_cycle
                ))
                .expect_tuple()
                .expect("FATAL: unexpected PoX structure");

            let pox_addr_tuple = tuple_data
                .get("pox-addr")
                .expect(&format!("FATAL: no 'pox-addr' in return value from (get-reward-set-pox-address u{} u{})", reward_cycle, i))
                .to_owned();

            let reward_address = PoxAddress::try_from_pox_tuple(self.mainnet, &pox_addr_tuple)
                .expect(&format!(
                    "FATAL: not a valid PoX address: {:?}",
                    &pox_addr_tuple
                ));

            let total_ustx = tuple_data
                .get("total-ustx")
                .expect(&format!("FATAL: no 'total-ustx' in return value from (get-reward-set-pox-address u{} u{})", reward_cycle, i))
                .to_owned()
                .expect_u128()
                .expect("FATAL: unexpected PoX structure");

            debug!(
                "PoX reward address (for {} ustx): {}",
                total_ustx, &reward_address,
            );
            ret.push(RawRewardSetEntry {
                reward_address,
                amount_stacked: total_ustx,
                stacker: None,
                signer: None,
            })
        }

        Ok(ret)
    }

    fn get_reward_addresses_pox_2(
        &mut self,
        sortdb: &SortitionDB,
        block_id: &StacksBlockId,
        reward_cycle: u64,
    ) -> Result<Vec<RawRewardSetEntry>, Error> {
        if !self.is_pox_active(sortdb, block_id, u128::from(reward_cycle), POX_2_NAME)? {
            debug!(
                "PoX was voted disabled in block {} (reward cycle {})",
                block_id, reward_cycle
            );
            return Ok(vec![]);
        }

        // how many in this cycle?
        let num_addrs = self
            .eval_boot_code_read_only(
                sortdb,
                block_id,
                POX_2_NAME,
                &format!("(get-reward-set-size u{})", reward_cycle),
            )?
            .expect_u128()
            .expect("FATAL: unexpected PoX structure");

        debug!(
            "At block {:?} (reward cycle {}): {} PoX reward addresses",
            block_id, reward_cycle, num_addrs
        );

        let mut ret = vec![];
        for i in 0..num_addrs {
            // value should be (optional (tuple (pox-addr (tuple (...))) (total-ustx uint))).
            let tuple = self
                .eval_boot_code_read_only(
                    sortdb,
                    block_id,
                    POX_2_NAME,
                    &format!("(get-reward-set-pox-address u{} u{})", reward_cycle, i),
                )?
                .expect_optional()
                .expect("FATAL: unexpected PoX structure")
                .expect(&format!(
                    "FATAL: missing PoX address in slot {} out of {} in reward cycle {}",
                    i, num_addrs, reward_cycle
                ))
                .expect_tuple()
                .expect("FATAL: unexpected PoX structure");

            let pox_addr_tuple = tuple
                .get("pox-addr")
                .expect(&format!("FATAL: no `pox-addr` in return value from (get-reward-set-pox-address u{} u{})", reward_cycle, i))
                .to_owned();

            let reward_address = PoxAddress::try_from_pox_tuple(self.mainnet, &pox_addr_tuple)
                .expect(&format!(
                    "FATAL: not a valid PoX address: {:?}",
                    &pox_addr_tuple
                ));

            let total_ustx = tuple
                .get("total-ustx")
                .expect(&format!("FATAL: no 'total-ustx' in return value from (get-reward-set-pox-address u{} u{})", reward_cycle, i))
                .to_owned()
                .expect_u128()
                .expect("FATAL: unexpected PoX structure");

            let stacker = tuple
                .get("stacker")
                .expect(&format!(
                    "FATAL: no 'stacker' in return value from (get-reward-set-pox-address u{} u{})",
                    reward_cycle, i
                ))
                .to_owned()
                .expect_optional()
                .expect("FATAL: unexpected PoX structure")
                .map(|value| {
                    value
                        .expect_principal()
                        .expect("FATAL: unexpected PoX structure")
                });

            debug!(
                "Parsed PoX reward address";
                "stacked_ustx" => total_ustx,
                "reward_address" => %reward_address,
                "stacker" => ?stacker,
            );
            ret.push(RawRewardSetEntry {
                reward_address,
                amount_stacked: total_ustx,
                stacker,
                signer: None,
            })
        }

        Ok(ret)
    }

    fn get_reward_addresses_pox_3(
        &mut self,
        sortdb: &SortitionDB,
        block_id: &StacksBlockId,
        reward_cycle: u64,
    ) -> Result<Vec<RawRewardSetEntry>, Error> {
        if !self.is_pox_active(sortdb, block_id, u128::from(reward_cycle), POX_3_NAME)? {
            debug!(
                "PoX was voted disabled in block {} (reward cycle {})",
                block_id, reward_cycle
            );
            return Ok(vec![]);
        }

        // how many in this cycle?
        let num_addrs = self
            .eval_boot_code_read_only(
                sortdb,
                block_id,
                POX_3_NAME,
                &format!("(get-reward-set-size u{})", reward_cycle),
            )?
            .expect_u128()
            .expect("FATAL: unexpected PoX structure");

        debug!(
            "At block {:?} (reward cycle {}): {} PoX reward addresses",
            block_id, reward_cycle, num_addrs
        );

        let mut ret = vec![];
        for i in 0..num_addrs {
            // value should be (optional (tuple (pox-addr (tuple (...))) (total-ustx uint))).
            let tuple = self
                .eval_boot_code_read_only(
                    sortdb,
                    block_id,
                    POX_3_NAME,
                    &format!("(get-reward-set-pox-address u{} u{})", reward_cycle, i),
                )?
                .expect_optional()
                .expect("FATAL: unexpected PoX structure")
                .expect(&format!(
                    "FATAL: missing PoX address in slot {} out of {} in reward cycle {}",
                    i, num_addrs, reward_cycle
                ))
                .expect_tuple()
                .expect("FATAL: unexpected PoX structure");

            let pox_addr_tuple = tuple
                .get("pox-addr")
                .expect(&format!("FATAL: no `pox-addr` in return value from (get-reward-set-pox-address u{} u{})", reward_cycle, i))
                .to_owned();

            let reward_address = PoxAddress::try_from_pox_tuple(self.mainnet, &pox_addr_tuple)
                .expect(&format!(
                    "FATAL: not a valid PoX address: {:?}",
                    &pox_addr_tuple
                ));

            let total_ustx = tuple
                .get("total-ustx")
                .expect(&format!("FATAL: no 'total-ustx' in return value from (get-reward-set-pox-address u{} u{})", reward_cycle, i))
                .to_owned()
                .expect_u128()
                .expect("FATAL: unexpected PoX structure");

            let stacker = tuple
                .get("stacker")
                .expect(&format!(
                    "FATAL: no 'stacker' in return value from (get-reward-set-pox-address u{} u{})",
                    reward_cycle, i
                ))
                .to_owned()
                .expect_optional()
                .expect("FATAL: unexpected PoX structure")
                .map(|value| {
                    value
                        .expect_principal()
                        .expect("FATAL: unexpected PoX structure")
                });

            debug!(
                "Parsed PoX reward address";
                "stacked_ustx" => total_ustx,
                "reward_address" => %reward_address,
                "stacker" => ?stacker,
            );
            ret.push(RawRewardSetEntry {
                reward_address,
                amount_stacked: total_ustx,
                stacker,
                signer: None,
            })
        }

        Ok(ret)
    }

    /// Get all PoX reward addresses from .pox-4
    /// TODO: also return their stacker signer keys (as part of `RawRewardSetEntry`
    fn get_reward_addresses_pox_4(
        &mut self,
        sortdb: &SortitionDB,
        block_id: &StacksBlockId,
        reward_cycle: u64,
    ) -> Result<Vec<RawRewardSetEntry>, Error> {
        // how many in this cycle?
        let num_addrs = self
            .eval_boot_code_read_only(
                sortdb,
                block_id,
                POX_4_NAME,
                &format!("(get-reward-set-size u{})", reward_cycle),
            )?
            .expect_u128()?;

        debug!(
            "At block {:?} (reward cycle {}): {} PoX reward addresses",
            block_id, reward_cycle, num_addrs
        );

        let mut ret = vec![];
        for i in 0..num_addrs {
            // value should be:
            // (optional {
            //     pox-addr: { version: (buff 1), hashbytes: (buff 32) },
            //     total-ustx: uint,
            //     stacker: (optional principal),
            //     signer: principal
            // })
            let tuple = self
                .eval_boot_code_read_only(
                    sortdb,
                    block_id,
                    POX_4_NAME,
                    &format!("(get-reward-set-pox-address u{} u{})", reward_cycle, i),
                )?
                .expect_optional()?
                .expect(&format!(
                    "FATAL: missing PoX address in slot {} out of {} in reward cycle {}",
                    i, num_addrs, reward_cycle
                ))
                .expect_tuple()?;

<<<<<<< HEAD
            let entry = RawRewardSetEntry::from_pox_4_tuple(self.mainnet, tuple);
=======
            let entry = RawRewardSetEntry::from_pox_4_tuple(self.mainnet, tuple)?;
>>>>>>> 1f9b1843
            ret.push(entry)
        }

        Ok(ret)
    }

    /// Get the sequence of reward addresses, as well as the PoX-specified hash mode (which gets
    /// lost in the conversion to StacksAddress)
    /// Each address will have at least (get-stacking-minimum) tokens.
    pub fn get_reward_addresses(
        &mut self,
        burnchain: &Burnchain,
        sortdb: &SortitionDB,
        current_burn_height: u64,
        block_id: &StacksBlockId,
    ) -> Result<Vec<RawRewardSetEntry>, Error> {
        let reward_cycle = burnchain
            .block_height_to_reward_cycle(current_burn_height)
            .ok_or(Error::PoxNoRewardCycle)?;
        self.get_reward_addresses_in_cycle(burnchain, sortdb, reward_cycle, block_id)
    }

    /// Get the sequence of reward addresses, as well as the PoX-specified hash mode (which gets
    /// lost in the conversion to StacksAddress)
    /// Each address will have at least (get-stacking-minimum) tokens.
    pub fn get_reward_addresses_in_cycle(
        &mut self,
        burnchain: &Burnchain,
        sortdb: &SortitionDB,
        reward_cycle: u64,
        block_id: &StacksBlockId,
    ) -> Result<Vec<RawRewardSetEntry>, Error> {
        let reward_cycle_start_height = burnchain.reward_cycle_to_block_height(reward_cycle);

        let pox_contract_name = burnchain
            .pox_constants
            .active_pox_contract(reward_cycle_start_height);

        info!(
            "Active PoX contract at {} (cycle start height {}): {}",
            block_id, reward_cycle_start_height, &pox_contract_name
        );
        let result = match pox_contract_name {
            x if x == POX_1_NAME => self.get_reward_addresses_pox_1(sortdb, block_id, reward_cycle),
            x if x == POX_2_NAME => self.get_reward_addresses_pox_2(sortdb, block_id, reward_cycle),
            x if x == POX_3_NAME => self.get_reward_addresses_pox_3(sortdb, block_id, reward_cycle),
            x if x == POX_4_NAME => self.get_reward_addresses_pox_4(sortdb, block_id, reward_cycle),
            unknown_contract => {
                panic!("Blockchain implementation failure: PoX contract name '{}' is unknown. Chainstate is corrupted.",
                       unknown_contract);
            }
        };

        // Catch the epoch boundary edge case where burn height >= pox 3 activation height, but
        // there hasn't yet been a Stacks block.
        match result {
            Err(Error::ClarityError(ClarityError::Interpreter(VmError::Unchecked(
                CheckErrors::NoSuchContract(_),
            )))) => {
                warn!("Reward cycle attempted to calculate rewards before the PoX contract was instantiated");
                return Ok(vec![]);
            }
            x => x,
        }
    }

    /// Get the aggregate public key for a given reward cycle from pox 4
    pub fn get_aggregate_public_key_pox_4(
        &mut self,
        sortdb: &SortitionDB,
        block_id: &StacksBlockId,
        reward_cycle: u64,
    ) -> Result<Option<Point>, Error> {
        let aggregate_public_key_opt = self
            .eval_boot_code_read_only(
                sortdb,
                block_id,
                POX_4_NAME,
                &format!("(get-aggregate-public-key u{})", reward_cycle),
            )?
            .expect_optional()?;

        let aggregate_public_key = match aggregate_public_key_opt {
            Some(value) => {
                // A point should have 33 bytes exactly.
                let data = value.expect_buff(33)?;
                let msg = "Pox-4 get-aggregate-public-key returned a corrupted value.";
                let compressed_data = Compressed::try_from(data.as_slice()).expect(msg);
                Some(Point::try_from(&compressed_data).expect(msg))
            }
            None => None,
        };
        Ok(aggregate_public_key)
    }
}

#[cfg(test)]
pub mod contract_tests;
#[cfg(test)]
pub mod pox_2_tests;
#[cfg(test)]
pub mod pox_3_tests;
#[cfg(test)]
pub mod pox_4_tests;
#[cfg(test)]
mod signers_tests;
#[cfg(test)]
pub mod signers_voting_tests;

#[cfg(test)]
pub mod test {
    use std::collections::{HashMap, HashSet};
    use std::convert::From;
    use std::fs;

    use clarity::boot_util::boot_code_addr;
    use clarity::vm::contracts::Contract;
    use clarity::vm::tests::symbols_from_values;
    use clarity::vm::types::*;
    use stacks_common::util::hash::to_hex;
    use stacks_common::util::*;

    use super::*;
    use crate::burnchains::{Address, PublicKey};
    use crate::chainstate::burn::db::sortdb::*;
    use crate::chainstate::burn::db::*;
    use crate::chainstate::burn::operations::BlockstackOperationType;
    use crate::chainstate::burn::*;
    use crate::chainstate::stacks::db::test::*;
    use crate::chainstate::stacks::db::*;
    use crate::chainstate::stacks::miner::*;
    use crate::chainstate::stacks::tests::*;
    use crate::chainstate::stacks::{
        Error as chainstate_error, C32_ADDRESS_VERSION_TESTNET_SINGLESIG, *,
    };
    use crate::core::{StacksEpochId, *};
    use crate::net::test::*;
    use crate::util_lib::boot::{boot_code_id, boot_code_test_addr};

    pub const TESTNET_STACKING_THRESHOLD_25: u128 = 8000;

    /// Extract a PoX address from its tuple representation.
    /// Doesn't work on segwit addresses
    fn tuple_to_pox_addr(tuple_data: TupleData) -> PoxAddress {
        PoxAddress::try_from_pox_tuple(false, &Value::Tuple(tuple_data)).unwrap()
    }

    #[test]
    fn make_reward_set_units() {
        let threshold = 1_000;
        let addresses = vec![
            RawRewardSetEntry {
                reward_address: PoxAddress::Standard(
                    StacksAddress::from_string("STVK1K405H6SK9NKJAP32GHYHDJ98MMNP8Y6Z9N0").unwrap(),
                    Some(AddressHashMode::SerializeP2PKH),
                ),
                amount_stacked: 1500,
                stacker: None,
                signer: None,
            },
            RawRewardSetEntry {
                reward_address: PoxAddress::Standard(
                    StacksAddress::from_string("ST76D2FMXZ7D2719PNE4N71KPSX84XCCNCMYC940").unwrap(),
                    Some(AddressHashMode::SerializeP2PKH),
                ),

                amount_stacked: 500,
                stacker: None,
                signer: None,
            },
            RawRewardSetEntry {
                reward_address: PoxAddress::Standard(
                    StacksAddress::from_string("STVK1K405H6SK9NKJAP32GHYHDJ98MMNP8Y6Z9N0").unwrap(),
                    Some(AddressHashMode::SerializeP2PKH),
                ),
                amount_stacked: 1500,
                stacker: None,
                signer: None,
            },
            RawRewardSetEntry {
                reward_address: PoxAddress::Standard(
                    StacksAddress::from_string("ST76D2FMXZ7D2719PNE4N71KPSX84XCCNCMYC940").unwrap(),
                    Some(AddressHashMode::SerializeP2PKH),
                ),
                amount_stacked: 400,
                stacker: None,
                signer: None,
            },
        ];
        assert_eq!(
            StacksChainState::make_reward_set(threshold, addresses, StacksEpochId::Epoch2_05)
                .rewarded_addresses
                .len(),
            3
        );
    }

    fn rand_pox_addr() -> PoxAddress {
        PoxAddress::Standard(rand_addr(), Some(AddressHashMode::SerializeP2PKH))
    }

    #[test]
    fn get_reward_threshold_units() {
        let test_pox_constants = PoxConstants::new(
            501,
            1,
            1,
            1,
            5,
            5000,
            10000,
            u32::MAX,
            u32::MAX,
            u32::MAX,
            u32::MAX,
            u32::MAX,
        );
        // when the liquid amount = the threshold step,
        //   the threshold should always be the step size.
        let liquid = POX_THRESHOLD_STEPS_USTX;
        assert_eq!(
            StacksChainState::get_reward_threshold_and_participation(
                &test_pox_constants,
                &[],
                liquid,
            )
            .0,
            POX_THRESHOLD_STEPS_USTX
        );
        assert_eq!(
            StacksChainState::get_reward_threshold_and_participation(
                &test_pox_constants,
                &[RawRewardSetEntry {
                    reward_address: rand_pox_addr(),
                    amount_stacked: liquid,
                    stacker: None,
                    signer: None,
                }],
                liquid,
            )
            .0,
            POX_THRESHOLD_STEPS_USTX
        );

        let liquid = 200_000_000 * MICROSTACKS_PER_STACKS as u128;
        // with zero participation, should scale to 25% of liquid
        assert_eq!(
            StacksChainState::get_reward_threshold_and_participation(
                &test_pox_constants,
                &[],
                liquid,
            )
            .0,
            50_000 * MICROSTACKS_PER_STACKS as u128
        );
        // should be the same at 25% participation
        assert_eq!(
            StacksChainState::get_reward_threshold_and_participation(
                &test_pox_constants,
                &[RawRewardSetEntry {
                    reward_address: rand_pox_addr(),
                    amount_stacked: liquid / 4,
                    stacker: None,
                    signer: None,
                }],
                liquid,
            )
            .0,
            50_000 * MICROSTACKS_PER_STACKS as u128
        );
        // but not at 30% participation
        assert_eq!(
            StacksChainState::get_reward_threshold_and_participation(
                &test_pox_constants,
                &[
                    RawRewardSetEntry {
                        reward_address: rand_pox_addr(),
                        amount_stacked: liquid / 4,
                        stacker: None,
                        signer: None,
                    },
                    RawRewardSetEntry {
                        reward_address: rand_pox_addr(),
                        amount_stacked: 10_000_000 * (MICROSTACKS_PER_STACKS as u128),
                        stacker: None,
                        signer: None,
                    },
                ],
                liquid,
            )
            .0,
            60_000 * MICROSTACKS_PER_STACKS as u128
        );

        // bump by just a little bit, should go to the next threshold step
        assert_eq!(
            StacksChainState::get_reward_threshold_and_participation(
                &test_pox_constants,
                &[
                    RawRewardSetEntry {
                        reward_address: rand_pox_addr(),
                        amount_stacked: liquid / 4,
                        stacker: None,
                        signer: None,
                    },
                    RawRewardSetEntry {
                        reward_address: rand_pox_addr(),
                        amount_stacked: MICROSTACKS_PER_STACKS as u128,
                        stacker: None,
                        signer: None,
                    },
                ],
                liquid,
            )
            .0,
            60_000 * MICROSTACKS_PER_STACKS as u128
        );

        // bump by just a little bit, should go to the next threshold step
        assert_eq!(
            StacksChainState::get_reward_threshold_and_participation(
                &test_pox_constants,
                &[RawRewardSetEntry {
                    reward_address: rand_pox_addr(),
                    amount_stacked: liquid,
                    stacker: None,
                    signer: None,
                }],
                liquid,
            )
            .0,
            200_000 * MICROSTACKS_PER_STACKS as u128
        );
    }

    fn rand_addr() -> StacksAddress {
        key_to_stacks_addr(&StacksPrivateKey::new())
    }

    pub fn key_to_stacks_addr(key: &StacksPrivateKey) -> StacksAddress {
        StacksAddress::from_public_keys(
            C32_ADDRESS_VERSION_TESTNET_SINGLESIG,
            &AddressHashMode::SerializeP2PKH,
            1,
            &vec![StacksPublicKey::from_private(key)],
        )
        .unwrap()
    }

    pub fn instantiate_pox_peer<'a>(
        burnchain: &Burnchain,
        test_name: &str,
    ) -> (TestPeer<'a>, Vec<StacksPrivateKey>) {
        instantiate_pox_peer_with_epoch(burnchain, test_name, None, None)
    }

    pub fn instantiate_pox_peer_with_epoch<'a>(
        burnchain: &Burnchain,
        test_name: &str,
        epochs: Option<Vec<StacksEpoch>>,
        observer: Option<&'a TestEventObserver>,
    ) -> (TestPeer<'a>, Vec<StacksPrivateKey>) {
        let mut peer_config = TestPeerConfig::new(test_name, 0, 0);
        peer_config.burnchain = burnchain.clone();
        peer_config.epochs = epochs;
        peer_config.setup_code = format!(
            "(contract-call? .pox set-burnchain-parameters u{} u{} u{} u{})",
            burnchain.first_block_height,
            burnchain.pox_constants.prepare_length,
            burnchain.pox_constants.reward_cycle_length,
            burnchain.pox_constants.pox_rejection_fraction
        );

        test_debug!("Setup code: '{}'", &peer_config.setup_code);

        let keys = [
            StacksPrivateKey::from_hex(
                "7e3ee1f2a0ae11b785a1f0e725a9b3ab0a5fd6cc057d43763b0a85f256fdec5d01",
            )
            .unwrap(),
            StacksPrivateKey::from_hex(
                "11d055ac8b0ab4f04c5eb5ea4b4def9c60ae338355d81c9411b27b4f49da2a8301",
            )
            .unwrap(),
            StacksPrivateKey::from_hex(
                "00eed368626b96e482944e02cc136979973367491ea923efb57c482933dd7c0b01",
            )
            .unwrap(),
            StacksPrivateKey::from_hex(
                "00380ff3c05350ee313f60f30313acb4b5fc21e50db4151bf0de4cd565eb823101",
            )
            .unwrap(),
        ];

        let addrs: Vec<StacksAddress> = keys.iter().map(|pk| key_to_stacks_addr(pk)).collect();

        let balances: Vec<(PrincipalData, u64)> = addrs
            .clone()
            .into_iter()
            .map(|addr| (addr.into(), (1024 * POX_THRESHOLD_STEPS_USTX) as u64))
            .collect();

        peer_config.initial_balances = balances;
        let peer = TestPeer::new_with_observer(peer_config, observer);

        (peer, keys.to_vec())
    }

    pub fn eval_at_tip(peer: &mut TestPeer, boot_contract: &str, expr: &str) -> Value {
        let sortdb = peer.sortdb.take().unwrap();
        let (consensus_hash, block_bhh) =
            SortitionDB::get_canonical_stacks_chain_tip_hash(sortdb.conn()).unwrap();
        let stacks_block_id = StacksBlockId::new(&consensus_hash, &block_bhh);
        let iconn = sortdb.index_conn();
        let value = peer.chainstate().clarity_eval_read_only(
            &iconn,
            &stacks_block_id,
            &boot_code_id(boot_contract, false),
            expr,
        );
        peer.sortdb = Some(sortdb);
        value
    }

    fn contract_id(addr: &StacksAddress, name: &str) -> QualifiedContractIdentifier {
        QualifiedContractIdentifier::new(
            StandardPrincipalData::from(addr.clone()),
            ContractName::try_from(name.to_string()).unwrap(),
        )
    }

    fn eval_contract_at_tip(
        peer: &mut TestPeer,
        addr: &StacksAddress,
        name: &str,
        expr: &str,
    ) -> Value {
        let sortdb = peer.sortdb.take().unwrap();
        let (consensus_hash, block_bhh) =
            SortitionDB::get_canonical_stacks_chain_tip_hash(sortdb.conn()).unwrap();
        let stacks_block_id = StacksBlockId::new(&consensus_hash, &block_bhh);
        let iconn = sortdb.index_conn();
        let value = peer.chainstate().clarity_eval_read_only(
            &iconn,
            &stacks_block_id,
            &contract_id(addr, name),
            expr,
        );
        peer.sortdb = Some(sortdb);
        value
    }

    pub fn get_liquid_ustx(peer: &mut TestPeer) -> u128 {
        let value = eval_at_tip(peer, "pox", "stx-liquid-supply");
        if let Value::UInt(inner_uint) = value {
            return inner_uint;
        } else {
            panic!("stx-liquid-supply isn't a uint");
        }
    }

    pub fn get_balance(peer: &mut TestPeer, addr: &PrincipalData) -> u128 {
        let value = eval_at_tip(
            peer,
            "pox",
            &format!("(stx-get-balance '{})", addr.to_string()),
        );
        if let Value::UInt(balance) = value {
            return balance;
        } else {
            panic!("stx-get-balance isn't a uint");
        }
    }

    pub fn get_stacker_info(
        peer: &mut TestPeer,
        addr: &PrincipalData,
    ) -> Option<(u128, PoxAddress, u128, u128)> {
        let value_opt = eval_at_tip(
            peer,
            "pox",
            &format!("(get-stacker-info '{})", addr.to_string()),
        );
        let data = if let Some(d) = value_opt.expect_optional().unwrap() {
            d
        } else {
            return None;
        };

        let data = data.expect_tuple().unwrap();

        let amount_ustx = data
            .get("amount-ustx")
            .unwrap()
            .to_owned()
            .expect_u128()
            .unwrap();
        let pox_addr = tuple_to_pox_addr(
            data.get("pox-addr")
                .unwrap()
                .to_owned()
                .expect_tuple()
                .unwrap(),
        );
        let lock_period = data
            .get("lock-period")
            .unwrap()
            .to_owned()
            .expect_u128()
            .unwrap();
        let first_reward_cycle = data
            .get("first-reward-cycle")
            .unwrap()
            .to_owned()
            .expect_u128()
            .unwrap();
        Some((amount_ustx, pox_addr, lock_period, first_reward_cycle))
    }

    pub fn with_sortdb<F, R>(peer: &mut TestPeer, todo: F) -> R
    where
        F: FnOnce(&mut StacksChainState, &SortitionDB) -> R,
    {
        let sortdb = peer.sortdb.take().unwrap();
        let r = todo(peer.chainstate(), &sortdb);
        peer.sortdb = Some(sortdb);
        r
    }

    pub fn get_account(peer: &mut TestPeer, addr: &PrincipalData) -> StacksAccount {
        let account = with_sortdb(peer, |ref mut chainstate, ref mut sortdb| {
            let (consensus_hash, block_bhh) =
                SortitionDB::get_canonical_stacks_chain_tip_hash(sortdb.conn()).unwrap();
            let stacks_block_id = StacksBlockId::new(&consensus_hash, &block_bhh);
            chainstate
                .with_read_only_clarity_tx(&sortdb.index_conn(), &stacks_block_id, |clarity_tx| {
                    StacksChainState::get_account(clarity_tx, addr)
                })
                .unwrap()
        });
        account
    }

    fn get_contract(peer: &mut TestPeer, addr: &QualifiedContractIdentifier) -> Option<Contract> {
        let contract_opt = with_sortdb(peer, |ref mut chainstate, ref mut sortdb| {
            let (consensus_hash, block_bhh) =
                SortitionDB::get_canonical_stacks_chain_tip_hash(sortdb.conn()).unwrap();
            let stacks_block_id = StacksBlockId::new(&consensus_hash, &block_bhh);
            chainstate
                .with_read_only_clarity_tx(&sortdb.index_conn(), &stacks_block_id, |clarity_tx| {
                    StacksChainState::get_contract(clarity_tx, addr).unwrap()
                })
                .unwrap()
        });
        contract_opt
    }

    pub fn make_pox_addr(addr_version: AddressHashMode, addr_bytes: Hash160) -> Value {
        Value::Tuple(
            TupleData::from_data(vec![
                (
                    ClarityName::try_from("version".to_owned()).unwrap(),
                    Value::buff_from_byte(addr_version as u8),
                ),
                (
                    ClarityName::try_from("hashbytes".to_owned()).unwrap(),
                    Value::Sequence(SequenceData::Buffer(BuffData {
                        data: addr_bytes.as_bytes().to_vec(),
                    })),
                ),
            ])
            .unwrap(),
        )
    }

    pub fn make_pox_lockup(
        key: &StacksPrivateKey,
        nonce: u64,
        amount: u128,
        addr_version: AddressHashMode,
        addr_bytes: Hash160,
        lock_period: u128,
        burn_ht: u64,
    ) -> StacksTransaction {
        make_pox_contract_call(
            key,
            nonce,
            "stack-stx",
            vec![
                Value::UInt(amount),
                make_pox_addr(addr_version, addr_bytes),
                Value::UInt(burn_ht as u128),
                Value::UInt(lock_period),
            ],
        )
    }

    pub fn make_pox_2_lockup(
        key: &StacksPrivateKey,
        nonce: u64,
        amount: u128,
        addr: PoxAddress,
        lock_period: u128,
        burn_ht: u64,
    ) -> StacksTransaction {
        make_pox_2_or_3_lockup(key, nonce, amount, addr, lock_period, burn_ht, POX_2_NAME)
    }

    pub fn make_pox_3_lockup(
        key: &StacksPrivateKey,
        nonce: u64,
        amount: u128,
        addr: PoxAddress,
        lock_period: u128,
        burn_ht: u64,
    ) -> StacksTransaction {
        make_pox_2_or_3_lockup(key, nonce, amount, addr, lock_period, burn_ht, POX_3_NAME)
    }

    pub fn make_pox_4_lockup(
        key: &StacksPrivateKey,
        nonce: u64,
        amount: u128,
        addr: PoxAddress,
        lock_period: u128,
        signer_key: StacksPublicKey,
        burn_ht: u64,
    ) -> StacksTransaction {
        let addr_tuple = Value::Tuple(addr.as_clarity_tuple().unwrap());
        let payload = TransactionPayload::new_contract_call(
            boot_code_test_addr(),
            "pox-4",
            "stack-stx",
            vec![
                Value::UInt(amount),
                addr_tuple,
                Value::UInt(burn_ht as u128),
                Value::UInt(lock_period),
                Value::buff_from(signer_key.to_bytes_compressed()).unwrap(),
            ],
        )
        .unwrap();

        make_tx(key, nonce, 0, payload)
    }

    pub fn make_pox_2_or_3_lockup(
        key: &StacksPrivateKey,
        nonce: u64,
        amount: u128,
        addr: PoxAddress,
        lock_period: u128,
        burn_ht: u64,
        contract_name: &str,
    ) -> StacksTransaction {
        // (define-public (stack-stx (amount-ustx uint)
        //                           (pox-addr (tuple (version (buff 1)) (hashbytes (buff 32))))
        //                           (burn-height uint)
        //                           (lock-period uint))
        let addr_tuple = Value::Tuple(addr.as_clarity_tuple().unwrap());
        let payload = TransactionPayload::new_contract_call(
            boot_code_test_addr(),
            contract_name,
            "stack-stx",
            vec![
                Value::UInt(amount),
                addr_tuple,
                Value::UInt(burn_ht as u128),
                Value::UInt(lock_period),
            ],
        )
        .unwrap();

        make_tx(key, nonce, 0, payload)
    }

    pub fn make_pox_4_aggregate_key(
        key: &StacksPrivateKey,
        nonce: u64,
        reward_cycle: u64,
        aggregate_public_key: &Point,
    ) -> StacksTransaction {
        let aggregate_public_key = Value::buff_from(aggregate_public_key.compress().data.to_vec())
            .expect("Failed to serialize aggregate public key");
        let payload = TransactionPayload::new_contract_call(
            boot_code_test_addr(),
            POX_4_NAME,
            "set-aggregate-public-key",
            vec![Value::UInt(reward_cycle as u128), aggregate_public_key],
        )
        .unwrap();
        make_tx(key, nonce, 0, payload)
    }

    pub fn make_signers_vote_for_aggregate_public_key(
        key: &StacksPrivateKey,
        nonce: u64,
        signer_index: u128,
        aggregate_public_key: &Point,
        round: u128,
    ) -> StacksTransaction {
        let aggregate_public_key = Value::buff_from(aggregate_public_key.compress().data.to_vec())
            .expect("Failed to serialize aggregate public key");
        let payload = TransactionPayload::new_contract_call(
            boot_code_test_addr(),
            SIGNERS_VOTING_NAME,
            "vote-for-aggregate-public-key",
            vec![
                Value::UInt(signer_index),
                aggregate_public_key,
                Value::UInt(round),
            ],
        )
        .unwrap();
        // TODO set tx_fee back to 0 once these txs are free
        make_tx(key, nonce, 1, payload)
    }

    pub fn make_pox_2_increase(
        key: &StacksPrivateKey,
        nonce: u64,
        amount: u128,
    ) -> StacksTransaction {
        let payload = TransactionPayload::new_contract_call(
            boot_code_test_addr(),
            POX_2_NAME,
            "stack-increase",
            vec![Value::UInt(amount)],
        )
        .unwrap();

        make_tx(key, nonce, 0, payload)
    }

    pub fn make_pox_2_extend(
        key: &StacksPrivateKey,
        nonce: u64,
        addr: PoxAddress,
        lock_period: u128,
    ) -> StacksTransaction {
        let addr_tuple = Value::Tuple(addr.as_clarity_tuple().unwrap());
        let payload = TransactionPayload::new_contract_call(
            boot_code_test_addr(),
            "pox-2",
            "stack-extend",
            vec![Value::UInt(lock_period), addr_tuple],
        )
        .unwrap();

        make_tx(key, nonce, 0, payload)
    }

    pub fn make_pox_3_extend(
        key: &StacksPrivateKey,
        nonce: u64,
        addr: PoxAddress,
        lock_period: u128,
    ) -> StacksTransaction {
        let addr_tuple = Value::Tuple(addr.as_clarity_tuple().unwrap());
        let payload = TransactionPayload::new_contract_call(
            boot_code_test_addr(),
            POX_3_NAME,
            "stack-extend",
            vec![Value::UInt(lock_period), addr_tuple],
        )
        .unwrap();

        make_tx(key, nonce, 0, payload)
    }

    pub fn make_pox_4_extend(
        key: &StacksPrivateKey,
        nonce: u64,
        addr: PoxAddress,
        lock_period: u128,
        signer_key: StacksPublicKey,
    ) -> StacksTransaction {
        let addr_tuple = Value::Tuple(addr.as_clarity_tuple().unwrap());
        let payload = TransactionPayload::new_contract_call(
            boot_code_test_addr(),
            POX_4_NAME,
            "stack-extend",
            vec![
                Value::UInt(lock_period),
                addr_tuple,
                Value::buff_from(signer_key.to_bytes_compressed()).unwrap(),
            ],
        )
        .unwrap();

        make_tx(key, nonce, 0, payload)
    }

    pub fn make_pox_4_delegate_stx(
        key: &StacksPrivateKey,
        nonce: u64,
        amount: u128,
        delegate_to: PrincipalData,
        until_burn_ht: Option<u128>,
        pox_addr: Option<PoxAddress>,
    ) -> StacksTransaction {
        let payload = TransactionPayload::new_contract_call(
            boot_code_test_addr(),
            POX_4_NAME,
            "delegate-stx",
            vec![
                Value::UInt(amount),
                Value::Principal(delegate_to.clone()),
                match until_burn_ht {
                    Some(burn_ht) => Value::some(Value::UInt(burn_ht)).unwrap(),
                    None => Value::none(),
                },
                match pox_addr {
                    Some(addr) => {
                        Value::some(Value::Tuple(addr.as_clarity_tuple().unwrap())).unwrap()
                    }
                    None => Value::none(),
                },
            ],
        )
        .unwrap();

        make_tx(key, nonce, 0, payload)
    }

    pub fn make_pox_4_delegate_stack_stx(
        key: &StacksPrivateKey,
        nonce: u64,
        stacker: PrincipalData,
        amount: u128,
        pox_addr: PoxAddress,
        start_burn_height: u128,
        lock_period: u128,
    ) -> StacksTransaction {
        let payload: TransactionPayload = TransactionPayload::new_contract_call(
            boot_code_test_addr(),
            POX_4_NAME,
            "delegate-stack-stx",
            vec![
                Value::Principal(stacker.clone()),
                Value::UInt(amount),
                Value::Tuple(pox_addr.as_clarity_tuple().unwrap()),
                Value::UInt(start_burn_height),
                Value::UInt(lock_period),
            ],
        )
        .unwrap();

        make_tx(key, nonce, 0, payload)
    }

    pub fn make_pox_4_delegate_stack_extend(
        key: &StacksPrivateKey,
        nonce: u64,
        stacker: PrincipalData,
        pox_addr: PoxAddress,
        extend_count: u128,
    ) -> StacksTransaction {
        let payload: TransactionPayload = TransactionPayload::new_contract_call(
            boot_code_test_addr(),
            POX_4_NAME,
            "delegate-stack-extend",
            vec![
                Value::Principal(stacker.clone()),
                Value::Tuple(pox_addr.as_clarity_tuple().unwrap()),
                Value::UInt(extend_count),
            ],
        )
        .unwrap();

        make_tx(key, nonce, 0, payload)
    }

    pub fn make_pox_4_aggregation_commit_indexed(
        key: &StacksPrivateKey,
        nonce: u64,
        amount: u128,
        delegate_to: PrincipalData,
        until_burn_ht: Option<u128>,
        pox_addr: PoxAddress,
    ) -> StacksTransaction {
        let addr_tuple = Value::Tuple(pox_addr.as_clarity_tuple().unwrap());
        let payload = TransactionPayload::new_contract_call(
            boot_code_test_addr(),
            POX_4_NAME,
            "stack-aggregation-commit-indexed",
            vec![addr_tuple, Value::UInt(amount)],
        )
        .unwrap();

        make_tx(key, nonce, 0, payload)
    }

    pub fn make_pox_4_stack_increase(
        key: &StacksPrivateKey,
        nonce: u64,
        amount: u128,
    ) -> StacksTransaction {
        let payload = TransactionPayload::new_contract_call(
            boot_code_test_addr(),
            POX_4_NAME,
            "stack-increase",
            vec![Value::UInt(amount)],
        )
        .unwrap();

        make_tx(key, nonce, 0, payload)
    }

    pub fn make_pox_4_delegate_stack_increase(
        key: &StacksPrivateKey,
        nonce: u64,
        stacker: &PrincipalData,
        pox_addr: PoxAddress,
        amount: u128,
    ) -> StacksTransaction {
        let payload = TransactionPayload::new_contract_call(
            boot_code_test_addr(),
            POX_4_NAME,
            "delegate-stack-increase",
            vec![
                Value::Principal(stacker.clone()),
                Value::Tuple(pox_addr.as_clarity_tuple().unwrap()),
                Value::UInt(amount),
            ],
        )
        .unwrap();

        make_tx(key, nonce, 0, payload)
    }

    pub fn make_pox_4_revoke_delegate_stx(key: &StacksPrivateKey, nonce: u64) -> StacksTransaction {
        let payload = TransactionPayload::new_contract_call(
            boot_code_test_addr(),
            POX_4_NAME,
            "revoke-delegate-stx",
            vec![],
        )
        .unwrap();

        make_tx(key, nonce, 0, payload)
    }

    fn make_tx(
        key: &StacksPrivateKey,
        nonce: u64,
        tx_fee: u64,
        payload: TransactionPayload,
    ) -> StacksTransaction {
        let auth = TransactionAuth::from_p2pkh(key).unwrap();
        let addr = auth.origin().address_testnet();
        let mut tx = StacksTransaction::new(TransactionVersion::Testnet, auth, payload);
        tx.chain_id = 0x80000000;
        tx.auth.set_origin_nonce(nonce);
        tx.set_post_condition_mode(TransactionPostConditionMode::Allow);
        tx.set_tx_fee(tx_fee);

        let mut tx_signer = StacksTransactionSigner::new(&tx);
        tx_signer.sign_origin(key).unwrap();
        tx_signer.get_tx().unwrap()
    }

    pub fn make_pox_contract_call(
        key: &StacksPrivateKey,
        nonce: u64,
        function_name: &str,
        args: Vec<Value>,
    ) -> StacksTransaction {
        let payload = TransactionPayload::new_contract_call(
            boot_code_test_addr(),
            "pox",
            function_name,
            args,
        )
        .unwrap();

        make_tx(key, nonce, 0, payload)
    }

    pub fn make_pox_2_contract_call(
        key: &StacksPrivateKey,
        nonce: u64,
        function_name: &str,
        args: Vec<Value>,
    ) -> StacksTransaction {
        let payload = TransactionPayload::new_contract_call(
            boot_code_test_addr(),
            POX_2_NAME,
            function_name,
            args,
        )
        .unwrap();

        make_tx(key, nonce, 0, payload)
    }

    pub fn make_pox_3_contract_call(
        key: &StacksPrivateKey,
        nonce: u64,
        function_name: &str,
        args: Vec<Value>,
    ) -> StacksTransaction {
        let payload = TransactionPayload::new_contract_call(
            boot_code_test_addr(),
            POX_3_NAME,
            function_name,
            args,
        )
        .unwrap();

        make_tx(key, nonce, 0, payload)
    }

    pub fn make_pox_4_contract_call(
        key: &StacksPrivateKey,
        nonce: u64,
        function_name: &str,
        args: Vec<Value>,
    ) -> StacksTransaction {
        let payload = TransactionPayload::new_contract_call(
            boot_code_test_addr(),
            POX_4_NAME,
            function_name,
            args,
        )
        .unwrap();

        make_tx(key, nonce, 0, payload)
    }

    // make a stream of invalid pox-lockup transactions
    fn make_invalid_pox_lockups(key: &StacksPrivateKey, mut nonce: u64) -> Vec<StacksTransaction> {
        let mut ret = vec![];

        let amount = 1;
        let lock_period = 1;
        let addr_bytes = Hash160([0u8; 20]);

        let bad_pox_addr_version = Value::Tuple(
            TupleData::from_data(vec![
                (
                    ClarityName::try_from("version".to_owned()).unwrap(),
                    Value::UInt(100),
                ),
                (
                    ClarityName::try_from("hashbytes".to_owned()).unwrap(),
                    Value::Sequence(SequenceData::Buffer(BuffData {
                        data: addr_bytes.as_bytes().to_vec(),
                    })),
                ),
            ])
            .unwrap(),
        );

        let generator = |amount, pox_addr, lock_period, nonce| {
            make_pox_contract_call(
                key,
                nonce,
                "stack-stx",
                vec![Value::UInt(amount), pox_addr, Value::UInt(lock_period)],
            )
        };

        let bad_pox_addr_tx = generator(amount, bad_pox_addr_version, lock_period, nonce);
        ret.push(bad_pox_addr_tx);
        nonce += 1;

        let bad_lock_period_short = generator(
            amount,
            make_pox_addr(AddressHashMode::SerializeP2PKH, addr_bytes.clone()),
            0,
            nonce,
        );
        ret.push(bad_lock_period_short);
        nonce += 1;

        let bad_lock_period_long = generator(
            amount,
            make_pox_addr(AddressHashMode::SerializeP2PKH, addr_bytes.clone()),
            13,
            nonce,
        );
        ret.push(bad_lock_period_long);
        nonce += 1;

        let bad_amount = generator(
            0,
            make_pox_addr(AddressHashMode::SerializeP2PKH, addr_bytes.clone()),
            1,
            nonce,
        );
        ret.push(bad_amount);

        ret
    }

    fn make_bare_contract(
        key: &StacksPrivateKey,
        nonce: u64,
        tx_fee: u64,
        name: &str,
        code: &str,
    ) -> StacksTransaction {
        let payload = TransactionPayload::new_smart_contract(name, code, None).unwrap();
        make_tx(key, nonce, tx_fee, payload)
    }

    fn make_token_transfer(
        key: &StacksPrivateKey,
        nonce: u64,
        tx_fee: u64,
        dest: PrincipalData,
        amount: u64,
    ) -> StacksTransaction {
        let payload = TransactionPayload::TokenTransfer(dest, amount, TokenTransferMemo([0u8; 34]));
        make_tx(key, nonce, tx_fee, payload)
    }

    fn make_pox_lockup_contract(
        key: &StacksPrivateKey,
        nonce: u64,
        name: &str,
    ) -> StacksTransaction {
        let contract = format!("
        (define-public (do-contract-lockup (amount-ustx uint) (pox-addr (tuple (version (buff 1)) (hashbytes (buff 20)))) (lock-period uint))
            (let (
                (this-contract (as-contract tx-sender))
            )
            (begin
                ;; take the stx from the tx-sender
                
                (unwrap-panic (stx-transfer? amount-ustx tx-sender this-contract))

                ;; this contract stacks the stx given to it
                (as-contract
                    (contract-call? '{}.pox stack-stx amount-ustx pox-addr burn-block-height lock-period))
            ))
        )

        ;; get back STX from this contract
        (define-public (withdraw-stx (amount-ustx uint))
            (let (
                (recipient tx-sender)
            )
            (begin
                (unwrap-panic
                    (as-contract
                        (stx-transfer? amount-ustx tx-sender recipient)))
                (ok true)
            ))
        )
        ", boot_code_test_addr());
        let contract_tx = make_bare_contract(key, nonce, 0, name, &contract);
        contract_tx
    }

    // call after make_pox_lockup_contract gets mined
    fn make_pox_lockup_contract_call(
        key: &StacksPrivateKey,
        nonce: u64,
        contract_addr: &StacksAddress,
        name: &str,
        amount: u128,
        addr_version: AddressHashMode,
        addr_bytes: Hash160,
        lock_period: u128,
    ) -> StacksTransaction {
        let payload = TransactionPayload::new_contract_call(
            contract_addr.clone(),
            name,
            "do-contract-lockup",
            vec![
                Value::UInt(amount),
                make_pox_addr(addr_version, addr_bytes),
                Value::UInt(lock_period),
            ],
        )
        .unwrap();
        make_tx(key, nonce, 0, payload)
    }

    // call after make_pox_lockup_contract gets mined
    fn make_pox_withdraw_stx_contract_call(
        key: &StacksPrivateKey,
        nonce: u64,
        contract_addr: &StacksAddress,
        name: &str,
        amount: u128,
    ) -> StacksTransaction {
        let payload = TransactionPayload::new_contract_call(
            contract_addr.clone(),
            name,
            "withdraw-stx",
            vec![Value::UInt(amount)],
        )
        .unwrap();
        make_tx(key, nonce, 0, payload)
    }

    fn make_pox_reject(key: &StacksPrivateKey, nonce: u64) -> StacksTransaction {
        // (define-public (reject-pox))
        make_pox_contract_call(key, nonce, "reject-pox", vec![])
    }

    pub fn get_reward_addresses_with_par_tip(
        state: &mut StacksChainState,
        burnchain: &Burnchain,
        sortdb: &SortitionDB,
        block_id: &StacksBlockId,
    ) -> Result<Vec<(PoxAddress, u128)>, Error> {
        let burn_block_height = get_par_burn_block_height(state, block_id);
        get_reward_set_entries_at_block(state, burnchain, sortdb, block_id, burn_block_height).map(
            |addrs| {
                addrs
                    .into_iter()
                    .map(|x| (x.reward_address, x.amount_stacked))
                    .collect()
            },
        )
    }

    pub fn get_reward_set_entries_at_block(
        state: &mut StacksChainState,
        burnchain: &Burnchain,
        sortdb: &SortitionDB,
        block_id: &StacksBlockId,
        burn_block_height: u64,
    ) -> Result<Vec<RawRewardSetEntry>, Error> {
        state
            .get_reward_addresses(burnchain, sortdb, burn_block_height, block_id)
            .and_then(|mut addrs| {
                addrs.sort_by_key(|k| k.reward_address.bytes());
                Ok(addrs)
            })
    }

    pub fn get_parent_tip(
        parent_opt: &Option<&StacksBlock>,
        chainstate: &StacksChainState,
        sortdb: &SortitionDB,
    ) -> StacksHeaderInfo {
        let tip = SortitionDB::get_canonical_burn_chain_tip(sortdb.conn()).unwrap();
        let parent_tip = match parent_opt {
            None => StacksChainState::get_genesis_header_info(chainstate.db()).unwrap(),
            Some(block) => {
                let ic = sortdb.index_conn();
                let snapshot = SortitionDB::get_block_snapshot_for_winning_stacks_block(
                    &ic,
                    &tip.sortition_id,
                    &block.block_hash(),
                )
                .unwrap()
                .unwrap(); // succeeds because we don't fork
                StacksChainState::get_anchored_block_header_info(
                    chainstate.db(),
                    &snapshot.consensus_hash,
                    &snapshot.winning_stacks_block_hash,
                )
                .unwrap()
                .unwrap()
            }
        };
        parent_tip
    }

    #[test]
    fn test_liquid_ustx() {
        let mut burnchain = Burnchain::default_unittest(
            0,
            &BurnchainHeaderHash::from_hex(BITCOIN_REGTEST_FIRST_BLOCK_HASH).unwrap(),
        );
        burnchain.pox_constants.reward_cycle_length = 5;
        burnchain.pox_constants.prepare_length = 2;
        burnchain.pox_constants.anchor_threshold = 1;

        let (mut peer, keys) = instantiate_pox_peer(&burnchain, function_name!());

        let num_blocks = 10;
        let mut expected_liquid_ustx = 1024 * POX_THRESHOLD_STEPS_USTX * (keys.len() as u128);
        let mut missed_initial_blocks = 0;

        for tenure_id in 0..num_blocks {
            let microblock_privkey = StacksPrivateKey::new();
            let microblock_pubkeyhash =
                Hash160::from_node_public_key(&StacksPublicKey::from_private(&microblock_privkey));
            let tip =
                SortitionDB::get_canonical_burn_chain_tip(&peer.sortdb.as_ref().unwrap().conn())
                    .unwrap();

            let (burn_ops, stacks_block, microblocks) = peer.make_tenure(
                |ref mut miner,
                 ref mut sortdb,
                 ref mut chainstate,
                 vrf_proof,
                 ref parent_opt,
                 ref parent_microblock_header_opt| {
                    let parent_tip = get_parent_tip(parent_opt, chainstate, sortdb);

                    if tip.total_burn > 0 && missed_initial_blocks == 0 {
                        eprintln!("Missed initial blocks: {}", missed_initial_blocks);
                        missed_initial_blocks = tip.block_height;
                    }

                    let coinbase_tx = make_coinbase(miner, tenure_id);

                    let block_txs = vec![coinbase_tx];

                    let block_builder = StacksBlockBuilder::make_regtest_block_builder(
                        &parent_tip,
                        vrf_proof,
                        tip.total_burn,
                        microblock_pubkeyhash,
                    )
                    .unwrap();
                    let (anchored_block, _size, _cost) =
                        StacksBlockBuilder::make_anchored_block_from_txs(
                            block_builder,
                            chainstate,
                            &sortdb.index_conn(),
                            block_txs,
                        )
                        .unwrap();
                    (anchored_block, vec![])
                },
            );

            let (burn_ht, _, _) = peer.next_burnchain_block(burn_ops.clone());
            peer.process_stacks_epoch_at_tip(&stacks_block, &microblocks);

            let liquid_ustx = get_liquid_ustx(&mut peer);
            assert_eq!(liquid_ustx, expected_liquid_ustx);

            if tenure_id >= MINER_REWARD_MATURITY as usize {
                let block_reward = 1_000 * MICROSTACKS_PER_STACKS as u128;
                let expected_bonus = (missed_initial_blocks as u128 * block_reward)
                    / (INITIAL_MINING_BONUS_WINDOW as u128);
                // add mature coinbases
                expected_liquid_ustx += block_reward + expected_bonus;
            }
        }
    }

    #[test]
    fn test_lockups() {
        let mut peer_config = TestPeerConfig::new(function_name!(), 2000, 2001);
        let alice = StacksAddress::from_string("STVK1K405H6SK9NKJAP32GHYHDJ98MMNP8Y6Z9N0").unwrap();
        let bob = StacksAddress::from_string("ST76D2FMXZ7D2719PNE4N71KPSX84XCCNCMYC940").unwrap();
        peer_config.initial_lockups = vec![
            ChainstateAccountLockup::new(alice.into(), 1000, 1),
            ChainstateAccountLockup::new(bob, 1000, 1),
            ChainstateAccountLockup::new(alice, 1000, 2),
            ChainstateAccountLockup::new(bob, 1000, 3),
            ChainstateAccountLockup::new(alice, 1000, 4),
            ChainstateAccountLockup::new(bob, 1000, 4),
            ChainstateAccountLockup::new(bob, 1000, 5),
            ChainstateAccountLockup::new(alice, 1000, 6),
            ChainstateAccountLockup::new(alice, 1000, 7),
        ];
        let mut peer = TestPeer::new(peer_config);

        let num_blocks = 8;
        let mut missed_initial_blocks = 0;

        for tenure_id in 0..num_blocks {
            let alice_balance = get_balance(&mut peer, &alice.to_account_principal());
            let bob_balance = get_balance(&mut peer, &bob.to_account_principal());
            match tenure_id {
                0 => {
                    assert_eq!(alice_balance, 0);
                    assert_eq!(bob_balance, 0);
                }
                1 => {
                    assert_eq!(alice_balance, 1000);
                    assert_eq!(bob_balance, 1000);
                }
                2 => {
                    assert_eq!(alice_balance, 2000);
                    assert_eq!(bob_balance, 1000);
                }
                3 => {
                    assert_eq!(alice_balance, 2000);
                    assert_eq!(bob_balance, 2000);
                }
                4 => {
                    assert_eq!(alice_balance, 3000);
                    assert_eq!(bob_balance, 3000);
                }
                5 => {
                    assert_eq!(alice_balance, 3000);
                    assert_eq!(bob_balance, 4000);
                }
                6 => {
                    assert_eq!(alice_balance, 4000);
                    assert_eq!(bob_balance, 4000);
                }
                7 => {
                    assert_eq!(alice_balance, 5000);
                    assert_eq!(bob_balance, 4000);
                }
                _ => {
                    assert_eq!(alice_balance, 5000);
                    assert_eq!(bob_balance, 4000);
                }
            }
            let microblock_privkey = StacksPrivateKey::new();
            let microblock_pubkeyhash =
                Hash160::from_node_public_key(&StacksPublicKey::from_private(&microblock_privkey));
            let tip =
                SortitionDB::get_canonical_burn_chain_tip(&peer.sortdb.as_ref().unwrap().conn())
                    .unwrap();

            let (burn_ops, stacks_block, microblocks) = peer.make_tenure(
                |ref mut miner,
                 ref mut sortdb,
                 ref mut chainstate,
                 vrf_proof,
                 ref parent_opt,
                 ref parent_microblock_header_opt| {
                    let parent_tip = get_parent_tip(parent_opt, chainstate, sortdb);

                    if tip.total_burn > 0 && missed_initial_blocks == 0 {
                        eprintln!("Missed initial blocks: {}", missed_initial_blocks);
                        missed_initial_blocks = tip.block_height;
                    }

                    let coinbase_tx = make_coinbase(miner, tenure_id);

                    let block_txs = vec![coinbase_tx];

                    let block_builder = StacksBlockBuilder::make_regtest_block_builder(
                        &parent_tip,
                        vrf_proof,
                        tip.total_burn,
                        microblock_pubkeyhash,
                    )
                    .unwrap();
                    let (anchored_block, _size, _cost) =
                        StacksBlockBuilder::make_anchored_block_from_txs(
                            block_builder,
                            chainstate,
                            &sortdb.index_conn(),
                            block_txs,
                        )
                        .unwrap();
                    (anchored_block, vec![])
                },
            );

            let (burn_ht, _, _) = peer.next_burnchain_block(burn_ops.clone());
            peer.process_stacks_epoch_at_tip(&stacks_block, &microblocks);
        }
    }

    #[test]
    fn test_hook_special_contract_call() {
        let mut burnchain = Burnchain::default_unittest(
            0,
            &BurnchainHeaderHash::from_hex(BITCOIN_REGTEST_FIRST_BLOCK_HASH).unwrap(),
        );
        burnchain.pox_constants.reward_cycle_length = 3;
        burnchain.pox_constants.prepare_length = 1;
        burnchain.pox_constants.anchor_threshold = 1;

        let (mut peer, mut keys) = instantiate_pox_peer(&burnchain, function_name!());

        let num_blocks = 15;

        let alice = keys.pop().unwrap();

        for tenure_id in 0..num_blocks {
            let microblock_privkey = StacksPrivateKey::new();
            let microblock_pubkeyhash =
                Hash160::from_node_public_key(&StacksPublicKey::from_private(&microblock_privkey));
            let tip =
                SortitionDB::get_canonical_burn_chain_tip(&peer.sortdb.as_ref().unwrap().conn())
                    .unwrap();

            let (burn_ops, stacks_block, microblocks) = peer.make_tenure(|ref mut miner, ref mut sortdb, ref mut chainstate, vrf_proof, ref parent_opt, ref parent_microblock_header_opt| {
                let parent_tip = get_parent_tip(parent_opt, chainstate, sortdb);
                let coinbase_tx = make_coinbase(miner, tenure_id);

                let mut block_txs = vec![
                    coinbase_tx
                ];

                if tenure_id == 1 {
                    let alice_lockup_1 = make_pox_lockup(&alice, 0, 512 * POX_THRESHOLD_STEPS_USTX, AddressHashMode::SerializeP2PKH, key_to_stacks_addr(&alice).bytes, 1, tip.block_height);
                    block_txs.push(alice_lockup_1);
                }
                if tenure_id == 2 {
                    let alice_test_tx = make_bare_contract(&alice, 1, 0, "nested-stacker", &format!(
                        "(define-public (nested-stack-stx)
                            (contract-call? '{}.pox stack-stx u5120000000000 (tuple (version 0x00) (hashbytes 0xffffffffffffffffffffffffffffffffffffffff)) burn-block-height u1))", boot_code_test_addr()));

                    block_txs.push(alice_test_tx);
                }
                if tenure_id == 8 {
                    // alice locks 512 * 10_000 * POX_THRESHOLD_STEPS_USTX uSTX through her contract
                    let cc_payload = TransactionPayload::new_contract_call(key_to_stacks_addr(&alice),
                                                                           "nested-stacker",
                                                                           "nested-stack-stx",
                                                                           vec![]).unwrap();
                    let tx = make_tx(&alice, 2, 0, cc_payload.clone());

                    block_txs.push(tx);

                    // the above tx _should_ error, because alice hasn't authorized that contract to stack
                    //   try again with auth -> deauth -> auth
                    let alice_contract: Value = contract_id(&key_to_stacks_addr(&alice), "nested-stacker").into();

                    let alice_allowance = make_pox_contract_call(&alice, 3, "allow-contract-caller", vec![alice_contract.clone(), Value::none()]);
                    let alice_disallowance = make_pox_contract_call(&alice, 4, "disallow-contract-caller", vec![alice_contract.clone()]);
                    block_txs.push(alice_allowance);
                    block_txs.push(alice_disallowance);

                    let tx = make_tx(&alice, 5, 0, cc_payload.clone());
                    block_txs.push(tx);

                    let alice_allowance = make_pox_contract_call(&alice, 6, "allow-contract-caller", vec![alice_contract.clone(), Value::none()]);
                    let tx = make_tx(&alice, 7, 0, cc_payload.clone()); // should be allowed!
                    block_txs.push(alice_allowance);
                    block_txs.push(tx);
                }

                let block_builder = StacksBlockBuilder::make_regtest_block_builder(&parent_tip, vrf_proof, tip.total_burn, microblock_pubkeyhash).unwrap();
                let (anchored_block, _size, _cost) = StacksBlockBuilder::make_anchored_block_from_txs(block_builder, chainstate, &sortdb.index_conn(), block_txs).unwrap();
                (anchored_block, vec![])
            });

            peer.next_burnchain_block(burn_ops.clone());
            peer.process_stacks_epoch_at_tip(&stacks_block, &microblocks);

            // before/after alice's tokens lock
            if tenure_id == 0 {
                let alice_balance = get_balance(&mut peer, &key_to_stacks_addr(&alice).into());
                assert_eq!(alice_balance, 1024 * POX_THRESHOLD_STEPS_USTX);
            } else if tenure_id == 1 {
                let alice_balance = get_balance(&mut peer, &key_to_stacks_addr(&alice).into());
                assert_eq!(alice_balance, 512 * POX_THRESHOLD_STEPS_USTX);
            }
            // before/after alice's tokens unlock
            else if tenure_id == 4 {
                let alice_balance = get_balance(&mut peer, &key_to_stacks_addr(&alice).into());
                assert_eq!(alice_balance, 512 * POX_THRESHOLD_STEPS_USTX);
            } else if tenure_id == 5 {
                let alice_balance = get_balance(&mut peer, &key_to_stacks_addr(&alice).into());
                assert_eq!(alice_balance, 1024 * POX_THRESHOLD_STEPS_USTX);
            }
            // before/after contract lockup
            else if tenure_id == 7 {
                let alice_balance = get_balance(&mut peer, &key_to_stacks_addr(&alice).into());
                assert_eq!(alice_balance, 1024 * POX_THRESHOLD_STEPS_USTX);
            } else if tenure_id == 8 {
                let alice_balance = get_balance(&mut peer, &key_to_stacks_addr(&alice).into());
                assert_eq!(alice_balance, 512 * POX_THRESHOLD_STEPS_USTX);
            }
            // before/after contract-locked tokens unlock
            else if tenure_id == 13 {
                let alice_balance = get_balance(&mut peer, &key_to_stacks_addr(&alice).into());
                assert_eq!(alice_balance, 512 * POX_THRESHOLD_STEPS_USTX);
            } else if tenure_id == 14 {
                let alice_balance = get_balance(&mut peer, &key_to_stacks_addr(&alice).into());
                assert_eq!(alice_balance, 1024 * POX_THRESHOLD_STEPS_USTX);
            }
        }
    }

    #[test]
    fn test_liquid_ustx_burns() {
        let mut burnchain = Burnchain::default_unittest(
            0,
            &BurnchainHeaderHash::from_hex(BITCOIN_REGTEST_FIRST_BLOCK_HASH).unwrap(),
        );
        burnchain.pox_constants.reward_cycle_length = 5;
        burnchain.pox_constants.prepare_length = 2;
        burnchain.pox_constants.anchor_threshold = 1;

        let (mut peer, mut keys) = instantiate_pox_peer(&burnchain, function_name!());

        let num_blocks = 10;
        let mut expected_liquid_ustx = 1024 * POX_THRESHOLD_STEPS_USTX * (keys.len() as u128);
        let mut missed_initial_blocks = 0;

        let alice = keys.pop().unwrap();

        for tenure_id in 0..num_blocks {
            let microblock_privkey = StacksPrivateKey::new();
            let microblock_pubkeyhash =
                Hash160::from_node_public_key(&StacksPublicKey::from_private(&microblock_privkey));
            let tip =
                SortitionDB::get_canonical_burn_chain_tip(&peer.sortdb.as_ref().unwrap().conn())
                    .unwrap();

            let (burn_ops, stacks_block, microblocks) = peer.make_tenure(
                |ref mut miner,
                 ref mut sortdb,
                 ref mut chainstate,
                 vrf_proof,
                 ref parent_opt,
                 ref parent_microblock_header_opt| {
                    let parent_tip = get_parent_tip(parent_opt, chainstate, sortdb);

                    if tip.total_burn > 0 && missed_initial_blocks == 0 {
                        eprintln!("Missed initial blocks: {}", missed_initial_blocks);
                        missed_initial_blocks = tip.block_height;
                    }

                    let coinbase_tx = make_coinbase(miner, tenure_id);

                    let burn_tx = make_bare_contract(
                        &alice,
                        tenure_id as u64,
                        0,
                        &format!("alice-burns-{}", &tenure_id),
                        "(stx-burn? u1 tx-sender)",
                    );

                    let block_txs = vec![coinbase_tx, burn_tx];

                    let block_builder = StacksBlockBuilder::make_regtest_block_builder(
                        &parent_tip,
                        vrf_proof,
                        tip.total_burn,
                        microblock_pubkeyhash,
                    )
                    .unwrap();
                    let (anchored_block, _size, _cost) =
                        StacksBlockBuilder::make_anchored_block_from_txs(
                            block_builder,
                            chainstate,
                            &sortdb.index_conn(),
                            block_txs,
                        )
                        .unwrap();
                    (anchored_block, vec![])
                },
            );

            peer.next_burnchain_block(burn_ops.clone());
            peer.process_stacks_epoch_at_tip(&stacks_block, &microblocks);

            let liquid_ustx = get_liquid_ustx(&mut peer);

            expected_liquid_ustx -= 1;
            assert_eq!(liquid_ustx, expected_liquid_ustx);

            if tenure_id >= MINER_REWARD_MATURITY as usize {
                let block_reward = 1_000 * MICROSTACKS_PER_STACKS as u128;
                let expected_bonus = (missed_initial_blocks as u128) * block_reward
                    / (INITIAL_MINING_BONUS_WINDOW as u128);
                // add mature coinbases
                expected_liquid_ustx += block_reward + expected_bonus;
            }
        }
    }

    pub fn get_par_burn_block_height(
        state: &mut StacksChainState,
        block_id: &StacksBlockId,
    ) -> u64 {
        let parent_block_id = StacksChainState::get_parent_block_id(state.db(), block_id)
            .unwrap()
            .unwrap();

        let parent_header_info =
            StacksChainState::get_stacks_block_header_info_by_index_block_hash(
                state.db(),
                &parent_block_id,
            )
            .unwrap()
            .unwrap();

        parent_header_info.burn_header_height as u64
    }

    #[test]
    fn test_pox_lockup_single_tx_sender() {
        let mut burnchain = Burnchain::default_unittest(
            0,
            &BurnchainHeaderHash::from_hex(BITCOIN_REGTEST_FIRST_BLOCK_HASH).unwrap(),
        );
        burnchain.pox_constants.reward_cycle_length = 5;
        burnchain.pox_constants.prepare_length = 2;
        burnchain.pox_constants.anchor_threshold = 1;

        let (mut peer, mut keys) = instantiate_pox_peer(&burnchain, function_name!());

        let num_blocks = 10;

        let alice = keys.pop().unwrap();
        let bob = keys.pop().unwrap();
        let charlie = keys.pop().unwrap();

        let mut alice_reward_cycle = 0;

        for tenure_id in 0..num_blocks {
            let microblock_privkey = StacksPrivateKey::new();
            let microblock_pubkeyhash =
                Hash160::from_node_public_key(&StacksPublicKey::from_private(&microblock_privkey));
            let tip =
                SortitionDB::get_canonical_burn_chain_tip(&peer.sortdb.as_ref().unwrap().conn())
                    .unwrap();

            let (burn_ops, stacks_block, microblocks) = peer.make_tenure(
                |ref mut miner,
                 ref mut sortdb,
                 ref mut chainstate,
                 vrf_proof,
                 ref parent_opt,
                 ref parent_microblock_header_opt| {
                    let parent_tip = get_parent_tip(parent_opt, chainstate, sortdb);
                    let coinbase_tx = make_coinbase(miner, tenure_id);

                    let mut block_txs = vec![coinbase_tx];

                    if tenure_id == 1 {
                        // Alice locks up exactly 25% of the liquid STX supply, so this should succeed.
                        let alice_lockup = make_pox_lockup(
                            &alice,
                            0,
                            1024 * POX_THRESHOLD_STEPS_USTX,
                            AddressHashMode::SerializeP2PKH,
                            key_to_stacks_addr(&alice).bytes,
                            12,
                            tip.block_height,
                        );
                        block_txs.push(alice_lockup);
                    }

                    let block_builder = StacksBlockBuilder::make_regtest_block_builder(
                        &parent_tip,
                        vrf_proof,
                        tip.total_burn,
                        microblock_pubkeyhash,
                    )
                    .unwrap();
                    let (anchored_block, _size, _cost) =
                        StacksBlockBuilder::make_anchored_block_from_txs(
                            block_builder,
                            chainstate,
                            &sortdb.index_conn(),
                            block_txs,
                        )
                        .unwrap();
                    (anchored_block, vec![])
                },
            );

            let (_, _, consensus_hash) = peer.next_burnchain_block(burn_ops);
            peer.process_stacks_epoch_at_tip(&stacks_block, &microblocks);

            let total_liquid_ustx = get_liquid_ustx(&mut peer);
            let tip_index_block = StacksBlockId::new(&consensus_hash, &stacks_block.block_hash());

            if tenure_id <= 1 {
                if tenure_id < 1 {
                    // Alice has not locked up STX
                    let alice_balance = get_balance(&mut peer, &key_to_stacks_addr(&alice).into());
                    assert_eq!(alice_balance, 1024 * POX_THRESHOLD_STEPS_USTX);

                    let alice_account = get_account(&mut peer, &key_to_stacks_addr(&alice).into());
                    assert_eq!(
                        alice_account.stx_balance.amount_unlocked(),
                        1024 * POX_THRESHOLD_STEPS_USTX
                    );
                    assert_eq!(alice_account.stx_balance.amount_locked(), 0);
                    assert_eq!(alice_account.stx_balance.unlock_height(), 0);
                }
                let min_ustx = with_sortdb(&mut peer, |ref mut chainstate, ref sortdb| {
                    chainstate.get_stacking_minimum(sortdb, &tip_index_block)
                })
                .unwrap();
                assert_eq!(min_ustx, total_liquid_ustx / TESTNET_STACKING_THRESHOLD_25);

                // no reward addresses
                let reward_addrs = with_sortdb(&mut peer, |ref mut chainstate, ref sortdb| {
                    get_reward_addresses_with_par_tip(
                        chainstate,
                        &burnchain,
                        sortdb,
                        &tip_index_block,
                    )
                })
                .unwrap();
                assert_eq!(reward_addrs.len(), 0);

                // record the first reward cycle when Alice's tokens get stacked
                let tip_burn_block_height =
                    get_par_burn_block_height(peer.chainstate(), &tip_index_block);
                alice_reward_cycle = 1 + burnchain
                    .block_height_to_reward_cycle(tip_burn_block_height)
                    .unwrap() as u128;
                let cur_reward_cycle = burnchain
                    .block_height_to_reward_cycle(tip_burn_block_height)
                    .unwrap() as u128;

                eprintln!(
                    "\nalice reward cycle: {}\ncur reward cycle: {}\n",
                    alice_reward_cycle, cur_reward_cycle
                );
            } else {
                // Alice's address is locked as of the next reward cycle
                let tip_burn_block_height =
                    get_par_burn_block_height(peer.chainstate(), &tip_index_block);
                let cur_reward_cycle = burnchain
                    .block_height_to_reward_cycle(tip_burn_block_height)
                    .unwrap() as u128;

                // Alice has locked up STX no matter what
                let alice_balance = get_balance(&mut peer, &key_to_stacks_addr(&alice).into());
                assert_eq!(alice_balance, 0);

                let min_ustx = with_sortdb(&mut peer, |ref mut chainstate, ref sortdb| {
                    chainstate.get_stacking_minimum(sortdb, &tip_index_block)
                })
                .unwrap();
                let reward_addrs = with_sortdb(&mut peer, |ref mut chainstate, ref sortdb| {
                    get_reward_addresses_with_par_tip(
                        chainstate,
                        &burnchain,
                        sortdb,
                        &tip_index_block,
                    )
                })
                .unwrap();
                let total_stacked = with_sortdb(&mut peer, |ref mut chainstate, ref sortdb| {
                    chainstate.test_get_total_ustx_stacked(
                        sortdb,
                        &tip_index_block,
                        cur_reward_cycle,
                    )
                })
                .unwrap();

                eprintln!("\ntenure: {}\nreward cycle: {}\nmin-uSTX: {}\naddrs: {:?}\ntotal_liquid_ustx: {}\ntotal-stacked: {}\n", tenure_id, cur_reward_cycle, min_ustx, &reward_addrs, total_liquid_ustx, total_stacked);

                if cur_reward_cycle >= alice_reward_cycle {
                    // this will grow as more miner rewards are unlocked, so be wary
                    if tenure_id >= (MINER_REWARD_MATURITY + 1) as usize {
                        // miner rewards increased liquid supply, so less than 25% is locked.
                        // minimum participation decreases.
                        assert!(total_liquid_ustx > 4 * 1024 * POX_THRESHOLD_STEPS_USTX);
                        assert_eq!(min_ustx, total_liquid_ustx / TESTNET_STACKING_THRESHOLD_25);
                    } else {
                        // still at 25% or more locked
                        assert!(total_liquid_ustx <= 4 * 1024 * POX_THRESHOLD_STEPS_USTX);
                    }

                    let (amount_ustx, pox_addr, lock_period, first_reward_cycle) =
                        get_stacker_info(&mut peer, &key_to_stacks_addr(&alice).into()).unwrap();
                    eprintln!("\nAlice: {} uSTX stacked for {} cycle(s); addr is {:?}; first reward cycle is {}\n", amount_ustx, lock_period, &pox_addr, first_reward_cycle);

                    // one reward address, and it's Alice's
                    // either way, there's a single reward address
                    assert_eq!(reward_addrs.len(), 1);
                    assert_eq!(
                        (reward_addrs[0].0).version(),
                        AddressHashMode::SerializeP2PKH as u8
                    );
                    assert_eq!(
                        (reward_addrs[0].0).hash160(),
                        key_to_stacks_addr(&alice).bytes
                    );
                    assert_eq!(reward_addrs[0].1, 1024 * POX_THRESHOLD_STEPS_USTX);

                    // Lock-up is consistent with stacker state
                    let alice_account = get_account(&mut peer, &key_to_stacks_addr(&alice).into());
                    assert_eq!(alice_account.stx_balance.amount_unlocked(), 0);
                    assert_eq!(
                        alice_account.stx_balance.amount_locked(),
                        1024 * POX_THRESHOLD_STEPS_USTX
                    );
                    assert_eq!(
                        alice_account.stx_balance.unlock_height() as u128,
                        (first_reward_cycle + lock_period)
                            * (burnchain.pox_constants.reward_cycle_length as u128)
                            + (burnchain.first_block_height as u128)
                    );
                } else {
                    // no reward addresses
                    assert_eq!(reward_addrs.len(), 0);
                }
            }
        }
    }

    #[test]
    fn test_pox_lockup_single_tx_sender_100() {
        let mut burnchain = Burnchain::default_unittest(
            0,
            &BurnchainHeaderHash::from_hex(BITCOIN_REGTEST_FIRST_BLOCK_HASH).unwrap(),
        );
        burnchain.pox_constants.reward_cycle_length = 4; // 4 reward slots
        burnchain.pox_constants.prepare_length = 2;
        burnchain.pox_constants.anchor_threshold = 1;
        assert_eq!(burnchain.pox_constants.reward_slots(), 4);

        let (mut peer, keys) = instantiate_pox_peer(&burnchain, function_name!());

        let num_blocks = 20;

        let mut lockup_reward_cycle = 0;
        let mut prepared = false;
        let mut rewarded = false;

        for tenure_id in 0..num_blocks {
            let microblock_privkey = StacksPrivateKey::new();
            let microblock_pubkeyhash =
                Hash160::from_node_public_key(&StacksPublicKey::from_private(&microblock_privkey));
            let tip =
                SortitionDB::get_canonical_burn_chain_tip(&peer.sortdb.as_ref().unwrap().conn())
                    .unwrap();

            let cur_reward_cycle = burnchain
                .block_height_to_reward_cycle(tip.block_height)
                .unwrap() as u128;

            let (burn_ops, stacks_block, microblocks) = peer.make_tenure(
                |ref mut miner,
                 ref mut sortdb,
                 ref mut chainstate,
                 vrf_proof,
                 ref parent_opt,
                 ref parent_microblock_header_opt| {
                    let parent_tip = get_parent_tip(parent_opt, chainstate, sortdb);
                    let coinbase_tx = make_coinbase(miner, tenure_id);

                    let mut block_txs = vec![coinbase_tx];

                    if tenure_id == 1 {
                        // all peers lock at the same time
                        for key in keys.iter() {
                            let lockup = make_pox_lockup(
                                key,
                                0,
                                1024 * POX_THRESHOLD_STEPS_USTX,
                                AddressHashMode::SerializeP2PKH,
                                key_to_stacks_addr(key).bytes,
                                12,
                                tip.block_height,
                            );
                            block_txs.push(lockup);
                        }
                    }

                    let block_builder = StacksBlockBuilder::make_block_builder(
                        false,
                        &parent_tip,
                        vrf_proof,
                        tip.total_burn,
                        microblock_pubkeyhash,
                    )
                    .unwrap();
                    let (anchored_block, _size, _cost) =
                        StacksBlockBuilder::make_anchored_block_from_txs(
                            block_builder,
                            chainstate,
                            &sortdb.index_conn(),
                            block_txs,
                        )
                        .unwrap();
                    (anchored_block, vec![])
                },
            );

            let (burn_height, _, consensus_hash) = peer.next_burnchain_block(burn_ops.clone());
            peer.process_stacks_epoch_at_tip(&stacks_block, &microblocks);

            if burnchain.is_in_prepare_phase(burn_height) {
                // make sure we burn!
                for op in burn_ops.iter() {
                    if let BlockstackOperationType::LeaderBlockCommit(ref opdata) = &op {
                        eprintln!("prepare phase {}: {:?}", burn_height, opdata);
                        assert!(opdata.all_outputs_burn());
                        assert!(opdata.burn_fee > 0);

                        if tenure_id > 1 && cur_reward_cycle > lockup_reward_cycle {
                            prepared = true;
                        }
                    }
                }
            } else {
                // no burns -- 100% commitment
                for op in burn_ops.iter() {
                    if let BlockstackOperationType::LeaderBlockCommit(ref opdata) = &op {
                        eprintln!("reward phase {}: {:?}", burn_height, opdata);
                        if tenure_id > 1 && cur_reward_cycle > lockup_reward_cycle {
                            assert!(!opdata.all_outputs_burn());
                            rewarded = true;
                        } else {
                            // lockup hasn't happened yet
                            assert!(opdata.all_outputs_burn());
                        }

                        assert!(opdata.burn_fee > 0);
                    }
                }
            }

            let total_liquid_ustx = get_liquid_ustx(&mut peer);
            let tip_index_block = StacksBlockId::new(&consensus_hash, &stacks_block.block_hash());

            if tenure_id <= 1 {
                if tenure_id < 1 {
                    // No locks have taken place
                    for key in keys.iter() {
                        // has not locked up STX
                        let balance = get_balance(&mut peer, &key_to_stacks_addr(&key).into());
                        assert_eq!(balance, 1024 * POX_THRESHOLD_STEPS_USTX);

                        let account = get_account(&mut peer, &key_to_stacks_addr(&key).into());
                        assert_eq!(
                            account.stx_balance.amount_unlocked(),
                            1024 * POX_THRESHOLD_STEPS_USTX
                        );
                        assert_eq!(account.stx_balance.amount_locked(), 0);
                        assert_eq!(account.stx_balance.unlock_height(), 0);
                    }
                }
                let min_ustx = with_sortdb(&mut peer, |ref mut chainstate, ref sortdb| {
                    chainstate.get_stacking_minimum(sortdb, &tip_index_block)
                })
                .unwrap();
                assert_eq!(min_ustx, total_liquid_ustx / TESTNET_STACKING_THRESHOLD_25);

                // no reward addresses
                let reward_addrs = with_sortdb(&mut peer, |ref mut chainstate, ref sortdb| {
                    get_reward_addresses_with_par_tip(
                        chainstate,
                        &burnchain,
                        sortdb,
                        &tip_index_block,
                    )
                })
                .unwrap();
                assert_eq!(reward_addrs.len(), 0);

                // record the first reward cycle when tokens get stacked
                let tip_burn_block_height =
                    get_par_burn_block_height(peer.chainstate(), &tip_index_block);
                lockup_reward_cycle = 1 + burnchain
                    .block_height_to_reward_cycle(tip_burn_block_height)
                    .unwrap() as u128;
                let cur_reward_cycle = burnchain
                    .block_height_to_reward_cycle(tip_burn_block_height)
                    .unwrap() as u128;

                eprintln!(
                    "\nlockup reward cycle: {}\ncur reward cycle: {}\n",
                    lockup_reward_cycle, cur_reward_cycle
                );
            } else {
                // all addresses are locked as of the next reward cycle
                let tip_burn_block_height =
                    get_par_burn_block_height(peer.chainstate(), &tip_index_block);
                let cur_reward_cycle = burnchain
                    .block_height_to_reward_cycle(tip_burn_block_height)
                    .unwrap() as u128;

                // all keys locked up STX no matter what
                for key in keys.iter() {
                    let balance = get_balance(&mut peer, &key_to_stacks_addr(key).into());
                    assert_eq!(balance, 0);
                }

                let min_ustx = with_sortdb(&mut peer, |ref mut chainstate, ref sortdb| {
                    chainstate.get_stacking_minimum(sortdb, &tip_index_block)
                })
                .unwrap();
                let reward_addrs = with_sortdb(&mut peer, |ref mut chainstate, ref sortdb| {
                    get_reward_addresses_with_par_tip(
                        chainstate,
                        &burnchain,
                        sortdb,
                        &tip_index_block,
                    )
                })
                .unwrap();
                let total_stacked = with_sortdb(&mut peer, |ref mut chainstate, ref sortdb| {
                    chainstate.test_get_total_ustx_stacked(
                        sortdb,
                        &tip_index_block,
                        cur_reward_cycle,
                    )
                })
                .unwrap();

                eprintln!("\ntenure: {}\nreward cycle: {}\nmin-uSTX: {}\naddrs: {:?}\ntotal_liquid_ustx: {}\ntotal-stacked: {}\n", tenure_id, cur_reward_cycle, min_ustx, &reward_addrs, total_liquid_ustx, total_stacked);

                if cur_reward_cycle >= lockup_reward_cycle {
                    // this will grow as more miner rewards are unlocked, so be wary
                    if tenure_id >= (MINER_REWARD_MATURITY + 1) as usize {
                        // miner rewards increased liquid supply, so less than 25% is locked.
                        // minimum participation decreases.
                        assert!(total_liquid_ustx > 4 * 1024 * POX_THRESHOLD_STEPS_USTX);
                        assert_eq!(min_ustx, total_liquid_ustx / TESTNET_STACKING_THRESHOLD_25);
                    } else {
                        // still at 25% or more locked
                        assert!(total_liquid_ustx <= 4 * 1024 * POX_THRESHOLD_STEPS_USTX);
                    }

                    assert_eq!(reward_addrs.len(), 4);
                    let mut all_addrbytes = HashSet::new();
                    for key in keys.iter() {
                        all_addrbytes.insert(key_to_stacks_addr(&key).bytes);
                    }

                    for key in keys.iter() {
                        let (amount_ustx, pox_addr, lock_period, first_reward_cycle) =
                            get_stacker_info(&mut peer, &key_to_stacks_addr(&key).into()).unwrap();
                        eprintln!("\n{}: {} uSTX stacked for {} cycle(s); addr is {:?}; first reward cycle is {}\n", key.to_hex(), amount_ustx, lock_period, &pox_addr, first_reward_cycle);

                        assert_eq!(
                            (reward_addrs[0].0).version(),
                            AddressHashMode::SerializeP2PKH as u8
                        );
                        assert!(all_addrbytes.contains(&key_to_stacks_addr(&key).bytes));
                        all_addrbytes.remove(&key_to_stacks_addr(&key).bytes);
                        assert_eq!(reward_addrs[0].1, 1024 * POX_THRESHOLD_STEPS_USTX);

                        // Lock-up is consistent with stacker state
                        let account = get_account(&mut peer, &key_to_stacks_addr(&key).into());
                        assert_eq!(account.stx_balance.amount_unlocked(), 0);
                        assert_eq!(
                            account.stx_balance.amount_locked(),
                            1024 * POX_THRESHOLD_STEPS_USTX
                        );
                        assert_eq!(
                            account.stx_balance.unlock_height() as u128,
                            (first_reward_cycle + lock_period)
                                * (burnchain.pox_constants.reward_cycle_length as u128)
                                + (burnchain.first_block_height as u128)
                        );
                    }

                    assert_eq!(all_addrbytes.len(), 0);
                } else {
                    // no reward addresses
                    assert_eq!(reward_addrs.len(), 0);
                }
            }
        }
        assert!(prepared && rewarded);
    }

    #[test]
    fn test_pox_lockup_contract() {
        let mut burnchain = Burnchain::default_unittest(
            0,
            &BurnchainHeaderHash::from_hex(BITCOIN_REGTEST_FIRST_BLOCK_HASH).unwrap(),
        );
        burnchain.pox_constants.reward_cycle_length = 5;
        burnchain.pox_constants.prepare_length = 2;
        burnchain.pox_constants.anchor_threshold = 1;

        let (mut peer, mut keys) = instantiate_pox_peer(&burnchain, function_name!());

        let num_blocks = 10;

        let alice = keys.pop().unwrap();
        let bob = keys.pop().unwrap();
        let charlie = keys.pop().unwrap();

        let mut alice_reward_cycle = 0;

        for tenure_id in 0..num_blocks {
            let microblock_privkey = StacksPrivateKey::new();
            let microblock_pubkeyhash =
                Hash160::from_node_public_key(&StacksPublicKey::from_private(&microblock_privkey));
            let tip =
                SortitionDB::get_canonical_burn_chain_tip(&peer.sortdb.as_ref().unwrap().conn())
                    .unwrap();

            let (burn_ops, stacks_block, microblocks) = peer.make_tenure(
                |ref mut miner,
                 ref mut sortdb,
                 ref mut chainstate,
                 vrf_proof,
                 ref parent_opt,
                 ref parent_microblock_header_opt| {
                    let parent_tip = get_parent_tip(parent_opt, chainstate, sortdb);
                    let coinbase_tx = make_coinbase(miner, tenure_id);

                    let mut block_txs = vec![coinbase_tx];

                    if tenure_id == 1 {
                        // make a contract, and have the contract do the stacking
                        let bob_contract = make_pox_lockup_contract(&bob, 0, "do-lockup");
                        block_txs.push(bob_contract);

                        let alice_stack = make_pox_lockup_contract_call(
                            &alice,
                            0,
                            &key_to_stacks_addr(&bob),
                            "do-lockup",
                            1024 * POX_THRESHOLD_STEPS_USTX,
                            AddressHashMode::SerializeP2PKH,
                            key_to_stacks_addr(&alice).bytes,
                            1,
                        );
                        block_txs.push(alice_stack);
                    }

                    let block_builder = StacksBlockBuilder::make_regtest_block_builder(
                        &parent_tip,
                        vrf_proof,
                        tip.total_burn,
                        microblock_pubkeyhash,
                    )
                    .unwrap();
                    let (anchored_block, _size, _cost) =
                        StacksBlockBuilder::make_anchored_block_from_txs(
                            block_builder,
                            chainstate,
                            &sortdb.index_conn(),
                            block_txs,
                        )
                        .unwrap();
                    (anchored_block, vec![])
                },
            );

            let (_, _, consensus_hash) = peer.next_burnchain_block(burn_ops.clone());
            peer.process_stacks_epoch_at_tip(&stacks_block, &microblocks);

            let total_liquid_ustx = get_liquid_ustx(&mut peer);
            let tip_index_block = StacksBlockId::new(&consensus_hash, &stacks_block.block_hash());

            if tenure_id <= 1 {
                if tenure_id < 1 {
                    // Alice has not locked up STX
                    let alice_balance = get_balance(&mut peer, &key_to_stacks_addr(&alice).into());
                    assert_eq!(alice_balance, 1024 * POX_THRESHOLD_STEPS_USTX);
                }
                let min_ustx = with_sortdb(&mut peer, |ref mut chainstate, ref sortdb| {
                    chainstate.get_stacking_minimum(sortdb, &tip_index_block)
                })
                .unwrap();
                assert_eq!(min_ustx, total_liquid_ustx / TESTNET_STACKING_THRESHOLD_25);

                // no reward addresses
                let reward_addrs = with_sortdb(&mut peer, |ref mut chainstate, ref sortdb| {
                    get_reward_addresses_with_par_tip(
                        chainstate,
                        &burnchain,
                        sortdb,
                        &tip_index_block,
                    )
                })
                .unwrap();
                assert_eq!(reward_addrs.len(), 0);

                // record the first reward cycle when Alice's tokens get stacked
                let tip_burn_block_height =
                    get_par_burn_block_height(peer.chainstate(), &tip_index_block);
                alice_reward_cycle = 1 + burnchain
                    .block_height_to_reward_cycle(tip_burn_block_height)
                    .unwrap() as u128;
                let cur_reward_cycle = burnchain
                    .block_height_to_reward_cycle(tip_burn_block_height)
                    .unwrap() as u128;

                eprintln!(
                    "\nalice reward cycle: {}\ncur reward cycle: {}\n",
                    alice_reward_cycle, cur_reward_cycle
                );
            } else {
                let tip_burn_block_height =
                    get_par_burn_block_height(peer.chainstate(), &tip_index_block);
                let cur_reward_cycle = burnchain
                    .block_height_to_reward_cycle(tip_burn_block_height)
                    .unwrap() as u128;

                // Alice's tokens got sent to the contract, so her balance is 0
                let alice_balance = get_balance(&mut peer, &key_to_stacks_addr(&alice).into());
                assert_eq!(alice_balance, 0);

                let min_ustx = with_sortdb(&mut peer, |ref mut chainstate, ref sortdb| {
                    chainstate.get_stacking_minimum(sortdb, &tip_index_block)
                })
                .unwrap();
                let reward_addrs = with_sortdb(&mut peer, |ref mut chainstate, ref sortdb| {
                    get_reward_addresses_with_par_tip(
                        chainstate,
                        &burnchain,
                        sortdb,
                        &tip_index_block,
                    )
                })
                .unwrap();
                let total_stacked = with_sortdb(&mut peer, |ref mut chainstate, ref sortdb| {
                    chainstate.test_get_total_ustx_stacked(
                        sortdb,
                        &tip_index_block,
                        cur_reward_cycle,
                    )
                })
                .unwrap();

                eprintln!("\ntenure: {}\nreward cycle: {}\nmin-uSTX: {}\naddrs: {:?}\ntotal_liquid_ustx: {}\ntotal-stacked: {}\n", tenure_id, cur_reward_cycle, min_ustx, &reward_addrs, total_liquid_ustx, total_stacked);

                if cur_reward_cycle >= alice_reward_cycle {
                    // alice's tokens are locked for only one reward cycle
                    if cur_reward_cycle == alice_reward_cycle {
                        // this will grow as more miner rewards are unlocked, so be wary
                        if tenure_id >= (MINER_REWARD_MATURITY + 1) as usize {
                            // height at which earliest miner rewards mature.
                            // miner rewards increased liquid supply, so less than 25% is locked.
                            // minimum participation decreases.
                            assert!(total_liquid_ustx > 4 * 1024 * POX_THRESHOLD_STEPS_USTX);
                            assert_eq!(min_ustx, total_liquid_ustx / TESTNET_STACKING_THRESHOLD_25);
                        } else {
                            // still at 25% or more locked
                            assert!(total_liquid_ustx <= 4 * 1024 * POX_THRESHOLD_STEPS_USTX);
                        }

                        // Alice is _not_ a stacker -- Bob's contract is!
                        let alice_info =
                            get_stacker_info(&mut peer, &key_to_stacks_addr(&alice).into());
                        assert!(alice_info.is_none());

                        // Bob is _not_ a stacker either.
                        let bob_info =
                            get_stacker_info(&mut peer, &key_to_stacks_addr(&alice).into());
                        assert!(bob_info.is_none());

                        // Bob's contract is a stacker
                        let (amount_ustx, pox_addr, lock_period, first_reward_cycle) =
                            get_stacker_info(
                                &mut peer,
                                &make_contract_id(&key_to_stacks_addr(&bob), "do-lockup").into(),
                            )
                            .unwrap();
                        eprintln!("\nContract: {} uSTX stacked for {} cycle(s); addr is {:?}; first reward cycle is {}\n", amount_ustx, lock_period, &pox_addr, first_reward_cycle);

                        // should be consistent with the API call
                        assert_eq!(lock_period, 1);
                        assert_eq!(first_reward_cycle, alice_reward_cycle);
                        assert_eq!(amount_ustx, 1024 * POX_THRESHOLD_STEPS_USTX);

                        // one reward address, and it's Alice's
                        // either way, there's a single reward address
                        assert_eq!(reward_addrs.len(), 1);
                        assert_eq!(
                            (reward_addrs[0].0).version(),
                            AddressHashMode::SerializeP2PKH as u8
                        );
                        assert_eq!(
                            (reward_addrs[0].0).hash160(),
                            key_to_stacks_addr(&alice).bytes
                        );
                        assert_eq!(reward_addrs[0].1, 1024 * POX_THRESHOLD_STEPS_USTX);

                        // contract's address's tokens are locked
                        let contract_balance = get_balance(
                            &mut peer,
                            &make_contract_id(&key_to_stacks_addr(&bob), "do-lockup").into(),
                        );
                        assert_eq!(contract_balance, 0);

                        // Lock-up is consistent with stacker state
                        let contract_account = get_account(
                            &mut peer,
                            &make_contract_id(&key_to_stacks_addr(&bob), "do-lockup").into(),
                        );
                        assert_eq!(contract_account.stx_balance.amount_unlocked(), 0);
                        assert_eq!(
                            contract_account.stx_balance.amount_locked(),
                            1024 * POX_THRESHOLD_STEPS_USTX
                        );
                        assert_eq!(
                            contract_account.stx_balance.unlock_height() as u128,
                            (first_reward_cycle + lock_period)
                                * (burnchain.pox_constants.reward_cycle_length as u128)
                                + (burnchain.first_block_height as u128)
                        );
                    } else {
                        // no longer locked
                        let contract_balance = get_balance(
                            &mut peer,
                            &make_contract_id(&key_to_stacks_addr(&bob), "do-lockup").into(),
                        );
                        assert_eq!(contract_balance, 1024 * POX_THRESHOLD_STEPS_USTX);

                        assert_eq!(reward_addrs.len(), 0);

                        // Lock-up is lazy -- state has not been updated
                        let contract_account = get_account(
                            &mut peer,
                            &make_contract_id(&key_to_stacks_addr(&bob), "do-lockup").into(),
                        );
                        assert_eq!(contract_account.stx_balance.amount_unlocked(), 0);
                        assert_eq!(
                            contract_account.stx_balance.amount_locked(),
                            1024 * POX_THRESHOLD_STEPS_USTX
                        );
                        assert_eq!(
                            contract_account.stx_balance.unlock_height() as u128,
                            (alice_reward_cycle + 1)
                                * (burnchain.pox_constants.reward_cycle_length as u128)
                                + (burnchain.first_block_height as u128)
                        );
                    }
                } else {
                    // no reward addresses
                    assert_eq!(reward_addrs.len(), 0);
                }
            }
        }
    }

    #[test]
    fn test_pox_lockup_multi_tx_sender() {
        let mut burnchain = Burnchain::default_unittest(
            0,
            &BurnchainHeaderHash::from_hex(BITCOIN_REGTEST_FIRST_BLOCK_HASH).unwrap(),
        );
        burnchain.pox_constants.reward_cycle_length = 5;
        burnchain.pox_constants.prepare_length = 2;
        burnchain.pox_constants.anchor_threshold = 1;

        let (mut peer, mut keys) = instantiate_pox_peer(&burnchain, function_name!());

        let num_blocks = 10;

        let alice = keys.pop().unwrap();
        let bob = keys.pop().unwrap();
        let charlie = keys.pop().unwrap();

        let mut first_reward_cycle = 0;

        for tenure_id in 0..num_blocks {
            let microblock_privkey = StacksPrivateKey::new();
            let microblock_pubkeyhash =
                Hash160::from_node_public_key(&StacksPublicKey::from_private(&microblock_privkey));
            let tip =
                SortitionDB::get_canonical_burn_chain_tip(&peer.sortdb.as_ref().unwrap().conn())
                    .unwrap();

            let (burn_ops, stacks_block, microblocks) = peer.make_tenure(
                |ref mut miner,
                 ref mut sortdb,
                 ref mut chainstate,
                 vrf_proof,
                 ref parent_opt,
                 ref parent_microblock_header_opt| {
                    let parent_tip = get_parent_tip(parent_opt, chainstate, sortdb);
                    let coinbase_tx = make_coinbase(miner, tenure_id);

                    let mut block_txs = vec![coinbase_tx];

                    if tenure_id == 1 {
                        // Alice locks up exactly 25% of the liquid STX supply, so this should succeed.
                        let alice_lockup = make_pox_lockup(
                            &alice,
                            0,
                            1024 * POX_THRESHOLD_STEPS_USTX,
                            AddressHashMode::SerializeP2PKH,
                            key_to_stacks_addr(&alice).bytes,
                            12,
                            tip.block_height,
                        );
                        block_txs.push(alice_lockup);

                        // Bob locks up 20% of the liquid STX supply, so this should succeed
                        let bob_lockup = make_pox_lockup(
                            &bob,
                            0,
                            (4 * 1024 * POX_THRESHOLD_STEPS_USTX) / 5,
                            AddressHashMode::SerializeP2PKH,
                            key_to_stacks_addr(&bob).bytes,
                            12,
                            tip.block_height,
                        );
                        block_txs.push(bob_lockup);
                    }

                    let block_builder = StacksBlockBuilder::make_regtest_block_builder(
                        &parent_tip,
                        vrf_proof,
                        tip.total_burn,
                        microblock_pubkeyhash,
                    )
                    .unwrap();
                    let (anchored_block, _size, _cost) =
                        StacksBlockBuilder::make_anchored_block_from_txs(
                            block_builder,
                            chainstate,
                            &sortdb.index_conn(),
                            block_txs,
                        )
                        .unwrap();
                    (anchored_block, vec![])
                },
            );

            let (_, _, consensus_hash) = peer.next_burnchain_block(burn_ops.clone());
            peer.process_stacks_epoch_at_tip(&stacks_block, &microblocks);

            let total_liquid_ustx = get_liquid_ustx(&mut peer);
            let tip_index_block = StacksBlockId::new(&consensus_hash, &stacks_block.block_hash());

            if tenure_id <= 1 {
                if tenure_id < 1 {
                    // Alice has not locked up STX
                    let alice_balance = get_balance(&mut peer, &key_to_stacks_addr(&alice).into());
                    assert_eq!(alice_balance, 1024 * POX_THRESHOLD_STEPS_USTX);

                    // Bob has not locked up STX
                    let bob_balance = get_balance(&mut peer, &key_to_stacks_addr(&bob).into());
                    assert_eq!(bob_balance, 1024 * POX_THRESHOLD_STEPS_USTX);
                }

                let min_ustx = with_sortdb(&mut peer, |ref mut chainstate, ref sortdb| {
                    chainstate.get_stacking_minimum(sortdb, &tip_index_block)
                })
                .unwrap();
                assert_eq!(min_ustx, total_liquid_ustx / TESTNET_STACKING_THRESHOLD_25);

                // no reward addresses
                let reward_addrs = with_sortdb(&mut peer, |ref mut chainstate, ref sortdb| {
                    get_reward_addresses_with_par_tip(
                        chainstate,
                        &burnchain,
                        sortdb,
                        &tip_index_block,
                    )
                })
                .unwrap();
                assert_eq!(reward_addrs.len(), 0);

                // record the first reward cycle when Alice's tokens get stacked
                let tip_burn_block_height =
                    get_par_burn_block_height(peer.chainstate(), &tip_index_block);
                first_reward_cycle = 1 + burnchain
                    .block_height_to_reward_cycle(tip_burn_block_height)
                    .unwrap() as u128;
                let cur_reward_cycle = burnchain
                    .block_height_to_reward_cycle(tip_burn_block_height)
                    .unwrap() as u128;

                eprintln!(
                    "\nalice reward cycle: {}\ncur reward cycle: {}\n",
                    first_reward_cycle, cur_reward_cycle
                );
            } else {
                // Alice's and Bob's addresses are locked as of the next reward cycle
                let tip_burn_block_height =
                    get_par_burn_block_height(peer.chainstate(), &tip_index_block);
                let cur_reward_cycle = burnchain
                    .block_height_to_reward_cycle(tip_burn_block_height)
                    .unwrap() as u128;

                // Alice and Bob have locked up STX no matter what
                let alice_balance = get_balance(&mut peer, &key_to_stacks_addr(&alice).into());
                assert_eq!(alice_balance, 0);

                let bob_balance = get_balance(&mut peer, &key_to_stacks_addr(&bob).into());
                assert_eq!(
                    bob_balance,
                    1024 * POX_THRESHOLD_STEPS_USTX - (4 * 1024 * POX_THRESHOLD_STEPS_USTX) / 5
                );

                let min_ustx = with_sortdb(&mut peer, |ref mut chainstate, ref sortdb| {
                    chainstate.get_stacking_minimum(sortdb, &tip_index_block)
                })
                .unwrap();
                let reward_addrs = with_sortdb(&mut peer, |ref mut chainstate, ref sortdb| {
                    get_reward_addresses_with_par_tip(
                        chainstate,
                        &burnchain,
                        sortdb,
                        &tip_index_block,
                    )
                })
                .unwrap();

                eprintln!(
                    "\nreward cycle: {}\nmin-uSTX: {}\naddrs: {:?}\ntotal_liquid_ustx: {}\n",
                    cur_reward_cycle, min_ustx, &reward_addrs, total_liquid_ustx
                );

                if cur_reward_cycle >= first_reward_cycle {
                    // this will grow as more miner rewards are unlocked, so be wary
                    if tenure_id >= (MINER_REWARD_MATURITY + 1) as usize {
                        // miner rewards increased liquid supply, so less than 25% is locked.
                        // minimum participation decreases.
                        assert!(total_liquid_ustx > 4 * 1024 * POX_THRESHOLD_STEPS_USTX);
                    } else {
                        // still at 25% or more locked
                        assert!(total_liquid_ustx <= 4 * 1024 * POX_THRESHOLD_STEPS_USTX);
                    }

                    // well over 25% locked, so this is always true
                    assert_eq!(min_ustx, total_liquid_ustx / TESTNET_STACKING_THRESHOLD_25);

                    // two reward addresses, and they're Alice's and Bob's.
                    // They are present in sorted order
                    assert_eq!(reward_addrs.len(), 2);
                    assert_eq!(
                        (reward_addrs[1].0).version(),
                        AddressHashMode::SerializeP2PKH as u8
                    );
                    assert_eq!(
                        (reward_addrs[1].0).hash160(),
                        key_to_stacks_addr(&alice).bytes
                    );
                    assert_eq!(reward_addrs[1].1, 1024 * POX_THRESHOLD_STEPS_USTX);

                    assert_eq!(
                        (reward_addrs[0].0).version(),
                        AddressHashMode::SerializeP2PKH as u8
                    );
                    assert_eq!(
                        (reward_addrs[0].0).hash160(),
                        key_to_stacks_addr(&bob).bytes
                    );
                    assert_eq!(reward_addrs[0].1, (4 * 1024 * POX_THRESHOLD_STEPS_USTX) / 5);
                } else {
                    // no reward addresses
                    assert_eq!(reward_addrs.len(), 0);
                }
            }
        }
    }

    #[test]
    fn test_pox_lockup_no_double_stacking() {
        let mut burnchain = Burnchain::default_unittest(
            0,
            &BurnchainHeaderHash::from_hex(BITCOIN_REGTEST_FIRST_BLOCK_HASH).unwrap(),
        );
        burnchain.pox_constants.reward_cycle_length = 5;
        burnchain.pox_constants.prepare_length = 2;
        burnchain.pox_constants.anchor_threshold = 1;

        let (mut peer, mut keys) = instantiate_pox_peer(&burnchain, function_name!());

        let num_blocks = 3;

        let alice = keys.pop().unwrap();
        let bob = keys.pop().unwrap();
        let charlie = keys.pop().unwrap();

        let mut first_reward_cycle = 0;

        for tenure_id in 0..num_blocks {
            let microblock_privkey = StacksPrivateKey::new();
            let microblock_pubkeyhash =
                Hash160::from_node_public_key(&StacksPublicKey::from_private(&microblock_privkey));
            let tip =
                SortitionDB::get_canonical_burn_chain_tip(&peer.sortdb.as_ref().unwrap().conn())
                    .unwrap();

            let (burn_ops, stacks_block, microblocks) = peer.make_tenure(|ref mut miner, ref mut sortdb, ref mut chainstate, vrf_proof, ref parent_opt, ref parent_microblock_header_opt| {
                let parent_tip = get_parent_tip(parent_opt, chainstate, sortdb);
                let coinbase_tx = make_coinbase(miner, tenure_id);

                let mut block_txs = vec![
                    coinbase_tx
                ];

                if tenure_id == 1 {
                    // Alice locks up exactly 12.5% of the liquid STX supply, twice.
                    // Only the first one succeeds.
                    let alice_lockup_1 = make_pox_lockup(&alice, 0, 512 * POX_THRESHOLD_STEPS_USTX, AddressHashMode::SerializeP2PKH, key_to_stacks_addr(&alice).bytes, 12, tip.block_height);
                    block_txs.push(alice_lockup_1);

                    // will be rejected
                    let alice_lockup_2 = make_pox_lockup(&alice, 1, 512 * POX_THRESHOLD_STEPS_USTX, AddressHashMode::SerializeP2PKH, key_to_stacks_addr(&alice).bytes, 12, tip.block_height);
                    block_txs.push(alice_lockup_2);

                    // let's make some allowances for contract-calls through smart contracts
                    //   so that the tests in tenure_id == 3 don't just fail on permission checks
                    let alice_test = contract_id(&key_to_stacks_addr(&alice), "alice-test").into();
                    let alice_allowance = make_pox_contract_call(&alice, 2, "allow-contract-caller", vec![alice_test, Value::none()]);

                    let bob_test = contract_id(&key_to_stacks_addr(&bob), "bob-test").into();
                    let bob_allowance = make_pox_contract_call(&bob, 0, "allow-contract-caller", vec![bob_test, Value::none()]);

                    let charlie_test = contract_id(&key_to_stacks_addr(&charlie), "charlie-test").into();
                    let charlie_allowance = make_pox_contract_call(&charlie, 0, "allow-contract-caller", vec![charlie_test, Value::none()]);

                    block_txs.push(alice_allowance);
                    block_txs.push(bob_allowance);
                    block_txs.push(charlie_allowance);
                }
                if tenure_id == 2 {
                    // should pass -- there's no problem with Bob adding more stacking power to Alice's PoX address
                    let bob_test_tx = make_bare_contract(&bob, 1, 0, "bob-test", &format!(
                        "(define-data-var test-run bool false)
                         (define-data-var test-result int -1)
                         (let ((result
                                (contract-call? '{}.pox stack-stx u10240000000000 (tuple (version 0x00) (hashbytes 0xae1593226f85e49a7eaff5b633ff687695438cc9)) burn-block-height u12)))
                              (var-set test-result
                                       (match result ok_value -1 err_value err_value))
                              (var-set test-run true))
                        ", boot_code_test_addr().to_string()));

                    block_txs.push(bob_test_tx);

                    // should fail -- Alice has already stacked.
                    //    expect err 3
                    let alice_test_tx = make_bare_contract(&alice, 3, 0, "alice-test", &format!(
                        "(define-data-var test-run bool false)
                         (define-data-var test-result int -1)
                         (let ((result
                                (contract-call? '{}.pox stack-stx u512000000 (tuple (version 0x00) (hashbytes 0xffffffffffffffffffffffffffffffffffffffff)) burn-block-height u12)))
                              (var-set test-result
                                       (match result ok_value -1 err_value err_value))
                              (var-set test-run true))
                        ", boot_code_test_addr().to_string()));

                    block_txs.push(alice_test_tx);

                    // should fail -- Charlie doesn't have enough uSTX
                    //     expect err 1
                    let charlie_test_tx = make_bare_contract(&charlie, 1, 0, "charlie-test", &format!(
                        "(define-data-var test-run bool false)
                         (define-data-var test-result int -1)
                         (let ((result
                                (contract-call? '{}.pox stack-stx u10240000000001 (tuple (version 0x00) (hashbytes 0xfefefefefefefefefefefefefefefefefefefefe)) burn-block-height u12)))
                              (var-set test-result
                                       (match result ok_value -1 err_value err_value))
                              (var-set test-run true))
                        ", boot_code_test_addr().to_string()));

                    block_txs.push(charlie_test_tx);
                }

                let block_builder = StacksBlockBuilder::make_regtest_block_builder(&parent_tip, vrf_proof, tip.total_burn, microblock_pubkeyhash).unwrap();
                let (anchored_block, _size, _cost) = StacksBlockBuilder::make_anchored_block_from_txs(block_builder, chainstate, &sortdb.index_conn(), block_txs).unwrap();
                (anchored_block, vec![])
            });

            let (_, _, consensus_hash) = peer.next_burnchain_block(burn_ops.clone());
            peer.process_stacks_epoch_at_tip(&stacks_block, &microblocks);

            let total_liquid_ustx = get_liquid_ustx(&mut peer);
            let tip_index_block = StacksBlockId::new(&consensus_hash, &stacks_block.block_hash());

            if tenure_id == 0 {
                // Alice has not locked up half of her STX
                let alice_balance = get_balance(&mut peer, &key_to_stacks_addr(&alice).into());
                assert_eq!(alice_balance, 1024 * POX_THRESHOLD_STEPS_USTX);
            } else if tenure_id == 1 {
                // only half locked
                let alice_balance = get_balance(&mut peer, &key_to_stacks_addr(&alice).into());
                assert_eq!(alice_balance, 512 * POX_THRESHOLD_STEPS_USTX);
            } else if tenure_id > 1 {
                // only half locked, still
                let alice_balance = get_balance(&mut peer, &key_to_stacks_addr(&alice).into());
                assert_eq!(alice_balance, 512 * POX_THRESHOLD_STEPS_USTX);
            }

            if tenure_id <= 1 {
                // no reward addresses
                let reward_addrs = with_sortdb(&mut peer, |ref mut chainstate, ref sortdb| {
                    get_reward_addresses_with_par_tip(
                        chainstate,
                        &burnchain,
                        sortdb,
                        &tip_index_block,
                    )
                })
                .unwrap();
                assert_eq!(reward_addrs.len(), 0);

                // record the first reward cycle when Alice's tokens get stacked
                let tip_burn_block_height =
                    get_par_burn_block_height(peer.chainstate(), &tip_index_block);

                first_reward_cycle = 1 + burnchain
                    .block_height_to_reward_cycle(tip_burn_block_height)
                    .unwrap() as u128;
                let cur_reward_cycle = burnchain
                    .block_height_to_reward_cycle(tip_burn_block_height)
                    .unwrap() as u128;

                eprintln!(
                    "\nalice reward cycle: {}\ncur reward cycle: {}\n",
                    first_reward_cycle, cur_reward_cycle
                );
            } else if tenure_id == 2 {
                let alice_test_result = eval_contract_at_tip(
                    &mut peer,
                    &key_to_stacks_addr(&alice),
                    "alice-test",
                    "(var-get test-run)",
                );
                let bob_test_result = eval_contract_at_tip(
                    &mut peer,
                    &key_to_stacks_addr(&bob),
                    "bob-test",
                    "(var-get test-run)",
                );
                let charlie_test_result = eval_contract_at_tip(
                    &mut peer,
                    &key_to_stacks_addr(&charlie),
                    "charlie-test",
                    "(var-get test-run)",
                );

                assert!(alice_test_result.expect_bool().unwrap());
                assert!(bob_test_result.expect_bool().unwrap());
                assert!(charlie_test_result.expect_bool().unwrap());

                let alice_test_result = eval_contract_at_tip(
                    &mut peer,
                    &key_to_stacks_addr(&alice),
                    "alice-test",
                    "(var-get test-result)",
                );
                let bob_test_result = eval_contract_at_tip(
                    &mut peer,
                    &key_to_stacks_addr(&bob),
                    "bob-test",
                    "(var-get test-result)",
                );
                let charlie_test_result = eval_contract_at_tip(
                    &mut peer,
                    &key_to_stacks_addr(&charlie),
                    "charlie-test",
                    "(var-get test-result)",
                );

                eprintln!(
                    "\nalice: {:?}, bob: {:?}, charlie: {:?}\n",
                    &alice_test_result, &bob_test_result, &charlie_test_result
                );

                assert_eq!(bob_test_result, Value::Int(-1));
                assert_eq!(alice_test_result, Value::Int(3));
                assert_eq!(charlie_test_result, Value::Int(1));
            }
        }
    }

    #[test]
    fn test_pox_lockup_single_tx_sender_unlock() {
        let mut burnchain = Burnchain::default_unittest(
            0,
            &BurnchainHeaderHash::from_hex(BITCOIN_REGTEST_FIRST_BLOCK_HASH).unwrap(),
        );
        burnchain.pox_constants.reward_cycle_length = 5;
        burnchain.pox_constants.prepare_length = 2;
        burnchain.pox_constants.anchor_threshold = 1;

        let (mut peer, mut keys) = instantiate_pox_peer(&burnchain, function_name!());

        let num_blocks = 2;

        let alice = keys.pop().unwrap();
        let bob = keys.pop().unwrap();
        let charlie = keys.pop().unwrap();

        let mut alice_reward_cycle = 0;

        for tenure_id in 0..num_blocks {
            let microblock_privkey = StacksPrivateKey::new();
            let microblock_pubkeyhash =
                Hash160::from_node_public_key(&StacksPublicKey::from_private(&microblock_privkey));
            let tip =
                SortitionDB::get_canonical_burn_chain_tip(&peer.sortdb.as_ref().unwrap().conn())
                    .unwrap();

            let (burn_ops, stacks_block, microblocks) = peer.make_tenure(
                |ref mut miner,
                 ref mut sortdb,
                 ref mut chainstate,
                 vrf_proof,
                 ref parent_opt,
                 ref parent_microblock_header_opt| {
                    let parent_tip = get_parent_tip(parent_opt, chainstate, sortdb);
                    let coinbase_tx = make_coinbase(miner, tenure_id);

                    let mut block_txs = vec![coinbase_tx];

                    if tenure_id == 1 {
                        // Alice locks up exactly 25% of the liquid STX supply, so this should succeed.
                        let alice_lockup = make_pox_lockup(
                            &alice,
                            0,
                            1024 * POX_THRESHOLD_STEPS_USTX,
                            AddressHashMode::SerializeP2PKH,
                            key_to_stacks_addr(&alice).bytes,
                            1,
                            tip.block_height,
                        );
                        block_txs.push(alice_lockup);
                    }

                    let block_builder = StacksBlockBuilder::make_regtest_block_builder(
                        &parent_tip,
                        vrf_proof,
                        tip.total_burn,
                        microblock_pubkeyhash,
                    )
                    .unwrap();
                    let (anchored_block, _size, _cost) =
                        StacksBlockBuilder::make_anchored_block_from_txs(
                            block_builder,
                            chainstate,
                            &sortdb.index_conn(),
                            block_txs,
                        )
                        .unwrap();
                    (anchored_block, vec![])
                },
            );

            let (_, _, consensus_hash) = peer.next_burnchain_block(burn_ops.clone());
            peer.process_stacks_epoch_at_tip(&stacks_block, &microblocks);

            let total_liquid_ustx = get_liquid_ustx(&mut peer);
            let tip_index_block = StacksBlockId::new(&consensus_hash, &stacks_block.block_hash());

            if tenure_id <= 1 {
                if tenure_id < 1 {
                    // Alice has not locked up STX
                    let alice_balance = get_balance(&mut peer, &key_to_stacks_addr(&alice).into());
                    assert_eq!(alice_balance, 1024 * POX_THRESHOLD_STEPS_USTX);
                }

                let min_ustx = with_sortdb(&mut peer, |ref mut chainstate, ref sortdb| {
                    chainstate.get_stacking_minimum(sortdb, &tip_index_block)
                })
                .unwrap();
                assert_eq!(min_ustx, total_liquid_ustx / TESTNET_STACKING_THRESHOLD_25);

                // no reward addresses
                let reward_addrs = with_sortdb(&mut peer, |ref mut chainstate, ref sortdb| {
                    get_reward_addresses_with_par_tip(
                        chainstate,
                        &burnchain,
                        sortdb,
                        &tip_index_block,
                    )
                })
                .unwrap();
                assert_eq!(reward_addrs.len(), 0);

                // record the first reward cycle when Alice's tokens get stacked
                let tip_burn_block_height =
                    get_par_burn_block_height(peer.chainstate(), &tip_index_block);
                alice_reward_cycle = 1 + burnchain
                    .block_height_to_reward_cycle(tip_burn_block_height)
                    .unwrap() as u128;
                let cur_reward_cycle = burnchain
                    .block_height_to_reward_cycle(tip_burn_block_height)
                    .unwrap() as u128;

                eprintln!(
                    "\nalice reward cycle: {}\ncur reward cycle: {}\n",
                    alice_reward_cycle, cur_reward_cycle
                );
            } else {
                // Alice's address is locked as of the next reward cycle
                let tip_burn_block_height =
                    get_par_burn_block_height(peer.chainstate(), &tip_index_block);
                let cur_reward_cycle = burnchain
                    .block_height_to_reward_cycle(tip_burn_block_height)
                    .unwrap() as u128;

                let alice_balance = get_balance(&mut peer, &key_to_stacks_addr(&alice).into());

                let min_ustx = with_sortdb(&mut peer, |ref mut chainstate, ref sortdb| {
                    chainstate.get_stacking_minimum(sortdb, &tip_index_block)
                })
                .unwrap();
                let reward_addrs = with_sortdb(&mut peer, |ref mut chainstate, ref sortdb| {
                    get_reward_addresses_with_par_tip(
                        chainstate,
                        &burnchain,
                        sortdb,
                        &tip_index_block,
                    )
                })
                .unwrap();
                let total_stacked = with_sortdb(&mut peer, |ref mut chainstate, ref sortdb| {
                    chainstate.test_get_total_ustx_stacked(
                        sortdb,
                        &tip_index_block,
                        cur_reward_cycle,
                    )
                })
                .unwrap();

                eprintln!("\ntenure: {}\nreward cycle: {}\nmin-uSTX: {}\naddrs: {:?}\ntotal_liquid_ustx: {}\ntotal-stacked: {}\n", tenure_id, cur_reward_cycle, min_ustx, &reward_addrs, total_liquid_ustx, total_stacked);

                if cur_reward_cycle >= alice_reward_cycle {
                    // this will grow as more miner rewards are unlocked, so be wary
                    if tenure_id >= (MINER_REWARD_MATURITY + 1) as usize {
                        // miner rewards increased liquid supply, so less than 25% is locked.
                        // minimum participation decreases.
                        assert!(total_liquid_ustx > 4 * 1024 * POX_THRESHOLD_STEPS_USTX);
                        assert_eq!(min_ustx, total_liquid_ustx / TESTNET_STACKING_THRESHOLD_25);
                    }

                    if cur_reward_cycle == alice_reward_cycle {
                        let (amount_ustx, pox_addr, lock_period, first_reward_cycle) =
                            get_stacker_info(&mut peer, &key_to_stacks_addr(&alice).into())
                                .unwrap();
                        eprintln!("\nAlice: {} uSTX stacked for {} cycle(s); addr is {:?}; first reward cycle is {}\n", amount_ustx, lock_period, &pox_addr, first_reward_cycle);

                        assert_eq!(first_reward_cycle, alice_reward_cycle);
                        assert_eq!(lock_period, 1);

                        // one reward address, and it's Alice's
                        // either way, there's a single reward address
                        assert_eq!(reward_addrs.len(), 1);
                        assert_eq!(
                            (reward_addrs[0].0).version(),
                            AddressHashMode::SerializeP2PKH as u8
                        );
                        assert_eq!(
                            (reward_addrs[0].0).hash160(),
                            key_to_stacks_addr(&alice).bytes
                        );
                        assert_eq!(reward_addrs[0].1, 1024 * POX_THRESHOLD_STEPS_USTX);

                        // All of Alice's tokens are locked
                        assert_eq!(alice_balance, 0);

                        // Lock-up is consistent with stacker state
                        let alice_account =
                            get_account(&mut peer, &key_to_stacks_addr(&alice).into());
                        assert_eq!(alice_account.stx_balance.amount_unlocked(), 0);
                        assert_eq!(
                            alice_account.stx_balance.amount_locked(),
                            1024 * POX_THRESHOLD_STEPS_USTX
                        );
                        assert_eq!(
                            alice_account.stx_balance.unlock_height() as u128,
                            (first_reward_cycle + lock_period)
                                * (burnchain.pox_constants.reward_cycle_length as u128)
                                + (burnchain.first_block_height as u128)
                        );
                    } else {
                        // unlock should have happened
                        assert_eq!(alice_balance, 1024 * POX_THRESHOLD_STEPS_USTX);

                        // alice shouldn't be a stacker
                        let info = get_stacker_info(&mut peer, &key_to_stacks_addr(&alice).into());
                        assert!(
                            get_stacker_info(&mut peer, &key_to_stacks_addr(&alice).into())
                                .is_none()
                        );

                        // empty reward cycle
                        assert_eq!(reward_addrs.len(), 0);

                        // min STX is reset
                        assert_eq!(min_ustx, total_liquid_ustx / TESTNET_STACKING_THRESHOLD_25);

                        // Unlock is lazy
                        let alice_account =
                            get_account(&mut peer, &key_to_stacks_addr(&alice).into());
                        assert_eq!(alice_account.stx_balance.amount_unlocked(), 0);
                        assert_eq!(
                            alice_account.stx_balance.amount_locked(),
                            1024 * POX_THRESHOLD_STEPS_USTX
                        );
                        assert_eq!(
                            alice_account.stx_balance.unlock_height() as u128,
                            (alice_reward_cycle + 1)
                                * (burnchain.pox_constants.reward_cycle_length as u128)
                                + (burnchain.first_block_height as u128)
                        );
                    }
                } else {
                    // no reward addresses
                    assert_eq!(reward_addrs.len(), 0);
                }
            }
        }
    }

    #[test]
    fn test_pox_lockup_unlock_relock() {
        let mut burnchain = Burnchain::default_unittest(
            0,
            &BurnchainHeaderHash::from_hex(BITCOIN_REGTEST_FIRST_BLOCK_HASH).unwrap(),
        );
        burnchain.pox_constants.reward_cycle_length = 5;
        burnchain.pox_constants.prepare_length = 2;
        burnchain.pox_constants.anchor_threshold = 1;

        let (mut peer, mut keys) = instantiate_pox_peer(&burnchain, function_name!());

        let num_blocks = 25;

        let alice = keys.pop().unwrap();
        let bob = keys.pop().unwrap();
        let charlie = keys.pop().unwrap();
        let danielle = keys.pop().unwrap();

        let mut first_reward_cycle = 0;
        let mut second_reward_cycle = 0;

        let mut test_before_first_reward_cycle = false;
        let mut test_in_first_reward_cycle = false;
        let mut test_between_reward_cycles = false;
        let mut test_in_second_reward_cycle = false;
        let mut test_after_second_reward_cycle = false;

        for tenure_id in 0..num_blocks {
            let microblock_privkey = StacksPrivateKey::new();
            let microblock_pubkeyhash =
                Hash160::from_node_public_key(&StacksPublicKey::from_private(&microblock_privkey));
            let tip =
                SortitionDB::get_canonical_burn_chain_tip(&peer.sortdb.as_ref().unwrap().conn())
                    .unwrap();

            let (burn_ops, stacks_block, microblocks) = peer.make_tenure(
                |ref mut miner,
                 ref mut sortdb,
                 ref mut chainstate,
                 vrf_proof,
                 ref parent_opt,
                 ref parent_microblock_header_opt| {
                    let parent_tip = get_parent_tip(parent_opt, chainstate, sortdb);
                    let coinbase_tx = make_coinbase(miner, tenure_id);

                    let mut block_txs = vec![coinbase_tx];

                    if tenure_id == 1 {
                        // Alice locks up exactly 25% of the liquid STX supply, so this should succeed.
                        let alice_lockup = make_pox_lockup(
                            &alice,
                            0,
                            1024 * POX_THRESHOLD_STEPS_USTX,
                            AddressHashMode::SerializeP2PKH,
                            key_to_stacks_addr(&alice).bytes,
                            1,
                            tip.block_height,
                        );
                        block_txs.push(alice_lockup);

                        // Bob creates a locking contract
                        let bob_contract = make_pox_lockup_contract(&bob, 0, "do-lockup");
                        block_txs.push(bob_contract);

                        let charlie_stack = make_pox_lockup_contract_call(
                            &charlie,
                            0,
                            &key_to_stacks_addr(&bob),
                            "do-lockup",
                            1024 * POX_THRESHOLD_STEPS_USTX,
                            AddressHashMode::SerializeP2PKH,
                            key_to_stacks_addr(&charlie).bytes,
                            1,
                        );
                        block_txs.push(charlie_stack);
                    } else if tenure_id == 10 {
                        let charlie_withdraw = make_pox_withdraw_stx_contract_call(
                            &charlie,
                            1,
                            &key_to_stacks_addr(&bob),
                            "do-lockup",
                            1024 * POX_THRESHOLD_STEPS_USTX,
                        );
                        block_txs.push(charlie_withdraw);
                    } else if tenure_id == 11 {
                        // Alice locks up half of her tokens
                        let alice_lockup = make_pox_lockup(
                            &alice,
                            1,
                            512 * POX_THRESHOLD_STEPS_USTX,
                            AddressHashMode::SerializeP2PKH,
                            key_to_stacks_addr(&alice).bytes,
                            1,
                            tip.block_height,
                        );
                        block_txs.push(alice_lockup);

                        // Charlie locks up half of his tokens
                        let charlie_stack = make_pox_lockup_contract_call(
                            &charlie,
                            2,
                            &key_to_stacks_addr(&bob),
                            "do-lockup",
                            512 * POX_THRESHOLD_STEPS_USTX,
                            AddressHashMode::SerializeP2PKH,
                            key_to_stacks_addr(&charlie).bytes,
                            1,
                        );
                        block_txs.push(charlie_stack);
                    }

                    let block_builder = StacksBlockBuilder::make_regtest_block_builder(
                        &parent_tip,
                        vrf_proof,
                        tip.total_burn,
                        microblock_pubkeyhash,
                    )
                    .unwrap();
                    let (anchored_block, _size, _cost) =
                        StacksBlockBuilder::make_anchored_block_from_txs(
                            block_builder,
                            chainstate,
                            &sortdb.index_conn(),
                            block_txs,
                        )
                        .unwrap();
                    (anchored_block, vec![])
                },
            );

            let (_, _, consensus_hash) = peer.next_burnchain_block(burn_ops.clone());
            peer.process_stacks_epoch_at_tip(&stacks_block, &microblocks);

            let total_liquid_ustx = get_liquid_ustx(&mut peer);
            let tip_index_block = StacksBlockId::new(&consensus_hash, &stacks_block.block_hash());
            let tip_burn_block_height =
                get_par_burn_block_height(peer.chainstate(), &tip_index_block);
            let cur_reward_cycle = burnchain
                .block_height_to_reward_cycle(tip_burn_block_height)
                .unwrap() as u128;

            let alice_balance = get_balance(&mut peer, &key_to_stacks_addr(&alice).into());
            let charlie_contract_balance = get_balance(
                &mut peer,
                &make_contract_id(&key_to_stacks_addr(&bob), "do-lockup").into(),
            );
            let charlie_balance = get_balance(&mut peer, &key_to_stacks_addr(&charlie).into());

            let reward_addrs = with_sortdb(&mut peer, |ref mut chainstate, ref sortdb| {
                get_reward_addresses_with_par_tip(chainstate, &burnchain, sortdb, &tip_index_block)
            })
            .unwrap();
            let min_ustx = with_sortdb(&mut peer, |ref mut chainstate, ref sortdb| {
                chainstate.get_stacking_minimum(sortdb, &tip_index_block)
            })
            .unwrap();
            let total_stacked = with_sortdb(&mut peer, |ref mut chainstate, ref sortdb| {
                chainstate.test_get_total_ustx_stacked(sortdb, &tip_index_block, cur_reward_cycle)
            })
            .unwrap();

            if tenure_id <= 1 {
                if tenure_id < 1 {
                    // Alice has not locked up STX
                    assert_eq!(alice_balance, 1024 * POX_THRESHOLD_STEPS_USTX);

                    // Charlie's contract has not locked up STX
                    assert_eq!(charlie_contract_balance, 0);
                }

                let min_ustx = with_sortdb(&mut peer, |ref mut chainstate, ref sortdb| {
                    chainstate.get_stacking_minimum(sortdb, &tip_index_block)
                })
                .unwrap();
                assert_eq!(min_ustx, total_liquid_ustx / TESTNET_STACKING_THRESHOLD_25);

                // no reward addresses
                assert_eq!(reward_addrs.len(), 0);

                // record the first reward cycle when Alice's tokens get stacked
                first_reward_cycle = 1 + burnchain
                    .block_height_to_reward_cycle(tip_burn_block_height)
                    .unwrap() as u128;
                let cur_reward_cycle = burnchain
                    .block_height_to_reward_cycle(tip_burn_block_height)
                    .unwrap() as u128;
                eprintln!(
                    "\nfirst reward cycle: {}\ncur reward cycle: {}\n",
                    first_reward_cycle, cur_reward_cycle
                );

                assert!(first_reward_cycle > cur_reward_cycle);
                test_before_first_reward_cycle = true;
            } else if tenure_id == 10 {
                // Alice has unlocked
                assert_eq!(alice_balance, 1024 * POX_THRESHOLD_STEPS_USTX);

                // Charlie's contract was unlocked and wiped
                assert_eq!(charlie_contract_balance, 0);

                // Charlie's balance
                assert_eq!(charlie_balance, 1024 * POX_THRESHOLD_STEPS_USTX);
            } else if tenure_id == 11 {
                // should have just re-locked
                // stacking minimum should be minimum, since we haven't
                // locked up 25% of the tokens yet
                let min_ustx = with_sortdb(&mut peer, |ref mut chainstate, ref sortdb| {
                    chainstate.get_stacking_minimum(sortdb, &tip_index_block)
                })
                .unwrap();
                assert_eq!(min_ustx, total_liquid_ustx / TESTNET_STACKING_THRESHOLD_25);

                // no reward addresses
                assert_eq!(reward_addrs.len(), 0);

                // record the first reward cycle when Alice's tokens get stacked
                second_reward_cycle = 1 + burnchain
                    .block_height_to_reward_cycle(tip_burn_block_height)
                    .unwrap() as u128;
                assert!(second_reward_cycle > cur_reward_cycle);
                eprintln!(
                    "\nsecond reward cycle: {}\ncur reward cycle: {}\n",
                    second_reward_cycle, cur_reward_cycle
                );
            }

            eprintln!("\ntenure: {}\nreward cycle: {}\nmin-uSTX: {}\naddrs: {:?}\ntotal_liquid_ustx: {}\ntotal-stacked: {}\n", tenure_id, cur_reward_cycle, min_ustx, &reward_addrs, total_liquid_ustx, total_stacked);

            // this will grow as more miner rewards are unlocked, so be wary
            if tenure_id >= (MINER_REWARD_MATURITY + 1) as usize {
                // miner rewards increased liquid supply, so less than 25% is locked.
                // minimum participation decreases.
                assert!(total_liquid_ustx > 4 * 1024 * POX_THRESHOLD_STEPS_USTX);
                assert_eq!(min_ustx, total_liquid_ustx / TESTNET_STACKING_THRESHOLD_25);
            } else if tenure_id >= 1 && cur_reward_cycle < first_reward_cycle {
                // still at 25% or more locked
                assert!(total_liquid_ustx <= 4 * 1024 * POX_THRESHOLD_STEPS_USTX);
            } else if tenure_id < 1 {
                // nothing locked yet
                assert_eq!(min_ustx, total_liquid_ustx / TESTNET_STACKING_THRESHOLD_25);
            }

            if first_reward_cycle > 0 && second_reward_cycle == 0 {
                if cur_reward_cycle == first_reward_cycle {
                    test_in_first_reward_cycle = true;

                    // in Alice's first reward cycle
                    let (amount_ustx, pox_addr, lock_period, first_pox_reward_cycle) =
                        get_stacker_info(&mut peer, &key_to_stacks_addr(&alice).into()).unwrap();
                    eprintln!("\nAlice: {} uSTX stacked for {} cycle(s); addr is {:?}; first reward cycle is {}\n", amount_ustx, lock_period, &pox_addr, first_reward_cycle);

                    assert_eq!(first_reward_cycle, first_reward_cycle);
                    assert_eq!(lock_period, 1);

                    // in Charlie's first reward cycle
                    let (amount_ustx, pox_addr, lock_period, first_pox_reward_cycle) =
                        get_stacker_info(
                            &mut peer,
                            &make_contract_id(&key_to_stacks_addr(&bob), "do-lockup").into(),
                        )
                        .unwrap();
                    eprintln!("\nCharlie: {} uSTX stacked for {} cycle(s); addr is {:?}; first reward cycle is {}\n", amount_ustx, lock_period, &pox_addr, first_reward_cycle);

                    assert_eq!(first_reward_cycle, first_pox_reward_cycle);
                    assert_eq!(lock_period, 1);

                    // two reward address, and it's Alice's and Charlie's in sorted order
                    assert_eq!(reward_addrs.len(), 2);
                    assert_eq!(
                        (reward_addrs[1].0).version(),
                        AddressHashMode::SerializeP2PKH as u8
                    );
                    assert_eq!(
                        (reward_addrs[1].0).hash160(),
                        key_to_stacks_addr(&alice).bytes
                    );
                    assert_eq!(reward_addrs[1].1, 1024 * POX_THRESHOLD_STEPS_USTX);

                    assert_eq!(
                        (reward_addrs[0].0).version(),
                        AddressHashMode::SerializeP2PKH as u8
                    );
                    assert_eq!(
                        (reward_addrs[0].0).hash160(),
                        key_to_stacks_addr(&charlie).bytes
                    );
                    assert_eq!(reward_addrs[0].1, 1024 * POX_THRESHOLD_STEPS_USTX);

                    // All of Alice's and Charlie's tokens are locked
                    assert_eq!(alice_balance, 0);
                    assert_eq!(charlie_contract_balance, 0);

                    // Lock-up is consistent with stacker state
                    let alice_account = get_account(&mut peer, &key_to_stacks_addr(&alice).into());
                    assert_eq!(alice_account.stx_balance.amount_unlocked(), 0);
                    assert_eq!(
                        alice_account.stx_balance.amount_locked(),
                        1024 * POX_THRESHOLD_STEPS_USTX
                    );
                    assert_eq!(
                        alice_account.stx_balance.unlock_height() as u128,
                        (first_reward_cycle + lock_period)
                            * (burnchain.pox_constants.reward_cycle_length as u128)
                            + (burnchain.first_block_height as u128)
                    );

                    // Lock-up is consistent with stacker state
                    let charlie_account = get_account(
                        &mut peer,
                        &make_contract_id(&key_to_stacks_addr(&bob), "do-lockup").into(),
                    );
                    assert_eq!(charlie_account.stx_balance.amount_unlocked(), 0);
                    assert_eq!(
                        charlie_account.stx_balance.amount_locked(),
                        1024 * POX_THRESHOLD_STEPS_USTX
                    );
                    assert_eq!(
                        charlie_account.stx_balance.unlock_height() as u128,
                        (first_reward_cycle + lock_period)
                            * (burnchain.pox_constants.reward_cycle_length as u128)
                            + (burnchain.first_block_height as u128)
                    );
                } else if cur_reward_cycle > first_reward_cycle {
                    test_between_reward_cycles = true;

                    // After Alice's first reward cycle, but before her second.
                    // unlock should have happened
                    assert_eq!(alice_balance, 1024 * POX_THRESHOLD_STEPS_USTX);
                    assert_eq!(charlie_contract_balance, 0);

                    // alice shouldn't be a stacker
                    assert!(
                        get_stacker_info(&mut peer, &key_to_stacks_addr(&alice).into()).is_none()
                    );
                    assert!(get_stacker_info(
                        &mut peer,
                        &make_contract_id(&key_to_stacks_addr(&bob), "do-lockup").into(),
                    )
                    .is_none());

                    // empty reward cycle
                    assert_eq!(reward_addrs.len(), 0);

                    // min STX is reset
                    assert_eq!(min_ustx, total_liquid_ustx / TESTNET_STACKING_THRESHOLD_25);

                    // Unlock is lazy
                    let alice_account = get_account(&mut peer, &key_to_stacks_addr(&alice).into());
                    assert_eq!(alice_account.stx_balance.amount_unlocked(), 0);
                    assert_eq!(
                        alice_account.stx_balance.amount_locked(),
                        1024 * POX_THRESHOLD_STEPS_USTX
                    );
                    assert_eq!(
                        alice_account.stx_balance.unlock_height() as u128,
                        (first_reward_cycle + 1)
                            * (burnchain.pox_constants.reward_cycle_length as u128)
                            + (burnchain.first_block_height as u128)
                    );

                    // Unlock is lazy
                    let charlie_account = get_account(
                        &mut peer,
                        &make_contract_id(&key_to_stacks_addr(&bob), "do-lockup").into(),
                    );
                    assert_eq!(charlie_account.stx_balance.amount_unlocked(), 0);
                    assert_eq!(charlie_account.stx_balance.amount_locked(), 0);
                    assert_eq!(charlie_account.stx_balance.unlock_height() as u128, 0);
                }
            } else if second_reward_cycle > 0 {
                if cur_reward_cycle == second_reward_cycle {
                    test_in_second_reward_cycle = true;

                    // in Alice's second reward cycle
                    let (amount_ustx, pox_addr, lock_period, first_pox_reward_cycle) =
                        get_stacker_info(&mut peer, &key_to_stacks_addr(&alice).into()).unwrap();
                    eprintln!("\nAlice: {} uSTX stacked for {} cycle(s); addr is {:?}; second reward cycle is {}\n", amount_ustx, lock_period, &pox_addr, second_reward_cycle);

                    assert_eq!(first_pox_reward_cycle, second_reward_cycle);
                    assert_eq!(lock_period, 1);

                    // in Charlie's second reward cycle
                    let (amount_ustx, pox_addr, lock_period, first_pox_reward_cycle) =
                        get_stacker_info(
                            &mut peer,
                            &make_contract_id(&key_to_stacks_addr(&bob), "do-lockup").into(),
                        )
                        .unwrap();
                    eprintln!("\nCharlie: {} uSTX stacked for {} cycle(s); addr is {:?}; second reward cycle is {}\n", amount_ustx, lock_period, &pox_addr, second_reward_cycle);

                    assert_eq!(first_pox_reward_cycle, second_reward_cycle);
                    assert_eq!(lock_period, 1);

                    // one reward address, and it's Alice's
                    // either way, there's a single reward address
                    assert_eq!(reward_addrs.len(), 2);
                    assert_eq!(
                        (reward_addrs[1].0).version(),
                        AddressHashMode::SerializeP2PKH as u8
                    );
                    assert_eq!(
                        (reward_addrs[1].0).hash160(),
                        key_to_stacks_addr(&alice).bytes
                    );
                    assert_eq!(reward_addrs[1].1, 512 * POX_THRESHOLD_STEPS_USTX);

                    assert_eq!(
                        (reward_addrs[0].0).version(),
                        AddressHashMode::SerializeP2PKH as u8
                    );
                    assert_eq!(
                        (reward_addrs[0].0).hash160(),
                        key_to_stacks_addr(&charlie).bytes
                    );
                    assert_eq!(reward_addrs[0].1, 512 * POX_THRESHOLD_STEPS_USTX);

                    // Half of Alice's tokens are locked
                    assert_eq!(alice_balance, 512 * POX_THRESHOLD_STEPS_USTX);
                    assert_eq!(charlie_contract_balance, 0);
                    assert_eq!(charlie_balance, 512 * POX_THRESHOLD_STEPS_USTX);

                    // Lock-up is consistent with stacker state
                    let alice_account = get_account(&mut peer, &key_to_stacks_addr(&alice).into());
                    assert_eq!(
                        alice_account.stx_balance.amount_unlocked(),
                        512 * POX_THRESHOLD_STEPS_USTX
                    );
                    assert_eq!(
                        alice_account.stx_balance.amount_locked(),
                        512 * POX_THRESHOLD_STEPS_USTX
                    );
                    assert_eq!(
                        alice_account.stx_balance.unlock_height() as u128,
                        (second_reward_cycle + lock_period)
                            * (burnchain.pox_constants.reward_cycle_length as u128)
                            + (burnchain.first_block_height as u128)
                    );

                    // Lock-up is consistent with stacker state
                    let charlie_account = get_account(
                        &mut peer,
                        &make_contract_id(&key_to_stacks_addr(&bob), "do-lockup").into(),
                    );
                    assert_eq!(charlie_account.stx_balance.amount_unlocked(), 0);
                    assert_eq!(
                        charlie_account.stx_balance.amount_locked(),
                        512 * POX_THRESHOLD_STEPS_USTX
                    );
                    assert_eq!(
                        charlie_account.stx_balance.unlock_height() as u128,
                        (second_reward_cycle + lock_period)
                            * (burnchain.pox_constants.reward_cycle_length as u128)
                            + (burnchain.first_block_height as u128)
                    );
                } else if cur_reward_cycle > second_reward_cycle {
                    test_after_second_reward_cycle = true;

                    // After Alice's second reward cycle
                    // unlock should have happened
                    assert_eq!(alice_balance, 1024 * POX_THRESHOLD_STEPS_USTX);
                    assert_eq!(charlie_contract_balance, 512 * POX_THRESHOLD_STEPS_USTX);
                    assert_eq!(charlie_balance, 512 * POX_THRESHOLD_STEPS_USTX);

                    // alice and charlie shouldn't be stackers
                    assert!(
                        get_stacker_info(&mut peer, &key_to_stacks_addr(&alice).into()).is_none()
                    );
                    assert!(get_stacker_info(
                        &mut peer,
                        &make_contract_id(&key_to_stacks_addr(&bob), "do-lockup").into(),
                    )
                    .is_none());

                    // empty reward cycle
                    assert_eq!(reward_addrs.len(), 0);

                    // min STX is reset
                    assert_eq!(min_ustx, total_liquid_ustx / TESTNET_STACKING_THRESHOLD_25);

                    // Unlock is lazy
                    let alice_account = get_account(&mut peer, &key_to_stacks_addr(&alice).into());
                    assert_eq!(
                        alice_account.stx_balance.amount_unlocked(),
                        512 * POX_THRESHOLD_STEPS_USTX
                    );
                    assert_eq!(
                        alice_account.stx_balance.amount_locked(),
                        512 * POX_THRESHOLD_STEPS_USTX
                    );
                    assert_eq!(
                        alice_account.stx_balance.unlock_height() as u128,
                        (second_reward_cycle + 1)
                            * (burnchain.pox_constants.reward_cycle_length as u128)
                            + (burnchain.first_block_height as u128)
                    );

                    // Unlock is lazy
                    let charlie_account = get_account(
                        &mut peer,
                        &make_contract_id(&key_to_stacks_addr(&bob), "do-lockup").into(),
                    );
                    assert_eq!(charlie_account.stx_balance.amount_unlocked(), 0);
                    assert_eq!(
                        charlie_account.stx_balance.amount_locked(),
                        512 * POX_THRESHOLD_STEPS_USTX
                    );
                    assert_eq!(
                        charlie_account.stx_balance.unlock_height() as u128,
                        (second_reward_cycle + 1)
                            * (burnchain.pox_constants.reward_cycle_length as u128)
                            + (burnchain.first_block_height as u128)
                    );
                }
            }
        }

        assert!(test_before_first_reward_cycle);
        assert!(test_in_first_reward_cycle);
        assert!(test_between_reward_cycles);
        assert!(test_in_second_reward_cycle);
        assert!(test_after_second_reward_cycle);
    }

    #[test]
    fn test_pox_lockup_unlock_on_spend() {
        let mut burnchain = Burnchain::default_unittest(
            0,
            &BurnchainHeaderHash::from_hex(BITCOIN_REGTEST_FIRST_BLOCK_HASH).unwrap(),
        );
        burnchain.pox_constants.reward_cycle_length = 5;
        burnchain.pox_constants.prepare_length = 2;
        burnchain.pox_constants.anchor_threshold = 1;

        let (mut peer, mut keys) = instantiate_pox_peer(&burnchain, function_name!());

        let num_blocks = 20;

        let alice = keys.pop().unwrap();
        let bob = keys.pop().unwrap();
        let charlie = keys.pop().unwrap();
        let danielle = keys.pop().unwrap();

        let mut reward_cycle = 0;

        let mut test_before_first_reward_cycle = false;
        let mut test_in_first_reward_cycle = false;
        let mut test_between_reward_cycles = false;

        for tenure_id in 0..num_blocks {
            let microblock_privkey = StacksPrivateKey::new();
            let microblock_pubkeyhash =
                Hash160::from_node_public_key(&StacksPublicKey::from_private(&microblock_privkey));
            let tip =
                SortitionDB::get_canonical_burn_chain_tip(&peer.sortdb.as_ref().unwrap().conn())
                    .unwrap();

            let (burn_ops, stacks_block, microblocks) = peer.make_tenure(
                |ref mut miner,
                 ref mut sortdb,
                 ref mut chainstate,
                 vrf_proof,
                 ref parent_opt,
                 ref parent_microblock_header_opt| {
                    let parent_tip = get_parent_tip(parent_opt, chainstate, sortdb);
                    let coinbase_tx = make_coinbase(miner, tenure_id);

                    let mut block_txs = vec![coinbase_tx];

                    if tenure_id == 1 {
                        // everyone locks up all of their tokens
                        let alice_lockup = make_pox_lockup(
                            &alice,
                            0,
                            512 * POX_THRESHOLD_STEPS_USTX,
                            AddressHashMode::SerializeP2PKH,
                            key_to_stacks_addr(&alice).bytes,
                            1,
                            tip.block_height,
                        );
                        block_txs.push(alice_lockup);

                        let bob_lockup = make_pox_lockup(
                            &bob,
                            0,
                            1024 * POX_THRESHOLD_STEPS_USTX,
                            AddressHashMode::SerializeP2PKH,
                            key_to_stacks_addr(&bob).bytes,
                            1,
                            tip.block_height,
                        );
                        block_txs.push(bob_lockup);

                        let charlie_lockup = make_pox_lockup(
                            &charlie,
                            0,
                            1024 * POX_THRESHOLD_STEPS_USTX,
                            AddressHashMode::SerializeP2PKH,
                            key_to_stacks_addr(&charlie).bytes,
                            1,
                            tip.block_height,
                        );
                        block_txs.push(charlie_lockup);

                        let danielle_lockup = make_pox_lockup(
                            &danielle,
                            0,
                            1024 * POX_THRESHOLD_STEPS_USTX,
                            AddressHashMode::SerializeP2PKH,
                            key_to_stacks_addr(&danielle).bytes,
                            1,
                            tip.block_height,
                        );
                        block_txs.push(danielle_lockup);

                        let bob_contract = make_pox_lockup_contract(&bob, 1, "do-lockup");
                        block_txs.push(bob_contract);

                        let alice_stack = make_pox_lockup_contract_call(
                            &alice,
                            1,
                            &key_to_stacks_addr(&bob),
                            "do-lockup",
                            512 * POX_THRESHOLD_STEPS_USTX,
                            AddressHashMode::SerializeP2SH,
                            key_to_stacks_addr(&alice).bytes,
                            1,
                        );
                        block_txs.push(alice_stack);
                    } else if tenure_id >= 2 && tenure_id <= 8 {
                        // try to spend tokens -- they should all fail with short-return
                        let alice_spend = make_bare_contract(
                            &alice,
                            2,
                            0,
                            "alice-try-spend",
                            &format!(
                                "(begin (unwrap! (stx-transfer? u1 tx-sender '{}) (err 1)))",
                                &key_to_stacks_addr(&danielle)
                            ),
                        );
                        block_txs.push(alice_spend);
                    } else if tenure_id == 11 {
                        // Alice sends a transaction with a non-zero fee
                        let alice_tx = make_bare_contract(
                            &alice,
                            3,
                            1,
                            "alice-test",
                            "(begin (print \"hello alice\"))",
                        );
                        block_txs.push(alice_tx);

                        // Bob sends a STX-transfer transaction
                        let bob_tx =
                            make_token_transfer(&bob, 2, 0, key_to_stacks_addr(&alice).into(), 1);
                        block_txs.push(bob_tx);

                        // Charlie runs a contract that transfers his STX tokens
                        let charlie_tx = make_bare_contract(
                            &charlie,
                            1,
                            0,
                            "charlie-test",
                            &format!(
                                "(begin (unwrap-panic (stx-transfer? u1 tx-sender '{})))",
                                &key_to_stacks_addr(&alice)
                            ),
                        );
                        block_txs.push(charlie_tx);

                        // Danielle burns some STX
                        let danielle_tx = make_bare_contract(
                            &danielle,
                            1,
                            0,
                            "danielle-test",
                            "(begin (stx-burn? u1 tx-sender))",
                        );
                        block_txs.push(danielle_tx);

                        // Alice gets some of her STX back
                        let alice_withdraw_tx = make_pox_withdraw_stx_contract_call(
                            &alice,
                            4,
                            &key_to_stacks_addr(&bob),
                            "do-lockup",
                            1,
                        );
                        block_txs.push(alice_withdraw_tx);
                    }

                    let block_builder = StacksBlockBuilder::make_regtest_block_builder(
                        &parent_tip,
                        vrf_proof,
                        tip.total_burn,
                        microblock_pubkeyhash,
                    )
                    .unwrap();
                    let (anchored_block, _size, _cost) =
                        StacksBlockBuilder::make_anchored_block_from_txs(
                            block_builder,
                            chainstate,
                            &sortdb.index_conn(),
                            block_txs,
                        )
                        .unwrap();
                    (anchored_block, vec![])
                },
            );

            let (_, _, consensus_hash) = peer.next_burnchain_block(burn_ops.clone());
            peer.process_stacks_epoch_at_tip(&stacks_block, &microblocks);

            let total_liquid_ustx = get_liquid_ustx(&mut peer);
            let tip_index_block = StacksBlockId::new(&consensus_hash, &stacks_block.block_hash());
            let tip_burn_block_height =
                get_par_burn_block_height(peer.chainstate(), &tip_index_block);

            let cur_reward_cycle = burnchain
                .block_height_to_reward_cycle(tip_burn_block_height)
                .unwrap() as u128;

            let stacker_addrs: Vec<PrincipalData> = vec![
                key_to_stacks_addr(&alice).into(),
                key_to_stacks_addr(&bob).into(),
                key_to_stacks_addr(&charlie).into(),
                key_to_stacks_addr(&danielle).into(),
                make_contract_id(&key_to_stacks_addr(&bob), "do-lockup").into(),
            ];

            let expected_pox_addrs: Vec<(u8, Hash160)> = vec![
                (
                    AddressHashMode::SerializeP2PKH as u8,
                    key_to_stacks_addr(&alice).bytes,
                ),
                (
                    AddressHashMode::SerializeP2PKH as u8,
                    key_to_stacks_addr(&bob).bytes,
                ),
                (
                    AddressHashMode::SerializeP2PKH as u8,
                    key_to_stacks_addr(&charlie).bytes,
                ),
                (
                    AddressHashMode::SerializeP2PKH as u8,
                    key_to_stacks_addr(&danielle).bytes,
                ),
                (
                    AddressHashMode::SerializeP2SH as u8,
                    key_to_stacks_addr(&alice).bytes,
                ),
            ];

            let balances: Vec<u128> = stacker_addrs
                .iter()
                .map(|principal| get_balance(&mut peer, principal))
                .collect();

            let balances_before_stacking: Vec<u128> = vec![
                1024 * POX_THRESHOLD_STEPS_USTX,
                1024 * POX_THRESHOLD_STEPS_USTX,
                1024 * POX_THRESHOLD_STEPS_USTX,
                1024 * POX_THRESHOLD_STEPS_USTX,
                0,
            ];

            let balances_during_stacking: Vec<u128> = vec![0, 0, 0, 0, 0];

            let balances_stacked: Vec<u128> = vec![
                512 * POX_THRESHOLD_STEPS_USTX,
                1024 * POX_THRESHOLD_STEPS_USTX,
                1024 * POX_THRESHOLD_STEPS_USTX,
                1024 * POX_THRESHOLD_STEPS_USTX,
                512 * POX_THRESHOLD_STEPS_USTX,
            ];

            let balances_after_stacking: Vec<u128> = vec![
                512 * POX_THRESHOLD_STEPS_USTX,
                1024 * POX_THRESHOLD_STEPS_USTX,
                1024 * POX_THRESHOLD_STEPS_USTX,
                1024 * POX_THRESHOLD_STEPS_USTX,
                512 * POX_THRESHOLD_STEPS_USTX,
            ];

            let balances_after_spending: Vec<u128> = vec![
                512 * POX_THRESHOLD_STEPS_USTX + 2,
                1024 * POX_THRESHOLD_STEPS_USTX - 1,
                1024 * POX_THRESHOLD_STEPS_USTX - 1,
                1024 * POX_THRESHOLD_STEPS_USTX - 1,
                512 * POX_THRESHOLD_STEPS_USTX - 1,
            ];

            let min_ustx = with_sortdb(&mut peer, |ref mut chainstate, ref sortdb| {
                chainstate.get_stacking_minimum(sortdb, &tip_index_block)
            })
            .unwrap();
            let reward_addrs = with_sortdb(&mut peer, |ref mut chainstate, ref sortdb| {
                get_reward_addresses_with_par_tip(chainstate, &burnchain, sortdb, &tip_index_block)
            })
            .unwrap();
            let total_stacked = with_sortdb(&mut peer, |ref mut chainstate, ref sortdb| {
                chainstate.test_get_total_ustx_stacked(sortdb, &tip_index_block, cur_reward_cycle)
            })
            .unwrap();

            eprintln!("\ntenure: {}\nreward cycle: {}\nmin-uSTX: {}\naddrs: {:?}\ntotal_liquid_ustx: {}\ntotal-stacked: {}\n", tenure_id, cur_reward_cycle, min_ustx, &reward_addrs, total_liquid_ustx, total_stacked);

            if tenure_id <= 1 {
                if tenure_id < 1 {
                    // no one has locked
                    for (balance, expected_balance) in
                        balances.iter().zip(balances_before_stacking.iter())
                    {
                        assert_eq!(balance, expected_balance);
                    }
                }
                assert_eq!(min_ustx, total_liquid_ustx / TESTNET_STACKING_THRESHOLD_25);

                // no reward addresses
                let reward_addrs = with_sortdb(&mut peer, |ref mut chainstate, ref sortdb| {
                    get_reward_addresses_with_par_tip(
                        chainstate,
                        &burnchain,
                        sortdb,
                        &tip_index_block,
                    )
                })
                .unwrap();
                assert_eq!(reward_addrs.len(), 0);

                // record the first reward cycle when Alice's tokens get stacked
                reward_cycle = 1 + burnchain
                    .block_height_to_reward_cycle(tip_burn_block_height)
                    .unwrap() as u128;
                eprintln!(
                    "first reward cycle: {}\ncur reward cycle: {}\n",
                    reward_cycle, cur_reward_cycle
                );

                assert!(reward_cycle > cur_reward_cycle);
                test_before_first_reward_cycle = true;
            } else if tenure_id >= 2 && tenure_id <= 8 {
                // alice did _NOT_ spend
                assert!(get_contract(
                    &mut peer,
                    &make_contract_id(&key_to_stacks_addr(&alice), "alice-try-spend").into(),
                )
                .is_none());
            }

            if reward_cycle > 0 {
                if cur_reward_cycle == reward_cycle {
                    test_in_first_reward_cycle = true;

                    // in reward cycle
                    assert_eq!(reward_addrs.len(), expected_pox_addrs.len());

                    // in sorted order
                    let mut sorted_expected_pox_info: Vec<_> = expected_pox_addrs
                        .iter()
                        .zip(balances_stacked.iter())
                        .collect();
                    sorted_expected_pox_info.sort_by_key(|(pox_addr, _)| (pox_addr.1).0);

                    // in stacker order
                    for (i, (pox_addr, expected_stacked)) in
                        sorted_expected_pox_info.iter().enumerate()
                    {
                        assert_eq!((reward_addrs[i].0).version(), pox_addr.0);
                        assert_eq!((reward_addrs[i].0).hash160(), pox_addr.1);
                        assert_eq!(reward_addrs[i].1, **expected_stacked);
                    }

                    // all stackers are present
                    for addr in stacker_addrs.iter() {
                        let (amount_ustx, pox_addr, lock_period, pox_reward_cycle) =
                            get_stacker_info(&mut peer, addr).unwrap();
                        eprintln!("\naddr {}: {} uSTX stacked for {} cycle(s); addr is {:?}; first reward cycle is {}\n", addr, amount_ustx, lock_period, &pox_addr, reward_cycle);

                        assert_eq!(pox_reward_cycle, reward_cycle);
                        assert_eq!(lock_period, 1);
                    }

                    // all tokens locked
                    for (balance, expected_balance) in
                        balances.iter().zip(balances_during_stacking.iter())
                    {
                        assert_eq!(balance, expected_balance);
                    }

                    // Lock-up is consistent with stacker state
                    for (addr, expected_balance) in
                        stacker_addrs.iter().zip(balances_stacked.iter())
                    {
                        let account = get_account(&mut peer, addr);
                        assert_eq!(account.stx_balance.amount_unlocked(), 0);
                        assert_eq!(account.stx_balance.amount_locked(), *expected_balance);
                        assert_eq!(
                            account.stx_balance.unlock_height() as u128,
                            (reward_cycle + 1)
                                * (burnchain.pox_constants.reward_cycle_length as u128)
                                + (burnchain.first_block_height as u128)
                        );
                    }
                } else if cur_reward_cycle > reward_cycle {
                    test_between_reward_cycles = true;

                    if tenure_id < 11 {
                        // all balances should have been restored
                        for (balance, expected_balance) in
                            balances.iter().zip(balances_after_stacking.iter())
                        {
                            assert_eq!(balance, expected_balance);
                        }
                    } else {
                        // some balances reduced, but none are zero
                        for (balance, expected_balance) in
                            balances.iter().zip(balances_after_spending.iter())
                        {
                            assert_eq!(balance, expected_balance);
                        }
                    }

                    // no one's a stacker
                    for addr in stacker_addrs.iter() {
                        assert!(get_stacker_info(&mut peer, addr).is_none());
                    }

                    // empty reward cycle
                    assert_eq!(reward_addrs.len(), 0);

                    // min STX is reset
                    assert_eq!(min_ustx, total_liquid_ustx / TESTNET_STACKING_THRESHOLD_25);
                }
            }

            if tenure_id >= 11 {
                // all balances are restored
                for (addr, expected_balance) in
                    stacker_addrs.iter().zip(balances_after_spending.iter())
                {
                    let account = get_account(&mut peer, addr);
                    assert_eq!(account.stx_balance.amount_unlocked(), *expected_balance);
                    assert_eq!(account.stx_balance.amount_locked(), 0);
                    assert_eq!(account.stx_balance.unlock_height(), 0);
                }
            } else if cur_reward_cycle >= reward_cycle {
                // not unlocked, but unlock is lazy
                for (addr, (expected_locked, expected_balance)) in stacker_addrs
                    .iter()
                    .zip(balances_stacked.iter().zip(balances_during_stacking.iter()))
                {
                    let account = get_account(&mut peer, addr);
                    assert_eq!(account.stx_balance.amount_unlocked(), *expected_balance);
                    assert_eq!(account.stx_balance.amount_locked(), *expected_locked);
                    assert_eq!(
                        account.stx_balance.unlock_height() as u128,
                        (reward_cycle + 1) * (burnchain.pox_constants.reward_cycle_length as u128)
                            + (burnchain.first_block_height as u128)
                    );
                }
            }
        }

        assert!(test_before_first_reward_cycle);
        assert!(test_in_first_reward_cycle);
        assert!(test_between_reward_cycles);
    }

    #[test]
    fn test_pox_lockup_reject() {
        let mut burnchain = Burnchain::default_unittest(
            0,
            &BurnchainHeaderHash::from_hex(BITCOIN_REGTEST_FIRST_BLOCK_HASH).unwrap(),
        );
        burnchain.pox_constants.reward_cycle_length = 5;
        burnchain.pox_constants.prepare_length = 2;
        burnchain.pox_constants.anchor_threshold = 1;
        // used to be set to 25, but test at 5 here, because the increased coinbase
        //   and, to a lesser extent, the initial block bonus altered the relative fraction
        //   owned by charlie.
        burnchain.pox_constants.pox_rejection_fraction = 5;

        let (mut peer, mut keys) = instantiate_pox_peer(&burnchain, function_name!());

        let num_blocks = 15;

        let alice = keys.pop().unwrap();
        let bob = keys.pop().unwrap();
        let charlie = keys.pop().unwrap();

        let mut alice_reward_cycle = 0;

        for tenure_id in 0..num_blocks {
            let microblock_privkey = StacksPrivateKey::new();
            let microblock_pubkeyhash =
                Hash160::from_node_public_key(&StacksPublicKey::from_private(&microblock_privkey));
            let tip =
                SortitionDB::get_canonical_burn_chain_tip(&peer.sortdb.as_ref().unwrap().conn())
                    .unwrap();

            let (burn_ops, stacks_block, microblocks) = peer.make_tenure(|ref mut miner, ref mut sortdb, ref mut chainstate, vrf_proof, ref parent_opt, ref parent_microblock_header_opt| {
                let parent_tip = get_parent_tip(parent_opt, chainstate, sortdb);
                let coinbase_tx = make_coinbase(miner, tenure_id);

                let mut block_txs = vec![
                    coinbase_tx
                ];

                if tenure_id == 1 {
                    // Alice locks up exactly 25% of the liquid STX supply, so this should succeed.
                    let alice_lockup = make_pox_lockup(&alice, 0, 1024 * POX_THRESHOLD_STEPS_USTX, AddressHashMode::SerializeP2PKH, key_to_stacks_addr(&alice).bytes, 12, tip.block_height);
                    block_txs.push(alice_lockup);

                    // Bob rejects with exactly 25% of the liquid STX supply (shouldn't affect
                    // anything).
                    let bob_reject = make_pox_reject(&bob, 0);
                    block_txs.push(bob_reject);
                } else if tenure_id == 2 {
                    // Charlie rejects
                    // this _should_ be included in the block
                    let charlie_reject = make_pox_reject(&charlie, 0);
                    block_txs.push(charlie_reject);

                    // allowance for the contract-caller
                    // this _should_ be included in the block
                    let charlie_contract: Value = contract_id(&key_to_stacks_addr(&charlie), "charlie-try-stack").into();
                    let charlie_allowance = make_pox_contract_call(&charlie, 1, "allow-contract-caller",
                                                                   vec![charlie_contract, Value::none()]);
                    block_txs.push(charlie_allowance);

                    // Charlie tries to stack, but it should fail.
                    // Specifically, (stack-stx) should fail with (err 17).
                    let charlie_stack = make_bare_contract(&charlie, 2, 0, "charlie-try-stack",
                                                           &format!(
                                                               "(define-data-var test-passed bool false)
                             (var-set test-passed (is-eq
                               (err 17)
                               (print (contract-call? '{}.pox stack-stx u10240000000000 {{ version: 0x01, hashbytes: 0x1111111111111111111111111111111111111111 }} burn-block-height u1))))",
                                                               boot_code_test_addr()));

                    block_txs.push(charlie_stack);

                    // Alice tries to reject, but it should fail.
                    // Specifically, (reject-pox) should fail with (err 3) since Alice already
                    // stacked.
                    // If it's the case, then this tx will NOT be mined
                    let alice_reject = make_bare_contract(&alice, 1, 0, "alice-try-reject",
                                                          &format!(
                                                              "(define-data-var test-passed bool false)
                             (var-set test-passed (is-eq
                               (err 3)
                               (print (contract-call? '{}.pox reject-pox))))",
                                                              boot_code_test_addr()));

                    block_txs.push(alice_reject);

                    // Charlie tries to reject again, but it should fail.
                    // Specifically, (reject-pox) should fail with (err 17).
                    let charlie_reject = make_bare_contract(&charlie, 3, 0, "charlie-try-reject",
                                                            &format!(
                                                                "(define-data-var test-passed bool false)
                             (var-set test-passed (is-eq
                               (err 17)
                               (print (contract-call? '{}.pox reject-pox))))",
                                                                boot_code_test_addr()));

                    block_txs.push(charlie_reject);
                }

                let block_builder = StacksBlockBuilder::make_regtest_block_builder(&parent_tip, vrf_proof, tip.total_burn, microblock_pubkeyhash).unwrap();
                let (anchored_block, _size, _cost) = StacksBlockBuilder::make_anchored_block_from_txs(block_builder, chainstate, &sortdb.index_conn(), block_txs).unwrap();

                if tenure_id == 2 {
                    // block should be all the transactions
                    assert_eq!(anchored_block.txs.len(), 6);
                }

                (anchored_block, vec![])
            });

            let (_, _, consensus_hash) = peer.next_burnchain_block(burn_ops.clone());
            peer.process_stacks_epoch_at_tip(&stacks_block, &microblocks);

            let total_liquid_ustx = get_liquid_ustx(&mut peer);
            let tip_index_block = StacksBlockId::new(&consensus_hash, &stacks_block.block_hash());
            let tip_burn_block_height =
                get_par_burn_block_height(peer.chainstate(), &tip_index_block);

            let cur_reward_cycle = burnchain
                .block_height_to_reward_cycle(tip_burn_block_height)
                .unwrap() as u128;
            let alice_balance = get_balance(&mut peer, &key_to_stacks_addr(&alice).into());

            let min_ustx = with_sortdb(&mut peer, |ref mut chainstate, ref sortdb| {
                chainstate.get_stacking_minimum(sortdb, &tip_index_block)
            })
            .unwrap();
            let reward_addrs = with_sortdb(&mut peer, |ref mut chainstate, ref sortdb| {
                get_reward_addresses_with_par_tip(chainstate, &burnchain, sortdb, &tip_index_block)
            })
            .unwrap();
            let total_stacked = with_sortdb(&mut peer, |ref mut chainstate, ref sortdb| {
                chainstate.test_get_total_ustx_stacked(sortdb, &tip_index_block, cur_reward_cycle)
            })
            .unwrap();
            let total_stacked_next = with_sortdb(&mut peer, |ref mut chainstate, ref sortdb| {
                chainstate.test_get_total_ustx_stacked(
                    sortdb,
                    &tip_index_block,
                    cur_reward_cycle + 1,
                )
            })
            .unwrap();

            eprintln!("\ntenure: {}\nreward cycle: {}\nmin-uSTX: {}\naddrs: {:?}\ntotal_liquid_ustx: {}\ntotal-stacked: {}\ntotal-stacked next: {}\n",
                      tenure_id, cur_reward_cycle, min_ustx, &reward_addrs, total_liquid_ustx, total_stacked, total_stacked_next);

            if tenure_id <= 1 {
                if tenure_id < 1 {
                    // Alice has not locked up STX
                    assert_eq!(alice_balance, 1024 * POX_THRESHOLD_STEPS_USTX);

                    let alice_account = get_account(&mut peer, &key_to_stacks_addr(&alice).into());
                    assert_eq!(
                        alice_account.stx_balance.amount_unlocked(),
                        1024 * POX_THRESHOLD_STEPS_USTX
                    );
                    assert_eq!(alice_account.stx_balance.amount_locked(), 0);
                    assert_eq!(alice_account.stx_balance.unlock_height(), 0);
                }

                assert_eq!(min_ustx, total_liquid_ustx / TESTNET_STACKING_THRESHOLD_25);

                // no reward addresses
                assert_eq!(reward_addrs.len(), 0);

                // record the first reward cycle when Alice's tokens get stacked
                alice_reward_cycle = 1 + burnchain
                    .block_height_to_reward_cycle(tip_burn_block_height)
                    .unwrap() as u128;
                let cur_reward_cycle = burnchain
                    .block_height_to_reward_cycle(tip_burn_block_height)
                    .unwrap() as u128;

                eprintln!(
                    "\nalice reward cycle: {}\ncur reward cycle: {}\n",
                    alice_reward_cycle, cur_reward_cycle
                );
            } else {
                if tenure_id == 2 {
                    // charlie's contract did NOT materialize
                    let result = eval_contract_at_tip(
                        &mut peer,
                        &key_to_stacks_addr(&charlie),
                        "charlie-try-stack",
                        "(var-get test-passed)",
                    )
                    .expect_bool()
                    .unwrap();
                    assert!(result, "charlie-try-stack test should be `true`");
                    let result = eval_contract_at_tip(
                        &mut peer,
                        &key_to_stacks_addr(&charlie),
                        "charlie-try-reject",
                        "(var-get test-passed)",
                    )
                    .expect_bool()
                    .unwrap();
                    assert!(result, "charlie-try-reject test should be `true`");
                    let result = eval_contract_at_tip(
                        &mut peer,
                        &key_to_stacks_addr(&alice),
                        "alice-try-reject",
                        "(var-get test-passed)",
                    )
                    .expect_bool()
                    .unwrap();
                    assert!(result, "alice-try-reject test should be `true`");
                }

                // Alice's address is locked as of the next reward cycle
                // Alice has locked up STX no matter what
                assert_eq!(alice_balance, 0);

                if cur_reward_cycle >= alice_reward_cycle {
                    // this will grow as more miner rewards are unlocked, so be wary
                    if tenure_id >= (MINER_REWARD_MATURITY + 1) as usize {
                        // miner rewards increased liquid supply, so less than 25% is locked.
                        // minimum participation decreases.
                        assert!(total_liquid_ustx > 4 * 1024 * POX_THRESHOLD_STEPS_USTX);
                        assert_eq!(min_ustx, total_liquid_ustx / TESTNET_STACKING_THRESHOLD_25);
                    } else {
                        // still at 25% or more locked
                        assert!(total_liquid_ustx <= 4 * 1024 * POX_THRESHOLD_STEPS_USTX);
                    }

                    let (amount_ustx, pox_addr, lock_period, first_reward_cycle) =
                        get_stacker_info(&mut peer, &key_to_stacks_addr(&alice).into()).unwrap();
                    eprintln!("\nAlice: {} uSTX stacked for {} cycle(s); addr is {:?}; first reward cycle is {}\n", amount_ustx, lock_period, &pox_addr, first_reward_cycle);

                    if cur_reward_cycle == alice_reward_cycle {
                        assert_eq!(
                            reward_addrs.len(),
                            0,
                            "charlie rejected in this cycle, so no reward address"
                        );
                    } else {
                        // charlie didn't reject this cycle, so Alice's reward address should be
                        // present
                        assert_eq!(reward_addrs.len(), 1);
                        assert_eq!(
                            (reward_addrs[0].0).version(),
                            AddressHashMode::SerializeP2PKH as u8
                        );
                        assert_eq!(
                            (reward_addrs[0].0).hash160(),
                            key_to_stacks_addr(&alice).bytes
                        );
                        assert_eq!(reward_addrs[0].1, 1024 * POX_THRESHOLD_STEPS_USTX);
                    }

                    // Lock-up is consistent with stacker state
                    let alice_account = get_account(&mut peer, &key_to_stacks_addr(&alice).into());
                    assert_eq!(alice_account.stx_balance.amount_unlocked(), 0);
                    assert_eq!(
                        alice_account.stx_balance.amount_locked(),
                        1024 * POX_THRESHOLD_STEPS_USTX
                    );
                    assert_eq!(
                        alice_account.stx_balance.unlock_height() as u128,
                        (first_reward_cycle + lock_period)
                            * (burnchain.pox_constants.reward_cycle_length as u128)
                            + (burnchain.first_block_height as u128)
                    );
                } else {
                    // no reward addresses
                    assert_eq!(reward_addrs.len(), 0);
                }
            }
        }
    }

    // TODO: need Stacking-rejection with a BTC address -- contract name in OP_RETURN? (NEXT)
}<|MERGE_RESOLUTION|>--- conflicted
+++ resolved
@@ -1211,11 +1211,7 @@
                 ))
                 .expect_tuple()?;
 
-<<<<<<< HEAD
-            let entry = RawRewardSetEntry::from_pox_4_tuple(self.mainnet, tuple);
-=======
             let entry = RawRewardSetEntry::from_pox_4_tuple(self.mainnet, tuple)?;
->>>>>>> 1f9b1843
             ret.push(entry)
         }
 
