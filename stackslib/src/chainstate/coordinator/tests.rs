--- conflicted
+++ resolved
@@ -634,10 +634,6 @@
 
     let iconn = sort_db.index_handle_at_tip();
     let mut miner_epoch_info = builder.pre_epoch_begin(state, &iconn, true).unwrap();
-<<<<<<< HEAD
-=======
-    let ast_rules = miner_epoch_info.ast_rules;
->>>>>>> d966da5b
     let mut epoch_tx = builder
         .epoch_begin(&iconn, &mut miner_epoch_info)
         .unwrap()
@@ -902,10 +898,6 @@
     )
     .unwrap();
     let mut miner_epoch_info = builder.pre_epoch_begin(state, &iconn, true).unwrap();
-<<<<<<< HEAD
-=======
-    let ast_rules = miner_epoch_info.ast_rules;
->>>>>>> d966da5b
     let mut epoch_tx = builder
         .epoch_begin(&iconn, &mut miner_epoch_info)
         .unwrap()
