// Copyright (C) 2025 Stacks Open Internet Foundation
//
// This program is free software: you can redistribute it and/or modify
// it under the terms of the GNU General Public License as published by
// the Free Software Foundation, either version 3 of the License, or
// (at your option) any later version.
//
// This program is distributed in the hope that it will be useful,
// but WITHOUT ANY WARRANTY; without even the implied warranty of
// MERCHANTABILITY or FITNESS FOR A PARTICULAR PURPOSE.  See the
// GNU General Public License for more details.
//
// You should have received a copy of the GNU General Public License
// along with this program.  If not, see <http://www.gnu.org/licenses/>.
use std::collections::{BTreeSet, HashMap};
use std::sync::LazyLock;

use clarity::boot_util::boot_code_addr;
use clarity::codec::StacksMessageCodec;
use clarity::consts::{CHAIN_ID_TESTNET, STACKS_EPOCH_MAX};
use clarity::types::chainstate::{StacksAddress, StacksPrivateKey, StacksPublicKey, TrieHash};
use clarity::types::{EpochList, StacksEpoch, StacksEpochId};
use clarity::util::hash::{Hash160, MerkleTree, Sha512Trunc256Sum};
use clarity::util::secp256k1::MessageSignature;
use clarity::vm::costs::ExecutionCost;
<<<<<<< HEAD
use clarity::vm::types::{OptionalData, PrincipalData, ResponseData};
use clarity::vm::{ClarityVersion, Value as ClarityValue, MAX_CALL_STACK_DEPTH};
=======
use clarity::vm::types::{PrincipalData, ResponseData};
use clarity::vm::{ClarityVersion, Value as ClarityValue};
>>>>>>> 67f12831
use serde::{Deserialize, Serialize, Serializer};
use stacks_common::bitvec::BitVec;

use crate::burnchains::tests::TestBurnchainBlock;
use crate::burnchains::PoxConstants;
use crate::chainstate::burn::db::sortdb::SortitionDB;
use crate::chainstate::burn::operations::BlockstackOperationType;
use crate::chainstate::nakamoto::{NakamotoBlock, NakamotoBlockHeader, NakamotoChainState};
use crate::chainstate::stacks::db::{ClarityTx, StacksChainState, StacksEpochReceipt};
use crate::chainstate::stacks::events::TransactionOrigin;
use crate::chainstate::stacks::miner::BlockBuilder;
use crate::chainstate::stacks::tests::{make_coinbase, TestStacksNode};
use crate::chainstate::stacks::{
    Error as ChainstateError, StacksBlock, StacksBlockBuilder, StacksTransaction,
    TransactionContractCall, TransactionPayload, TransactionSmartContract,
    MINER_BLOCK_CONSENSUS_HASH, MINER_BLOCK_HEADER_HASH,
};
use crate::chainstate::tests::TestChainstate;
use crate::core::test_util::{
    make_contract_call, make_contract_publish_versioned, make_stacks_transfer_tx, to_addr,
};
use crate::core::BLOCK_LIMIT_MAINNET_21;
use crate::net::tests::NakamotoBootPlan;

/// The epochs to test for consensus are the current and upcoming epochs.
/// This constant must be changed when new epochs are introduced.
/// Note that contract deploys MUST be done in each epoch >= 2.0.
pub const EPOCHS_TO_TEST: &[StacksEpochId] = &[StacksEpochId::Epoch33];

pub const SK_1: &str = "a1289f6438855da7decf9b61b852c882c398cff1446b2a0f823538aa2ebef92e01";
pub const SK_2: &str = "4ce9a8f7539ea93753a36405b16e8b57e15a552430410709c2b6d65dca5c02e201";
pub const SK_3: &str = "cb95ddd0fe18ec57f4f3533b95ae564b3f1ae063dbf75b46334bd86245aef78501";

/// The private key for the faucet account.
pub static FAUCET_PRIV_KEY: LazyLock<StacksPrivateKey> = LazyLock::new(|| {
    StacksPrivateKey::from_hex("510f96a8efd0b11e211733c1ac5e3fa6f3d3fcdd62869e376c47decb3e14fea101")
        .expect("Failed to parse private key")
});

// The address for the faucet account
pub static FAUCET_ADDRESS: LazyLock<StacksAddress> = LazyLock::new(|| to_addr(&FAUCET_PRIV_KEY));

const FOO_CONTRACT: &str = "(define-public (foo) (ok 1))
                                    (define-public (bar (x uint)) (ok x))";

/// Returns the list of Clarity versions that can be used to deploy contracts in the given epoch.
pub const fn clarity_versions_for_epoch(epoch: StacksEpochId) -> &'static [ClarityVersion] {
    match epoch {
        StacksEpochId::Epoch10 => &[],
        StacksEpochId::Epoch20 | StacksEpochId::Epoch2_05 => &[ClarityVersion::Clarity1],
        StacksEpochId::Epoch21
        | StacksEpochId::Epoch22
        | StacksEpochId::Epoch23
        | StacksEpochId::Epoch24
        | StacksEpochId::Epoch25 => &[ClarityVersion::Clarity1, ClarityVersion::Clarity2],
        StacksEpochId::Epoch30 | StacksEpochId::Epoch31 | StacksEpochId::Epoch32 => &[
            ClarityVersion::Clarity1,
            ClarityVersion::Clarity2,
            ClarityVersion::Clarity3,
        ],
        StacksEpochId::Epoch33 => &[
            ClarityVersion::Clarity1,
            ClarityVersion::Clarity2,
            ClarityVersion::Clarity3,
            ClarityVersion::Clarity4,
        ],
    }
}

/// Custom serializer for `Option<TransactionPayload>` to improve snapshot readability.
/// This avoids large diffs in snapshots due to code body changes and focuses on key fields.
fn serialize_opt_tx_payload<S>(
    value: &Option<TransactionPayload>,
    serializer: S,
) -> Result<S::Ok, S::Error>
where
    S: Serializer,
{
    let changed = match value {
        None => "BitcoinTx".to_string(),
        Some(TransactionPayload::TokenTransfer(sender, amount, memo)) => {
            format!("TokenTransfer(from: {sender}, amount: {amount}, memo: {memo})")
        }
        Some(TransactionPayload::SmartContract(
            TransactionSmartContract { name, code_body },
            clarity_version,
        )) => {
            format!("SmartContract(name: {name}, code_body: [..], clarity_version: {clarity_version:?})")
        }
        Some(TransactionPayload::ContractCall(TransactionContractCall {
            address,
            contract_name,
            function_name,
            function_args,
        })) => {
            format!("ContractCall(address: {address}, contract_name: {contract_name}, function_name: {function_name}, function_args: [{function_args:?}])")
        }
        Some(payload) => {
            format!("{payload:?}")
        }
    };
    serializer.serialize_str(&changed)
}

/// Serialize an optional string field appending a non-consensus breaking info message.
fn serialize_opt_string_ncb<S>(value: &Option<String>, serializer: S) -> Result<S::Ok, S::Error>
where
    S: Serializer,
{
    let original = match value.as_deref() {
        Some(str) => format!("Some({str})"),
        None => "None".to_string(),
    };
    let changed = format!("{original} [NON-CONSENSUS BREAKING]");
    serializer.serialize_str(&changed)
}

/// Represents the expected output of a transaction in a test.
#[derive(Serialize, Deserialize, Clone, Debug, PartialEq)]
pub struct ExpectedTransactionOutput {
    /// The transaction that was executed.
    /// `None` for bitcoin transactions.
    #[serde(serialize_with = "serialize_opt_tx_payload")]
    pub tx: Option<TransactionPayload>,
    /// The possible Clarity VM error message associated to the transaction (non-consensus breaking)
    #[serde(serialize_with = "serialize_opt_string_ncb")]
    pub vm_error: Option<String>,
    /// The expected return value of the transaction.
    pub return_type: ClarityValue,
    /// The expected execution cost of the transaction.
    pub cost: ExecutionCost,
}

/// Represents the expected outputs for a block's execution.
#[derive(Serialize, Deserialize, Clone, Debug, PartialEq)]
pub struct ExpectedBlockOutput {
    /// The expected block marf
    pub marf_hash: TrieHash,
    /// The epoch in which the test block was expected to be evaluated
    pub evaluated_epoch: StacksEpochId,
    /// The expected outputs for each transaction, in input order.
    pub transactions: Vec<ExpectedTransactionOutput>,
    /// The total execution cost of the block.
    pub total_block_cost: ExecutionCost,
}

/// Represents the expected outputs for a block's failed execution.
#[derive(Serialize, Deserialize, Clone, Debug, PartialEq)]
pub struct ExpectedFailureOutput {
    /// The epoch in which the test block was expected to be evaluated
    pub evaluated_epoch: StacksEpochId,
    /// The test should fail with an error matching the specified string
    /// Cannot match on the exact Error directly as they do not implement
    /// Serialize/Deserialize or PartialEq
    pub error: String,
}

/// Represents the expected result of a consensus test.
#[derive(Serialize, Deserialize, Clone, Debug, PartialEq)]
pub enum ExpectedResult {
    /// The test should succeed with the specified outputs.
    Success(ExpectedBlockOutput),
    /// The test should fail with the specified outputs.
    Failure(ExpectedFailureOutput),
}

impl ExpectedResult {
    fn create_from(
        result: Result<StacksEpochReceipt, ChainstateError>,
        marf_hash: TrieHash,
        evaluated_epoch: StacksEpochId,
    ) -> Self {
        match result {
            Ok(epoch_receipt) => {
                let transactions: Vec<ExpectedTransactionOutput> = epoch_receipt
                    .tx_receipts
                    .into_iter()
                    .map(|r| {
                        let tx = match r.transaction {
                            TransactionOrigin::Stacks(tx) => Some(tx.payload),
                            TransactionOrigin::Burn(..) => None,
                        };
                        ExpectedTransactionOutput {
                            tx,
                            return_type: r.result,
                            cost: r.execution_cost,
                            vm_error: r.vm_error,
                        }
                    })
                    .collect();
                ExpectedResult::Success(ExpectedBlockOutput {
                    marf_hash,
                    evaluated_epoch: epoch_receipt.evaluated_epoch,
                    transactions,
                    total_block_cost: epoch_receipt.anchored_block_cost,
                })
            }
            Err(e) => ExpectedResult::Failure(ExpectedFailureOutput {
                error: e.to_string(),
                evaluated_epoch,
            }),
        }
    }
}

/// Represents a block to be appended in a test and its expected result.
#[derive(Serialize, Deserialize, Clone, Debug, PartialEq)]
pub struct TestBlock {
    /// Transactions to include in the block
    pub transactions: Vec<StacksTransaction>,
}

/// Manages a `TestChainstate` tailored for consensus-rule verification.
///
/// Initialises the chain with enough burn-chain blocks per epoch to run
/// the requested number of Stacks blocks per epoch.
///
/// Provides high-level helpers for:
/// - Appending Nakamoto or pre-Nakamoto blocks
pub struct ConsensusChain<'a> {
    pub test_chainstate: TestChainstate<'a>,
}

impl ConsensusChain<'_> {
    /// Creates a new [`ConsensusChain`].
    ///
    /// # Arguments
    ///
    /// * `test_name` – identifier used for logging / snapshot names / database names
    /// * `initial_balances` – `(principal, amount)` pairs that receive an initial STX balance
    /// * `num_blocks_per_epoch` – how many **Stacks** blocks must fit into each epoch
    ///
    /// # Panics
    ///
    /// * If `Epoch10` is requested (unsupported)
    /// * If any requested epoch is given `0` blocks
    pub fn new(
        test_name: &str,
        initial_balances: Vec<(PrincipalData, u64)>,
        num_blocks_per_epoch: HashMap<StacksEpochId, u64>,
    ) -> Self {
        // Validate blocks
        for (epoch_id, num_blocks) in &num_blocks_per_epoch {
            assert_ne!(
                *epoch_id,
                StacksEpochId::Epoch10,
                "Epoch10 is not supported"
            );
            assert!(
                *num_blocks > 0,
                "Each epoch must have at least one block. {epoch_id} is empty"
            );
        }
        // Set up chainstate to support Naka.
        let mut boot_plan = NakamotoBootPlan::new(test_name)
            .with_pox_constants(7, 1)
            .with_initial_balances(initial_balances)
            .with_private_key(FAUCET_PRIV_KEY.clone());
        let (epochs, first_burnchain_height) =
            Self::calculate_epochs(&boot_plan.pox_constants, num_blocks_per_epoch);
        boot_plan = boot_plan.with_epochs(epochs);
        let test_chainstate = boot_plan.to_chainstate(None, Some(first_burnchain_height));
        Self { test_chainstate }
    }

    /// Calculates a valid [`EpochList`] and starting burnchain height for the test harness.
    ///
    /// The resulting EpochList satisfies the following:
    /// - Each epoch has enough burnchain blocks to accommodate all test blocks.
    /// - Epoch 2.5 → 3.0 transition satisfies the following constraints:
    ///   - 2.5 and 3.0 are in **different reward cycles**.
    ///   - 2.5 starts **before** the prepare phase of the cycle prior to 3.0 activation.
    ///   - 3.0 does not start on a reward cycle boundary.
    /// - All epoch heights are contiguous and correctly ordered.
    ///
    /// The resulting [`EpochList`] is used to initialize the test chainstate with correct
    /// epoch boundaries, enabling accurate simulation of epoch transitions and consensus rules.
    ///
    /// # Arguments
    ///
    /// * `pox_constants` - PoX configuration (reward cycle length, prepare phase, etc.).
    /// * `num_blocks_per_epoch` - Map of epoch IDs to the number of test blocks to run in each.
    ///
    /// # Returns
    ///
    /// `(EpochList<ExecutionCost>, first_burnchain_height)` — the epoch list and the burnchain
    /// height at which the first Stacks block is mined.
    fn calculate_epochs(
        pox_constants: &PoxConstants,
        num_blocks_per_epoch: HashMap<StacksEpochId, u64>,
    ) -> (EpochList<ExecutionCost>, u64) {
        let reward_cycle_length = pox_constants.reward_cycle_length as u64;
        let prepare_length = pox_constants.prepare_length as u64;

        // Helper: is this burnchain height in a prepare phase?
        let is_in_prepare_phase = |height: u64| -> bool {
            let pos_in_cycle = height % reward_cycle_length;
            pos_in_cycle == 0 || pos_in_cycle >= (reward_cycle_length - prepare_length)
        };

        // Helper: is this burnchain height at a reward cycle boundary?
        let is_reward_cycle_boundary = |height: u64| -> bool { height % reward_cycle_length <= 1 };

        // Helper: place N blocks starting at `start`, skipping prepare phases (for pre-3.0)
        // this is necessary to prevent PoX anchor blocks getting messed with if any pre-naka
        // blocks fail to append
        let place_blocks_avoiding_prepare = |start: u64, n: u64| -> u64 {
            let mut height = start;
            let mut blocks_placed = 0;

            while blocks_placed < n {
                if is_in_prepare_phase(height) {
                    height += 1; // skip prepare phase
                } else {
                    blocks_placed += 1;
                    if blocks_placed < n {
                        height += 1; // move to next height only if more blocks are needed
                    }
                }
            }

            height
        };

        let first_burnchain_height =
            (pox_constants.pox_4_activation_height + pox_constants.reward_cycle_length + 1) as u64;
        info!("StacksEpoch calculate_epochs first_burn_height = {first_burnchain_height}");
        let mut epochs = vec![];
        let mut current_height = 0;
        for epoch_id in StacksEpochId::ALL.iter() {
            let start_height = current_height;
            let mut end_height = match *epoch_id {
                StacksEpochId::Epoch10 => first_burnchain_height,
                StacksEpochId::Epoch20
                | StacksEpochId::Epoch2_05
                | StacksEpochId::Epoch21
                | StacksEpochId::Epoch22
                | StacksEpochId::Epoch23
                | StacksEpochId::Epoch24
                | StacksEpochId::Epoch25 => {
                    // Use test vector block count
                    // Always add 1 so we can ensure we are fully in the epoch before we then execute
                    // the corresponding test blocks in their own blocks
                    let num_blocks = num_blocks_per_epoch.get(epoch_id).copied().unwrap_or(0) + 1;
                    place_blocks_avoiding_prepare(start_height, num_blocks) + 1
                }
                StacksEpochId::Epoch30 | StacksEpochId::Epoch31 | StacksEpochId::Epoch32 => {
                    // Only need 1 block per Epoch
                    if num_blocks_per_epoch.contains_key(epoch_id) {
                        start_height + 1
                    } else {
                        // If we don't care to have any blocks in this epoch
                        // don't bother giving it an epoch height
                        start_height
                    }
                }
                // The last Epoch height never ends
                StacksEpochId::Epoch33 => STACKS_EPOCH_MAX,
            };

            // Special case the Epoch 2.5 -> Epoch 3.0 transition
            if *epoch_id == StacksEpochId::Epoch25 {
                // Calculate Epoch 2.5 end height and Epoch 3.0 start height.
                // Epoch 2.5 must start before the prepare phase of the cycle prior to Epoch 3.0's activation.
                // Epoch 2.5 end must equal Epoch 3.0 start
                // Epoch 3.0 must not start at a cycle boundary
                // Epoch 2.5 and 3.0 cannot be in the same reward cycle.
                let num_blocks = num_blocks_per_epoch
                    .get(epoch_id)
                    .copied()
                    .unwrap_or(0)
                    .saturating_add(1); // Add one block for pox lockups.

                let epoch_25_start = start_height;
                let mut epoch_30_start = end_height; // from block placement above

                let epoch_25_reward_cycle = epoch_25_start / reward_cycle_length;
                let mut epoch_30_reward_cycle = epoch_30_start / reward_cycle_length;
                // Ensure different reward cycles and Epoch 2.5 starts before prior cycle's prepare phase
                let mut prior_cycle = epoch_30_reward_cycle.saturating_sub(1);
                let mut prior_prepare_phase_start =
                    prior_cycle * reward_cycle_length + (reward_cycle_length - prepare_length);
                while epoch_25_start + num_blocks >= prior_prepare_phase_start
                    || epoch_25_reward_cycle >= epoch_30_reward_cycle
                    || is_reward_cycle_boundary(epoch_30_start)
                {
                    // Advance to 3.0 start so it is not in a reward cycle boundary and to ensure
                    // 2.5 starts prior to the prepare phase of epoch 30 reward cycle activation
                    epoch_30_start += 1;
                    epoch_30_reward_cycle = epoch_30_start / reward_cycle_length;
                    prior_cycle = epoch_30_reward_cycle.saturating_sub(1);
                    prior_prepare_phase_start =
                        prior_cycle * reward_cycle_length + (reward_cycle_length - prepare_length);
                }
                end_height = epoch_30_start; // Epoch 2.5 ends where Epoch 3.0 starts
            }
            // Create epoch
            let block_limit = if *epoch_id == StacksEpochId::Epoch10 {
                ExecutionCost::max_value()
            } else {
                BLOCK_LIMIT_MAINNET_21.clone()
            };
            let network_epoch = StacksEpochId::network_epoch(*epoch_id);
            epochs.push(StacksEpoch {
                epoch_id: *epoch_id,
                start_height,
                end_height,
                block_limit,
                network_epoch,
            });
            current_height = end_height;
        }
        // Validate test vector block counts
        for (epoch_id, num_blocks) in num_blocks_per_epoch {
            let epoch = epochs
                .iter()
                .find(|e| e.epoch_id == epoch_id)
                .expect("Epoch not found");
            let epoch_length = epoch.end_height - epoch.start_height;
            if epoch_id > StacksEpochId::Epoch25 {
                assert!(
                    epoch_length > 0,
                    "{epoch_id:?} must have at least 1 burn block."
                );
            } else {
                assert!(
                    epoch_length >= num_blocks,
                    "{epoch_id:?} must have at least {num_blocks} burn blocks, got {epoch_length}"
                );
            }
        }
        let epoch_list = EpochList::new(&epochs);
        info!("Calculated EpochList from pox constants with first burnchain height of {first_burnchain_height}.";
            "epochs" => ?epoch_list,
            "first_burnchain_height" => first_burnchain_height
        );
        (epoch_list, first_burnchain_height)
    }

    /// Appends a single block to the chain as a Nakamoto block and returns the result.
    ///
    /// This method takes a [`TestBlock`] containing a list of transactions, constructs
    /// a fully valid [`NakamotoBlock`], processes it against the current chainstate.
    ///
    /// # Arguments
    ///
    /// * `block` - The test block to be processed and appended to the chain.
    ///
    /// # Returns
    ///
    /// A [`ExpectedResult`] with the outcome of the block processing.
    fn append_nakamoto_block(&mut self, block: TestBlock) -> ExpectedResult {
        debug!("--------- Running block {block:?} ---------");
        let (nakamoto_block, _block_size) = self.construct_nakamoto_block(block);
        let mut sortdb = self.test_chainstate.sortdb.take().unwrap();
        let mut stacks_node = self.test_chainstate.stacks_node.take().unwrap();
        let chain_tip =
            NakamotoChainState::get_canonical_block_header(stacks_node.chainstate.db(), &sortdb)
                .unwrap()
                .unwrap();
        let sig_hash = nakamoto_block.header.signer_signature_hash();
        debug!(
            "--------- Processing block {sig_hash} ---------";
            "block" => ?nakamoto_block
        );
        let expected_marf = nakamoto_block.header.state_index_root;
        let res = TestStacksNode::process_pushed_next_ready_block(
            &mut stacks_node,
            &mut sortdb,
            &mut self.test_chainstate.miner,
            &chain_tip.consensus_hash,
            &mut self.test_chainstate.coord,
            nakamoto_block.clone(),
        );
        debug!(
            "--------- Processed block: {sig_hash} ---------";
            "block" => ?nakamoto_block
        );
        // Restore chainstate for the next block
        self.test_chainstate.sortdb = Some(sortdb);
        self.test_chainstate.stacks_node = Some(stacks_node);

        let burn_block_height = self.test_chainstate.get_burn_block_height();
        let current_epoch =
            SortitionDB::get_stacks_epoch(self.test_chainstate.sortdb().conn(), burn_block_height)
                .unwrap()
                .unwrap()
                .epoch_id;

        let remapped_result = res.map(|receipt| receipt.unwrap());
        ExpectedResult::create_from(remapped_result, expected_marf, current_epoch)
    }

    /// Appends a single block to the chain as a Pre-Nakamoto block and returns the result.
    ///
    /// This method takes a [`TestBlock`] containing a list of transactions, constructs
    /// a fully valid [`StacksBlock`], processes it against the current chainstate.
    ///
    /// # Arguments
    ///
    /// * `block` - The test block to be processed and appended to the chain.
    /// * `coinbase_nonce` - The coinbase nonce to use and increment
    ///
    /// # Returns
    ///
    /// A [`ExpectedResult`] with the outcome of the block processing.
    fn append_pre_nakamoto_block(&mut self, block: TestBlock) -> ExpectedResult {
        debug!("--------- Running Pre-Nakamoto block {block:?} ---------");
        let (pre_nakamoto_block, burn_ops) = self.construct_pre_nakamoto_block(block);
        let (block_height, _, consensus_hash) = self.test_chainstate.next_burnchain_block(burn_ops);
        let mut stacks_node = self.test_chainstate.stacks_node.take().unwrap();
        let mut sortdb = self.test_chainstate.sortdb.take().unwrap();

        debug!(
            "--------- Processing Pre-Nakamoto block {} ---------", pre_nakamoto_block.block_hash();
        );
        let expected_marf = pre_nakamoto_block.header.state_index_root;
        let res = TestStacksNode::process_pre_nakamoto_next_ready_block(
            &mut stacks_node,
            &mut sortdb,
            &mut self.test_chainstate.miner,
            &mut self.test_chainstate.coord,
            &pre_nakamoto_block,
            &[],
        );

        debug!(
            "--------- Processed Pre-Nakamoto block {}---------", pre_nakamoto_block.block_hash();
        );

        // Restore chainstate for the next block
        self.test_chainstate.sortdb = Some(sortdb);
        self.test_chainstate.stacks_node = Some(stacks_node);

        let burn_block_height = self.test_chainstate.get_burn_block_height();
        let current_epoch =
            SortitionDB::get_stacks_epoch(self.test_chainstate.sortdb().conn(), burn_block_height)
                .unwrap()
                .unwrap()
                .epoch_id;

        let remapped_result = res.map(|receipt| {
            let mut receipt = receipt.unwrap();
            let mut sanitized_receipts = vec![];
            for tx_receipt in &receipt.tx_receipts {
                // Remove any coinbase transactions from the output
                if tx_receipt.is_coinbase_tx() {
                    continue;
                }
                sanitized_receipts.push(tx_receipt.clone());
            }
            receipt.tx_receipts = sanitized_receipts;
            receipt
        });
        ExpectedResult::create_from(remapped_result, expected_marf, current_epoch)
    }

    /// Appends a single block to the chain and returns the result.
    ///
    /// This method takes a [`TestBlock`] containing a list of transactions, whether the epoch [`is_naka_epoch`] ,
    /// constructing a fully valid [`StacksBlock`] or [`NakamotoBlock`] accordingly, processes it against the current chainstate.
    ///
    /// # Arguments
    ///
    /// * `block` - The test block to be processed and appended to the chain.
    /// * `coinbase_nonce` - The coinbase nonce to use and increment
    ///
    /// # Returns
    ///
    /// A [`ExpectedResult`] with the outcome of the block processing.
    pub fn append_block(&mut self, block: TestBlock, is_naka_epoch: bool) -> ExpectedResult {
        if is_naka_epoch {
            self.append_nakamoto_block(block)
        } else {
            let result = self.append_pre_nakamoto_block(block);
            if matches!(result, ExpectedResult::Failure(_)) {
                // We didn't successfully mine the coinbase tx. Revert the nonce of the miner.
                let old_nonce = self.test_chainstate.miner.get_nonce();
                self.test_chainstate
                    .miner
                    .set_nonce(old_nonce.saturating_sub(1));
            }
            result
        }
    }

    /// Constructs a pre-Nakamoto block with the given [`TestBlock`] configuration.
    fn construct_pre_nakamoto_block(
        &mut self,
        test_block: TestBlock,
    ) -> (StacksBlock, Vec<BlockstackOperationType>) {
        let microblock_privkey = self.test_chainstate.miner.next_microblock_privkey();
        let microblock_pubkeyhash =
            Hash160::from_node_public_key(&StacksPublicKey::from_private(&microblock_privkey));
        let burnchain = self.test_chainstate.config.burnchain.clone();

        let tip =
            SortitionDB::get_canonical_burn_chain_tip(self.test_chainstate.sortdb_ref().conn())
                .unwrap();
        let parent_sortition_opt = SortitionDB::get_block_snapshot(
            self.test_chainstate.sortdb_ref().conn(),
            &tip.parent_sortition_id,
        )
        .unwrap();

        let mut burn_block = TestBurnchainBlock::new(&tip, 0);

        let last_key = self
            .test_chainstate
            .stacks_node_ref()
            .get_last_key(&self.test_chainstate.miner);
        let vrf_proof = self
            .test_chainstate
            .miner
            .make_proof(
                &last_key.public_key,
                &burn_block.parent_snapshot.sortition_hash,
            )
            .unwrap_or_else(|| panic!("FATAL: no private key for {:?}", last_key.public_key));

        let coinbase_tx = make_coinbase(
            &mut self.test_chainstate.miner,
            tip.block_height.try_into().unwrap(),
        );
        let mut stacks_block = {
            let genesis_header_info = StacksChainState::get_genesis_header_info(
                self.test_chainstate.stacks_node_ref().chainstate.db(),
            )
            .unwrap();
            let tip =
                SortitionDB::get_canonical_burn_chain_tip(self.test_chainstate.sortdb_ref().conn())
                    .unwrap();
            let parent_tip = StacksChainState::get_anchored_block_header_info(
                self.test_chainstate.stacks_node_ref().chainstate.db(),
                &tip.canonical_stacks_tip_consensus_hash,
                &tip.canonical_stacks_tip_hash,
            )
            .unwrap()
            .unwrap_or(genesis_header_info);
            // Just use the block builder to calculate the header easily. Note that the merkle root and state index hash will be wrong though!
            let mut builder = StacksBlockBuilder::make_regtest_block_builder(
                &burnchain,
                &parent_tip,
                &vrf_proof,
                tip.total_burn,
                &microblock_pubkeyhash,
            )
            .unwrap();
            let burndb = self
                .test_chainstate
                .sortdb_ref()
                .index_handle(&tip.sortition_id);
            let (mut chainstate, _) = self
                .test_chainstate
                .stacks_node_ref()
                .chainstate
                .reopen()
                .unwrap();
            let mut miner_epoch_info = builder
                .pre_epoch_begin(&mut chainstate, &burndb, true)
                .unwrap();
            let (mut epoch_tx, _) = builder.epoch_begin(&burndb, &mut miner_epoch_info).unwrap();
            // First mine the coinbase transaction
            builder
                .try_mine_tx(&mut epoch_tx, &coinbase_tx, None)
                .unwrap();

            // We attempt to mine each transaction to build the hash
            for tx in &test_block.transactions {
                // NOTE: It is expected to fail when trying computing the marf for invalid block/transactions.
                let _ = builder.try_mine_tx(&mut epoch_tx, tx, None);
            }

            let stacks_block = builder.mine_anchored_block(&mut epoch_tx);
            epoch_tx.rollback_block();
            stacks_block
        };
        // Just in case any of the transactions failed during above marf computation, just overwrite the merkle root again
        let mut txs = vec![coinbase_tx];
        txs.extend_from_slice(&test_block.transactions);
        stacks_block.txs = txs;
        let tx_merkle_root = {
            let txid_vecs: Vec<_> = stacks_block
                .txs
                .iter()
                .map(|tx| tx.txid().as_bytes().to_vec())
                .collect();
            MerkleTree::<Sha512Trunc256Sum>::new(&txid_vecs).root()
        };
        stacks_block.header.tx_merkle_root = tx_merkle_root;

        let block_ops = self.test_chainstate.calculate_block_ops(
            &tip,
            &mut burn_block,
            &last_key,
            &stacks_block,
            vec![],
            parent_sortition_opt.as_ref(),
        );

        (stacks_block, block_ops)
    }

    /// Constructs a Nakamoto block with the given [`TestBlock`] configuration.
    fn construct_nakamoto_block(&mut self, test_block: TestBlock) -> (NakamotoBlock, usize) {
        let chain_tip = NakamotoChainState::get_canonical_block_header(
            self.test_chainstate
                .stacks_node
                .as_ref()
                .unwrap()
                .chainstate
                .db(),
            self.test_chainstate.sortdb.as_ref().unwrap(),
        )
        .unwrap()
        .unwrap();
        let cycle = self.test_chainstate.get_reward_cycle();
        let burn_spent = SortitionDB::get_block_snapshot_consensus(
            self.test_chainstate.sortdb_ref().conn(),
            &chain_tip.consensus_hash,
        )
        .unwrap()
        .map(|sn| sn.total_burn)
        .unwrap();
        let mut block = NakamotoBlock {
            header: NakamotoBlockHeader {
                version: 1,
                chain_length: chain_tip.stacks_block_height + 1,
                burn_spent,
                consensus_hash: chain_tip.consensus_hash.clone(),
                parent_block_id: chain_tip.index_block_hash(),
                tx_merkle_root: Sha512Trunc256Sum::from_data(&[]),
                state_index_root: TrieHash::from_empty_data(),
                timestamp: 1,
                miner_signature: MessageSignature::empty(),
                signer_signature: vec![],
                pox_treatment: BitVec::ones(1).unwrap(),
            },
            txs: test_block.transactions,
        };

        let tx_merkle_root = {
            let txid_vecs: Vec<_> = block
                .txs
                .iter()
                .map(|tx| tx.txid().as_bytes().to_vec())
                .collect();
            MerkleTree::<Sha512Trunc256Sum>::new(&txid_vecs).root()
        };
        block.header.tx_merkle_root = tx_merkle_root;

        // Set the MARF root hash or use an all-zero hash in case of failure.
        // NOTE: It is expected to fail when trying computing the marf for invalid block/transactions.
        let marf_result =
            self.compute_naka_block_marf_root_hash(block.header.timestamp, &block.txs);
        block.header.state_index_root = match marf_result {
            Ok(marf) => marf,
            Err(_) => TrieHash::from_bytes(&[0; 32]).unwrap(),
        };

        self.test_chainstate.miner.sign_nakamoto_block(&mut block);
        let mut signers = self
            .test_chainstate
            .config
            .test_signers
            .clone()
            .unwrap_or_default();
        signers.sign_nakamoto_block(&mut block, cycle);
        let block_len = block.serialize_to_vec().len();
        (block, block_len)
    }

    /// Computes the MARF root hash for a Nakamoto block.
    ///
    /// This function is intended for use in success test cases only, where all
    /// transactions are valid. In other scenarios, the computation may fail.
    ///
    /// The implementation is deliberately minimal: it does not cover every
    /// possible situation (such as new tenure handling), but it should be
    /// sufficient for the scope of our test cases.
    fn compute_naka_block_marf_root_hash(
        &mut self,
        block_time: u64,
        block_txs: &[StacksTransaction],
    ) -> Result<TrieHash, String> {
        let node = self.test_chainstate.stacks_node.as_mut().unwrap();
        let sortdb = self.test_chainstate.sortdb.as_ref().unwrap();
        let burndb_conn = sortdb.index_handle_at_tip();
        let chainstate = &mut node.chainstate;

        let chain_tip = NakamotoChainState::get_canonical_block_header(chainstate.db(), sortdb)
            .unwrap()
            .unwrap();

        let (chainstate_tx, clarity_instance) = chainstate.chainstate_tx_begin().unwrap();
        let burndb_conn = sortdb.index_handle_at_tip();

        let mut clarity_tx = StacksChainState::chainstate_block_begin(
            &chainstate_tx,
            clarity_instance,
            &burndb_conn,
            &chain_tip.consensus_hash,
            &chain_tip.anchored_header.block_hash(),
            &MINER_BLOCK_CONSENSUS_HASH,
            &MINER_BLOCK_HEADER_HASH,
        );
        let result = Self::inner_compute_naka_block_marf_root_hash(
            &mut clarity_tx,
            block_time,
            block_txs,
            chain_tip.burn_header_height,
        );
        clarity_tx.rollback_block();
        result
    }

    /// This is where the real MARF computation happens for Nakamoto blocks.
    /// It is extrapolated into an _inner_ method to simplify rollback handling,
    /// ensuring that rollback can be applied consistently on both success and failure
    /// in the _outer_ method.
    fn inner_compute_naka_block_marf_root_hash(
        clarity_tx: &mut ClarityTx,
        block_time: u64,
        block_txs: &[StacksTransaction],
        burn_header_height: u32,
    ) -> Result<TrieHash, String> {
        clarity_tx
            .connection()
            .as_free_transaction(|clarity_tx_conn| {
                clarity_tx_conn.with_clarity_db(|db| {
                    db.setup_block_metadata(Some(block_time))?;
                    Ok(())
                })
            })
            .map_err(|e| e.to_string())?;

        StacksChainState::process_block_transactions(clarity_tx, block_txs, 0)
            .map_err(|e| e.to_string())?;

        NakamotoChainState::finish_block(clarity_tx, None, false, burn_header_height)
            .map_err(|e| e.to_string())?;

        Ok(clarity_tx.seal())
    }

    /// Advance out of a pre-nakamoto prepare phase to prevent potentially messing with the PoX anchor block selection
    /// Is a no-op if already in Nakamoto epoch
    pub fn consume_pre_naka_prepare_phase(&mut self) {
        let mut block_height = self.test_chainstate.get_burn_block_height();
        let evaluating_epoch =
            SortitionDB::get_stacks_epoch(self.test_chainstate.sortdb().conn(), block_height + 1)
                .unwrap()
                .unwrap()
                .epoch_id;
        if !evaluating_epoch.uses_nakamoto_blocks() {
            block_height = self.test_chainstate.get_burn_block_height();
            while self
                .test_chainstate
                .config
                .burnchain
                .is_in_prepare_phase(block_height + 1)
            {
                // Cannot apply a pre nakamoto block in the prepare phase in case it fails and we do not calculate
                // our PoX anchor properly. Mine until we are out of the prepare phase
                self.test_chainstate.mine_pre_nakamoto_tenure_with_txs(&[]);
                block_height = self.test_chainstate.get_burn_block_height();
            }
        }
    }
}

/// A complete consensus test that drives a [`ConsensusChain`] through a series of epochs.
///
/// It stores the blocks to execute per epoch and runs them in chronological order,
/// producing a vector of [`ExpectedResult`] suitable for snapshot testing.
pub struct ConsensusTest<'a> {
    pub chain: ConsensusChain<'a>,
    epoch_blocks: HashMap<StacksEpochId, Vec<TestBlock>>,
}

impl ConsensusTest<'_> {
    /// Constructs a [`ConsensusTest`] from a map of **epoch → blocks**.
    ///
    /// The map is converted into `num_blocks_per_epoch` for chain initialisation.
    pub fn new(
        test_name: &str,
        initial_balances: Vec<(PrincipalData, u64)>,
        epoch_blocks: HashMap<StacksEpochId, Vec<TestBlock>>,
    ) -> Self {
        let mut num_blocks_per_epoch = HashMap::new();
        for (epoch, blocks) in &epoch_blocks {
            num_blocks_per_epoch.insert(*epoch, blocks.len() as u64);
        }
        Self {
            chain: ConsensusChain::new(test_name, initial_balances, num_blocks_per_epoch),
            epoch_blocks,
        }
    }

    /// Executes a full test plan by processing blocks across multiple epochs.
    ///
    /// This function serves as the primary test runner. It iterates through the
    /// provided epochs in chronological order, automatically advancing the
    /// chainstate to the start of each epoch. It then processes all [`TestBlock`]'s
    /// associated with that epoch and collects their results.
    ///
    ///  # Returns
    ///
    /// A Vec<['ExpectedResult`]> with the outcome of each block for snapshot testing.
    pub fn run(mut self) -> Vec<ExpectedResult> {
        let mut sorted_epochs: Vec<_> = self.epoch_blocks.clone().into_iter().collect();
        sorted_epochs.sort_by_key(|(epoch_id, _)| *epoch_id);

        let mut results = vec![];

        for (epoch, blocks) in sorted_epochs {
            debug!(
                "--------- Processing epoch {epoch:?} with {} blocks ---------",
                blocks.len()
            );
            // Use the miner key to prevent messing with FAUCET nonces.
            let miner_key = self.chain.test_chainstate.miner.nakamoto_miner_key();
            self.chain
                .test_chainstate
                .advance_into_epoch(&miner_key, epoch);

            let is_naka_epoch = epoch.uses_nakamoto_blocks();
            for block in blocks {
                self.chain.consume_pre_naka_prepare_phase();
                results.push(self.chain.append_block(block, is_naka_epoch));
            }
        }
        results
    }
}

/// A high-level test harness for running consensus-critical smart contract tests.
///
/// This struct enables end-to-end testing of Clarity smart contracts under varying epoch conditions,
/// including different Clarity language versions and block rule sets. It automates:
///
/// - Contract deployment in specified epochs (with epoch-appropriate Clarity versions)
/// - Function execution in subsequent or same epochs
/// - Block-by-block execution with precise control over transaction ordering and nonces
/// - Snapshot testing of execution outcomes via [`ExpectedResult`]
///
/// It integrates:
/// - [`ConsensusChain`] for chain simulation and block production
/// - [`TestTxFactory`] for deterministic transaction generation
///
/// NOTE: The **majority of logic and state computation occurs during construction to enable a deterministic TestChainstate** (`new()`):
/// - All contract names are generated and versioned
/// - Block counts per epoch are precomputed
/// - Epoch order is finalized
/// - Transaction sequencing is fully planned
pub struct ContractConsensusTest<'a> {
    /// Factory for generating signed, nonce-managed transactions.
    tx_factory: TestTxFactory,
    /// Underlying chainstate used for block execution and consensus checks.
    chain: ConsensusChain<'a>,
    /// Address of the contract deployer (the test faucet).
    contract_addr: StacksAddress,
    /// Mapping of epoch → list of prerequisite contracts to deploy.
    setup_contracts_per_epoch: HashMap<StacksEpochId, Vec<SetupContract>>,
    /// Mapping of epoch → list of `(contract_name, ClarityVersion)` deployed in that epoch.
    /// Multiple versions may exist per epoch (e.g., Clarity 1, 2, 3 in Epoch 3.0).
    contract_deploys_per_epoch: HashMap<StacksEpochId, Vec<(String, ClarityVersion)>>,
    /// Mapping of epoch → list of `contract_names` that should be called in that epoch.
    contract_calls_per_epoch: HashMap<StacksEpochId, Vec<String>>,
    /// Source code of the Clarity contract being deployed and called.
    contract_code: String,
    /// Name of the public function to invoke during the call phase.
    function_name: String,
    /// Arguments to pass to `function_name` on every call.
    function_args: Vec<ClarityValue>,
    /// Sorted, deduplicated set of all epochs involved.
    /// Used to iterate through test phases in chronological order.
    all_epochs: BTreeSet<StacksEpochId>,
}

impl ContractConsensusTest<'_> {
    /// Creates a new [`ContractConsensusTest`] instance.
    ///
    /// Initializes the test environment to:
    /// - Deploy `contract_code` under `contract_name` in each `deploy_epochs`
    /// - Call `function_name` with `function_args` in each `call_epochs`
    /// - Track all contract instances per epoch and Clarity version
    /// - Precompute block counts per epoch for stable chain simulation
    ///
    /// # Arguments
    ///
    /// * `test_name` - Unique identifier for the test run (used in logging and snapshots)
    /// * `initial_balances` - Initial STX balances for principals (e.g., faucet, users)
    /// * `deploy_epochs` - List of epochs where contract deployment should occur
    /// * `call_epochs` - List of epochs where function calls should be executed
    /// * `contract_name` - Base name for deployed contracts (versioned suffixes added automatically)
    /// * `contract_code` - Clarity source code of the contract
    /// * `function_name` - Contract function to test
    /// * `function_args` - Arguments passed to `function_name` on every call
    /// * `exclude_clarity_versions` - List of Clarity versions to exclude from testing. For each epoch to test, at least a clarity version must available.
    /// * `setup_contracts` - Contracts that must be deployed before epoch-specific logic runs
    ///
    /// # Panics
    ///
    /// - If `deploy_epochs` is empty.
    /// - If any `call_epoch` is less than the minimum `deploy_epoch`.
    #[allow(clippy::too_many_arguments)]
    pub fn new(
        test_name: &str,
        initial_balances: Vec<(PrincipalData, u64)>,
        deploy_epochs: &[StacksEpochId],
        call_epochs: &[StacksEpochId],
        contract_name: &str,
        contract_code: &str,
        function_name: &str,
        function_args: &[ClarityValue],
        exclude_clarity_versions: &[ClarityVersion],
        setup_contracts: &[SetupContract],
    ) -> Self {
        assert!(
            !deploy_epochs.is_empty(),
            "At least one deploy epoch is required"
        );
        for epoch in deploy_epochs {
            let supported_versions = clarity_versions_for_epoch(*epoch);
            assert!(
                supported_versions
                    .iter()
                    .any(|version| !exclude_clarity_versions.contains(version)),
                "Epoch {epoch} does not have any Clarity versions available after applying exclusions",
            );
        }
        let min_deploy_epoch = deploy_epochs.iter().min().unwrap();
        assert!(
            call_epochs.iter().all(|e| e >= min_deploy_epoch),
            "All call epochs must be >= the minimum deploy epoch"
        );
        assert!(
            setup_contracts
                .iter()
                .all(|c| c.deploy_epoch.is_none() || c.deploy_epoch.unwrap() >= *min_deploy_epoch),
            "All setup contracts must have a deploy epoch >= the minimum deploy epoch"
        );

        // Build epoch_blocks map based on deploy and call epochs
        let mut num_blocks_per_epoch: HashMap<StacksEpochId, u64> = HashMap::new();
        let mut contract_deploys_per_epoch: HashMap<StacksEpochId, Vec<(String, ClarityVersion)>> =
            HashMap::new();
        let mut contract_calls_per_epoch: HashMap<StacksEpochId, Vec<String>> = HashMap::new();
        let mut contract_names = vec![];
        let mut setup_contracts_per_epoch: HashMap<StacksEpochId, Vec<SetupContract>> =
            HashMap::new();

        let mut epoch_candidates: BTreeSet<StacksEpochId> = deploy_epochs.iter().copied().collect();
        epoch_candidates.extend(call_epochs.iter().copied());
        let default_setup_epoch = *epoch_candidates
            .iter()
            .next()
            .expect("deploy_epochs guarantees at least one epoch");

        for contract in setup_contracts {
            // Deploy the setup contracts in the first epoch if not specified.
            let deploy_epoch = contract.deploy_epoch.unwrap_or(default_setup_epoch);
            // Get the default Clarity version for the epoch of the contract if not specified.
            let clarity_version = contract.clarity_version.or_else(|| {
                if deploy_epoch < StacksEpochId::Epoch21 {
                    None
                } else {
                    Some(ClarityVersion::default_for_epoch(deploy_epoch))
                }
            });
            let mut contract = contract.clone();
            contract.deploy_epoch = Some(deploy_epoch);
            contract.clarity_version = clarity_version;
            setup_contracts_per_epoch
                .entry(deploy_epoch)
                .or_default()
                .push(contract);
        }

        // Combine and sort unique epochs
        let mut all_epochs: BTreeSet<StacksEpochId> = epoch_candidates;
        all_epochs.extend(setup_contracts_per_epoch.keys().copied());

        // Precompute contract names and block counts
        for epoch in &all_epochs {
            let mut num_blocks = 0;

            if let Some(contracts) = setup_contracts_per_epoch.get(epoch) {
                num_blocks += contracts.len() as u64;
            }

            if deploy_epochs.contains(epoch) {
                let clarity_versions_per_epoch = clarity_versions_for_epoch(*epoch);
                // Exclude the clarity versions that are in the exclude_clarity_versions list.
                let clarity_versions = clarity_versions_per_epoch
                    .iter()
                    .filter(|v| !exclude_clarity_versions.contains(v));

                let epoch_name = format!("Epoch{}", epoch.to_string().replace('.', "_"));

                // Each deployment is a seperate TestBlock
                for &version in clarity_versions {
                    let version_tag = version.to_string().replace(' ', "");
                    let name = format!("{contract_name}-{epoch_name}-{version_tag}");
                    contract_deploys_per_epoch
                        .entry(*epoch)
                        .or_default()
                        .push((name.clone(), version));
                    contract_names.push(name.clone());
                    num_blocks += 1;
                }
            }

            if call_epochs.contains(epoch) {
                // Each call is a separate TestBlock
                for name in &contract_names {
                    // Each call is a separate TestBlock
                    contract_calls_per_epoch
                        .entry(*epoch)
                        .or_default()
                        .push(name.clone());
                    num_blocks += 1;
                }
            }
            if num_blocks > 0 {
                num_blocks_per_epoch.insert(*epoch, num_blocks);
            }
        }

        Self {
            tx_factory: TestTxFactory::new(CHAIN_ID_TESTNET),
            chain: ConsensusChain::new(test_name, initial_balances, num_blocks_per_epoch),
            contract_addr: to_addr(&FAUCET_PRIV_KEY),
            contract_deploys_per_epoch,
            contract_calls_per_epoch,
            contract_code: contract_code.to_string(),
            function_name: function_name.to_string(),
            function_args: function_args.to_vec(),
            setup_contracts_per_epoch,
            all_epochs,
        }
    }

    /// Generates a transaction, appends it to a new test block, and executes the block.
    ///
    /// If the transaction succeeds, this function automatically increments the sender's
    /// nonce for subsequent transactions.
    ///
    /// # Arguments
    ///
    /// - `tx_spec`: The transaction specification to generate and execute.
    /// - `is_naka_block`: Whether this block is mined under Nakamoto consensus rules.
    ///
    /// # Returns
    ///
    /// The [`ExpectedResult`] of block execution (success/failure with VM output)
    fn append_tx_block(&mut self, tx_spec: &TestTxSpec, is_naka_block: bool) -> ExpectedResult {
        let tx = self.tx_factory.generate_tx(tx_spec);
        let block = TestBlock {
            transactions: vec![tx],
        };

        let result = self.chain.append_block(block, is_naka_block);

        if let ExpectedResult::Success(_) = result {
            self.tx_factory.increase_nonce_for_tx(tx_spec);
        }

        result
    }

    /// Deploys prerequisite contracts scheduled for the given epoch.
    /// Panics if the deployment fails.
    fn deploy_setup_contracts(&mut self, epoch: StacksEpochId) {
        let Some(contracts) = self.setup_contracts_per_epoch.get(&epoch).cloned() else {
            return;
        };

        let is_naka_block = epoch.uses_nakamoto_blocks();
        contracts.into_iter().for_each(|contract| {
            self.chain.consume_pre_naka_prepare_phase();
            let result = self.append_tx_block(
                &TestTxSpec::ContractDeploy {
                    sender: &FAUCET_PRIV_KEY,
                    name: &contract.name,
                    code: &contract.code,
                    clarity_version: contract.clarity_version,
                },
                is_naka_block,
            );
            match result {
                ExpectedResult::Success(ref output) => {
                    assert_eq!(
                        output.transactions.len(),
                        1,
                        "Expected 1 transaction for setup contract {}, got {}",
                        contract.name,
                        output.transactions.len()
                    );
                    let tx_output = &output.transactions.first().unwrap();
                    assert_eq!(
                        tx_output.return_type,
                        ClarityValue::Response(ResponseData {
                            committed: true,
                            data: Box::new(ClarityValue::Bool(true)),
                        }),
                        "Setup contract {} failed to deploy: got {:?}",
                        contract.name,
                        tx_output
                    );
                    assert!(
                        tx_output.vm_error.is_none(),
                        "Expected no VM error for setup contract {}, got {:?}",
                        contract.name,
                        tx_output.vm_error
                    );
                }
                ExpectedResult::Failure(error) => {
                    panic!(
                        "Setup contract {} deployment failed: {error:?}",
                        contract.name
                    );
                }
            }
        });
    }

    /// Deploys all contract versions scheduled for the given epoch.
    ///
    /// For each Clarity version supported in the epoch:
    /// - Generates a unique contract name (e.g., `my-contract-Epoch30-Clarity3`)
    /// - Deploys in a **separate block**
    /// - Uses `None` for Clarity version in pre-2.1 epochs (behaviour defaults to Clarity 1)
    ///
    /// # Returns
    /// A vector of [`ExpectedResult`] values, one per deployment block.
    fn deploy_contracts(&mut self, epoch: StacksEpochId) -> Vec<ExpectedResult> {
        let Some(contract_names) = self.contract_deploys_per_epoch.get(&epoch) else {
            warn!("No contract deployments found for {epoch}.");
            return vec![];
        };

        let is_naka_block = epoch.uses_nakamoto_blocks();
        contract_names
            .clone()
            .iter()
            .map(|(name, version)| {
                let clarity_version = if epoch < StacksEpochId::Epoch21 {
                    // Old epochs have no concept of clarity version. It defaults to
                    // clarity version 1 behaviour.
                    None
                } else {
                    Some(*version)
                };
                self.chain.consume_pre_naka_prepare_phase();
                self.append_tx_block(
                    &TestTxSpec::ContractDeploy {
                        sender: &FAUCET_PRIV_KEY,
                        name,
                        code: &self.contract_code.clone(),
                        clarity_version,
                    },
                    is_naka_block,
                )
            })
            .collect()
    }

    /// Executes the test function on **all** contracts deployed in the given epoch.
    ///
    /// Each call occurs in a **separate block** to isolate side effects and enable
    /// fine-grained snapshot assertions. All prior deployments (even from earlier epochs)
    /// are callable if they exist in the chain state.
    ///
    /// # Arguments
    ///
    /// - `epoch`: The epoch in which to perform contract calls.
    ///
    /// # Returns
    ///
    /// A Vec<['ExpectedResult`]> with one entry per function call
    fn call_contracts(&mut self, epoch: StacksEpochId) -> Vec<ExpectedResult> {
        let Some(contract_names) = self.contract_calls_per_epoch.get(&epoch) else {
            warn!("No contract calls found for {epoch}.");
            return vec![];
        };

        let is_naka_block = epoch.uses_nakamoto_blocks();
        contract_names
            .clone()
            .iter()
            .map(|contract_name| {
                self.chain.consume_pre_naka_prepare_phase();
                self.append_tx_block(
                    &TestTxSpec::ContractCall {
                        sender: &FAUCET_PRIV_KEY,
                        contract_addr: &self.contract_addr.clone(),
                        contract_name,
                        function_name: &self.function_name.clone(),
                        args: &self.function_args.clone(),
                    },
                    is_naka_block,
                )
            })
            .collect()
    }

    /// Executes the full consensus test: deploy in [`Self::contract_deploys_per_epoch`], call in [`Self::contract_calls_per_epoch`].
    ///
    /// Processes epochs in **sorted order** using [`Self::all_epochs`]. For each epoch:
    /// - Advances the chain into the target epoch
    /// - Deploys contracts (if scheduled)
    /// - Executes function calls (if scheduled)
    ///
    /// # Execution Order Example
    ///
    /// Given at test instantiation:
    /// ```rust,ignore
    /// deploy_epochs = [Epoch20, Epoch30]
    /// call_epochs   = [Epoch30, Epoch31]
    /// ```
    ///
    /// The sequence is:
    /// 1. Enter Epoch 2.0 → Deploy `contract-v1`
    /// 2. Enter Epoch 3.0 → Deploy `contract-v1`, `contract-v2`, `contract-v3`
    /// 3. Enter Epoch 3.0 → Call function on all 4 deployed contracts
    /// 4. Enter Epoch 3.1 → Call function on all 4 deployed contracts
    ///
    /// # Returns
    ///
    /// A Vec<['ExpectedResult`]> with the outcome of each block for snapshot testing.
    pub fn run(mut self) -> Vec<ExpectedResult> {
        let mut results = Vec::new();

        // Process epochs in order
        for epoch in self.all_epochs.clone() {
            // Use the miner as the sender to prevent messing with the block transaction nonces of the deployer/callers
            let private_key = self.chain.test_chainstate.miner.nakamoto_miner_key();

            // Advance the chain into the target epoch
            self.chain
                .test_chainstate
                .advance_into_epoch(&private_key, epoch);

            // Differently from the deploy_contracts and call_contracts functions, setup contracts are expected to succeed.
            // Their receipt is not relevant to the test.
            self.deploy_setup_contracts(epoch);
            results.extend(self.deploy_contracts(epoch));
            results.extend(self.call_contracts(epoch));
        }

        results
    }
}

/// The type of transaction to create.
pub enum TestTxSpec<'a> {
    Transfer {
        from: &'a StacksPrivateKey,
        to: &'a PrincipalData,
        amount: u64,
    },
    ContractDeploy {
        sender: &'a StacksPrivateKey,
        name: &'a str,
        code: &'a str,
        clarity_version: Option<ClarityVersion>,
    },
    ContractCall {
        sender: &'a StacksPrivateKey,
        contract_addr: &'a StacksAddress,
        contract_name: &'a str,
        function_name: &'a str,
        args: &'a [ClarityValue],
    },
}

/// A helper to create transactions with incrementing nonces for each account.
pub struct TestTxFactory {
    /// Map of address to next nonce
    nonce_counter: HashMap<StacksAddress, u64>,
    /// The default chain ID to use for transactions
    default_chain_id: u32,
}

impl TestTxFactory {
    /// Creates a new [`TransactionFactory`] with the specified default chain ID.
    pub fn new(default_chain_id: u32) -> Self {
        Self {
            nonce_counter: HashMap::new(),
            default_chain_id,
        }
    }

    /// Manually increments the nonce for the sender of the specified transaction.
    ///
    /// This method should be called *after* a transaction has been successfully
    /// processed to ensure the factory uses the correct next nonce for subsequent
    /// transactions from the same sender.
    ///
    /// # Arguments
    ///
    /// * `tx_spec` - The original specification of the transaction whose sender's
    ///   nonce should be incremented.
    ///
    /// # Panics
    ///
    /// Panics if the sender's address is not found in the nonce counter map.
    pub fn increase_nonce_for_tx(&mut self, tx_spec: &TestTxSpec) {
        let sender_privk = match tx_spec {
            TestTxSpec::Transfer { from, .. } => from,
            TestTxSpec::ContractDeploy { sender, .. } => sender,
            TestTxSpec::ContractCall { sender, .. } => sender,
        };
        let address = StacksAddress::p2pkh(false, &StacksPublicKey::from_private(sender_privk));
        let nonce = self
            .nonce_counter
            .get_mut(&address)
            .unwrap_or_else(|| panic!("Nonce not found for address {address}"));
        *nonce += 1;
    }

    /// Generates a new transaction of the specified type.
    ///
    /// Arguments:
    /// - `tx_type`: The type of transaction to create.
    ///
    /// Returns:
    /// A [`StacksTransaction`] representing the created transaction.
    pub fn generate_tx(&mut self, tx_spec: &TestTxSpec) -> StacksTransaction {
        match tx_spec {
            TestTxSpec::Transfer { from, to, amount } => self.transfer(from, to, *amount),
            TestTxSpec::ContractDeploy {
                sender,
                name,
                code,
                clarity_version,
            } => self.contract_deploy(sender, name, code, *clarity_version),
            TestTxSpec::ContractCall {
                sender,
                contract_addr,
                contract_name,
                function_name,
                args,
            } => self.contract_call(sender, contract_addr, contract_name, function_name, args),
        }
    }

    /// Create a STX transfer transaction.
    ///
    /// Arguments:
    /// - `from`: The sender's private key.
    /// - `to`: The recipient's principal data.
    /// - `amount`: The amount of STX to transfer.
    ///
    /// Returns:
    /// A [`StacksTransaction`] representing the transfer.
    ///
    /// Note: The transaction fee is set to 180 micro-STX.
    pub fn transfer(
        &mut self,
        from: &StacksPrivateKey,
        to: &PrincipalData,
        amount: u64,
    ) -> StacksTransaction {
        let address = StacksAddress::p2pkh(false, &StacksPublicKey::from_private(from));
        let nonce = self.nonce_counter.entry(address).or_insert(0);
        make_stacks_transfer_tx(from, *nonce, 180, self.default_chain_id, to, amount)
    }

    /// Create a contract deployment transaction.
    ///
    /// Arguments:
    /// `sender`: The sender's private key.
    /// `name`: The name of the contract.
    /// `code`: The contract code as a string.
    ///
    /// Returns:
    /// A [`StacksTransaction`] representing the contract deployment.
    ///
    /// Note: The transaction fee is set based on the contract code length.
    pub fn contract_deploy(
        &mut self,
        sender: &StacksPrivateKey,
        name: &str,
        code: &str,
        clarity_version: Option<ClarityVersion>,
    ) -> StacksTransaction {
        let address = StacksAddress::p2pkh(false, &StacksPublicKey::from_private(sender));
        let nonce = self.nonce_counter.entry(address).or_insert(0);
        let tx_bytes = make_contract_publish_versioned(
            sender,
            *nonce,
            (code.len() * 100) as u64,
            self.default_chain_id,
            name,
            code,
            clarity_version,
        );
        StacksTransaction::consensus_deserialize(&mut tx_bytes.as_slice()).unwrap()
    }

    /// Create a contract call transaction.
    ///
    /// Arguments:
    /// `sender`: The sender's private key.
    /// `contract_addr`: The address of the contract.
    /// `contract_name`: The name of the contract.
    /// `function_name`: The name of the function to call.
    /// `args`: The arguments to pass to the function.
    ///
    /// Returns:
    /// A [`StacksTransaction`] representing the contract call.
    ///
    /// Note: The transaction fee is set to 200 micro-STX.
    pub fn contract_call(
        &mut self,
        sender: &StacksPrivateKey,
        contract_addr: &StacksAddress,
        contract_name: &str,
        function_name: &str,
        args: &[ClarityValue],
    ) -> StacksTransaction {
        let address = StacksAddress::p2pkh(false, &StacksPublicKey::from_private(sender));
        let nonce = self.nonce_counter.entry(address).or_insert(0);
        let tx_bytes = make_contract_call(
            sender,
            *nonce,
            200,
            self.default_chain_id,
            contract_addr,
            contract_name,
            function_name,
            args,
        );
        StacksTransaction::consensus_deserialize(&mut tx_bytes.as_slice()).unwrap()
    }
}

/// Generates a consensus test body for executing a contract function across multiple Stacks epochs.
///
/// This macro automates both contract deployment and function invocation across different
/// epochs and Clarity versions.
/// It simplifies the setup of consensus-critical tests involving versioned smart contracts.
///
/// # Behavior
///
/// - **Deployment:** Deploys `contract_code` in each epoch specified in `deploy_epochs`
///   for every applicable [`ClarityVersion`].
/// - **Execution:** Calls `function_name` in each epoch from `call_epochs` on all previously
///   deployed contract instances.
/// - **Structure:** Each deployment and function call is executed in its own block, ensuring
///   clear separation between transactions.
///
/// # Arguments
///
/// * `contract_name` — The name of the contract.
/// * `contract_code` — The Clarity source code for the contract.
/// * `function_name` — The public function to call.
/// * `function_args` — Function arguments, provided as a slice of [`ClarityValue`].
/// * `deploy_epochs` — *(optional)* Epochs in which to deploy the contract. Defaults to all epochs ≥ 2.0.
/// * `call_epochs` — *(optional)* Epochs in which to call the function. Defaults to [`EPOCHS_TO_TEST`].
/// * `clarity_versions` — *(optional)* Clarity versions to test. For each epoch to test, at least one of the clarity versions must be supported. Defaults to all Clarity versions.
/// * `setup_contracts` — *(optional)* Slice of [`SetupContract`] values to deploy once before the main contract logic.
///
/// # Example
///
/// ```rust,ignore
/// #[test]
/// fn test_my_contract_call_consensus() {
///     contract_call_consensus_test!(
///         contract_name: "my-contract",
///         contract_code: "
///             (define-public (get-message)
///                 (contract-call? .dependency.foo))",
///         function_name: "get-message",
///         function_args: &[],
///         setup_contracts: &[SetupContract::new(
///             "dependency",
///             "(define-public (foo) (ok \"hello\"))",
///         )],
///     );
/// }
/// ```
macro_rules! contract_call_consensus_test {
    (
        contract_name: $contract_name:expr,
        contract_code: $contract_code:expr,
        function_name: $function_name:expr,
        function_args: $function_args:expr,
        $(deploy_epochs: $deploy_epochs:expr,)?
        $(call_epochs: $call_epochs:expr,)?
        $(exclude_clarity_versions: $exclude_clarity_versions:expr,)?
        $(setup_contracts: $setup_contracts:expr,)?
    ) => {
        {
             // Handle deploy_epochs parameter (default to all epochs >= 2.0 if not provided)
            let deploy_epochs = &clarity::types::StacksEpochId::ALL[1..];
            $(let deploy_epochs = $deploy_epochs;)?

            // Handle call_epochs parameter (default to EPOCHS_TO_TEST if not provided)
            let call_epochs = $crate::chainstate::tests::consensus::EPOCHS_TO_TEST;
            $(let call_epochs = $call_epochs;)?
            let setup_contracts: &[$crate::chainstate::tests::consensus::SetupContract] = &[];
            $(let setup_contracts = $setup_contracts;)?
            let exclude_clarity_versions: &[clarity::vm::ClarityVersion] = &[];
            $(let exclude_clarity_versions = $exclude_clarity_versions;)?
            let contract_test = $crate::chainstate::tests::consensus::ContractConsensusTest::new(
                function_name!(),
                vec![],
                deploy_epochs,
                call_epochs,
                $contract_name,
                $contract_code,
                $function_name,
                $function_args,
                exclude_clarity_versions,
                setup_contracts,
            );
            let result = contract_test.run();
            insta::assert_ron_snapshot!(result);
        }
    };
}
pub(crate) use contract_call_consensus_test;

/// Generates a consensus test body for contract deployment across multiple Stacks epochs.
///
/// This macro automates deploying a contract across different Stacks epochs and
/// Clarity versions. It is primarily used for consensus-critical testing of contract
/// deployment behavior.
///
/// # Behavior
///
/// - **Deployment:** Deploys `contract_code` in each epoch specified by `deploy_epochs`
///   for all applicable [`ClarityVersion`]s.
/// - **Structure:** Each deployment is executed in its own block, ensuring clear
///   separation between transactions.
///
/// # Arguments
///
/// * `contract_name` — Name of the contract being tested.
/// * `contract_code` — The Clarity source code of the contract.
/// * `deploy_epochs` — *(optional)* Epochs in which to deploy the contract. Defaults to [`EPOCHS_TO_TEST`].
/// * `clarity_versions` — *(optional)* Clarity versions to test. For each epoch to test, at least one of the clarity versions must be supported. Defaults to all Clarity versions.
/// * `setup_contracts` — *(optional)* Slice of [`SetupContract`] values to deploy before the main contract.
///
/// # Example
///
/// ```rust,ignore
/// #[test]
/// fn test_my_contract_deploy_consensus() {
///     contract_deploy_consensus_test!(
///         deploy_test,
///         contract_name: "my-contract",
///         contract_code: "(define-public (init) (ok true))",
///     );
/// }
/// ```
macro_rules! contract_deploy_consensus_test {
    (
        contract_name: $contract_name:expr,
        contract_code: $contract_code:expr,
        $(deploy_epochs: $deploy_epochs:expr,)?
        $(exclude_clarity_versions: $exclude_clarity_versions:expr,)?
        $(setup_contracts: $setup_contracts:expr,)?
    ) => {
        {
            let deploy_epochs = $crate::chainstate::tests::consensus::EPOCHS_TO_TEST;
            $(let deploy_epochs = $deploy_epochs;)?
            $crate::chainstate::tests::consensus::contract_call_consensus_test!(
                contract_name: $contract_name,
                contract_code: $contract_code,
                function_name: "",   // No function calls, just deploys
                function_args: &[],  // No function calls, just deploys
                deploy_epochs: deploy_epochs,
                call_epochs: &[],    // No function calls, just deploys
                $(exclude_clarity_versions: $exclude_clarity_versions,)?
                $(setup_contracts: $setup_contracts,)?
            );
        }
    };
}
pub(crate) use contract_deploy_consensus_test;

/// Contract deployment that must occur before `contract_call_consensus_test!` or `contract_deploy_consensus_test!` runs its own logic.
///
/// These setups are useful when the primary contract references other contracts (traits, functions, etc.)
/// that need to exist ahead of time with deterministic names and versions.
#[derive(Clone, Debug)]
pub struct SetupContract {
    /// Contract name that should be deployed (no macro suffixes applied).
    pub name: String,
    /// Source code for the supporting contract.
    pub code: String,
    /// Optional Clarity version for this contract.
    pub clarity_version: Option<ClarityVersion>,
    /// Optional epoch for this contract.
    pub deploy_epoch: Option<StacksEpochId>,
}

impl SetupContract {
    /// Creates a new SetupContract with default deployment settings.
    ///
    /// By default, the contract will deploy in the first epoch used by the test and with the
    /// default Clarity version for that epoch.
    pub fn new(name: impl Into<String>, code: impl Into<String>) -> Self {
        Self {
            name: name.into(),
            code: code.into(),
            clarity_version: None,
            deploy_epoch: None,
        }
    }

    /// Override the epoch where this setup contract should deploy.
    pub fn with_epoch(mut self, epoch: StacksEpochId) -> Self {
        self.deploy_epoch = Some(epoch);
        self
    }

    /// Override the Clarity version used to deploy this setup contract.
    pub fn with_clarity_version(mut self, version: ClarityVersion) -> Self {
        self.clarity_version = Some(version);
        self
    }
}

// Just a namespace for utilities for writing consensus tests
pub struct ConsensusUtils;

impl ConsensusUtils {
    pub fn new_deploy_tx(
        nonce: u64,
        contract_name: &str,
        contract_code: &str,
        clarity_version: Option<ClarityVersion>,
    ) -> StacksTransaction {
        let deploy_tx = make_contract_publish_versioned(
            &FAUCET_PRIV_KEY,
            nonce,
            contract_code.len() as u64 * 100,
            CHAIN_ID_TESTNET,
            contract_name,
            contract_code,
            clarity_version,
        );
        StacksTransaction::consensus_deserialize(&mut deploy_tx.as_slice()).unwrap()
    }

    pub fn new_call_tx(nonce: u64, contract_name: &str, funct_name: &str) -> StacksTransaction {
        let call_tx = make_contract_call(
            &FAUCET_PRIV_KEY,
            nonce,
            200,
            CHAIN_ID_TESTNET,
            &to_addr(&FAUCET_PRIV_KEY),
            contract_name,
            funct_name,
            &[],
        );
        StacksTransaction::consensus_deserialize(&mut call_tx.as_slice()).unwrap()
    }
}

#[test]
fn test_append_empty_blocks() {
    let empty_test_blocks = vec![TestBlock {
        transactions: vec![],
    }];
    let mut epoch_blocks = HashMap::new();
    for epoch in EPOCHS_TO_TEST {
        epoch_blocks.insert(*epoch, empty_test_blocks.clone());
    }

    let result = ConsensusTest::new(function_name!(), vec![], epoch_blocks).run();
    insta::assert_ron_snapshot!(result);
}

#[test]
fn test_append_stx_transfers_success() {
    let sender_privks = [
        StacksPrivateKey::from_hex(SK_1).unwrap(),
        StacksPrivateKey::from_hex(SK_2).unwrap(),
        StacksPrivateKey::from_hex(SK_3).unwrap(),
    ];
    let total_epochs = EPOCHS_TO_TEST.len() as u64;
    let send_amount = 1_000;
    let tx_fee = 180;
    // initialize balances
    let mut initial_balances = Vec::new();
    for sender_privk in &sender_privks {
        let sender_addr =
            StacksAddress::p2pkh(false, &StacksPublicKey::from_private(sender_privk)).into();
        // give them enough to cover all transfers across all epochs
        initial_balances.push((sender_addr, (send_amount + tx_fee) * total_epochs));
    }

    // build transactions per epoch, incrementing nonce per sender
    let mut epoch_blocks = HashMap::new();
    let mut nonces = vec![0u64; sender_privks.len()]; // track nonce per sender

    for epoch in EPOCHS_TO_TEST {
        let transactions: Vec<_> = sender_privks
            .iter()
            .enumerate()
            .map(|(i, sender_privk)| {
                let tx = make_stacks_transfer_tx(
                    sender_privk,
                    nonces[i], // use current nonce
                    tx_fee,
                    CHAIN_ID_TESTNET,
                    &boot_code_addr(false).into(),
                    send_amount,
                );
                nonces[i] += 1; // increment for next epoch
                tx
            })
            .collect();
        epoch_blocks.insert(*epoch, vec![TestBlock { transactions }]);
    }

    let result = ConsensusTest::new(function_name!(), initial_balances, epoch_blocks).run();
    insta::assert_ron_snapshot!(result);
}

<<<<<<< HEAD
// Example of using the `contract_call_consensus_test!` macro
// Deploys a contract to each epoch, for each Clarity version,
// then calls a function in that contract and snapshots the results.
contract_call_consensus_test!(
    successfully_deploy_and_call,
    contract_name: "foo_contract",
    contract_code: FOO_CONTRACT,
    function_name: "bar",
    function_args: &[ClarityValue::UInt(1)],
);

// Example of using the `contract_deploy_consensus_test!` macro
// Deploys a contract that exceeds the maximum allowed stack depth
// and verifies that deployment fails with the expected error.
contract_deploy_consensus_test!(
    chainstate_error_expression_stack_depth_too_deep,
    contract_name: "test-exceeds",
    contract_code: &{
    let exceeds_repeat_factor = AST_CALL_STACK_DEPTH_BUFFER + (MAX_CALL_STACK_DEPTH as u64);
    let tx_exceeds_body_start = "{ a : ".repeat(exceeds_repeat_factor as usize);
    let tx_exceeds_body_end = "} ".repeat(exceeds_repeat_factor as usize);
        format!("{tx_exceeds_body_start}u1 {tx_exceeds_body_end}")
    },
);

// Tests that MemoryBalanceExceeded error during contract analysis invalidates the block.
// The entire block will be rejected.
//
// This test creates a contract that fails during analysis phase.
// The contract defines large nested tuple constants that exhaust
// the 100MB memory limit during analysis.
contract_deploy_consensus_test!(
    chainstate_error_memory_balance_exceeded_during_contract_analysis,
    contract_name: "analysis-memory-test",
    contract_code: &{
        let mut contract = String::new();
        // size: t0: 36 bytes
        contract.push_str("(define-constant t0 (tuple (f0 0x00) (f1 0x00) (f2 0x00) (f3 0x00)))");
        // size: t1: 160 bytes
        contract.push_str("(define-constant t1 (tuple (f0 t0) (f1 t0) (f2 t0) (f3 t0)))");
        // size: t2: 656 bytes
        contract.push_str("(define-constant t2 (tuple (f0 t1) (f1 t1) (f2 t1) (f3 t1)))");
        // size: t3: 2640 bytes
        contract.push_str("(define-constant t3 (tuple (f0 t2) (f1 t2) (f2 t2) (f3 t2)))");
        // size: t4: 10576 bytes
        contract.push_str("(define-constant t4 (tuple (f0 t3) (f1 t3) (f2 t3) (f3 t3)))");
        // size: t5: 42320 bytes
        contract.push_str("(define-constant t5 (tuple (f0 t4) (f1 t4) (f2 t4) (f3 t4)))");
        // size: t6: 126972 bytes
        contract.push_str("(define-constant t6 (tuple (f0 t5) (f1 t5) (f2 t5)))");
        // 126972 bytes * 800 ~= 101577600. Triggers MemoryBalanceExceeded during analysis.
        for i in 0..800 {
            contract.push_str(&format!("(define-constant l{} t6)", i + 1));
        }
        contract
    },
);

// Tests that `MemoryBalanceExceeded` error occurs during contract initialization.
// The transaction will fail but will still be committed to the block.
//
// This test creates a contract that successfully passes analysis but fails during initialization
// The contract defines large buffer constants (buff-20 = 1MB) and then creates many references
// to it in a top-level `is-eq` expression, which exhausts the 100MB memory limit during initialization.
contract_deploy_consensus_test!(
    chainstate_error_memory_balance_exceeded_during_contract_initialization,
    contract_name: "test-exceeds",
    contract_code: &{
        let define_data_var = "(define-constant buff-0 0x00)";

        let mut contract = define_data_var.to_string();
        for i in 0..20 {
            contract.push('\n');
            contract.push_str(&format!(
                "(define-constant buff-{} (concat buff-{i} buff-{i}))",
                i + 1,
            ));
        }

        contract.push('\n');
        contract.push_str("(is-eq ");

        for _i in 0..100 {
            let exploder = "buff-20 ";
            contract.push_str(exploder);
        }

        contract.push(')');
        contract
    },
);

// Tests that `MemoryBalanceExceeded` error occurs during a contract call.
// The transaction will fail but will still be committed to the block.

// This test creates a contract that successfully passes analysis and initialization
// but fails during the call phase when the `create-many-references` function is called.
// It creates many references to a large buffer (buff-20 = 1MB) in an `is-eq`
// expression, which exhausts the 100MB memory limit during function execution.
contract_call_consensus_test!(
    chainstate_error_memory_balance_exceeded_during_contract_call,
    contract_name: "memory-test-contract",
    contract_code: &{
        // Procedurally generate a contract with large buffer constants and a function
        // that creates many references to them, similar to argument_memory_test
        let mut contract = String::new();

        // Create buff-0 through buff-20 via repeated doubling: buff-20 = 1MB
        contract.push_str("(define-constant buff-0 0x00)\n");
        for i in 0..20 {
            contract.push_str(&format!(
                "(define-constant buff-{} (concat buff-{i} buff-{i}))\n",
                i + 1
            ));
        }

        // Create a public function that makes many references to buff-20
        contract.push_str("\n(define-public (create-many-references)\n");
        contract.push_str("    (ok (is-eq ");

        // Create 100 references to buff-20 (1MB each = ~100MB total)
        for _ in 0..100 {
            contract.push_str("buff-20 ");
        }

        contract.push_str(")))\n");
        contract
    },
    function_name: "create-many-references",
    function_args: &[],
);

/// Tests that when `MemoryBalanceExceeded` error occurs in a block, the transactions fail, but are
/// still committed to the block, and the "valid" transactions are still executed without errors.
///
/// 1. Deploy the memory-test-contract once in epoch 3.2
/// 2. Create a second block with 21 transactions:
///    - 20 transactions that call the contract (should fail with MemoryBalanceExceeded)
///    - 1 transaction that is expected to succeed
#[test]
fn test_memory_balance_exceeded_multiple_calls() {
    // Generate the same contract code as chainstate_error_memory_balance_exceeded_during_contract_call
    let contract_code = {
        // Procedurally generate a contract with large buffer constants and a function
        // that creates many references to them, similar to argument_memory_test
        let mut contract = String::new();

        // Create buff-0 through buff-20 via repeated doubling: buff-20 = 1MB
        contract.push_str("(define-constant buff-0 0x00)\n");
        for i in 0..20 {
            contract.push_str(&format!(
                "(define-constant buff-{} (concat buff-{i} buff-{i}))\n",
                i + 1
            ));
        }

        // Create a public function that makes many references to buff-20
        contract.push_str("\n(define-public (create-many-references)\n");
        contract.push_str("    (ok (is-eq ");

        // Create 100 references to buff-20 (1MB each = ~100MB total)
        for _ in 0..100 {
            contract.push_str("buff-20 ");
        }

        contract.push_str(")))\n");
        contract.push_str("(define-public (foo) (ok 1))");
        contract
    };

    let mut nonce = 0;

    // Add balance for the contract deployer (using FAUCET)
    let deploy_fee = (contract_code.len() * 100) as u64;

    // Block 1: Deploy the contract in epoch 3.2
    let deploy_tx = make_contract_publish_versioned(
        &FAUCET_PRIV_KEY,
        nonce,
        deploy_fee,
        CHAIN_ID_TESTNET,
        "memory-test-contract",
        &contract_code,
        Some(ClarityVersion::Clarity4),
    );

    let block1 = TestBlock {
        transactions: vec![
            StacksTransaction::consensus_deserialize(&mut deploy_tx.as_slice()).unwrap(),
        ],
    };

    // Block 2: 50 transactions calling the contract
    let contract_addr =
        StacksAddress::p2pkh(false, &StacksPublicKey::from_private(&FAUCET_PRIV_KEY));
    let mut call_transactions = Vec::new();

    for _ in 0..20 {
        nonce += 1;
        let call_tx = make_contract_call(
            &FAUCET_PRIV_KEY,
            nonce,
            200,
            CHAIN_ID_TESTNET,
            &contract_addr,
            "memory-test-contract",
            "create-many-references",
            &[],
        );
        call_transactions
            .push(StacksTransaction::consensus_deserialize(&mut call_tx.as_slice()).unwrap());
    }
    nonce += 1;
    let foo_tx = make_contract_call(
        &FAUCET_PRIV_KEY,
        nonce,
        200,
        CHAIN_ID_TESTNET,
        &contract_addr,
        "memory-test-contract",
        "foo",
        &[],
    );
    call_transactions
        .push(StacksTransaction::consensus_deserialize(&mut foo_tx.as_slice()).unwrap());

    let block2 = TestBlock {
        transactions: call_transactions,
    };

    // Create epoch blocks map - both blocks in Epoch 3.3
    let mut epoch_blocks = HashMap::new();
    epoch_blocks.insert(StacksEpochId::Epoch33, vec![block1, block2]);

    // Run the test
    let result = ConsensusTest::new(function_name!(), vec![]).run(epoch_blocks);
    if let ExpectedResult::Success(expected_block_output) = &result[0] {
        assert_eq!(expected_block_output.transactions.len(), 1);
        assert_eq!(
            expected_block_output.transactions[0].return_type,
            ClarityValue::Response(ResponseData {
                committed: true,
                data: Box::new(ClarityValue::Bool(true)),
            })
        );
    } else {
        panic!("First block should be successful");
    }
    if let ExpectedResult::Success(expected_block_output) = &result[1] {
        assert_eq!(expected_block_output.transactions.len(), 21);
        let expected_vm_error = Some("MemoryBalanceExceeded(100665664, 100000000)".to_string());
        let expected_failure_return_type = ClarityValue::Response(ResponseData {
            committed: false,
            data: Box::new(ClarityValue::Optional(OptionalData { data: None })),
        });

        for transaction in &expected_block_output.transactions[..20] {
            assert_eq!(transaction.return_type, expected_failure_return_type);
            assert_eq!(transaction.vm_error, expected_vm_error);
        }
        assert_eq!(
            expected_block_output.transactions[20].return_type,
            ClarityValue::Response(ResponseData {
                committed: true,
                data: Box::new(ClarityValue::Int(1)),
            })
        );
    } else {
        panic!("Second block should be successful");
    }
=======
/// Example of using the `contract_call_consensus_test!` macro
/// Deploys a contract to each epoch, for each Clarity version,
/// then calls a function in that contract and snapshots the results.
#[test]
fn test_successfully_deploy_and_call() {
    contract_call_consensus_test!(
        contract_name: "foo_contract",
        contract_code: FOO_CONTRACT,
        function_name: "bar",
        function_args: &[ClarityValue::UInt(1)],
    );
}

/// Example of using the `contract_deploy_consensus_test!` macro
/// Deploys a contract to all epoch, for each Clarity version
#[test]
fn test_successfully_deploy() {
    contract_deploy_consensus_test!(
        contract_name: "foo_contract",
        contract_code: FOO_CONTRACT,
    );
}

#[test]
/// Test that the supertype list is accepted in >= Epoch 2.4,
/// but is rejected in all earlier Epochs
fn problematic_supertype_list() {
    contract_deploy_consensus_test!(
        contract_name: "problematic",
        contract_code: "(define-data-var my-list (list 10 { a: int }) (list { a: 1 }))
    (var-set my-list
    (unwrap! (as-max-len?
        (append (var-get my-list)
                { a: 2, b: 2 })
        u10)
    (err  1)))
    (print (var-get my-list))
    ",
    deploy_epochs: &StacksEpochId::ALL[1..],
    );
>>>>>>> 67f12831
}<|MERGE_RESOLUTION|>--- conflicted
+++ resolved
@@ -23,13 +23,8 @@
 use clarity::util::hash::{Hash160, MerkleTree, Sha512Trunc256Sum};
 use clarity::util::secp256k1::MessageSignature;
 use clarity::vm::costs::ExecutionCost;
-<<<<<<< HEAD
 use clarity::vm::types::{OptionalData, PrincipalData, ResponseData};
-use clarity::vm::{ClarityVersion, Value as ClarityValue, MAX_CALL_STACK_DEPTH};
-=======
-use clarity::vm::types::{PrincipalData, ResponseData};
 use clarity::vm::{ClarityVersion, Value as ClarityValue};
->>>>>>> 67f12831
 use serde::{Deserialize, Serialize, Serializer};
 use stacks_common::bitvec::BitVec;
 
@@ -1857,278 +1852,6 @@
     insta::assert_ron_snapshot!(result);
 }
 
-<<<<<<< HEAD
-// Example of using the `contract_call_consensus_test!` macro
-// Deploys a contract to each epoch, for each Clarity version,
-// then calls a function in that contract and snapshots the results.
-contract_call_consensus_test!(
-    successfully_deploy_and_call,
-    contract_name: "foo_contract",
-    contract_code: FOO_CONTRACT,
-    function_name: "bar",
-    function_args: &[ClarityValue::UInt(1)],
-);
-
-// Example of using the `contract_deploy_consensus_test!` macro
-// Deploys a contract that exceeds the maximum allowed stack depth
-// and verifies that deployment fails with the expected error.
-contract_deploy_consensus_test!(
-    chainstate_error_expression_stack_depth_too_deep,
-    contract_name: "test-exceeds",
-    contract_code: &{
-    let exceeds_repeat_factor = AST_CALL_STACK_DEPTH_BUFFER + (MAX_CALL_STACK_DEPTH as u64);
-    let tx_exceeds_body_start = "{ a : ".repeat(exceeds_repeat_factor as usize);
-    let tx_exceeds_body_end = "} ".repeat(exceeds_repeat_factor as usize);
-        format!("{tx_exceeds_body_start}u1 {tx_exceeds_body_end}")
-    },
-);
-
-// Tests that MemoryBalanceExceeded error during contract analysis invalidates the block.
-// The entire block will be rejected.
-//
-// This test creates a contract that fails during analysis phase.
-// The contract defines large nested tuple constants that exhaust
-// the 100MB memory limit during analysis.
-contract_deploy_consensus_test!(
-    chainstate_error_memory_balance_exceeded_during_contract_analysis,
-    contract_name: "analysis-memory-test",
-    contract_code: &{
-        let mut contract = String::new();
-        // size: t0: 36 bytes
-        contract.push_str("(define-constant t0 (tuple (f0 0x00) (f1 0x00) (f2 0x00) (f3 0x00)))");
-        // size: t1: 160 bytes
-        contract.push_str("(define-constant t1 (tuple (f0 t0) (f1 t0) (f2 t0) (f3 t0)))");
-        // size: t2: 656 bytes
-        contract.push_str("(define-constant t2 (tuple (f0 t1) (f1 t1) (f2 t1) (f3 t1)))");
-        // size: t3: 2640 bytes
-        contract.push_str("(define-constant t3 (tuple (f0 t2) (f1 t2) (f2 t2) (f3 t2)))");
-        // size: t4: 10576 bytes
-        contract.push_str("(define-constant t4 (tuple (f0 t3) (f1 t3) (f2 t3) (f3 t3)))");
-        // size: t5: 42320 bytes
-        contract.push_str("(define-constant t5 (tuple (f0 t4) (f1 t4) (f2 t4) (f3 t4)))");
-        // size: t6: 126972 bytes
-        contract.push_str("(define-constant t6 (tuple (f0 t5) (f1 t5) (f2 t5)))");
-        // 126972 bytes * 800 ~= 101577600. Triggers MemoryBalanceExceeded during analysis.
-        for i in 0..800 {
-            contract.push_str(&format!("(define-constant l{} t6)", i + 1));
-        }
-        contract
-    },
-);
-
-// Tests that `MemoryBalanceExceeded` error occurs during contract initialization.
-// The transaction will fail but will still be committed to the block.
-//
-// This test creates a contract that successfully passes analysis but fails during initialization
-// The contract defines large buffer constants (buff-20 = 1MB) and then creates many references
-// to it in a top-level `is-eq` expression, which exhausts the 100MB memory limit during initialization.
-contract_deploy_consensus_test!(
-    chainstate_error_memory_balance_exceeded_during_contract_initialization,
-    contract_name: "test-exceeds",
-    contract_code: &{
-        let define_data_var = "(define-constant buff-0 0x00)";
-
-        let mut contract = define_data_var.to_string();
-        for i in 0..20 {
-            contract.push('\n');
-            contract.push_str(&format!(
-                "(define-constant buff-{} (concat buff-{i} buff-{i}))",
-                i + 1,
-            ));
-        }
-
-        contract.push('\n');
-        contract.push_str("(is-eq ");
-
-        for _i in 0..100 {
-            let exploder = "buff-20 ";
-            contract.push_str(exploder);
-        }
-
-        contract.push(')');
-        contract
-    },
-);
-
-// Tests that `MemoryBalanceExceeded` error occurs during a contract call.
-// The transaction will fail but will still be committed to the block.
-
-// This test creates a contract that successfully passes analysis and initialization
-// but fails during the call phase when the `create-many-references` function is called.
-// It creates many references to a large buffer (buff-20 = 1MB) in an `is-eq`
-// expression, which exhausts the 100MB memory limit during function execution.
-contract_call_consensus_test!(
-    chainstate_error_memory_balance_exceeded_during_contract_call,
-    contract_name: "memory-test-contract",
-    contract_code: &{
-        // Procedurally generate a contract with large buffer constants and a function
-        // that creates many references to them, similar to argument_memory_test
-        let mut contract = String::new();
-
-        // Create buff-0 through buff-20 via repeated doubling: buff-20 = 1MB
-        contract.push_str("(define-constant buff-0 0x00)\n");
-        for i in 0..20 {
-            contract.push_str(&format!(
-                "(define-constant buff-{} (concat buff-{i} buff-{i}))\n",
-                i + 1
-            ));
-        }
-
-        // Create a public function that makes many references to buff-20
-        contract.push_str("\n(define-public (create-many-references)\n");
-        contract.push_str("    (ok (is-eq ");
-
-        // Create 100 references to buff-20 (1MB each = ~100MB total)
-        for _ in 0..100 {
-            contract.push_str("buff-20 ");
-        }
-
-        contract.push_str(")))\n");
-        contract
-    },
-    function_name: "create-many-references",
-    function_args: &[],
-);
-
-/// Tests that when `MemoryBalanceExceeded` error occurs in a block, the transactions fail, but are
-/// still committed to the block, and the "valid" transactions are still executed without errors.
-///
-/// 1. Deploy the memory-test-contract once in epoch 3.2
-/// 2. Create a second block with 21 transactions:
-///    - 20 transactions that call the contract (should fail with MemoryBalanceExceeded)
-///    - 1 transaction that is expected to succeed
-#[test]
-fn test_memory_balance_exceeded_multiple_calls() {
-    // Generate the same contract code as chainstate_error_memory_balance_exceeded_during_contract_call
-    let contract_code = {
-        // Procedurally generate a contract with large buffer constants and a function
-        // that creates many references to them, similar to argument_memory_test
-        let mut contract = String::new();
-
-        // Create buff-0 through buff-20 via repeated doubling: buff-20 = 1MB
-        contract.push_str("(define-constant buff-0 0x00)\n");
-        for i in 0..20 {
-            contract.push_str(&format!(
-                "(define-constant buff-{} (concat buff-{i} buff-{i}))\n",
-                i + 1
-            ));
-        }
-
-        // Create a public function that makes many references to buff-20
-        contract.push_str("\n(define-public (create-many-references)\n");
-        contract.push_str("    (ok (is-eq ");
-
-        // Create 100 references to buff-20 (1MB each = ~100MB total)
-        for _ in 0..100 {
-            contract.push_str("buff-20 ");
-        }
-
-        contract.push_str(")))\n");
-        contract.push_str("(define-public (foo) (ok 1))");
-        contract
-    };
-
-    let mut nonce = 0;
-
-    // Add balance for the contract deployer (using FAUCET)
-    let deploy_fee = (contract_code.len() * 100) as u64;
-
-    // Block 1: Deploy the contract in epoch 3.2
-    let deploy_tx = make_contract_publish_versioned(
-        &FAUCET_PRIV_KEY,
-        nonce,
-        deploy_fee,
-        CHAIN_ID_TESTNET,
-        "memory-test-contract",
-        &contract_code,
-        Some(ClarityVersion::Clarity4),
-    );
-
-    let block1 = TestBlock {
-        transactions: vec![
-            StacksTransaction::consensus_deserialize(&mut deploy_tx.as_slice()).unwrap(),
-        ],
-    };
-
-    // Block 2: 50 transactions calling the contract
-    let contract_addr =
-        StacksAddress::p2pkh(false, &StacksPublicKey::from_private(&FAUCET_PRIV_KEY));
-    let mut call_transactions = Vec::new();
-
-    for _ in 0..20 {
-        nonce += 1;
-        let call_tx = make_contract_call(
-            &FAUCET_PRIV_KEY,
-            nonce,
-            200,
-            CHAIN_ID_TESTNET,
-            &contract_addr,
-            "memory-test-contract",
-            "create-many-references",
-            &[],
-        );
-        call_transactions
-            .push(StacksTransaction::consensus_deserialize(&mut call_tx.as_slice()).unwrap());
-    }
-    nonce += 1;
-    let foo_tx = make_contract_call(
-        &FAUCET_PRIV_KEY,
-        nonce,
-        200,
-        CHAIN_ID_TESTNET,
-        &contract_addr,
-        "memory-test-contract",
-        "foo",
-        &[],
-    );
-    call_transactions
-        .push(StacksTransaction::consensus_deserialize(&mut foo_tx.as_slice()).unwrap());
-
-    let block2 = TestBlock {
-        transactions: call_transactions,
-    };
-
-    // Create epoch blocks map - both blocks in Epoch 3.3
-    let mut epoch_blocks = HashMap::new();
-    epoch_blocks.insert(StacksEpochId::Epoch33, vec![block1, block2]);
-
-    // Run the test
-    let result = ConsensusTest::new(function_name!(), vec![]).run(epoch_blocks);
-    if let ExpectedResult::Success(expected_block_output) = &result[0] {
-        assert_eq!(expected_block_output.transactions.len(), 1);
-        assert_eq!(
-            expected_block_output.transactions[0].return_type,
-            ClarityValue::Response(ResponseData {
-                committed: true,
-                data: Box::new(ClarityValue::Bool(true)),
-            })
-        );
-    } else {
-        panic!("First block should be successful");
-    }
-    if let ExpectedResult::Success(expected_block_output) = &result[1] {
-        assert_eq!(expected_block_output.transactions.len(), 21);
-        let expected_vm_error = Some("MemoryBalanceExceeded(100665664, 100000000)".to_string());
-        let expected_failure_return_type = ClarityValue::Response(ResponseData {
-            committed: false,
-            data: Box::new(ClarityValue::Optional(OptionalData { data: None })),
-        });
-
-        for transaction in &expected_block_output.transactions[..20] {
-            assert_eq!(transaction.return_type, expected_failure_return_type);
-            assert_eq!(transaction.vm_error, expected_vm_error);
-        }
-        assert_eq!(
-            expected_block_output.transactions[20].return_type,
-            ClarityValue::Response(ResponseData {
-                committed: true,
-                data: Box::new(ClarityValue::Int(1)),
-            })
-        );
-    } else {
-        panic!("Second block should be successful");
-    }
-=======
 /// Example of using the `contract_call_consensus_test!` macro
 /// Deploys a contract to each epoch, for each Clarity version,
 /// then calls a function in that contract and snapshots the results.
@@ -2169,5 +1892,116 @@
     ",
     deploy_epochs: &StacksEpochId::ALL[1..],
     );
->>>>>>> 67f12831
+}
+
+/// Tests that when `MemoryBalanceExceeded` error occurs in a block, the transactions fail, but are
+/// still committed to the block, and the "valid" transactions are still executed without errors.
+///
+/// 1. Deploy the memory-test-contract once in epoch 3.2
+/// 2. Create a second block with 21 transactions:
+///    - 20 transactions that call the contract (should fail with MemoryBalanceExceeded)
+///    - 1 transaction that is expected to succeed
+#[test]
+fn test_memory_balance_exceeded_multiple_calls() {
+    // Generate the same contract code as chainstate_error_memory_balance_exceeded_during_contract_call
+    let contract_name = "memory-test-contract";
+    let contract_code = {
+        // Procedurally generate a contract with large buffer constants and a function
+        // that creates many references to them, similar to argument_memory_test
+        let mut contract = String::new();
+
+        // Create buff-0 through buff-20 via repeated doubling: buff-20 = 1MB
+        contract.push_str("(define-constant buff-0 0x00)\n");
+        for i in 0..20 {
+            contract.push_str(&format!(
+                "(define-constant buff-{} (concat buff-{i} buff-{i}))\n",
+                i + 1
+            ));
+        }
+
+        // Create a public function that makes many references to buff-20
+        contract.push_str("\n(define-public (create-many-references)\n");
+        contract.push_str("    (ok (is-eq ");
+
+        // Create 100 references to buff-20 (1MB each = ~100MB total)
+        for _ in 0..100 {
+            contract.push_str("buff-20 ");
+        }
+
+        contract.push_str(")))\n");
+        contract.push_str("(define-public (foo) (ok 1))");
+        contract
+    };
+
+    let mut nonce = 0;
+
+    // Block 1: Deploy the contract in epoch 3.2
+    let deploy_tx = ConsensusUtils::new_deploy_tx(
+        nonce,
+        contract_name,
+        &contract_code,
+        Some(ClarityVersion::Clarity4),
+    );
+
+    let block1 = TestBlock {
+        transactions: vec![deploy_tx],
+    };
+
+    // Block 2: 50 transactions calling the contract
+    let contract_addr =
+        StacksAddress::p2pkh(false, &StacksPublicKey::from_private(&FAUCET_PRIV_KEY));
+    let mut call_transactions = Vec::new();
+
+    for _ in 0..20 {
+        nonce += 1;
+        let call_tx = ConsensusUtils::new_call_tx(nonce, contract_name, "create-many-references");
+        call_transactions.push(call_tx);
+    }
+    nonce += 1;
+    let call_tx = ConsensusUtils::new_call_tx(nonce, contract_name, "foo");
+    call_transactions.push(call_tx);
+
+    let block2 = TestBlock {
+        transactions: call_transactions,
+    };
+
+    // Create epoch blocks map - both blocks in Epoch 3.3
+    let mut epoch_blocks = HashMap::new();
+    epoch_blocks.insert(StacksEpochId::Epoch33, vec![block1, block2]);
+
+    let result = ConsensusTest::new(function_name!(), vec![], epoch_blocks).run();
+    if let ExpectedResult::Success(expected_block_output) = &result[0] {
+        assert_eq!(expected_block_output.transactions.len(), 1);
+        assert_eq!(
+            expected_block_output.transactions[0].return_type,
+            ClarityValue::Response(ResponseData {
+                committed: true,
+                data: Box::new(ClarityValue::Bool(true)),
+            })
+        );
+    } else {
+        panic!("First block should be successful");
+    }
+    if let ExpectedResult::Success(expected_block_output) = &result[1] {
+        assert_eq!(expected_block_output.transactions.len(), 21);
+        let expected_vm_error = Some("MemoryBalanceExceeded(100665664, 100000000)".to_string());
+        let expected_failure_return_type = ClarityValue::Response(ResponseData {
+            committed: false,
+            data: Box::new(ClarityValue::Optional(OptionalData { data: None })),
+        });
+
+        for transaction in &expected_block_output.transactions[..20] {
+            assert_eq!(transaction.return_type, expected_failure_return_type);
+            assert_eq!(transaction.vm_error, expected_vm_error);
+        }
+        assert_eq!(
+            expected_block_output.transactions[20].return_type,
+            ClarityValue::Response(ResponseData {
+                committed: true,
+                data: Box::new(ClarityValue::Int(1)),
+            })
+        );
+    } else {
+        panic!("Second block should be successful");
+    }
 }