// Copyright (C) 2025 Stacks Open Internet Foundation
//
// This program is free software: you can redistribute it and/or modify
// it under the terms of the GNU General Public License as published by
// the Free Software Foundation, either version 3 of the License, or
// (at your option) any later version.
//
// This program is distributed in the hope that it will be useful,
// but WITHOUT ANY WARRANTY; without even the implied warranty of
// MERCHANTABILITY or FITNESS FOR A PARTICULAR PURPOSE.  See the
// GNU General Public License for more details.
//
// You should have received a copy of the GNU General Public License
// along with this program.  If not, see <http://www.gnu.org/licenses/>.
use std::collections::{BTreeSet, HashMap};
use std::sync::LazyLock;

use clarity::boot_util::boot_code_addr;
use clarity::codec::StacksMessageCodec;
use clarity::consts::{CHAIN_ID_TESTNET, STACKS_EPOCH_MAX};
use clarity::types::chainstate::{StacksAddress, StacksPrivateKey, StacksPublicKey, TrieHash};
use clarity::types::{EpochList, StacksEpoch, StacksEpochId};
use clarity::util::hash::{Hash160, MerkleTree, Sha512Trunc256Sum};
use clarity::util::secp256k1::MessageSignature;
use clarity::vm::costs::ExecutionCost;
use clarity::vm::types::{PrincipalData, ResponseData};
use clarity::vm::{ClarityVersion, Value as ClarityValue};
use serde::{Deserialize, Serialize, Serializer};
use stacks_common::bitvec::BitVec;

use crate::burnchains::tests::TestBurnchainBlock;
use crate::burnchains::PoxConstants;
use crate::chainstate::burn::db::sortdb::SortitionDB;
use crate::chainstate::burn::operations::BlockstackOperationType;
use crate::chainstate::nakamoto::{NakamotoBlock, NakamotoBlockHeader, NakamotoChainState};
use crate::chainstate::stacks::db::{ClarityTx, StacksChainState, StacksEpochReceipt};
use crate::chainstate::stacks::events::TransactionOrigin;
use crate::chainstate::stacks::miner::BlockBuilder;
use crate::chainstate::stacks::tests::{make_coinbase, TestStacksNode};
use crate::chainstate::stacks::{
    Error as ChainstateError, StacksBlock, StacksBlockBuilder, StacksTransaction,
    TransactionContractCall, TransactionPayload, TransactionSmartContract,
    MINER_BLOCK_CONSENSUS_HASH, MINER_BLOCK_HEADER_HASH,
};
use crate::chainstate::tests::TestChainstate;
use crate::core::test_util::{
    make_contract_call, make_contract_publish_versioned, make_stacks_transfer_tx, to_addr,
};
use crate::core::BLOCK_LIMIT_MAINNET_21;
use crate::net::tests::NakamotoBootPlan;

/// The epochs to test for consensus are the current and upcoming epochs.
/// This constant must be changed when new epochs are introduced.
/// Note that contract deploys MUST be done in each epoch >= 2.0.
pub const EPOCHS_TO_TEST: &[StacksEpochId] = &[StacksEpochId::Epoch33];

pub const SK_1: &str = "a1289f6438855da7decf9b61b852c882c398cff1446b2a0f823538aa2ebef92e01";
pub const SK_2: &str = "4ce9a8f7539ea93753a36405b16e8b57e15a552430410709c2b6d65dca5c02e201";
pub const SK_3: &str = "cb95ddd0fe18ec57f4f3533b95ae564b3f1ae063dbf75b46334bd86245aef78501";

/// The private key for the faucet account.
pub static FAUCET_PRIV_KEY: LazyLock<StacksPrivateKey> = LazyLock::new(|| {
    StacksPrivateKey::from_hex("510f96a8efd0b11e211733c1ac5e3fa6f3d3fcdd62869e376c47decb3e14fea101")
        .expect("Failed to parse private key")
});

const FOO_CONTRACT: &str = "(define-public (foo) (ok 1))
                                    (define-public (bar (x uint)) (ok x))";

/// Returns the list of Clarity versions that can be used to deploy contracts in the given epoch.
pub const fn clarity_versions_for_epoch(epoch: StacksEpochId) -> &'static [ClarityVersion] {
    match epoch {
        StacksEpochId::Epoch10 => &[],
        StacksEpochId::Epoch20 | StacksEpochId::Epoch2_05 => &[ClarityVersion::Clarity1],
        StacksEpochId::Epoch21
        | StacksEpochId::Epoch22
        | StacksEpochId::Epoch23
        | StacksEpochId::Epoch24
        | StacksEpochId::Epoch25 => &[ClarityVersion::Clarity1, ClarityVersion::Clarity2],
        StacksEpochId::Epoch30 | StacksEpochId::Epoch31 | StacksEpochId::Epoch32 => &[
            ClarityVersion::Clarity1,
            ClarityVersion::Clarity2,
            ClarityVersion::Clarity3,
        ],
        StacksEpochId::Epoch33 => &[
            ClarityVersion::Clarity1,
            ClarityVersion::Clarity2,
            ClarityVersion::Clarity3,
            ClarityVersion::Clarity4,
        ],
    }
}

/// Custom serializer for `Option<TransactionPayload>` to improve snapshot readability.
/// This avoids large diffs in snapshots due to code body changes and focuses on key fields.
fn serialize_opt_tx_payload<S>(
    value: &Option<TransactionPayload>,
    serializer: S,
) -> Result<S::Ok, S::Error>
where
    S: Serializer,
{
    let changed = match value {
        None => "BitcoinTx".to_string(),
        Some(TransactionPayload::TokenTransfer(sender, amount, memo)) => {
            format!("TokenTransfer(from: {sender}, amount: {amount}, memo: {memo})")
        }
        Some(TransactionPayload::SmartContract(
            TransactionSmartContract { name, code_body },
            clarity_version,
        )) => {
            format!("SmartContract(name: {name}, code_body: [..], clarity_version: {clarity_version:?})")
        }
        Some(TransactionPayload::ContractCall(TransactionContractCall {
            address,
            contract_name,
            function_name,
            function_args,
        })) => {
            format!("ContractCall(address: {address}, contract_name: {contract_name}, function_name: {function_name}, function_args: [{function_args:?}])")
        }
        Some(payload) => {
            format!("{payload:?}")
        }
    };
    serializer.serialize_str(&changed)
}

/// Serialize an optional string field appending a non-consensus breaking info message.
fn serialize_opt_string_ncb<S>(value: &Option<String>, serializer: S) -> Result<S::Ok, S::Error>
where
    S: Serializer,
{
    let original = match value.as_deref() {
        Some(str) => format!("Some({str})"),
        None => "None".to_string(),
    };
    let changed = format!("{original} [NON-CONSENSUS BREAKING]");
    serializer.serialize_str(&changed)
}

/// Represents the expected output of a transaction in a test.
#[derive(Serialize, Deserialize, Clone, Debug, PartialEq)]
pub struct ExpectedTransactionOutput {
    /// The transaction that was executed.
    /// `None` for bitcoin transactions.
    #[serde(serialize_with = "serialize_opt_tx_payload")]
    pub tx: Option<TransactionPayload>,
    /// The possible Clarity VM error message associated to the transaction (non-consensus breaking)
    #[serde(serialize_with = "serialize_opt_string_ncb")]
    pub vm_error: Option<String>,
    /// The expected return value of the transaction.
    pub return_type: ClarityValue,
    /// The expected execution cost of the transaction.
    pub cost: ExecutionCost,
}

/// Represents the expected outputs for a block's execution.
#[derive(Serialize, Deserialize, Clone, Debug, PartialEq)]
pub struct ExpectedBlockOutput {
    /// The expected block marf
    pub marf_hash: TrieHash,
    /// The epoch in which the test block was expected to be evaluated
    pub evaluated_epoch: StacksEpochId,
    /// The expected outputs for each transaction, in input order.
    pub transactions: Vec<ExpectedTransactionOutput>,
    /// The total execution cost of the block.
    pub total_block_cost: ExecutionCost,
}

/// Represents the expected outputs for a block's failed execution.
#[derive(Serialize, Deserialize, Clone, Debug, PartialEq)]
pub struct ExpectedFailureOutput {
    /// The epoch in which the test block was expected to be evaluated
    pub evaluated_epoch: StacksEpochId,
    /// The test should fail with an error matching the specified string
    /// Cannot match on the exact Error directly as they do not implement
    /// Serialize/Deserialize or PartialEq
    pub error: String,
}

/// Represents the expected result of a consensus test.
#[derive(Serialize, Deserialize, Clone, Debug, PartialEq)]
pub enum ExpectedResult {
    /// The test should succeed with the specified outputs.
    Success(ExpectedBlockOutput),
    /// The test should fail with the specified outputs.
    Failure(ExpectedFailureOutput),
}

impl ExpectedResult {
    fn create_from(
        result: Result<StacksEpochReceipt, ChainstateError>,
        marf_hash: TrieHash,
        evaluated_epoch: StacksEpochId,
    ) -> Self {
        match result {
            Ok(epoch_receipt) => {
                let transactions: Vec<ExpectedTransactionOutput> = epoch_receipt
                    .tx_receipts
                    .into_iter()
                    .map(|r| {
                        let tx = match r.transaction {
                            TransactionOrigin::Stacks(tx) => Some(tx.payload),
                            TransactionOrigin::Burn(..) => None,
                        };
                        ExpectedTransactionOutput {
                            tx,
                            return_type: r.result,
                            cost: r.execution_cost,
                            vm_error: r.vm_error,
                        }
                    })
                    .collect();
                ExpectedResult::Success(ExpectedBlockOutput {
                    marf_hash,
                    evaluated_epoch: epoch_receipt.evaluated_epoch,
                    transactions,
                    total_block_cost: epoch_receipt.anchored_block_cost,
                })
            }
            Err(e) => ExpectedResult::Failure(ExpectedFailureOutput {
                error: e.to_string(),
                evaluated_epoch,
            }),
        }
    }
}

/// Represents a block to be appended in a test and its expected result.
#[derive(Serialize, Deserialize, Clone, Debug, PartialEq)]
pub struct TestBlock {
    /// Transactions to include in the block
    pub transactions: Vec<StacksTransaction>,
}

/// Manages a `TestChainstate` tailored for consensus-rule verification.
///
/// Initialises the chain with enough burn-chain blocks per epoch to run
/// the requested number of Stacks blocks per epoch.
///
/// Provides high-level helpers for:
/// - Appending Nakamoto or pre-Nakamoto blocks
pub struct ConsensusChain<'a> {
    pub test_chainstate: TestChainstate<'a>,
}

impl ConsensusChain<'_> {
    /// Creates a new [`ConsensusChain`].
    ///
    /// # Arguments
    ///
    /// * `test_name` – identifier used for logging / snapshot names / database names
    /// * `initial_balances` – `(principal, amount)` pairs that receive an initial STX balance
    /// * `num_blocks_per_epoch` – how many **Stacks** blocks must fit into each epoch
    ///
    /// # Panics
    ///
    /// * If `Epoch10` is requested (unsupported)
    /// * If any requested epoch is given `0` blocks
    pub fn new(
        test_name: &str,
        initial_balances: Vec<(PrincipalData, u64)>,
        num_blocks_per_epoch: HashMap<StacksEpochId, u64>,
    ) -> Self {
        // Validate blocks
        for (epoch_id, num_blocks) in &num_blocks_per_epoch {
            assert_ne!(
                *epoch_id,
                StacksEpochId::Epoch10,
                "Epoch10 is not supported"
            );
            assert!(
                *num_blocks > 0,
                "Each epoch must have at least one block. {epoch_id} is empty"
            );
        }
        // Set up chainstate to support Naka.
        let mut boot_plan = NakamotoBootPlan::new(test_name)
            .with_pox_constants(7, 1)
            .with_initial_balances(initial_balances)
            .with_private_key(FAUCET_PRIV_KEY.clone());
        let (epochs, first_burnchain_height) =
            Self::calculate_epochs(&boot_plan.pox_constants, num_blocks_per_epoch);
        boot_plan = boot_plan.with_epochs(epochs);
        let test_chainstate = boot_plan.to_chainstate(None, Some(first_burnchain_height));
        Self { test_chainstate }
    }

    /// Calculates a valid [`EpochList`] and starting burnchain height for the test harness.
    ///
    /// The resulting EpochList satisfies the following:
    /// - Each epoch has enough burnchain blocks to accommodate all test blocks.
    /// - Epoch 2.5 → 3.0 transition satisfies the following constraints:
    ///   - 2.5 and 3.0 are in **different reward cycles**.
    ///   - 2.5 starts **before** the prepare phase of the cycle prior to 3.0 activation.
    ///   - 3.0 does not start on a reward cycle boundary.
    /// - All epoch heights are contiguous and correctly ordered.
    ///
    /// The resulting [`EpochList`] is used to initialize the test chainstate with correct
    /// epoch boundaries, enabling accurate simulation of epoch transitions and consensus rules.
    ///
    /// # Arguments
    ///
    /// * `pox_constants` - PoX configuration (reward cycle length, prepare phase, etc.).
    /// * `num_blocks_per_epoch` - Map of epoch IDs to the number of test blocks to run in each.
    ///
    /// # Returns
    ///
    /// `(EpochList<ExecutionCost>, first_burnchain_height)` — the epoch list and the burnchain
    /// height at which the first Stacks block is mined.
    fn calculate_epochs(
        pox_constants: &PoxConstants,
        num_blocks_per_epoch: HashMap<StacksEpochId, u64>,
    ) -> (EpochList<ExecutionCost>, u64) {
        let reward_cycle_length = pox_constants.reward_cycle_length as u64;
        let prepare_length = pox_constants.prepare_length as u64;

        // Helper: is this burnchain height in a prepare phase?
        let is_in_prepare_phase = |height: u64| -> bool {
            let pos_in_cycle = height % reward_cycle_length;
            pos_in_cycle == 0 || pos_in_cycle >= (reward_cycle_length - prepare_length)
        };

        // Helper: is this burnchain height at a reward cycle boundary?
        let is_reward_cycle_boundary = |height: u64| -> bool { height % reward_cycle_length <= 1 };

        // Helper: place N blocks starting at `start`, skipping prepare phases (for pre-3.0)
        // this is necessary to prevent PoX anchor blocks getting messed with if any pre-naka
        // blocks fail to append
        let place_blocks_avoiding_prepare = |start: u64, n: u64| -> u64 {
            let mut height = start;
            let mut blocks_placed = 0;

            while blocks_placed < n {
                if is_in_prepare_phase(height) {
                    height += 1; // skip prepare phase
                } else {
                    blocks_placed += 1;
                    if blocks_placed < n {
                        height += 1; // move to next height only if more blocks are needed
                    }
                }
            }

            height
        };

        let first_burnchain_height =
            (pox_constants.pox_4_activation_height + pox_constants.reward_cycle_length + 1) as u64;
        info!("StacksEpoch calculate_epochs first_burn_height = {first_burnchain_height}");
        let mut epochs = vec![];
        let mut current_height = 0;
        for epoch_id in StacksEpochId::ALL.iter() {
            let start_height = current_height;
            let mut end_height = match *epoch_id {
                StacksEpochId::Epoch10 => first_burnchain_height,
                StacksEpochId::Epoch20
                | StacksEpochId::Epoch2_05
                | StacksEpochId::Epoch21
                | StacksEpochId::Epoch22
                | StacksEpochId::Epoch23
                | StacksEpochId::Epoch24
                | StacksEpochId::Epoch25 => {
                    // Use test vector block count
                    // Always add 1 so we can ensure we are fully in the epoch before we then execute
                    // the corresponding test blocks in their own blocks
                    let num_blocks = num_blocks_per_epoch.get(epoch_id).copied().unwrap_or(0) + 1;
                    place_blocks_avoiding_prepare(start_height, num_blocks) + 1
                }
                StacksEpochId::Epoch30 | StacksEpochId::Epoch31 | StacksEpochId::Epoch32 => {
                    // Only need 1 block per Epoch
                    if num_blocks_per_epoch.contains_key(epoch_id) {
                        start_height + 1
                    } else {
                        // If we don't care to have any blocks in this epoch
                        // don't bother giving it an epoch height
                        start_height
                    }
                }
                // The last Epoch height never ends
                StacksEpochId::Epoch33 => STACKS_EPOCH_MAX,
            };

            // Special case the Epoch 2.5 -> Epoch 3.0 transition
            if *epoch_id == StacksEpochId::Epoch25 {
                // Calculate Epoch 2.5 end height and Epoch 3.0 start height.
                // Epoch 2.5 must start before the prepare phase of the cycle prior to Epoch 3.0's activation.
                // Epoch 2.5 end must equal Epoch 3.0 start
                // Epoch 3.0 must not start at a cycle boundary
                // Epoch 2.5 and 3.0 cannot be in the same reward cycle.
                let num_blocks = num_blocks_per_epoch
                    .get(epoch_id)
                    .copied()
                    .unwrap_or(0)
                    .saturating_add(1); // Add one block for pox lockups.

                let epoch_25_start = start_height;
                let mut epoch_30_start = end_height; // from block placement above

                let epoch_25_reward_cycle = epoch_25_start / reward_cycle_length;
                let mut epoch_30_reward_cycle = epoch_30_start / reward_cycle_length;
                // Ensure different reward cycles and Epoch 2.5 starts before prior cycle's prepare phase
                let mut prior_cycle = epoch_30_reward_cycle.saturating_sub(1);
                let mut prior_prepare_phase_start =
                    prior_cycle * reward_cycle_length + (reward_cycle_length - prepare_length);
                while epoch_25_start + num_blocks >= prior_prepare_phase_start
                    || epoch_25_reward_cycle >= epoch_30_reward_cycle
                    || is_reward_cycle_boundary(epoch_30_start)
                {
                    // Advance to 3.0 start so it is not in a reward cycle boundary and to ensure
                    // 2.5 starts prior to the prepare phase of epoch 30 reward cycle activation
                    epoch_30_start += 1;
                    epoch_30_reward_cycle = epoch_30_start / reward_cycle_length;
                    prior_cycle = epoch_30_reward_cycle.saturating_sub(1);
                    prior_prepare_phase_start =
                        prior_cycle * reward_cycle_length + (reward_cycle_length - prepare_length);
                }
                end_height = epoch_30_start; // Epoch 2.5 ends where Epoch 3.0 starts
            }
            // Create epoch
            let block_limit = if *epoch_id == StacksEpochId::Epoch10 {
                ExecutionCost::max_value()
            } else {
                BLOCK_LIMIT_MAINNET_21.clone()
            };
            let network_epoch = StacksEpochId::network_epoch(*epoch_id);
            epochs.push(StacksEpoch {
                epoch_id: *epoch_id,
                start_height,
                end_height,
                block_limit,
                network_epoch,
            });
            current_height = end_height;
        }
        // Validate test vector block counts
        for (epoch_id, num_blocks) in num_blocks_per_epoch {
            let epoch = epochs
                .iter()
                .find(|e| e.epoch_id == epoch_id)
                .expect("Epoch not found");
            let epoch_length = epoch.end_height - epoch.start_height;
            if epoch_id > StacksEpochId::Epoch25 {
                assert!(
                    epoch_length > 0,
                    "{epoch_id:?} must have at least 1 burn block."
                );
            } else {
                assert!(
                    epoch_length >= num_blocks,
                    "{epoch_id:?} must have at least {num_blocks} burn blocks, got {epoch_length}"
                );
            }
        }
        let epoch_list = EpochList::new(&epochs);
        info!("Calculated EpochList from pox constants with first burnchain height of {first_burnchain_height}.";
            "epochs" => ?epoch_list,
            "first_burnchain_height" => first_burnchain_height
        );
        (epoch_list, first_burnchain_height)
    }

    /// Appends a single block to the chain as a Nakamoto block and returns the result.
    ///
    /// This method takes a [`TestBlock`] containing a list of transactions, constructs
    /// a fully valid [`NakamotoBlock`], processes it against the current chainstate.
    ///
    /// # Arguments
    ///
    /// * `block` - The test block to be processed and appended to the chain.
    ///
    /// # Returns
    ///
    /// A [`ExpectedResult`] with the outcome of the block processing.
    fn append_nakamoto_block(&mut self, block: TestBlock) -> ExpectedResult {
        debug!("--------- Running block {block:?} ---------");
        let (nakamoto_block, _block_size) = self.construct_nakamoto_block(block);
        let mut sortdb = self.test_chainstate.sortdb.take().unwrap();
        let mut stacks_node = self.test_chainstate.stacks_node.take().unwrap();
        let chain_tip =
            NakamotoChainState::get_canonical_block_header(stacks_node.chainstate.db(), &sortdb)
                .unwrap()
                .unwrap();
        let sig_hash = nakamoto_block.header.signer_signature_hash();
        debug!(
            "--------- Processing block {sig_hash} ---------";
            "block" => ?nakamoto_block
        );
        let expected_marf = nakamoto_block.header.state_index_root;
        let res = TestStacksNode::process_pushed_next_ready_block(
            &mut stacks_node,
            &mut sortdb,
            &mut self.test_chainstate.miner,
            &chain_tip.consensus_hash,
            &mut self.test_chainstate.coord,
            nakamoto_block.clone(),
        );
        debug!(
            "--------- Processed block: {sig_hash} ---------";
            "block" => ?nakamoto_block
        );
        // Restore chainstate for the next block
        self.test_chainstate.sortdb = Some(sortdb);
        self.test_chainstate.stacks_node = Some(stacks_node);

        let burn_block_height = self.test_chainstate.get_burn_block_height();
        let current_epoch =
            SortitionDB::get_stacks_epoch(self.test_chainstate.sortdb().conn(), burn_block_height)
                .unwrap()
                .unwrap()
                .epoch_id;

        let remapped_result = res.map(|receipt| receipt.unwrap());
        ExpectedResult::create_from(remapped_result, expected_marf, current_epoch)
    }

    /// Appends a single block to the chain as a Pre-Nakamoto block and returns the result.
    ///
    /// This method takes a [`TestBlock`] containing a list of transactions, constructs
    /// a fully valid [`StacksBlock`], processes it against the current chainstate.
    ///
    /// # Arguments
    ///
    /// * `block` - The test block to be processed and appended to the chain.
    /// * `coinbase_nonce` - The coinbase nonce to use and increment
    ///
    /// # Returns
    ///
    /// A [`ExpectedResult`] with the outcome of the block processing.
    fn append_pre_nakamoto_block(&mut self, block: TestBlock) -> ExpectedResult {
        debug!("--------- Running Pre-Nakamoto block {block:?} ---------");
        let (pre_nakamoto_block, burn_ops) = self.construct_pre_nakamoto_block(block);
        let (block_height, _, consensus_hash) = self.test_chainstate.next_burnchain_block(burn_ops);
        let mut stacks_node = self.test_chainstate.stacks_node.take().unwrap();
        let mut sortdb = self.test_chainstate.sortdb.take().unwrap();

        debug!(
            "--------- Processing Pre-Nakamoto block {} ---------", pre_nakamoto_block.block_hash();
        );
        let expected_marf = pre_nakamoto_block.header.state_index_root;
        let res = TestStacksNode::process_pre_nakamoto_next_ready_block(
            &mut stacks_node,
            &mut sortdb,
            &mut self.test_chainstate.miner,
            &mut self.test_chainstate.coord,
            &pre_nakamoto_block,
            &[],
        );

        debug!(
            "--------- Processed Pre-Nakamoto block {}---------", pre_nakamoto_block.block_hash();
        );

        // Restore chainstate for the next block
        self.test_chainstate.sortdb = Some(sortdb);
        self.test_chainstate.stacks_node = Some(stacks_node);

        let burn_block_height = self.test_chainstate.get_burn_block_height();
        let current_epoch =
            SortitionDB::get_stacks_epoch(self.test_chainstate.sortdb().conn(), burn_block_height)
                .unwrap()
                .unwrap()
                .epoch_id;

        let remapped_result = res.map(|receipt| {
            let mut receipt = receipt.unwrap();
            let mut sanitized_receipts = vec![];
            for tx_receipt in &receipt.tx_receipts {
                // Remove any coinbase transactions from the output
                if tx_receipt.is_coinbase_tx() {
                    continue;
                }
                sanitized_receipts.push(tx_receipt.clone());
            }
            receipt.tx_receipts = sanitized_receipts;
            receipt
        });
        ExpectedResult::create_from(remapped_result, expected_marf, current_epoch)
    }

    /// Appends a single block to the chain and returns the result.
    ///
    /// This method takes a [`TestBlock`] containing a list of transactions, whether the epoch [`is_naka_epoch`] ,
    /// constructing a fully valid [`StacksBlock`] or [`NakamotoBlock`] accordingly, processes it against the current chainstate.
    ///
    /// # Arguments
    ///
    /// * `block` - The test block to be processed and appended to the chain.
    /// * `coinbase_nonce` - The coinbase nonce to use and increment
    ///
    /// # Returns
    ///
    /// A [`ExpectedResult`] with the outcome of the block processing.
    pub fn append_block(&mut self, block: TestBlock, is_naka_epoch: bool) -> ExpectedResult {
        if is_naka_epoch {
            self.append_nakamoto_block(block)
        } else {
            let result = self.append_pre_nakamoto_block(block);
            if matches!(result, ExpectedResult::Failure(_)) {
                // We didn't successfully mine the coinbase tx. Revert the nonce of the miner.
                let old_nonce = self.test_chainstate.miner.get_nonce();
                self.test_chainstate
                    .miner
                    .set_nonce(old_nonce.saturating_sub(1));
            }
            result
        }
    }

    /// Constructs a pre-Nakamoto block with the given [`TestBlock`] configuration.
    fn construct_pre_nakamoto_block(
        &mut self,
        test_block: TestBlock,
    ) -> (StacksBlock, Vec<BlockstackOperationType>) {
        let microblock_privkey = self.test_chainstate.miner.next_microblock_privkey();
        let microblock_pubkeyhash =
            Hash160::from_node_public_key(&StacksPublicKey::from_private(&microblock_privkey));
        let burnchain = self.test_chainstate.config.burnchain.clone();

        let tip =
            SortitionDB::get_canonical_burn_chain_tip(self.test_chainstate.sortdb_ref().conn())
                .unwrap();
        let parent_sortition_opt = SortitionDB::get_block_snapshot(
            self.test_chainstate.sortdb_ref().conn(),
            &tip.parent_sortition_id,
        )
        .unwrap();

        let mut burn_block = TestBurnchainBlock::new(&tip, 0);

        let last_key = self
            .test_chainstate
            .stacks_node_ref()
            .get_last_key(&self.test_chainstate.miner);
        let vrf_proof = self
            .test_chainstate
            .miner
            .make_proof(
                &last_key.public_key,
                &burn_block.parent_snapshot.sortition_hash,
            )
            .unwrap_or_else(|| panic!("FATAL: no private key for {:?}", last_key.public_key));

        let coinbase_tx = make_coinbase(
            &mut self.test_chainstate.miner,
            tip.block_height.try_into().unwrap(),
        );
        let mut stacks_block = {
            let genesis_header_info = StacksChainState::get_genesis_header_info(
                self.test_chainstate.stacks_node_ref().chainstate.db(),
            )
            .unwrap();
            let tip =
                SortitionDB::get_canonical_burn_chain_tip(self.test_chainstate.sortdb_ref().conn())
                    .unwrap();
            let parent_tip = StacksChainState::get_anchored_block_header_info(
                self.test_chainstate.stacks_node_ref().chainstate.db(),
                &tip.canonical_stacks_tip_consensus_hash,
                &tip.canonical_stacks_tip_hash,
            )
            .unwrap()
            .unwrap_or(genesis_header_info);
            // Just use the block builder to calculate the header easily. Note that the merkle root and state index hash will be wrong though!
            let mut builder = StacksBlockBuilder::make_regtest_block_builder(
                &burnchain,
                &parent_tip,
                &vrf_proof,
                tip.total_burn,
                &microblock_pubkeyhash,
            )
            .unwrap();
            let burndb = self
                .test_chainstate
                .sortdb_ref()
                .index_handle(&tip.sortition_id);
            let (mut chainstate, _) = self
                .test_chainstate
                .stacks_node_ref()
                .chainstate
                .reopen()
                .unwrap();
            let mut miner_epoch_info = builder
                .pre_epoch_begin(&mut chainstate, &burndb, true)
                .unwrap();
            let (mut epoch_tx, _) = builder.epoch_begin(&burndb, &mut miner_epoch_info).unwrap();
            // First mine the coinbase transaction
            builder
                .try_mine_tx(&mut epoch_tx, &coinbase_tx, None)
                .unwrap();

            // We attempt to mine each transaction to build the hash
            for tx in &test_block.transactions {
                // NOTE: It is expected to fail when trying computing the marf for invalid block/transactions.
                let _ = builder.try_mine_tx(&mut epoch_tx, tx, None);
            }

            let stacks_block = builder.mine_anchored_block(&mut epoch_tx);
            epoch_tx.rollback_block();
            stacks_block
        };
        // Just in case any of the transactions failed during above marf computation, just overwrite the merkle root again
        let mut txs = vec![coinbase_tx];
        txs.extend_from_slice(&test_block.transactions);
        stacks_block.txs = txs;
        let tx_merkle_root = {
            let txid_vecs: Vec<_> = stacks_block
                .txs
                .iter()
                .map(|tx| tx.txid().as_bytes().to_vec())
                .collect();
            MerkleTree::<Sha512Trunc256Sum>::new(&txid_vecs).root()
        };
        stacks_block.header.tx_merkle_root = tx_merkle_root;

        let block_ops = self.test_chainstate.calculate_block_ops(
            &tip,
            &mut burn_block,
            &last_key,
            &stacks_block,
            vec![],
            parent_sortition_opt.as_ref(),
        );

        (stacks_block, block_ops)
    }

    /// Constructs a Nakamoto block with the given [`TestBlock`] configuration.
    fn construct_nakamoto_block(&mut self, test_block: TestBlock) -> (NakamotoBlock, usize) {
        let chain_tip = NakamotoChainState::get_canonical_block_header(
            self.test_chainstate
                .stacks_node
                .as_ref()
                .unwrap()
                .chainstate
                .db(),
            self.test_chainstate.sortdb.as_ref().unwrap(),
        )
        .unwrap()
        .unwrap();
        let cycle = self.test_chainstate.get_reward_cycle();
        let burn_spent = SortitionDB::get_block_snapshot_consensus(
            self.test_chainstate.sortdb_ref().conn(),
            &chain_tip.consensus_hash,
        )
        .unwrap()
        .map(|sn| sn.total_burn)
        .unwrap();
        let mut block = NakamotoBlock {
            header: NakamotoBlockHeader {
                version: 1,
                chain_length: chain_tip.stacks_block_height + 1,
                burn_spent,
                consensus_hash: chain_tip.consensus_hash.clone(),
                parent_block_id: chain_tip.index_block_hash(),
                tx_merkle_root: Sha512Trunc256Sum::from_data(&[]),
                state_index_root: TrieHash::from_empty_data(),
                timestamp: 1,
                miner_signature: MessageSignature::empty(),
                signer_signature: vec![],
                pox_treatment: BitVec::ones(1).unwrap(),
            },
            txs: test_block.transactions,
        };

        let tx_merkle_root = {
            let txid_vecs: Vec<_> = block
                .txs
                .iter()
                .map(|tx| tx.txid().as_bytes().to_vec())
                .collect();
            MerkleTree::<Sha512Trunc256Sum>::new(&txid_vecs).root()
        };
        block.header.tx_merkle_root = tx_merkle_root;

        // Set the MARF root hash or use an all-zero hash in case of failure.
        // NOTE: It is expected to fail when trying computing the marf for invalid block/transactions.
        let marf_result =
            self.compute_naka_block_marf_root_hash(block.header.timestamp, &block.txs);
        block.header.state_index_root = match marf_result {
            Ok(marf) => marf,
            Err(_) => TrieHash::from_bytes(&[0; 32]).unwrap(),
        };

        self.test_chainstate.miner.sign_nakamoto_block(&mut block);
        let mut signers = self
            .test_chainstate
            .config
            .test_signers
            .clone()
            .unwrap_or_default();
        signers.sign_nakamoto_block(&mut block, cycle);
        let block_len = block.serialize_to_vec().len();
        (block, block_len)
    }

    /// Computes the MARF root hash for a Nakamoto block.
    ///
    /// This function is intended for use in success test cases only, where all
    /// transactions are valid. In other scenarios, the computation may fail.
    ///
    /// The implementation is deliberately minimal: it does not cover every
    /// possible situation (such as new tenure handling), but it should be
    /// sufficient for the scope of our test cases.
    fn compute_naka_block_marf_root_hash(
        &mut self,
        block_time: u64,
        block_txs: &[StacksTransaction],
    ) -> Result<TrieHash, String> {
        let node = self.test_chainstate.stacks_node.as_mut().unwrap();
        let sortdb = self.test_chainstate.sortdb.as_ref().unwrap();
        let burndb_conn = sortdb.index_handle_at_tip();
        let chainstate = &mut node.chainstate;

        let chain_tip = NakamotoChainState::get_canonical_block_header(chainstate.db(), sortdb)
            .unwrap()
            .unwrap();

        let (chainstate_tx, clarity_instance) = chainstate.chainstate_tx_begin().unwrap();
        let burndb_conn = sortdb.index_handle_at_tip();

        let mut clarity_tx = StacksChainState::chainstate_block_begin(
            &chainstate_tx,
            clarity_instance,
            &burndb_conn,
            &chain_tip.consensus_hash,
            &chain_tip.anchored_header.block_hash(),
            &MINER_BLOCK_CONSENSUS_HASH,
            &MINER_BLOCK_HEADER_HASH,
        );
        let result = Self::inner_compute_naka_block_marf_root_hash(
            &mut clarity_tx,
            block_time,
            block_txs,
            chain_tip.burn_header_height,
        );
        clarity_tx.rollback_block();
        result
    }

    /// This is where the real MARF computation happens for Nakamoto blocks.
    /// It is extrapolated into an _inner_ method to simplify rollback handling,
    /// ensuring that rollback can be applied consistently on both success and failure
    /// in the _outer_ method.
    fn inner_compute_naka_block_marf_root_hash(
        clarity_tx: &mut ClarityTx,
        block_time: u64,
        block_txs: &[StacksTransaction],
        burn_header_height: u32,
    ) -> Result<TrieHash, String> {
        clarity_tx
            .connection()
            .as_free_transaction(|clarity_tx_conn| {
                clarity_tx_conn.with_clarity_db(|db| {
                    db.setup_block_metadata(Some(block_time))?;
                    Ok(())
                })
            })
            .map_err(|e| e.to_string())?;

        StacksChainState::process_block_transactions(clarity_tx, block_txs, 0)
            .map_err(|e| e.to_string())?;

        NakamotoChainState::finish_block(clarity_tx, None, false, burn_header_height)
            .map_err(|e| e.to_string())?;

        Ok(clarity_tx.seal())
    }

    /// Advance out of a pre-nakamoto prepare phase to prevent potentially messing with the PoX anchor block selection
    /// Is a no-op if already in Nakamoto epoch
    pub fn consume_pre_naka_prepare_phase(&mut self) {
        let mut block_height = self.test_chainstate.get_burn_block_height();
        let evaluating_epoch =
            SortitionDB::get_stacks_epoch(self.test_chainstate.sortdb().conn(), block_height + 1)
                .unwrap()
                .unwrap()
                .epoch_id;
        if !evaluating_epoch.uses_nakamoto_blocks() {
            block_height = self.test_chainstate.get_burn_block_height();
            while self
                .test_chainstate
                .config
                .burnchain
                .is_in_prepare_phase(block_height + 1)
            {
                // Cannot apply a pre nakamoto block in the prepare phase in case it fails and we do not calculate
                // our PoX anchor properly. Mine until we are out of the prepare phase
                self.test_chainstate.mine_pre_nakamoto_tenure_with_txs(&[]);
                block_height = self.test_chainstate.get_burn_block_height();
            }
        }
    }
}

/// A complete consensus test that drives a [`ConsensusChain`] through a series of epochs.
///
/// It stores the blocks to execute per epoch and runs them in chronological order,
/// producing a vector of [`ExpectedResult`] suitable for snapshot testing.
pub struct ConsensusTest<'a> {
    pub chain: ConsensusChain<'a>,
    epoch_blocks: HashMap<StacksEpochId, Vec<TestBlock>>,
}

impl ConsensusTest<'_> {
    /// Constructs a [`ConsensusTest`] from a map of **epoch → blocks**.
    ///
    /// The map is converted into `num_blocks_per_epoch` for chain initialisation.
    pub fn new(
        test_name: &str,
        initial_balances: Vec<(PrincipalData, u64)>,
        epoch_blocks: HashMap<StacksEpochId, Vec<TestBlock>>,
    ) -> Self {
        let mut num_blocks_per_epoch = HashMap::new();
        for (epoch, blocks) in &epoch_blocks {
            num_blocks_per_epoch.insert(*epoch, blocks.len() as u64);
        }
        Self {
            chain: ConsensusChain::new(test_name, initial_balances, num_blocks_per_epoch),
            epoch_blocks,
        }
    }

    /// Executes a full test plan by processing blocks across multiple epochs.
    ///
    /// This function serves as the primary test runner. It iterates through the
    /// provided epochs in chronological order, automatically advancing the
    /// chainstate to the start of each epoch. It then processes all [`TestBlock`]'s
    /// associated with that epoch and collects their results.
    ///
    ///  # Returns
    ///
    /// A Vec<['ExpectedResult`]> with the outcome of each block for snapshot testing.
    pub fn run(mut self) -> Vec<ExpectedResult> {
        let mut sorted_epochs: Vec<_> = self.epoch_blocks.clone().into_iter().collect();
        sorted_epochs.sort_by_key(|(epoch_id, _)| *epoch_id);

        let mut results = vec![];

        for (epoch, blocks) in sorted_epochs {
            debug!(
                "--------- Processing epoch {epoch:?} with {} blocks ---------",
                blocks.len()
            );
            // Use the miner key to prevent messing with FAUCET nonces.
            let miner_key = self.chain.test_chainstate.miner.nakamoto_miner_key();
            self.chain
                .test_chainstate
                .advance_into_epoch(&miner_key, epoch);

            let is_naka_epoch = epoch.uses_nakamoto_blocks();
            for block in blocks {
                self.chain.consume_pre_naka_prepare_phase();
                results.push(self.chain.append_block(block, is_naka_epoch));
            }
        }
        results
    }
}

/// A high-level test harness for running consensus-critical smart contract tests.
///
/// This struct enables end-to-end testing of Clarity smart contracts under varying epoch conditions,
/// including different Clarity language versions and block rule sets. It automates:
///
/// - Contract deployment in specified epochs (with epoch-appropriate Clarity versions)
/// - Function execution in subsequent or same epochs
/// - Block-by-block execution with precise control over transaction ordering and nonces
/// - Snapshot testing of execution outcomes via [`ExpectedResult`]
///
/// It integrates:
/// - [`ConsensusChain`] for chain simulation and block production
/// - [`TestTxFactory`] for deterministic transaction generation
///
/// NOTE: The **majority of logic and state computation occurs during construction to enable a deterministic TestChainstate** (`new()`):
/// - All contract names are generated and versioned
/// - Block counts per epoch are precomputed
/// - Epoch order is finalized
/// - Transaction sequencing is fully planned
pub struct ContractConsensusTest<'a> {
    /// Factory for generating signed, nonce-managed transactions.
    tx_factory: TestTxFactory,
    /// Underlying chainstate used for block execution and consensus checks.
    chain: ConsensusChain<'a>,
    /// Address of the contract deployer (the test faucet).
    contract_addr: StacksAddress,
    /// Mapping of epoch → list of prerequisite contracts to deploy.
    setup_contracts_per_epoch: HashMap<StacksEpochId, Vec<SetupContract>>,
    /// Mapping of epoch → list of `(contract_name, ClarityVersion)` deployed in that epoch.
    /// Multiple versions may exist per epoch (e.g., Clarity 1, 2, 3 in Epoch 3.0).
    contract_deploys_per_epoch: HashMap<StacksEpochId, Vec<(String, ClarityVersion)>>,
    /// Mapping of epoch → list of `contract_names` that should be called in that epoch.
    contract_calls_per_epoch: HashMap<StacksEpochId, Vec<String>>,
    /// Source code of the Clarity contract being deployed and called.
    contract_code: String,
    /// Name of the public function to invoke during the call phase.
    function_name: String,
    /// Arguments to pass to `function_name` on every call.
    function_args: Vec<ClarityValue>,
    /// Sorted, deduplicated set of all epochs involved.
    /// Used to iterate through test phases in chronological order.
    all_epochs: BTreeSet<StacksEpochId>,
}

impl ContractConsensusTest<'_> {
    /// Creates a new [`ContractConsensusTest`] instance.
    ///
    /// Initializes the test environment to:
    /// - Deploy `contract_code` under `contract_name` in each `deploy_epochs`
    /// - Call `function_name` with `function_args` in each `call_epochs`
    /// - Track all contract instances per epoch and Clarity version
    /// - Precompute block counts per epoch for stable chain simulation
    ///
    /// # Arguments
    ///
    /// * `test_name` - Unique identifier for the test run (used in logging and snapshots)
    /// * `initial_balances` - Initial STX balances for principals (e.g., faucet, users)
    /// * `deploy_epochs` - List of epochs where contract deployment should occur
    /// * `call_epochs` - List of epochs where function calls should be executed
    /// * `contract_name` - Base name for deployed contracts (versioned suffixes added automatically)
    /// * `contract_code` - Clarity source code of the contract
    /// * `function_name` - Contract function to test
    /// * `function_args` - Arguments passed to `function_name` on every call
<<<<<<< HEAD
=======
    /// * `exclude_clarity_versions` - List of Clarity versions to exclude from testing. For each epoch to test, at least a clarity version must available.
>>>>>>> c51f407a
    /// * `setup_contracts` - Contracts that must be deployed before epoch-specific logic runs
    ///
    /// # Panics
    ///
    /// - If `deploy_epochs` is empty.
    /// - If any `call_epoch` is less than the minimum `deploy_epoch`.
    #[allow(clippy::too_many_arguments)]
    pub fn new(
        test_name: &str,
        initial_balances: Vec<(PrincipalData, u64)>,
        clarity_versions: &[ClarityVersion],
        deploy_epochs: &[StacksEpochId],
        call_epochs: &[StacksEpochId],
        contract_name: &str,
        contract_code: &str,
        function_name: &str,
        function_args: &[ClarityValue],
<<<<<<< HEAD
=======
        exclude_clarity_versions: &[ClarityVersion],
>>>>>>> c51f407a
        setup_contracts: &[SetupContract],
    ) -> Self {
        assert!(
            !deploy_epochs.is_empty(),
            "At least one deploy epoch is required"
        );
        for epoch in deploy_epochs {
            let supported_versions = clarity_versions_for_epoch(*epoch);
            assert!(
                supported_versions
                    .iter()
                    .any(|version| !exclude_clarity_versions.contains(version)),
                "Epoch {epoch} does not have any Clarity versions available after applying exclusions",
            );
        }
        let min_deploy_epoch = deploy_epochs.iter().min().unwrap();
        assert!(
            call_epochs.iter().all(|e| e >= min_deploy_epoch),
            "All call epochs must be >= the minimum deploy epoch"
        );
        assert!(
            setup_contracts
                .iter()
                .all(|c| c.deploy_epoch.is_none() || c.deploy_epoch.unwrap() >= *min_deploy_epoch),
            "All setup contracts must have a deploy epoch >= the minimum deploy epoch"
        );

        // Build epoch_blocks map based on deploy and call epochs
        let mut num_blocks_per_epoch: HashMap<StacksEpochId, u64> = HashMap::new();
        let mut contract_deploys_per_epoch: HashMap<StacksEpochId, Vec<(String, ClarityVersion)>> =
            HashMap::new();
        let mut contract_calls_per_epoch: HashMap<StacksEpochId, Vec<String>> = HashMap::new();
        let mut contract_names = vec![];
        let mut setup_contracts_per_epoch: HashMap<StacksEpochId, Vec<SetupContract>> =
            HashMap::new();

        let mut epoch_candidates: BTreeSet<StacksEpochId> = deploy_epochs.iter().copied().collect();
        epoch_candidates.extend(call_epochs.iter().copied());
        let default_setup_epoch = *epoch_candidates
            .iter()
            .next()
            .expect("deploy_epochs guarantees at least one epoch");

        for contract in setup_contracts {
            // Deploy the setup contracts in the first epoch if not specified.
            let deploy_epoch = contract.deploy_epoch.unwrap_or(default_setup_epoch);
            // Get the default Clarity version for the epoch of the contract if not specified.
            let clarity_version = contract.clarity_version.or_else(|| {
                if deploy_epoch < StacksEpochId::Epoch21 {
                    None
                } else {
                    Some(ClarityVersion::default_for_epoch(deploy_epoch))
                }
            });
            let mut contract = contract.clone();
            contract.deploy_epoch = Some(deploy_epoch);
            contract.clarity_version = clarity_version;
            setup_contracts_per_epoch
                .entry(deploy_epoch)
                .or_default()
                .push(contract);
        }

        // Combine and sort unique epochs
        let mut all_epochs: BTreeSet<StacksEpochId> = epoch_candidates;
        all_epochs.extend(setup_contracts_per_epoch.keys().copied());

        // Precompute contract names and block counts
        for epoch in &all_epochs {
            let mut num_blocks = 0;

            if let Some(contracts) = setup_contracts_per_epoch.get(epoch) {
                num_blocks += contracts.len() as u64;
            }

            if deploy_epochs.contains(epoch) {
                let clarity_versions_per_epoch = clarity_versions_for_epoch(*epoch);
<<<<<<< HEAD
                // Filter the clarity versions to only include the ones that are supported in the epoch.
                let clarity_versions = clarity_versions
                    .iter()
                    .filter(|v| clarity_versions_per_epoch.contains(v));
=======
                // Exclude the clarity versions that are in the exclude_clarity_versions list.
                let clarity_versions = clarity_versions_per_epoch
                    .iter()
                    .filter(|v| !exclude_clarity_versions.contains(v));
>>>>>>> c51f407a

                let epoch_name = format!("Epoch{}", epoch.to_string().replace('.', "_"));

                // Each deployment is a seperate TestBlock
                for &version in clarity_versions {
                    let version_tag = version.to_string().replace(' ', "");
                    let name = format!("{contract_name}-{epoch_name}-{version_tag}");
                    contract_deploys_per_epoch
                        .entry(*epoch)
                        .or_default()
                        .push((name.clone(), version));
                    contract_names.push(name.clone());
                    num_blocks += 1;
                }
            }

            if call_epochs.contains(epoch) {
                // Each call is a separate TestBlock
                for name in &contract_names {
                    // Each call is a separate TestBlock
                    contract_calls_per_epoch
                        .entry(*epoch)
                        .or_default()
                        .push(name.clone());
                    num_blocks += 1;
                }
            }
            if num_blocks > 0 {
                num_blocks_per_epoch.insert(*epoch, num_blocks);
            }
        }

        Self {
            tx_factory: TestTxFactory::new(CHAIN_ID_TESTNET),
            chain: ConsensusChain::new(test_name, initial_balances, num_blocks_per_epoch),
            contract_addr: to_addr(&FAUCET_PRIV_KEY),
            contract_deploys_per_epoch,
            contract_calls_per_epoch,
            contract_code: contract_code.to_string(),
            function_name: function_name.to_string(),
            function_args: function_args.to_vec(),
            setup_contracts_per_epoch,
            all_epochs,
        }
    }

    /// Generates a transaction, appends it to a new test block, and executes the block.
    ///
    /// If the transaction succeeds, this function automatically increments the sender's
    /// nonce for subsequent transactions.
    ///
    /// # Arguments
    ///
    /// - `tx_spec`: The transaction specification to generate and execute.
    /// - `is_naka_block`: Whether this block is mined under Nakamoto consensus rules.
    ///
    /// # Returns
    ///
    /// The [`ExpectedResult`] of block execution (success/failure with VM output)
    fn append_tx_block(&mut self, tx_spec: &TestTxSpec, is_naka_block: bool) -> ExpectedResult {
        let tx = self.tx_factory.generate_tx(tx_spec);
        let block = TestBlock {
            transactions: vec![tx],
        };

        let result = self.chain.append_block(block, is_naka_block);

        if let ExpectedResult::Success(_) = result {
            self.tx_factory.increase_nonce_for_tx(tx_spec);
        }

        result
    }

    /// Deploys prerequisite contracts scheduled for the given epoch.
<<<<<<< HEAD
    fn deploy_setup_contracts(&mut self, epoch: StacksEpochId) -> Vec<ExpectedResult> {
        let Some(contracts) = self.setup_contracts_per_epoch.get(&epoch).cloned() else {
            return vec![];
        };

        let is_naka_block = epoch.uses_nakamoto_blocks();
        contracts
            .into_iter()
            .map(|contract| {
                self.chain.consume_pre_naka_prepare_phase();
                self.append_tx_block(
                    &TestTxSpec::ContractDeploy {
                        sender: &FAUCET_PRIV_KEY,
                        name: &contract.name,
                        code: &contract.code,
                        clarity_version: contract.clarity_version,
                    },
                    is_naka_block,
                )
            })
            .collect()
=======
    /// Panics if the deployment fails.
    fn deploy_setup_contracts(&mut self, epoch: StacksEpochId) {
        let Some(contracts) = self.setup_contracts_per_epoch.get(&epoch).cloned() else {
            return;
        };

        let is_naka_block = epoch.uses_nakamoto_blocks();
        contracts.into_iter().for_each(|contract| {
            self.chain.consume_pre_naka_prepare_phase();
            let result = self.append_tx_block(
                &TestTxSpec::ContractDeploy {
                    sender: &FAUCET_PRIV_KEY,
                    name: &contract.name,
                    code: &contract.code,
                    clarity_version: contract.clarity_version,
                },
                is_naka_block,
            );
            match result {
                ExpectedResult::Success(ref output) => {
                    assert_eq!(
                        output.transactions.len(),
                        1,
                        "Expected 1 transaction for setup contract {}, got {}",
                        contract.name,
                        output.transactions.len()
                    );
                    let tx_output = &output.transactions.first().unwrap();
                    assert_eq!(
                        tx_output.return_type,
                        ClarityValue::Response(ResponseData {
                            committed: true,
                            data: Box::new(ClarityValue::Bool(true)),
                        }),
                        "Setup contract {} failed to deploy: got {:?}",
                        contract.name,
                        tx_output
                    );
                    assert!(
                        tx_output.vm_error.is_none(),
                        "Expected no VM error for setup contract {}, got {:?}",
                        contract.name,
                        tx_output.vm_error
                    );
                }
                ExpectedResult::Failure(error) => {
                    panic!(
                        "Setup contract {} deployment failed: {error:?}",
                        contract.name
                    );
                }
            }
        });
>>>>>>> c51f407a
    }

    /// Deploys all contract versions scheduled for the given epoch.
    ///
    /// For each Clarity version supported in the epoch:
    /// - Generates a unique contract name (e.g., `my-contract-Epoch30-Clarity3`)
    /// - Deploys in a **separate block**
    /// - Uses `None` for Clarity version in pre-2.1 epochs (behaviour defaults to Clarity 1)
    ///
    /// # Returns
    /// A vector of [`ExpectedResult`] values, one per deployment block.
    fn deploy_contracts(&mut self, epoch: StacksEpochId) -> Vec<ExpectedResult> {
        let Some(contract_names) = self.contract_deploys_per_epoch.get(&epoch) else {
            warn!("No contract deployments found for {epoch}.");
            return vec![];
        };

        let is_naka_block = epoch.uses_nakamoto_blocks();
        contract_names
            .clone()
            .iter()
            .map(|(name, version)| {
                let clarity_version = if epoch < StacksEpochId::Epoch21 {
                    // Old epochs have no concept of clarity version. It defaults to
                    // clarity version 1 behaviour.
                    None
                } else {
                    Some(*version)
                };
                self.chain.consume_pre_naka_prepare_phase();
                self.append_tx_block(
                    &TestTxSpec::ContractDeploy {
                        sender: &FAUCET_PRIV_KEY,
                        name,
                        code: &self.contract_code.clone(),
                        clarity_version,
                    },
                    is_naka_block,
                )
            })
            .collect()
    }

    /// Executes the test function on **all** contracts deployed in the given epoch.
    ///
    /// Each call occurs in a **separate block** to isolate side effects and enable
    /// fine-grained snapshot assertions. All prior deployments (even from earlier epochs)
    /// are callable if they exist in the chain state.
    ///
    /// # Arguments
    ///
    /// - `epoch`: The epoch in which to perform contract calls.
    ///
    /// # Returns
    ///
    /// A Vec<['ExpectedResult`]> with one entry per function call
    fn call_contracts(&mut self, epoch: StacksEpochId) -> Vec<ExpectedResult> {
        let Some(contract_names) = self.contract_calls_per_epoch.get(&epoch) else {
            warn!("No contract calls found for {epoch}.");
            return vec![];
        };

        let is_naka_block = epoch.uses_nakamoto_blocks();
        contract_names
            .clone()
            .iter()
            .map(|contract_name| {
                self.chain.consume_pre_naka_prepare_phase();
                self.append_tx_block(
                    &TestTxSpec::ContractCall {
                        sender: &FAUCET_PRIV_KEY,
                        contract_addr: &self.contract_addr.clone(),
                        contract_name,
                        function_name: &self.function_name.clone(),
                        args: &self.function_args.clone(),
                    },
                    is_naka_block,
                )
            })
            .collect()
    }

    /// Executes the full consensus test: deploy in [`Self::contract_deploys_per_epoch`], call in [`Self::contract_calls_per_epoch`].
    ///
    /// Processes epochs in **sorted order** using [`Self::all_epochs`]. For each epoch:
    /// - Advances the chain into the target epoch
    /// - Deploys contracts (if scheduled)
    /// - Executes function calls (if scheduled)
    ///
    /// # Execution Order Example
    ///
    /// Given at test instantiation:
    /// ```rust,ignore
    /// deploy_epochs = [Epoch20, Epoch30]
    /// call_epochs   = [Epoch30, Epoch31]
    /// ```
    ///
    /// The sequence is:
    /// 1. Enter Epoch 2.0 → Deploy `contract-v1`
    /// 2. Enter Epoch 3.0 → Deploy `contract-v1`, `contract-v2`, `contract-v3`
    /// 3. Enter Epoch 3.0 → Call function on all 4 deployed contracts
    /// 4. Enter Epoch 3.1 → Call function on all 4 deployed contracts
    ///
    /// # Returns
    ///
    /// A Vec<['ExpectedResult`]> with the outcome of each block for snapshot testing.
    pub fn run(mut self) -> Vec<ExpectedResult> {
        let mut results = Vec::new();

        // Process epochs in order
        for epoch in self.all_epochs.clone() {
            // Use the miner as the sender to prevent messing with the block transaction nonces of the deployer/callers
            let private_key = self.chain.test_chainstate.miner.nakamoto_miner_key();

            // Advance the chain into the target epoch
            self.chain
                .test_chainstate
                .advance_into_epoch(&private_key, epoch);

<<<<<<< HEAD
            results.extend(self.deploy_setup_contracts(epoch));
=======
            // Differently from the deploy_contracts and call_contracts functions, setup contracts are expected to succeed.
            // Their receipt is not relevant to the test.
            self.deploy_setup_contracts(epoch);
>>>>>>> c51f407a
            results.extend(self.deploy_contracts(epoch));
            results.extend(self.call_contracts(epoch));
        }

        results
    }
}

/// The type of transaction to create.
pub enum TestTxSpec<'a> {
    Transfer {
        from: &'a StacksPrivateKey,
        to: &'a PrincipalData,
        amount: u64,
    },
    ContractDeploy {
        sender: &'a StacksPrivateKey,
        name: &'a str,
        code: &'a str,
        clarity_version: Option<ClarityVersion>,
    },
    ContractCall {
        sender: &'a StacksPrivateKey,
        contract_addr: &'a StacksAddress,
        contract_name: &'a str,
        function_name: &'a str,
        args: &'a [ClarityValue],
    },
}

/// A helper to create transactions with incrementing nonces for each account.
pub struct TestTxFactory {
    /// Map of address to next nonce
    nonce_counter: HashMap<StacksAddress, u64>,
    /// The default chain ID to use for transactions
    default_chain_id: u32,
}

impl TestTxFactory {
    /// Creates a new [`TransactionFactory`] with the specified default chain ID.
    pub fn new(default_chain_id: u32) -> Self {
        Self {
            nonce_counter: HashMap::new(),
            default_chain_id,
        }
    }

    /// Manually increments the nonce for the sender of the specified transaction.
    ///
    /// This method should be called *after* a transaction has been successfully
    /// processed to ensure the factory uses the correct next nonce for subsequent
    /// transactions from the same sender.
    ///
    /// # Arguments
    ///
    /// * `tx_spec` - The original specification of the transaction whose sender's
    ///   nonce should be incremented.
    ///
    /// # Panics
    ///
    /// Panics if the sender's address is not found in the nonce counter map.
    pub fn increase_nonce_for_tx(&mut self, tx_spec: &TestTxSpec) {
        let sender_privk = match tx_spec {
            TestTxSpec::Transfer { from, .. } => from,
            TestTxSpec::ContractDeploy { sender, .. } => sender,
            TestTxSpec::ContractCall { sender, .. } => sender,
        };
        let address = to_addr(sender_privk);
        let nonce = self
            .nonce_counter
            .get_mut(&address)
            .unwrap_or_else(|| panic!("Nonce not found for address {address}"));
        *nonce += 1;
    }

    /// Generates a new transaction of the specified type.
    ///
    /// Arguments:
    /// - `tx_type`: The type of transaction to create.
    ///
    /// Returns:
    /// A [`StacksTransaction`] representing the created transaction.
    pub fn generate_tx(&mut self, tx_spec: &TestTxSpec) -> StacksTransaction {
        match tx_spec {
            TestTxSpec::Transfer { from, to, amount } => self.transfer(from, to, *amount),
            TestTxSpec::ContractDeploy {
                sender,
                name,
                code,
                clarity_version,
            } => self.contract_deploy(sender, name, code, *clarity_version),
            TestTxSpec::ContractCall {
                sender,
                contract_addr,
                contract_name,
                function_name,
                args,
            } => self.contract_call(sender, contract_addr, contract_name, function_name, args),
        }
    }

    /// Create a STX transfer transaction.
    ///
    /// Arguments:
    /// - `from`: The sender's private key.
    /// - `to`: The recipient's principal data.
    /// - `amount`: The amount of STX to transfer.
    ///
    /// Returns:
    /// A [`StacksTransaction`] representing the transfer.
    ///
    /// Note: The transaction fee is set to 180 micro-STX.
    pub fn transfer(
        &mut self,
        from: &StacksPrivateKey,
        to: &PrincipalData,
        amount: u64,
    ) -> StacksTransaction {
        let address = StacksAddress::p2pkh(false, &StacksPublicKey::from_private(from));
        let nonce = self.nonce_counter.entry(address).or_insert(0);
        make_stacks_transfer_tx(from, *nonce, 180, self.default_chain_id, to, amount)
    }

    /// Create a contract deployment transaction.
    ///
    /// Arguments:
    /// `sender`: The sender's private key.
    /// `name`: The name of the contract.
    /// `code`: The contract code as a string.
    ///
    /// Returns:
    /// A [`StacksTransaction`] representing the contract deployment.
    ///
    /// Note: The transaction fee is set based on the contract code length.
    pub fn contract_deploy(
        &mut self,
        sender: &StacksPrivateKey,
        name: &str,
        code: &str,
        clarity_version: Option<ClarityVersion>,
    ) -> StacksTransaction {
        let address = StacksAddress::p2pkh(false, &StacksPublicKey::from_private(sender));
        let nonce = self.nonce_counter.entry(address).or_insert(0);
        let tx_bytes = make_contract_publish_versioned(
            sender,
            *nonce,
            (code.len() * 100) as u64,
            self.default_chain_id,
            name,
            code,
            clarity_version,
        );
        StacksTransaction::consensus_deserialize(&mut tx_bytes.as_slice()).unwrap()
    }

    /// Create a contract call transaction.
    ///
    /// Arguments:
    /// `sender`: The sender's private key.
    /// `contract_addr`: The address of the contract.
    /// `contract_name`: The name of the contract.
    /// `function_name`: The name of the function to call.
    /// `args`: The arguments to pass to the function.
    ///
    /// Returns:
    /// A [`StacksTransaction`] representing the contract call.
    ///
    /// Note: The transaction fee is set to 200 micro-STX.
    pub fn contract_call(
        &mut self,
        sender: &StacksPrivateKey,
        contract_addr: &StacksAddress,
        contract_name: &str,
        function_name: &str,
        args: &[ClarityValue],
    ) -> StacksTransaction {
        let address = StacksAddress::p2pkh(false, &StacksPublicKey::from_private(sender));
        let nonce = self.nonce_counter.entry(address).or_insert(0);
        let tx_bytes = make_contract_call(
            sender,
            *nonce,
            200,
            self.default_chain_id,
            contract_addr,
            contract_name,
            function_name,
            args,
        );
        StacksTransaction::consensus_deserialize(&mut tx_bytes.as_slice()).unwrap()
    }
}

/// Generates a consensus test body for executing a contract function across multiple Stacks epochs.
///
/// This macro automates both contract deployment and function invocation across different
/// epochs and Clarity versions.
/// It simplifies the setup of consensus-critical tests involving versioned smart contracts.
///
/// # Behavior
///
/// - **Deployment:** Deploys `contract_code` in each epoch specified in `deploy_epochs`
///   for every applicable [`ClarityVersion`].
/// - **Execution:** Calls `function_name` in each epoch from `call_epochs` on all previously
///   deployed contract instances.
/// - **Structure:** Each deployment and function call is executed in its own block, ensuring
///   clear separation between transactions.
///
/// # Arguments
///
/// * `contract_name` — The name of the contract.
/// * `contract_code` — The Clarity source code for the contract.
/// * `function_name` — The public function to call.
/// * `function_args` — Function arguments, provided as a slice of [`ClarityValue`].
/// * `deploy_epochs` — *(optional)* Epochs in which to deploy the contract. Defaults to all epochs ≥ 2.0.
/// * `call_epochs` — *(optional)* Epochs in which to call the function. Defaults to [`EPOCHS_TO_TEST`].
<<<<<<< HEAD
=======
/// * `clarity_versions` — *(optional)* Clarity versions to test. For each epoch to test, at least one of the clarity versions must be supported. Defaults to all Clarity versions.
>>>>>>> c51f407a
/// * `setup_contracts` — *(optional)* Slice of [`SetupContract`] values to deploy once before the main contract logic.
///
/// # Example
///
/// ```rust,ignore
/// #[test]
/// fn test_my_contract_call_consensus() {
///     contract_call_consensus_test!(
///         contract_name: "my-contract",
///         contract_code: "
///             (define-public (get-message)
///                 (contract-call? .dependency.foo))",
///         function_name: "get-message",
///         function_args: &[],
///         setup_contracts: &[SetupContract::new(
///             "dependency",
///             "(define-public (foo) (ok \"hello\"))",
///         )],
///     );
/// }
/// ```
macro_rules! contract_call_consensus_test {
    (
        contract_name: $contract_name:expr,
        contract_code: $contract_code:expr,
        function_name: $function_name:expr,
        function_args: $function_args:expr,
        $(deploy_epochs: $deploy_epochs:expr,)?
        $(call_epochs: $call_epochs:expr,)?
<<<<<<< HEAD
        $(clarity_versions: $clarity_versions:expr,)?
=======
        $(exclude_clarity_versions: $exclude_clarity_versions:expr,)?
>>>>>>> c51f407a
        $(setup_contracts: $setup_contracts:expr,)?
    ) => {
        {
             // Handle deploy_epochs parameter (default to all epochs >= 2.0 if not provided)
            let deploy_epochs = &clarity::types::StacksEpochId::ALL[1..];
            $(let deploy_epochs = $deploy_epochs;)?

            // Handle call_epochs parameter (default to EPOCHS_TO_TEST if not provided)
            let call_epochs = $crate::chainstate::tests::consensus::EPOCHS_TO_TEST;
            $(let call_epochs = $call_epochs;)?
            let setup_contracts: &[$crate::chainstate::tests::consensus::SetupContract] = &[];
            $(let setup_contracts = $setup_contracts;)?
<<<<<<< HEAD
            let clarity_versions = clarity::vm::ClarityVersion::ALL;
            $(let clarity_versions = $clarity_versions;)?
=======
            let exclude_clarity_versions: &[clarity::vm::ClarityVersion] = &[];
            $(let exclude_clarity_versions = $exclude_clarity_versions;)?
>>>>>>> c51f407a
            let contract_test = $crate::chainstate::tests::consensus::ContractConsensusTest::new(
                function_name!(),
                vec![],
                clarity_versions,
                deploy_epochs,
                call_epochs,
                $contract_name,
                $contract_code,
                $function_name,
                $function_args,
<<<<<<< HEAD
=======
                exclude_clarity_versions,
>>>>>>> c51f407a
                setup_contracts,
            );
            let result = contract_test.run();
            insta::assert_ron_snapshot!(result);
        }
    };
}
pub(crate) use contract_call_consensus_test;

/// Generates a consensus test body for contract deployment across multiple Stacks epochs.
///
/// This macro automates deploying a contract across different Stacks epochs and
/// Clarity versions. It is primarily used for consensus-critical testing of contract
/// deployment behavior.
///
/// # Behavior
///
/// - **Deployment:** Deploys `contract_code` in each epoch specified by `deploy_epochs`
///   for all applicable [`ClarityVersion`]s.
/// - **Structure:** Each deployment is executed in its own block, ensuring clear
///   separation between transactions.
///
/// # Arguments
///
/// * `contract_name` — Name of the contract being tested.
/// * `contract_code` — The Clarity source code of the contract.
/// * `deploy_epochs` — *(optional)* Epochs in which to deploy the contract. Defaults to [`EPOCHS_TO_TEST`].
<<<<<<< HEAD
=======
/// * `clarity_versions` — *(optional)* Clarity versions to test. For each epoch to test, at least one of the clarity versions must be supported. Defaults to all Clarity versions.
>>>>>>> c51f407a
/// * `setup_contracts` — *(optional)* Slice of [`SetupContract`] values to deploy before the main contract.
///
/// # Example
///
/// ```rust,ignore
/// #[test]
/// fn test_my_contract_deploy_consensus() {
///     contract_deploy_consensus_test!(
///         deploy_test,
///         contract_name: "my-contract",
///         contract_code: "(define-public (init) (ok true))",
///     );
/// }
/// ```
macro_rules! contract_deploy_consensus_test {
    (
        contract_name: $contract_name:expr,
        contract_code: $contract_code:expr,
        $(deploy_epochs: $deploy_epochs:expr,)?
<<<<<<< HEAD
        $(clarity_versions: $clarity_versions:expr,)?
=======
        $(exclude_clarity_versions: $exclude_clarity_versions:expr,)?
>>>>>>> c51f407a
        $(setup_contracts: $setup_contracts:expr,)?
    ) => {
        {
            let deploy_epochs = $crate::chainstate::tests::consensus::EPOCHS_TO_TEST;
            $(let deploy_epochs = $deploy_epochs;)?
            $crate::chainstate::tests::consensus::contract_call_consensus_test!(
                contract_name: $contract_name,
                contract_code: $contract_code,
                function_name: "",   // No function calls, just deploys
                function_args: &[],  // No function calls, just deploys
                deploy_epochs: deploy_epochs,
                call_epochs: &[],    // No function calls, just deploys
<<<<<<< HEAD
                $(clarity_versions: $clarity_versions,)?
=======
                $(exclude_clarity_versions: $exclude_clarity_versions,)?
>>>>>>> c51f407a
                $(setup_contracts: $setup_contracts,)?
            );
        }
    };
}
pub(crate) use contract_deploy_consensus_test;

/// Contract deployment that must occur before `contract_call_consensus_test!` or `contract_deploy_consensus_test!` runs its own logic.
///
/// These setups are useful when the primary contract references other contracts (traits, functions, etc.)
/// that need to exist ahead of time with deterministic names and versions.
#[derive(Clone, Debug)]
pub struct SetupContract {
    /// Contract name that should be deployed (no macro suffixes applied).
    pub name: String,
    /// Source code for the supporting contract.
    pub code: String,
    /// Optional Clarity version for this contract.
    pub clarity_version: Option<ClarityVersion>,
    /// Optional epoch for this contract.
    pub deploy_epoch: Option<StacksEpochId>,
}

impl SetupContract {
    /// Creates a new SetupContract with default deployment settings.
    ///
    /// By default, the contract will deploy in the first epoch used by the test and with the
    /// default Clarity version for that epoch.
    pub fn new(name: impl Into<String>, code: impl Into<String>) -> Self {
        Self {
            name: name.into(),
            code: code.into(),
            clarity_version: None,
            deploy_epoch: None,
        }
    }

    /// Override the epoch where this setup contract should deploy.
    pub fn with_epoch(mut self, epoch: StacksEpochId) -> Self {
        self.deploy_epoch = Some(epoch);
        self
    }

    /// Override the Clarity version used to deploy this setup contract.
    pub fn with_clarity_version(mut self, version: ClarityVersion) -> Self {
        self.clarity_version = Some(version);
        self
    }
}

// Just a namespace for utilities for writing consensus tests
pub struct ConsensusUtils;

impl ConsensusUtils {
    pub fn new_deploy_tx(
        nonce: u64,
        contract_name: &str,
        contract_code: &str,
        clarity_version: Option<ClarityVersion>,
    ) -> StacksTransaction {
        let deploy_tx = make_contract_publish_versioned(
            &FAUCET_PRIV_KEY,
            nonce,
            contract_code.len() as u64 * 100,
            CHAIN_ID_TESTNET,
            contract_name,
            contract_code,
            clarity_version,
        );
        StacksTransaction::consensus_deserialize(&mut deploy_tx.as_slice()).unwrap()
    }

    pub fn new_call_tx(nonce: u64, contract_name: &str, funct_name: &str) -> StacksTransaction {
        let call_tx = make_contract_call(
            &FAUCET_PRIV_KEY,
            nonce,
            200,
            CHAIN_ID_TESTNET,
            &to_addr(&FAUCET_PRIV_KEY),
            contract_name,
            funct_name,
            &[],
        );
        StacksTransaction::consensus_deserialize(&mut call_tx.as_slice()).unwrap()
    }
}

#[test]
fn test_append_empty_blocks() {
    let empty_test_blocks = vec![TestBlock {
        transactions: vec![],
    }];
    let mut epoch_blocks = HashMap::new();
    for epoch in EPOCHS_TO_TEST {
        epoch_blocks.insert(*epoch, empty_test_blocks.clone());
    }

    let result = ConsensusTest::new(function_name!(), vec![], epoch_blocks).run();
    insta::assert_ron_snapshot!(result);
}

#[test]
fn test_append_stx_transfers_success() {
    let sender_privks = [
        StacksPrivateKey::from_hex(SK_1).unwrap(),
        StacksPrivateKey::from_hex(SK_2).unwrap(),
        StacksPrivateKey::from_hex(SK_3).unwrap(),
    ];
    let total_epochs = EPOCHS_TO_TEST.len() as u64;
    let send_amount = 1_000;
    let tx_fee = 180;
    // initialize balances
    let mut initial_balances = Vec::new();
    for sender_privk in &sender_privks {
        let sender_addr =
            StacksAddress::p2pkh(false, &StacksPublicKey::from_private(sender_privk)).into();
        // give them enough to cover all transfers across all epochs
        initial_balances.push((sender_addr, (send_amount + tx_fee) * total_epochs));
    }

    // build transactions per epoch, incrementing nonce per sender
    let mut epoch_blocks = HashMap::new();
    let mut nonces = vec![0u64; sender_privks.len()]; // track nonce per sender

    for epoch in EPOCHS_TO_TEST {
        let transactions: Vec<_> = sender_privks
            .iter()
            .enumerate()
            .map(|(i, sender_privk)| {
                let tx = make_stacks_transfer_tx(
                    sender_privk,
                    nonces[i], // use current nonce
                    tx_fee,
                    CHAIN_ID_TESTNET,
                    &boot_code_addr(false).into(),
                    send_amount,
                );
                nonces[i] += 1; // increment for next epoch
                tx
            })
            .collect();
        epoch_blocks.insert(*epoch, vec![TestBlock { transactions }]);
    }

    let result = ConsensusTest::new(function_name!(), initial_balances, epoch_blocks).run();
    insta::assert_ron_snapshot!(result);
}

/// Example of using the `contract_call_consensus_test!` macro
/// Deploys a contract to each epoch, for each Clarity version,
/// then calls a function in that contract and snapshots the results.
#[test]
fn test_successfully_deploy_and_call() {
    contract_call_consensus_test!(
        contract_name: "foo_contract",
        contract_code: FOO_CONTRACT,
        function_name: "bar",
        function_args: &[ClarityValue::UInt(1)],
    );
}

/// Example of using the `contract_deploy_consensus_test!` macro
/// Deploys a contract to all epoch, for each Clarity version
#[test]
fn test_successfully_deploy() {
    contract_deploy_consensus_test!(
        contract_name: "foo_contract",
        contract_code: FOO_CONTRACT,
    );
}

#[test]
/// Test that the supertype list is accepted in >= Epoch 2.4,
/// but is rejected in all earlier Epochs
fn problematic_supertype_list() {
    contract_deploy_consensus_test!(
        contract_name: "problematic",
        contract_code: "(define-data-var my-list (list 10 { a: int }) (list { a: 1 }))
    (var-set my-list
    (unwrap! (as-max-len?
        (append (var-get my-list)
                { a: 2, b: 2 })
        u10)
    (err  1)))
    (print (var-get my-list))
    ",
    deploy_epochs: &StacksEpochId::ALL[1..],
    );
}<|MERGE_RESOLUTION|>--- conflicted
+++ resolved
@@ -1021,10 +1021,7 @@
     /// * `contract_code` - Clarity source code of the contract
     /// * `function_name` - Contract function to test
     /// * `function_args` - Arguments passed to `function_name` on every call
-<<<<<<< HEAD
-=======
     /// * `exclude_clarity_versions` - List of Clarity versions to exclude from testing. For each epoch to test, at least a clarity version must available.
->>>>>>> c51f407a
     /// * `setup_contracts` - Contracts that must be deployed before epoch-specific logic runs
     ///
     /// # Panics
@@ -1035,17 +1032,13 @@
     pub fn new(
         test_name: &str,
         initial_balances: Vec<(PrincipalData, u64)>,
-        clarity_versions: &[ClarityVersion],
         deploy_epochs: &[StacksEpochId],
         call_epochs: &[StacksEpochId],
         contract_name: &str,
         contract_code: &str,
         function_name: &str,
         function_args: &[ClarityValue],
-<<<<<<< HEAD
-=======
         exclude_clarity_versions: &[ClarityVersion],
->>>>>>> c51f407a
         setup_contracts: &[SetupContract],
     ) -> Self {
         assert!(
@@ -1123,17 +1116,10 @@
 
             if deploy_epochs.contains(epoch) {
                 let clarity_versions_per_epoch = clarity_versions_for_epoch(*epoch);
-<<<<<<< HEAD
-                // Filter the clarity versions to only include the ones that are supported in the epoch.
-                let clarity_versions = clarity_versions
-                    .iter()
-                    .filter(|v| clarity_versions_per_epoch.contains(v));
-=======
                 // Exclude the clarity versions that are in the exclude_clarity_versions list.
                 let clarity_versions = clarity_versions_per_epoch
                     .iter()
                     .filter(|v| !exclude_clarity_versions.contains(v));
->>>>>>> c51f407a
 
                 let epoch_name = format!("Epoch{}", epoch.to_string().replace('.', "_"));
 
@@ -1209,29 +1195,6 @@
     }
 
     /// Deploys prerequisite contracts scheduled for the given epoch.
-<<<<<<< HEAD
-    fn deploy_setup_contracts(&mut self, epoch: StacksEpochId) -> Vec<ExpectedResult> {
-        let Some(contracts) = self.setup_contracts_per_epoch.get(&epoch).cloned() else {
-            return vec![];
-        };
-
-        let is_naka_block = epoch.uses_nakamoto_blocks();
-        contracts
-            .into_iter()
-            .map(|contract| {
-                self.chain.consume_pre_naka_prepare_phase();
-                self.append_tx_block(
-                    &TestTxSpec::ContractDeploy {
-                        sender: &FAUCET_PRIV_KEY,
-                        name: &contract.name,
-                        code: &contract.code,
-                        clarity_version: contract.clarity_version,
-                    },
-                    is_naka_block,
-                )
-            })
-            .collect()
-=======
     /// Panics if the deployment fails.
     fn deploy_setup_contracts(&mut self, epoch: StacksEpochId) {
         let Some(contracts) = self.setup_contracts_per_epoch.get(&epoch).cloned() else {
@@ -1285,7 +1248,6 @@
                 }
             }
         });
->>>>>>> c51f407a
     }
 
     /// Deploys all contract versions scheduled for the given epoch.
@@ -1405,13 +1367,9 @@
                 .test_chainstate
                 .advance_into_epoch(&private_key, epoch);
 
-<<<<<<< HEAD
-            results.extend(self.deploy_setup_contracts(epoch));
-=======
             // Differently from the deploy_contracts and call_contracts functions, setup contracts are expected to succeed.
             // Their receipt is not relevant to the test.
             self.deploy_setup_contracts(epoch);
->>>>>>> c51f407a
             results.extend(self.deploy_contracts(epoch));
             results.extend(self.call_contracts(epoch));
         }
@@ -1627,10 +1585,7 @@
 /// * `function_args` — Function arguments, provided as a slice of [`ClarityValue`].
 /// * `deploy_epochs` — *(optional)* Epochs in which to deploy the contract. Defaults to all epochs ≥ 2.0.
 /// * `call_epochs` — *(optional)* Epochs in which to call the function. Defaults to [`EPOCHS_TO_TEST`].
-<<<<<<< HEAD
-=======
 /// * `clarity_versions` — *(optional)* Clarity versions to test. For each epoch to test, at least one of the clarity versions must be supported. Defaults to all Clarity versions.
->>>>>>> c51f407a
 /// * `setup_contracts` — *(optional)* Slice of [`SetupContract`] values to deploy once before the main contract logic.
 ///
 /// # Example
@@ -1660,11 +1615,7 @@
         function_args: $function_args:expr,
         $(deploy_epochs: $deploy_epochs:expr,)?
         $(call_epochs: $call_epochs:expr,)?
-<<<<<<< HEAD
-        $(clarity_versions: $clarity_versions:expr,)?
-=======
         $(exclude_clarity_versions: $exclude_clarity_versions:expr,)?
->>>>>>> c51f407a
         $(setup_contracts: $setup_contracts:expr,)?
     ) => {
         {
@@ -1677,27 +1628,18 @@
             $(let call_epochs = $call_epochs;)?
             let setup_contracts: &[$crate::chainstate::tests::consensus::SetupContract] = &[];
             $(let setup_contracts = $setup_contracts;)?
-<<<<<<< HEAD
-            let clarity_versions = clarity::vm::ClarityVersion::ALL;
-            $(let clarity_versions = $clarity_versions;)?
-=======
             let exclude_clarity_versions: &[clarity::vm::ClarityVersion] = &[];
             $(let exclude_clarity_versions = $exclude_clarity_versions;)?
->>>>>>> c51f407a
             let contract_test = $crate::chainstate::tests::consensus::ContractConsensusTest::new(
                 function_name!(),
                 vec![],
-                clarity_versions,
                 deploy_epochs,
                 call_epochs,
                 $contract_name,
                 $contract_code,
                 $function_name,
                 $function_args,
-<<<<<<< HEAD
-=======
                 exclude_clarity_versions,
->>>>>>> c51f407a
                 setup_contracts,
             );
             let result = contract_test.run();
@@ -1725,10 +1667,7 @@
 /// * `contract_name` — Name of the contract being tested.
 /// * `contract_code` — The Clarity source code of the contract.
 /// * `deploy_epochs` — *(optional)* Epochs in which to deploy the contract. Defaults to [`EPOCHS_TO_TEST`].
-<<<<<<< HEAD
-=======
-/// * `clarity_versions` — *(optional)* Clarity versions to test. For each epoch to test, at least one of the clarity versions must be supported. Defaults to all Clarity versions.
->>>>>>> c51f407a
+/// * `exclude_clarity_versions` — *(optional)* Clarity versions to exclude from testing. For each epoch to test, at least one of the clarity versions must be supported. Defaults to no Clarity versions.
 /// * `setup_contracts` — *(optional)* Slice of [`SetupContract`] values to deploy before the main contract.
 ///
 /// # Example
@@ -1748,11 +1687,7 @@
         contract_name: $contract_name:expr,
         contract_code: $contract_code:expr,
         $(deploy_epochs: $deploy_epochs:expr,)?
-<<<<<<< HEAD
-        $(clarity_versions: $clarity_versions:expr,)?
-=======
         $(exclude_clarity_versions: $exclude_clarity_versions:expr,)?
->>>>>>> c51f407a
         $(setup_contracts: $setup_contracts:expr,)?
     ) => {
         {
@@ -1765,11 +1700,7 @@
                 function_args: &[],  // No function calls, just deploys
                 deploy_epochs: deploy_epochs,
                 call_epochs: &[],    // No function calls, just deploys
-<<<<<<< HEAD
-                $(clarity_versions: $clarity_versions,)?
-=======
                 $(exclude_clarity_versions: $exclude_clarity_versions,)?
->>>>>>> c51f407a
                 $(setup_contracts: $setup_contracts,)?
             );
         }
