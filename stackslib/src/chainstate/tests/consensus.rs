// Copyright (C) 2025 Stacks Open Internet Foundation
//
// This program is free software: you can redistribute it and/or modify
// it under the terms of the GNU General Public License as published by
// the Free Software Foundation, either version 3 of the License, or
// (at your option) any later version.
//
// This program is distributed in the hope that it will be useful,
// but WITHOUT ANY WARRANTY; without even the implied warranty of
// MERCHANTABILITY or FITNESS FOR A PARTICULAR PURPOSE.  See the
// GNU General Public License for more details.
//
// You should have received a copy of the GNU General Public License
// along with this program.  If not, see <http://www.gnu.org/licenses/>.
use std::cell::LazyCell;
use std::collections::{BTreeSet, HashMap};

use clarity::boot_util::boot_code_addr;
use clarity::codec::StacksMessageCodec;
use clarity::consts::{
    CHAIN_ID_TESTNET, PEER_VERSION_EPOCH_1_0, PEER_VERSION_EPOCH_2_0, PEER_VERSION_EPOCH_2_05,
    PEER_VERSION_EPOCH_2_1, PEER_VERSION_EPOCH_2_2, PEER_VERSION_EPOCH_2_3, PEER_VERSION_EPOCH_2_4,
    PEER_VERSION_EPOCH_2_5, PEER_VERSION_EPOCH_3_0, PEER_VERSION_EPOCH_3_1, PEER_VERSION_EPOCH_3_2,
    PEER_VERSION_EPOCH_3_3, STACKS_EPOCH_MAX,
};
use clarity::types::chainstate::{StacksAddress, StacksPrivateKey, StacksPublicKey, TrieHash};
use clarity::types::{StacksEpoch, StacksEpochId};
use clarity::util::hash::{MerkleTree, Sha512Trunc256Sum};
use clarity::util::secp256k1::MessageSignature;
use clarity::vm::ast::stack_depth_checker::AST_CALL_STACK_DEPTH_BUFFER;
use clarity::vm::costs::ExecutionCost;
use clarity::vm::types::PrincipalData;
use clarity::vm::{ClarityVersion, Value as ClarityValue, MAX_CALL_STACK_DEPTH};
use serde::{Deserialize, Serialize, Serializer};
use stacks_common::bitvec::BitVec;

use crate::burnchains::PoxConstants;
use crate::chainstate::burn::db::sortdb::SortitionDB;
use crate::chainstate::nakamoto::{NakamotoBlock, NakamotoBlockHeader, NakamotoChainState};
use crate::chainstate::stacks::db::{ClarityTx, StacksChainState, StacksEpochReceipt};
use crate::chainstate::stacks::events::TransactionOrigin;
use crate::chainstate::stacks::tests::TestStacksNode;
use crate::chainstate::stacks::{
    Error as ChainstateError, StacksTransaction, TenureChangeCause, TransactionContractCall,
    TransactionPayload, TransactionSmartContract, MINER_BLOCK_CONSENSUS_HASH,
    MINER_BLOCK_HEADER_HASH,
};
use crate::chainstate::tests::TestChainstate;
use crate::core::test_util::{
    make_contract_call, make_contract_publish_versioned, make_stacks_transfer_tx, to_addr,
};
use crate::core::{EpochList, BLOCK_LIMIT_MAINNET_21};
use crate::net::tests::NakamotoBootPlan;

/// The epochs to test for consensus are the current and upcoming epochs.
/// This constant must be changed when new epochs are introduced.
/// Note that contract deploys MUST be done in each epoch >= 2.0.
const EPOCHS_TO_TEST: &[StacksEpochId] = &[StacksEpochId::Epoch32, StacksEpochId::Epoch33];

pub const SK_1: &str = "a1289f6438855da7decf9b61b852c882c398cff1446b2a0f823538aa2ebef92e01";
pub const SK_2: &str = "4ce9a8f7539ea93753a36405b16e8b57e15a552430410709c2b6d65dca5c02e201";
pub const SK_3: &str = "cb95ddd0fe18ec57f4f3533b95ae564b3f1ae063dbf75b46334bd86245aef78501";

/// The private key for the faucet account.
pub const FAUCET_PRIV_KEY: LazyCell<StacksPrivateKey> = LazyCell::new(|| {
    StacksPrivateKey::from_hex("510f96a8efd0b11e211733c1ac5e3fa6f3d3fcdd62869e376c47decb3e14fea101")
        .expect("Failed to parse private key")
});

const FOO_CONTRACT: &str = "(define-public (foo) (ok 1))
                                    (define-public (bar (x uint)) (ok x))";

/// Returns the list of Clarity versions that can be used to deploy contracts in the given epoch.
const fn clarity_versions_for_epoch(epoch: StacksEpochId) -> &'static [ClarityVersion] {
    match epoch {
        StacksEpochId::Epoch10 => &[],
        StacksEpochId::Epoch20 | StacksEpochId::Epoch2_05 => &[ClarityVersion::Clarity1],
        StacksEpochId::Epoch21
        | StacksEpochId::Epoch22
        | StacksEpochId::Epoch23
        | StacksEpochId::Epoch24
        | StacksEpochId::Epoch25 => &[ClarityVersion::Clarity1, ClarityVersion::Clarity2],
        StacksEpochId::Epoch30 | StacksEpochId::Epoch31 | StacksEpochId::Epoch32 => &[
            ClarityVersion::Clarity1,
            ClarityVersion::Clarity2,
            ClarityVersion::Clarity3,
        ],
        StacksEpochId::Epoch33 => &[
            ClarityVersion::Clarity1,
            ClarityVersion::Clarity2,
            ClarityVersion::Clarity3,
            ClarityVersion::Clarity4,
        ],
    }
}

/// A high-level test harness for running consensus-critical smart contract tests.
///
/// This struct combines a [`ConsensusTest`] instance for chainstate management and a
/// [`TestTxFactory`] for transaction generation. It provides convenience methods to
/// automate test scenarios involving contract deployments and calls across multiple
/// epochs and Clarity versions.
struct ContractConsensusTest<'a> {
    tx_factory: TestTxFactory,
    consensus_test: ConsensusTest<'a>,
}

impl ContractConsensusTest<'_> {
    /// Creates a new `ContractConsensusTest`.
    pub fn new(test_name: &str) -> Self {
        Self {
            tx_factory: TestTxFactory::new(CHAIN_ID_TESTNET),
            consensus_test: ConsensusTest::new(test_name, vec![]),
        }
    }

    /// Generates and executes the given transaction in a new block.
    /// Increases the nonce if the transaction succeeds.
    fn append_tx_block(&mut self, tx_spec: &TestTxSpec) -> ExpectedResult {
        let tx = self.tx_factory.generate_tx(tx_spec);
        let block = TestBlock {
            transactions: vec![tx],
        };

        let result = self.consensus_test.append_block(block);

        if let ExpectedResult::Success(_) = result {
            self.tx_factory.increase_nonce_for_tx(tx_spec);
        }

        result
    }

    /// Executes a consensus test for a contract function across multiple Stacks epochs.
    ///
    /// This helper automates deploying a contract and invoking one of its public functions
    /// across different epochs and Clarity versions, ensuring consistent consensus behavior.
    ///
    /// # Behavior
    ///
    /// The function performs two main phases:
    /// 1. **Deployment:** Deploys `contract_code` in each epoch listed in `deploy_epochs` for all
    ///    applicable Clarity versions.
    /// 2. **Execution:** Calls `function_name` in each epoch listed in `call_epochs` on every
    ///    previously deployed contract.
    ///
    /// ## Example
    /// If `deploy_epochs` = `[2.0, 3.0]` and `call_epochs` = `[3.1]`, the following sequence occurs:
    /// - Deploy contract in epoch 2.0 with Clarity 1.
    /// - Deploy contract in epoch 3.0 with Clarity 1, 2, and 3.
    /// - Call the function in epoch 3.1 on all four deployed contracts.
    ///
    /// # Arguments
    ///
    /// * `contract_name` - Base name for the contract.
    /// * `contract_code` - Clarity source code of the contract.
    /// * `function_name` - Public function to invoke.
    /// * `function_args` - Arguments to pass to the function call.
    /// * `deploy_epochs` - Epochs during which the contract should be deployed.
    /// * `call_epochs` - Epochs during which the function should be executed.
    ///
    /// # Returns
    ///
    /// A `Vec<ExpectedResult>` with the outcome of each block for snapshot testing.
    ///
    /// # Panics
    ///
    /// * If `deploy_epochs` is empty.
    /// * If any `call_epoch` precedes the earliest `deploy_epoch`.
    pub fn run(
        &mut self,
        contract_name: &str,
        contract_code: &str,
        function_name: &str,
        function_args: &[ClarityValue],
        deploy_epochs: &[StacksEpochId],
        call_epochs: &[StacksEpochId],
    ) -> Vec<ExpectedResult> {
        assert!(
            !deploy_epochs.is_empty(),
            "At least one deploy epoch is required"
        );
        let min_deploy_epoch = deploy_epochs.iter().min().unwrap();
        assert!(
            call_epochs.iter().all(|e| e >= min_deploy_epoch),
            "All call epochs must be >= the minimum deploy epoch"
        );

        let all_epochs: BTreeSet<StacksEpochId> =
            deploy_epochs.iter().chain(call_epochs).cloned().collect();

        let mut contract_names = vec![];
        let sender = &FAUCET_PRIV_KEY;
        let contract_addr = to_addr(sender);
        // Create epoch blocks by pairing each epoch with its corresponding transactions
        let mut results = vec![];
        all_epochs.into_iter().for_each(|epoch| {
            self.consensus_test.advance_to_epoch(epoch);
            if deploy_epochs.contains(&epoch) {
                let clarity_versions = clarity_versions_for_epoch(epoch);
                let epoch_name = format!("Epoch{}", epoch.to_string().replace(".", "_"));
                clarity_versions.iter().for_each(|version| {
                    let name = format!(
                        "{contract_name}-{epoch_name}-{}",
                        version.to_string().replace(" ", "")
                    );
                    contract_names.push(name.clone());
                    let result = self.append_tx_block(&TestTxSpec::ContractDeploy {
                        sender,
                        name: &name,
                        code: contract_code,
                        clarity_version: Some(*version),
                    });
                    results.push(result);
                });
            }
            if call_epochs.contains(&epoch) {
                contract_names.iter().for_each(|contract_name| {
                    let result = self.append_tx_block(&TestTxSpec::ContractCall {
                        sender,
                        contract_addr: &contract_addr,
                        contract_name,
                        function_name,
                        args: function_args,
                    });
                    results.push(result);
                });
            }
        });
        results
    }
}

/// Generates a consensus test for executing a contract function across multiple Stacks epochs.
///
/// This macro automates both contract deployment and function invocation across different
/// epochs and Clarity versions.
/// It simplifies the setup of consensus-critical tests involving versioned smart contracts.
///
/// # Behavior
///
/// - **Deployment:** Deploys `contract_code` in each epoch specified in `deploy_epochs`
///   for every applicable [`ClarityVersion`].
/// - **Execution:** Calls `function_name` in each epoch from `call_epochs` on all previously
///   deployed contract instances.
/// - **Structure:** Each deployment and function call is executed in its own block, ensuring
///   clear separation between transactions.
///
/// # Arguments
///
/// * `$name` — Name of the generated test function.
/// * `contract_name` — The name of the contract.
/// * `contract_code` — The Clarity source code for the contract.
/// * `function_name` — The public function to call.
/// * `function_args` — Function arguments, provided as a slice of [`ClarityValue`].
/// * `deploy_epochs` — *(optional)* Epochs in which to deploy the contract. Defaults to all epochs ≥ 3.0.
/// * `call_epochs` — *(optional)* Epochs in which to call the function. Defaults to [`EPOCHS_TO_TEST`].
///
/// # Example
///
/// ```rust,ignore
/// contract_call_consensus_test!(
///     my_test,
///     contract_name: "my-contract",
///     contract_code: "(define-public (get-message) (ok \"hello\"))",
///     function_name: "get-message",
///     function_args: &[],
/// );
/// ```
macro_rules! contract_call_consensus_test {
    (
        $name:ident,
        contract_name: $contract_name:expr,
        contract_code: $contract_code:expr,
        function_name: $function_name:expr,
        function_args: $function_args:expr,
        $(deploy_epochs: $deploy_epochs:expr,)?
        $(call_epochs: $call_epochs:expr,)?
    ) => {
        #[test]
        fn $name() {
            let contract_name = $contract_name;

            // Handle deploy_epochs parameter (default to all epochs >= 3.0 if not provided)
            let deploy_epochs = StacksEpochId::ALL_GTE_30;
            $(let deploy_epochs = $deploy_epochs;)?

            // Handle call_epochs parameter (default to EPOCHS_TO_TEST if not provided)
            let call_epochs = EPOCHS_TO_TEST;
            $(let call_epochs = $call_epochs;)?

            let mut contract_test = ContractConsensusTest::new(function_name!());
            let result = contract_test.run(
                contract_name,
                $contract_code,
                $function_name,
                $function_args,
                deploy_epochs,
                call_epochs,
            );

            insta::assert_ron_snapshot!(result);
        }
    };
}

/// Generates a consensus test for contract deployment across multiple Stacks epochs.
///
/// This macro automates deploying a contract across different Stacks epochs and
/// Clarity versions. It is primarily used for consensus-critical testing of contract
/// deployment behavior.
///
/// # Behavior
///
/// - **Deployment:** Deploys `contract_code` in each epoch specified by `deploy_epochs`
///   for all applicable [`ClarityVersion`]s.
/// - **Structure:** Each deployment is executed in its own block, ensuring clear
///   separation between transactions.
///
/// # Arguments
///
/// * `$name` — Name of the generated test function.
/// * `contract_name` — Name of the contract being tested.
/// * `contract_code` — The Clarity source code of the contract.
/// * `deploy_epochs` — *(optional)* Epochs in which to deploy the contract. Defaults to [`EPOCHS_TO_TEST`].
///
/// # Example
///
/// ```rust,ignore
/// contract_deploy_consensus_test!(
///     deploy_test,
///     contract_name: "my-contract",
///     contract_code: "(define-public (init) (ok true))",
/// );
/// ```
macro_rules! contract_deploy_consensus_test {
    // Handle the case where deploy_epochs is not provided
    (
        $name:ident,
        contract_name: $contract_name:expr,
        contract_code: $contract_code:expr,
    ) => {
        contract_deploy_consensus_test!(
            $name,
            contract_name: $contract_name,
            contract_code: $contract_code,
            deploy_epochs: EPOCHS_TO_TEST,
        );
    };
    (
        $name:ident,
        contract_name: $contract_name:expr,
        contract_code: $contract_code:expr,
        deploy_epochs: $deploy_epochs:expr,
    ) => {
        contract_call_consensus_test!(
            $name,
            contract_name: $contract_name,
            contract_code: $contract_code,
            function_name: "",   // No function calls, just deploys
            function_args: &[],  // No function calls, just deploys
            deploy_epochs: $deploy_epochs,
            call_epochs: &[],    // No function calls, just deploys
        );
    };
}

/// The type of transaction to create.
pub enum TestTxSpec<'a> {
    Transfer {
        from: &'a StacksPrivateKey,
        to: &'a PrincipalData,
        amount: u64,
    },
    ContractDeploy {
        sender: &'a StacksPrivateKey,
        name: &'a str,
        code: &'a str,
        clarity_version: Option<ClarityVersion>,
    },
    ContractCall {
        sender: &'a StacksPrivateKey,
        contract_addr: &'a StacksAddress,
        contract_name: &'a str,
        function_name: &'a str,
        args: &'a [ClarityValue],
    },
}

/// A helper to create transactions with incrementing nonces for each account.
pub struct TestTxFactory {
    /// Map of address to next nonce
    nonce_counter: HashMap<StacksAddress, u64>,
    /// The default chain ID to use for transactions
    default_chain_id: u32,
}

impl TestTxFactory {
    /// Creates a new [`TransactionFactory`] with the specified default chain ID.
    pub fn new(default_chain_id: u32) -> Self {
        Self {
            nonce_counter: HashMap::new(),
            default_chain_id,
        }
    }

    /// Manually increments the nonce for the sender of the specified transaction.
    ///
    /// This method should be called *after* a transaction has been successfully
    /// processed to ensure the factory uses the correct next nonce for subsequent
    /// transactions from the same sender.
    ///
    /// # Arguments
    ///
    /// * `tx_spec` - The original specification of the transaction whose sender's
    ///   nonce should be incremented.
    ///
    /// # Panics
    ///
    /// Panics if the sender's address is not found in the nonce counter map.
    pub fn increase_nonce_for_tx(&mut self, tx_spec: &TestTxSpec) {
        let sender_privk = match tx_spec {
            TestTxSpec::Transfer { from, .. } => from,
            TestTxSpec::ContractDeploy { sender, .. } => sender,
            TestTxSpec::ContractCall { sender, .. } => sender,
        };
        let address = StacksAddress::p2pkh(false, &StacksPublicKey::from_private(sender_privk));
        let nonce = self
            .nonce_counter
            .get_mut(&address)
            .unwrap_or_else(|| panic!("Nonce not found for address {address}"));
        *nonce += 1;
    }

    /// Generates a new transaction of the specified type.
    ///
    /// Arguments:
    /// - `tx_type`: The type of transaction to create.
    ///
    /// Returns:
    /// A [`StacksTransaction`] representing the created transaction.
    pub fn generate_tx(&mut self, tx_spec: &TestTxSpec) -> StacksTransaction {
        match tx_spec {
            TestTxSpec::Transfer { from, to, amount } => self.transfer(from, to, *amount),
            TestTxSpec::ContractDeploy {
                sender,
                name,
                code,
                clarity_version,
            } => self.contract_deploy(sender, name, code, *clarity_version),
            TestTxSpec::ContractCall {
                sender,
                contract_addr,
                contract_name,
                function_name,
                args,
            } => self.contract_call(sender, contract_addr, contract_name, function_name, args),
        }
    }

    /// Create a STX transfer transaction.
    ///
    /// Arguments:
    /// - `from`: The sender's private key.
    /// - `to`: The recipient's principal data.
    /// - `amount`: The amount of STX to transfer.
    ///
    /// Returns:
    /// A [`StacksTransaction`] representing the transfer.
    ///
    /// Note: The transaction fee is set to 180 micro-STX.
    pub fn transfer(
        &mut self,
        from: &StacksPrivateKey,
        to: &PrincipalData,
        amount: u64,
    ) -> StacksTransaction {
        let address = StacksAddress::p2pkh(false, &StacksPublicKey::from_private(from));
        let nonce = self.nonce_counter.entry(address).or_insert(0);
        make_stacks_transfer_tx(from, *nonce, 180, self.default_chain_id, to, amount)
    }

    /// Create a contract deployment transaction.
    ///
    /// Arguments:
    /// `sender`: The sender's private key.
    /// `name`: The name of the contract.
    /// `code`: The contract code as a string.
    ///
    /// Returns:
    /// A [`StacksTransaction`] representing the contract deployment.
    ///
    /// Note: The transaction fee is set based on the contract code length.
    pub fn contract_deploy(
        &mut self,
        sender: &StacksPrivateKey,
        name: &str,
        code: &str,
        clarity_version: Option<ClarityVersion>,
    ) -> StacksTransaction {
        let address = StacksAddress::p2pkh(false, &StacksPublicKey::from_private(sender));
        let nonce = self.nonce_counter.entry(address).or_insert(0);
        let tx_bytes = make_contract_publish_versioned(
            sender,
            *nonce,
            (code.len() * 100) as u64,
            self.default_chain_id,
            name,
            code,
            clarity_version,
        );
        StacksTransaction::consensus_deserialize(&mut tx_bytes.as_slice()).unwrap()
    }

    /// Create a contract call transaction.
    ///
    /// Arguments:
    /// `sender`: The sender's private key.
    /// `contract_addr`: The address of the contract.
    /// `contract_name`: The name of the contract.
    /// `function_name`: The name of the function to call.
    /// `args`: The arguments to pass to the function.
    ///
    /// Returns:
    /// A [`StacksTransaction`] representing the contract call.
    ///
    /// Note: The transaction fee is set to 200 micro-STX.
    pub fn contract_call(
        &mut self,
        sender: &StacksPrivateKey,
        contract_addr: &StacksAddress,
        contract_name: &str,
        function_name: &str,
        args: &[ClarityValue],
    ) -> StacksTransaction {
        let address = StacksAddress::p2pkh(false, &StacksPublicKey::from_private(sender));
        let nonce = self.nonce_counter.entry(address).or_insert(0);
        let tx_bytes = make_contract_call(
            sender,
            *nonce,
            200,
            self.default_chain_id,
            contract_addr,
            contract_name,
            function_name,
            args,
        );
        StacksTransaction::consensus_deserialize(&mut tx_bytes.as_slice()).unwrap()
    }
}

fn epoch_3_0_onwards(first_burnchain_height: u64) -> EpochList {
    info!("StacksEpoch unit_test first_burn_height = {first_burnchain_height}");

    EpochList::new(&[
        StacksEpoch {
            epoch_id: StacksEpochId::Epoch10,
            start_height: 0,
            end_height: 0,
            block_limit: ExecutionCost::max_value(),
            network_epoch: PEER_VERSION_EPOCH_1_0,
        },
        StacksEpoch {
            epoch_id: StacksEpochId::Epoch20,
            start_height: 0,
            end_height: 0,
            block_limit: ExecutionCost::max_value(),
            network_epoch: PEER_VERSION_EPOCH_2_0,
        },
        StacksEpoch {
            epoch_id: StacksEpochId::Epoch2_05,
            start_height: 0,
            end_height: 0,
            block_limit: ExecutionCost::max_value(),
            network_epoch: PEER_VERSION_EPOCH_2_05,
        },
        StacksEpoch {
            epoch_id: StacksEpochId::Epoch21,
            start_height: 0,
            end_height: 0,
            block_limit: ExecutionCost::max_value(),
            network_epoch: PEER_VERSION_EPOCH_2_1,
        },
        StacksEpoch {
            epoch_id: StacksEpochId::Epoch22,
            start_height: 0,
            end_height: 0,
            block_limit: ExecutionCost::max_value(),
            network_epoch: PEER_VERSION_EPOCH_2_2,
        },
        StacksEpoch {
            epoch_id: StacksEpochId::Epoch23,
            start_height: 0,
            end_height: 0,
            block_limit: ExecutionCost::max_value(),
            network_epoch: PEER_VERSION_EPOCH_2_3,
        },
        StacksEpoch {
            epoch_id: StacksEpochId::Epoch24,
            start_height: 0,
            end_height: 0,
            block_limit: ExecutionCost::max_value(),
            network_epoch: PEER_VERSION_EPOCH_2_4,
        },
        StacksEpoch {
            epoch_id: StacksEpochId::Epoch25,
            start_height: 0,
            end_height: first_burnchain_height,
            block_limit: BLOCK_LIMIT_MAINNET_21.clone(),
            network_epoch: PEER_VERSION_EPOCH_2_5,
        },
        StacksEpoch {
            epoch_id: StacksEpochId::Epoch30,
            start_height: first_burnchain_height,
            end_height: first_burnchain_height + 1,
            block_limit: BLOCK_LIMIT_MAINNET_21.clone(),
            network_epoch: PEER_VERSION_EPOCH_3_0,
        },
        StacksEpoch {
            epoch_id: StacksEpochId::Epoch31,
            start_height: first_burnchain_height + 1,
            end_height: first_burnchain_height + 2,
            block_limit: BLOCK_LIMIT_MAINNET_21.clone(),
            network_epoch: PEER_VERSION_EPOCH_3_1,
        },
        StacksEpoch {
            epoch_id: StacksEpochId::Epoch32,
            start_height: first_burnchain_height + 2,
            end_height: first_burnchain_height + 3,
            block_limit: BLOCK_LIMIT_MAINNET_21.clone(),
            network_epoch: PEER_VERSION_EPOCH_3_2,
        },
        StacksEpoch {
            epoch_id: StacksEpochId::Epoch33,
            start_height: first_burnchain_height + 3,
            end_height: STACKS_EPOCH_MAX,
            block_limit: BLOCK_LIMIT_MAINNET_21.clone(),
            network_epoch: PEER_VERSION_EPOCH_3_3,
        },
    ])
}

/// Custom serializer for `Option<TransactionPayload>` to improve snapshot readability.
/// This avoids large diffs in snapshots due to code body changes and focuses on key fields.
fn serialize_opt_tx_payload<S>(
    value: &Option<TransactionPayload>,
    serializer: S,
) -> Result<S::Ok, S::Error>
where
    S: Serializer,
{
    let changed = match value {
        None => "BitcoinTx".to_string(),
        Some(TransactionPayload::TokenTransfer(sender, amount, memo)) => {
            format!("TokenTransfer(from: {sender}, amount: {amount}, memo: {memo})")
        }
        Some(TransactionPayload::SmartContract(
            TransactionSmartContract { name, code_body },
            clarity_version,
        )) => {
            format!("SmartContract(name: {name}, code_body: [..], clarity_version: {clarity_version:?})")
        }
        Some(TransactionPayload::ContractCall(TransactionContractCall {
            address,
            contract_name,
            function_name,
            function_args,
        })) => {
            format!("ContractCall(address: {address}, contract_name: {contract_name}, function_name: {function_name}, function_args: [{function_args:?}])")
        }
        Some(payload) => {
            format!("{payload:?}")
        }
    };
    serializer.serialize_str(&changed)
}

/// Serialize an optional string field appending a non-consensus breaking info message.
fn serialize_opt_string_ncb<S>(value: &Option<String>, serializer: S) -> Result<S::Ok, S::Error>
where
    S: Serializer,
{
    let original = match value.as_deref() {
        Some(str) => format!("Some({str})"),
        None => "None".to_string(),
    };
    let changed = format!("{original} [NON-CONSENSUS BREAKING]");
    serializer.serialize_str(&changed)
}

/// Represents the expected output of a transaction in a test.
#[derive(Serialize, Deserialize, Clone, Debug, PartialEq)]
pub struct ExpectedTransactionOutput {
    /// The transaction that was executed.
    /// `None` for bitcoin transactions.
    #[serde(serialize_with = "serialize_opt_tx_payload")]
    pub tx: Option<TransactionPayload>,
    /// The possible Clarity VM error message associated to the transaction (non-consensus breaking)
    #[serde(serialize_with = "serialize_opt_string_ncb")]
    pub vm_error: Option<String>,
    /// The expected return value of the transaction.
    pub return_type: ClarityValue,
    /// The expected execution cost of the transaction.
    pub cost: ExecutionCost,
}

/// Represents the expected outputs for a block's execution.
#[derive(Serialize, Deserialize, Clone, Debug, PartialEq)]
pub struct ExpectedBlockOutput {
    /// The expected block marf
    pub marf_hash: TrieHash,
    /// The expected outputs for each transaction, in input order.
    pub transactions: Vec<ExpectedTransactionOutput>,
    /// The total execution cost of the block.
    pub total_block_cost: ExecutionCost,
}

/// Represents the expected result of a consensus test.
#[derive(Serialize, Deserialize, Clone, Debug, PartialEq)]
pub enum ExpectedResult {
    /// The test should succeed with the specified outputs.
    Success(ExpectedBlockOutput),
    /// The test should fail with an error matching the specified string
    /// Cannot match on the exact Error directly as they do not implement
    /// Serialize/Deserialize or PartialEq
    Failure(String),
}

impl ExpectedResult {
    fn create_from(
        result: Result<StacksEpochReceipt, ChainstateError>,
        marf_hash: TrieHash,
    ) -> Self {
        match result {
            Ok(epoch_receipt) => {
                let transactions: Vec<ExpectedTransactionOutput> = epoch_receipt
                    .tx_receipts
                    .iter()
                    .map(|r| {
                        let tx = match &r.transaction {
                            TransactionOrigin::Stacks(tx) => Some(tx.payload.clone()),
                            TransactionOrigin::Burn(..) => None,
                        };
                        ExpectedTransactionOutput {
                            tx,
                            return_type: r.result.clone(),
                            cost: r.execution_cost.clone(),
                            vm_error: r.vm_error.clone(),
                        }
                    })
                    .collect();
                let total_block_cost = epoch_receipt.anchored_block_cost.clone();
                ExpectedResult::Success(ExpectedBlockOutput {
                    marf_hash,
                    transactions,
                    total_block_cost,
                })
            }
            Err(e) => ExpectedResult::Failure(e.to_string()),
        }
    }
}

/// Represents a block to be appended in a test and its expected result.
#[derive(Serialize, Deserialize, Clone, Debug, PartialEq)]
pub struct TestBlock {
    /// Transactions to include in the block
    pub transactions: Vec<StacksTransaction>,
}

/// Represents a consensus test with chainstate.
pub struct ConsensusTest<'a> {
    pub chain: TestChainstate<'a>,
}

impl ConsensusTest<'_> {
    /// Creates a new `ConsensusTest` with the given test name and initial balances.
    pub fn new(test_name: &str, initial_balances: Vec<(PrincipalData, u64)>) -> Self {
        // Set up chainstate to start at Epoch 3.0
        // We don't really ever want the reward cycle to force a new signer set...
        // so for now just set the cycle length to a high value (100)
        let mut boot_plan = NakamotoBootPlan::new(test_name)
            .with_pox_constants(100, 3)
            .with_initial_balances(initial_balances)
            .with_private_key(FAUCET_PRIV_KEY.clone());
        let epochs = epoch_3_0_onwards(
            (boot_plan.pox_constants.pox_4_activation_height
                + boot_plan.pox_constants.reward_cycle_length
                + 1) as u64,
        );
        boot_plan = boot_plan.with_epochs(epochs);
        let chain = boot_plan.boot_nakamoto_chainstate(None);

        Self { chain }
    }

    /// Advances the chainstate to the specified epoch. Creating a tenure change block per burn block height
    pub fn advance_to_epoch(&mut self, target_epoch: StacksEpochId) {
        let burn_block_height = self.chain.get_burn_block_height();
        let mut current_epoch =
            SortitionDB::get_stacks_epoch(self.chain.sortdb().conn(), burn_block_height)
                .unwrap()
                .unwrap()
                .epoch_id;
        assert!(current_epoch <= target_epoch, "Chainstate is already at a higher epoch than the target. Current epoch: {current_epoch}. Target epoch: {target_epoch}");
        while current_epoch < target_epoch {
            let (burn_ops, mut tenure_change, miner_key) = self
                .chain
                .begin_nakamoto_tenure(TenureChangeCause::BlockFound);
            let (_, header_hash, consensus_hash) = self.chain.next_burnchain_block(burn_ops);
            let vrf_proof = self.chain.make_nakamoto_vrf_proof(miner_key);

            tenure_change.tenure_consensus_hash = consensus_hash.clone();
            tenure_change.burn_view_consensus_hash = consensus_hash.clone();
            let tenure_change_tx = self.chain.miner.make_nakamoto_tenure_change(tenure_change);
            let coinbase_tx = self.chain.miner.make_nakamoto_coinbase(None, vrf_proof);

            let blocks_and_sizes = self
                .chain
                .make_nakamoto_tenure(tenure_change_tx, coinbase_tx, Some(0))
                .unwrap();
            assert_eq!(
                blocks_and_sizes.len(),
                1,
                "Mined more than one Nakamoto block"
            );
            let burn_block_height = self.chain.get_burn_block_height();
            current_epoch =
                SortitionDB::get_stacks_epoch(self.chain.sortdb().conn(), burn_block_height)
                    .unwrap()
                    .unwrap()
                    .epoch_id;
        }
    }

    /// Appends a single block to the chain and returns the result.
    ///
    /// This method takes a [`TestBlock`] containing a list of transactions, constructs
    /// a fully valid [`NakamotoBlock`], processes it against the current chainstate.
    ///
    /// # Arguments
    ///
    /// * `block` - The test block to be processed and appended to the chain.
    ///
    /// # Returns
    ///
    /// A [`ExpectedResult`] with the outcome of the block processing.
    pub fn append_block(&mut self, block: TestBlock) -> ExpectedResult {
        debug!("--------- Running block {block:?} ---------");
        let (nakamoto_block, block_size) = self.construct_nakamoto_block(block);
        let mut sortdb = self.chain.sortdb.take().unwrap();
        let mut stacks_node = self.chain.stacks_node.take().unwrap();
        let chain_tip =
            NakamotoChainState::get_canonical_block_header(stacks_node.chainstate.db(), &sortdb)
                .unwrap()
                .unwrap();
        let pox_constants = PoxConstants::test_default();
        let sig_hash = nakamoto_block.header.signer_signature_hash();
        debug!(
            "--------- Processing block {sig_hash} ---------";
            "block" => ?nakamoto_block
        );
        let expected_marf = nakamoto_block.header.state_index_root;
        let res = TestStacksNode::process_pushed_next_ready_block(
            &mut stacks_node,
            &mut sortdb,
            &mut self.chain.miner,
            &chain_tip.consensus_hash,
            &mut self.chain.coord,
            nakamoto_block.clone(),
        );
        debug!(
            "--------- Processed block: {sig_hash} ---------";
            "block" => ?nakamoto_block
        );
        let remapped_result = res.map(|receipt| receipt.unwrap()).into();
        // Restore chainstate for the next block
        self.chain.sortdb = Some(sortdb);
        self.chain.stacks_node = Some(stacks_node);
        ExpectedResult::create_from(remapped_result, expected_marf)
    }

    /// Executes a full test plan by processing blocks across multiple epochs.
    ///
    /// This function serves as the primary test runner. It iterates through the
    /// provided epochs in chronological order, automatically advancing the
    /// chainstate to the start of each epoch. It then processes all [`TestBlock`]'s
    /// associated with that epoch and collects their results.
    ///
    /// # Arguments
    ///
    /// * `epoch_blocks` - A map where keys are [`StacksEpochId`]s and values are the
    ///   sequence of blocks to be executed during that epoch.
    ///
    ///  # Returns
    ///
    /// A `Vec<ExpectedResult>` with the outcome of each block for snapshot testing.
    pub fn run(
        mut self,
        epoch_blocks: HashMap<StacksEpochId, Vec<TestBlock>>,
    ) -> Vec<ExpectedResult> {
        // Validate blocks
        for (epoch_id, blocks) in epoch_blocks.iter() {
            assert!(
                !matches!(
                    *epoch_id,
                    StacksEpochId::Epoch10
                        | StacksEpochId::Epoch20
                        | StacksEpochId::Epoch2_05
                        | StacksEpochId::Epoch21
                        | StacksEpochId::Epoch22
                        | StacksEpochId::Epoch23
                        | StacksEpochId::Epoch24
                        | StacksEpochId::Epoch25
                ),
                "Pre-Nakamoto Tenures are not Supported"
            );
            assert!(
                !blocks.is_empty(),
                "Each epoch must have at least one block"
            );
        }

        let mut sorted_epochs: Vec<_> = epoch_blocks.into_iter().collect();
        sorted_epochs.sort_by_key(|(epoch_id, _)| *epoch_id);

        let mut results = vec![];

        for (epoch, blocks) in sorted_epochs {
            debug!(
                "--------- Processing epoch {epoch:?} with {} blocks ---------",
                blocks.len()
            );
            self.advance_to_epoch(epoch);

            for block in blocks {
                results.push(self.append_block(block));
            }
        }
        results
    }

    /// Constructs a Nakamoto block with the given [`TestBlock`] configuration.
    fn construct_nakamoto_block(&mut self, test_block: TestBlock) -> (NakamotoBlock, usize) {
        let chain_tip = NakamotoChainState::get_canonical_block_header(
            self.chain.stacks_node.as_ref().unwrap().chainstate.db(),
            self.chain.sortdb.as_ref().unwrap(),
        )
        .unwrap()
        .unwrap();
        let cycle = self.chain.get_reward_cycle();
        let burn_spent = SortitionDB::get_block_snapshot_consensus(
            self.chain.sortdb_ref().conn(),
            &chain_tip.consensus_hash,
        )
        .unwrap()
        .map(|sn| sn.total_burn)
        .unwrap();
        let mut block = NakamotoBlock {
            header: NakamotoBlockHeader {
                version: 1,
                chain_length: chain_tip.stacks_block_height + 1,
                burn_spent,
                consensus_hash: chain_tip.consensus_hash.clone(),
                parent_block_id: chain_tip.index_block_hash(),
                tx_merkle_root: Sha512Trunc256Sum::from_data(&[]),
                state_index_root: TrieHash::from_empty_data(),
                timestamp: 1,
                miner_signature: MessageSignature::empty(),
                signer_signature: vec![],
                pox_treatment: BitVec::ones(1).unwrap(),
            },
            txs: test_block.transactions,
        };

        let tx_merkle_root = {
            let txid_vecs: Vec<_> = block
                .txs
                .iter()
                .map(|tx| tx.txid().as_bytes().to_vec())
                .collect();
            MerkleTree::<Sha512Trunc256Sum>::new(&txid_vecs).root()
        };
        block.header.tx_merkle_root = tx_merkle_root;

        // Set the MARF root hash or use an all-zero hash in case of failure.
        // NOTE: It is expected to fail when trying computing the marf for invalid block/transactions.
        let marf_result = self.compute_block_marf_root_hash(block.header.timestamp, &block.txs);
        block.header.state_index_root = match marf_result {
            Ok(marf) => marf,
            Err(_) => TrieHash::from_bytes(&[0; 32]).unwrap(),
        };

        self.chain.miner.sign_nakamoto_block(&mut block);
        let mut signers = self.chain.config.test_signers.clone().unwrap_or_default();
        signers.sign_nakamoto_block(&mut block, cycle);
        let block_len = block.serialize_to_vec().len();
        (block, block_len)
    }

    /// Computes the MARF root hash for a block.
    ///
    /// This function is intended for use in success test cases only, where all
    /// transactions are valid. In other scenarios, the computation may fail.
    ///
    /// The implementation is deliberately minimal: it does not cover every
    /// possible situation (such as new tenure handling), but it should be
    /// sufficient for the scope of our test cases.
    fn compute_block_marf_root_hash(
        &mut self,
        block_time: u64,
        block_txs: &Vec<StacksTransaction>,
    ) -> Result<TrieHash, String> {
        let node = self.chain.stacks_node.as_mut().unwrap();
        let sortdb = self.chain.sortdb.as_ref().unwrap();
        let burndb_conn = sortdb.index_handle_at_tip();
        let chainstate = &mut node.chainstate;

        let chain_tip = NakamotoChainState::get_canonical_block_header(chainstate.db(), &sortdb)
            .unwrap()
            .unwrap();

        let (chainstate_tx, clarity_instance) = chainstate.chainstate_tx_begin().unwrap();
        let burndb_conn = sortdb.index_handle_at_tip();

        let mut clarity_tx = StacksChainState::chainstate_block_begin(
            &chainstate_tx,
            clarity_instance,
            &burndb_conn,
            &chain_tip.consensus_hash,
            &chain_tip.anchored_header.block_hash(),
            &MINER_BLOCK_CONSENSUS_HASH,
            &MINER_BLOCK_HEADER_HASH,
        );
        let result = Self::inner_compute_block_marf_root_hash(
            &mut clarity_tx,
            block_time,
            block_txs,
            chain_tip.burn_header_height,
        );
        clarity_tx.rollback_block();
        return result;
    }

    /// This is where the real MARF computation happens.
    /// It is extrapolated into an _inner_ method to simplify rollback handling,
    /// ensuring that rollback can be applied consistently on both success and failure
    /// in the _outer_ method.
    fn inner_compute_block_marf_root_hash(
        clarity_tx: &mut ClarityTx,
        block_time: u64,
        block_txs: &Vec<StacksTransaction>,
        burn_header_height: u32,
    ) -> Result<TrieHash, String> {
        clarity_tx
            .connection()
            .as_free_transaction(|clarity_tx_conn| {
                clarity_tx_conn.with_clarity_db(|db| {
                    db.setup_block_metadata(Some(block_time))?;
                    Ok(())
                })
            })
            .map_err(|e| e.to_string())?;

        StacksChainState::process_block_transactions(clarity_tx, block_txs, 0)
            .map_err(|e| e.to_string())?;

        NakamotoChainState::finish_block(clarity_tx, None, false, burn_header_height)
            .map_err(|e| e.to_string())?;

        Ok(clarity_tx.seal())
    }
}

#[test]
fn test_append_empty_blocks() {
    let empty_test_blocks = vec![TestBlock {
        transactions: vec![],
    }];
    let mut epoch_blocks = HashMap::new();
    for epoch in EPOCHS_TO_TEST {
        epoch_blocks.insert(*epoch, empty_test_blocks.clone());
    }

    let result = ConsensusTest::new(function_name!(), vec![]).run(epoch_blocks);
    insta::assert_ron_snapshot!(result);
}

#[test]
fn test_append_stx_transfers_success() {
    let sender_privks = [
        StacksPrivateKey::from_hex(SK_1).unwrap(),
        StacksPrivateKey::from_hex(SK_2).unwrap(),
        StacksPrivateKey::from_hex(SK_3).unwrap(),
    ];
    let total_epochs = EPOCHS_TO_TEST.len() as u64;
    let send_amount = 1_000;
    let tx_fee = 180;
    // initialize balances
    let mut initial_balances = Vec::new();
    for sender_privk in &sender_privks {
        let sender_addr =
            StacksAddress::p2pkh(false, &StacksPublicKey::from_private(sender_privk)).into();
        // give them enough to cover all transfers across all epochs
        initial_balances.push((sender_addr, (send_amount + tx_fee) * total_epochs));
    }

    // build transactions per epoch, incrementing nonce per sender
    let mut epoch_blocks = HashMap::new();
    let mut nonces = vec![0u64; sender_privks.len()]; // track nonce per sender

    for epoch in EPOCHS_TO_TEST {
        let transactions: Vec<_> = sender_privks
            .iter()
            .enumerate()
            .map(|(i, sender_privk)| {
                let tx = make_stacks_transfer_tx(
                    sender_privk,
                    nonces[i], // use current nonce
                    tx_fee,
                    CHAIN_ID_TESTNET,
                    &boot_code_addr(false).into(),
                    send_amount,
                );
                nonces[i] += 1; // increment for next epoch
                tx
            })
            .collect();

        epoch_blocks.insert(*epoch, vec![TestBlock { transactions }]);
    }

    let result = ConsensusTest::new(function_name!(), initial_balances).run(epoch_blocks);
    insta::assert_ron_snapshot!(result);
}

// Example of using the `contract_call_consensus_test!` macro
// Deploys a contract to each epoch, for each Clarity version,
// then calls a function in that contract and snapshots the results.
contract_call_consensus_test!(
    successfully_deploy_and_call,
    contract_name: "foo_contract",
    contract_code: FOO_CONTRACT,
    function_name: "bar",
    function_args: &[ClarityValue::UInt(1)],
);

<<<<<<< HEAD
#[test]
fn test_append_block_with_contract_upload_success() {
    // build transactions per epoch, incrementing nonce per sender
    let mut epoch_blocks = HashMap::new();

    EPOCHS_TO_TEST
        .into_iter()
        .enumerate()
        .for_each(|(nonce, epoch)| {
            // Can't deploy to the same contract location so make sure contract name changes
            let contract_name = format!("test-contract-{nonce}");
            let contract_content = "(/ 1 1)";
            let tx_fee = (contract_content.len() * 100) as u64;

            let tx_bytes = make_contract_publish(
                &FAUCET_PRIV_KEY,
                nonce as u64,
                tx_fee,
                CHAIN_ID_TESTNET,
                &contract_name,
                contract_content,
            );
            let tx = StacksTransaction::consensus_deserialize(&mut &tx_bytes[..]).unwrap();
            epoch_blocks.insert(
                epoch,
                vec![TestBlock {
                    transactions: vec![tx],
                }],
            );
        });

    let test_vector = ConsensusTestVector {
        initial_balances: vec![],
        epoch_blocks,
    };

    let result = ConsensusTest::new(function_name!(), test_vector).run();
    insta::assert_ron_snapshot!(result, @r#"
    [
      Success(ExpectedBlockOutput(
        marf_hash: "ace4d5c5ffb440418fb30fe1999769ab7fff5a243b775b9961a1dfa77d7a1fab",
        transactions: [
          ExpectedTransactionOutput(
            return_type: Response(ResponseData(
              committed: true,
              data: Bool(true),
            )),
            cost: ExecutionCost(
              write_length: 13,
              write_count: 2,
              read_length: 1,
              read_count: 1,
              runtime: 8114,
            ),
          ),
        ],
        total_block_cost: ExecutionCost(
          write_length: 13,
          write_count: 2,
          read_length: 1,
          read_count: 1,
          runtime: 8114,
        ),
      )),
      Success(ExpectedBlockOutput(
        marf_hash: "cf7a58c3c15ae61b0861a77a9909e9b05fe35a8d23f974461fd1317693413d3c",
        transactions: [
          ExpectedTransactionOutput(
            return_type: Response(ResponseData(
              committed: true,
              data: Bool(true),
            )),
            cost: ExecutionCost(
              write_length: 13,
              write_count: 2,
              read_length: 1,
              read_count: 1,
              runtime: 8114,
            ),
          ),
        ],
        total_block_cost: ExecutionCost(
          write_length: 13,
          write_count: 2,
          read_length: 1,
          read_count: 1,
          runtime: 8114,
        ),
      )),
      Success(ExpectedBlockOutput(
        marf_hash: "ad7f9b2130fda2ca8f5c75237755ab7055f69f91d937b2d0653d52f515765e6f",
        transactions: [
          ExpectedTransactionOutput(
            return_type: Response(ResponseData(
              committed: true,
              data: Bool(true),
            )),
            cost: ExecutionCost(
              write_length: 13,
              write_count: 2,
              read_length: 1,
              read_count: 1,
              runtime: 8114,
            ),
          ),
        ],
        total_block_cost: ExecutionCost(
          write_length: 13,
          write_count: 2,
          read_length: 1,
          read_count: 1,
          runtime: 8114,
        ),
      )),
      Success(ExpectedBlockOutput(
        marf_hash: "c8c46dd15963fc096561127588893c4250444833e42067c7b075a0707347a9f8",
        transactions: [
          ExpectedTransactionOutput(
            return_type: Response(ResponseData(
              committed: true,
              data: Bool(true),
            )),
            cost: ExecutionCost(
              write_length: 13,
              write_count: 2,
              read_length: 1,
              read_count: 1,
              runtime: 8114,
            ),
          ),
        ],
        total_block_cost: ExecutionCost(
          write_length: 13,
          write_count: 2,
          read_length: 1,
          read_count: 1,
          runtime: 8114,
        ),
      )),
    ]
    "#);
}

#[test]
fn test_append_block_with_contract_call_success() {
    let tx_fee = (FOO_CONTRACT.len() * 100) as u64;
    let mut nonce = 0;
    // build transactions per epoch, incrementing nonce per sender
    let mut epoch_blocks = HashMap::new();
    EPOCHS_TO_TEST.into_iter().for_each(|epoch| {
        // we need to change the contract name across deploys since same sender
        let contract_name = format!("foo_contract_{nonce}");
        let tx_bytes = make_contract_publish(
            &FAUCET_PRIV_KEY,
            nonce,
            tx_fee,
            CHAIN_ID_TESTNET,
            &contract_name,
            FOO_CONTRACT,
        );
        nonce += 1;
        let tx_contract_deploy =
            StacksTransaction::consensus_deserialize(&mut tx_bytes.as_slice()).unwrap();

        let tx_bytes = make_contract_call(
            &FAUCET_PRIV_KEY,
            nonce,
            200,
            CHAIN_ID_TESTNET,
            &to_addr(&FAUCET_PRIV_KEY),
            &contract_name,
            "bar",
            &[ClarityValue::UInt(1)],
        );
        nonce += 1;
        let tx_contract_call =
            StacksTransaction::consensus_deserialize(&mut tx_bytes.as_slice()).unwrap();

        epoch_blocks.insert(
            epoch,
            vec![TestBlock {
                transactions: vec![tx_contract_deploy, tx_contract_call],
            }],
        );
    });

    let test_vector = ConsensusTestVector {
        initial_balances: vec![],
        epoch_blocks,
    };

    let result = ConsensusTest::new(function_name!(), test_vector).run();
    insta::assert_ron_snapshot!(result);
}
=======
// Example of using the `contract_deploy_consensus_test!` macro
// Deploys a contract that exceeds the maximum allowed stack depth
// and verifies that deployment fails with the expected error.
contract_deploy_consensus_test!(
    chainstate_error_expression_stack_depth_too_deep,
    contract_name: "test-exceeds",
    contract_code: &{
        let exceeds_repeat_factor = AST_CALL_STACK_DEPTH_BUFFER + (MAX_CALL_STACK_DEPTH as u64);
        let tx_exceeds_body_start = "{ a : ".repeat(exceeds_repeat_factor as usize);
        let tx_exceeds_body_end = "} ".repeat(exceeds_repeat_factor as usize);
        format!("{tx_exceeds_body_start}u1 {tx_exceeds_body_end}")
    },
);
>>>>>>> a7d73af1
<|MERGE_RESOLUTION|>--- conflicted
+++ resolved
@@ -1145,202 +1145,6 @@
     function_args: &[ClarityValue::UInt(1)],
 );
 
-<<<<<<< HEAD
-#[test]
-fn test_append_block_with_contract_upload_success() {
-    // build transactions per epoch, incrementing nonce per sender
-    let mut epoch_blocks = HashMap::new();
-
-    EPOCHS_TO_TEST
-        .into_iter()
-        .enumerate()
-        .for_each(|(nonce, epoch)| {
-            // Can't deploy to the same contract location so make sure contract name changes
-            let contract_name = format!("test-contract-{nonce}");
-            let contract_content = "(/ 1 1)";
-            let tx_fee = (contract_content.len() * 100) as u64;
-
-            let tx_bytes = make_contract_publish(
-                &FAUCET_PRIV_KEY,
-                nonce as u64,
-                tx_fee,
-                CHAIN_ID_TESTNET,
-                &contract_name,
-                contract_content,
-            );
-            let tx = StacksTransaction::consensus_deserialize(&mut &tx_bytes[..]).unwrap();
-            epoch_blocks.insert(
-                epoch,
-                vec![TestBlock {
-                    transactions: vec![tx],
-                }],
-            );
-        });
-
-    let test_vector = ConsensusTestVector {
-        initial_balances: vec![],
-        epoch_blocks,
-    };
-
-    let result = ConsensusTest::new(function_name!(), test_vector).run();
-    insta::assert_ron_snapshot!(result, @r#"
-    [
-      Success(ExpectedBlockOutput(
-        marf_hash: "ace4d5c5ffb440418fb30fe1999769ab7fff5a243b775b9961a1dfa77d7a1fab",
-        transactions: [
-          ExpectedTransactionOutput(
-            return_type: Response(ResponseData(
-              committed: true,
-              data: Bool(true),
-            )),
-            cost: ExecutionCost(
-              write_length: 13,
-              write_count: 2,
-              read_length: 1,
-              read_count: 1,
-              runtime: 8114,
-            ),
-          ),
-        ],
-        total_block_cost: ExecutionCost(
-          write_length: 13,
-          write_count: 2,
-          read_length: 1,
-          read_count: 1,
-          runtime: 8114,
-        ),
-      )),
-      Success(ExpectedBlockOutput(
-        marf_hash: "cf7a58c3c15ae61b0861a77a9909e9b05fe35a8d23f974461fd1317693413d3c",
-        transactions: [
-          ExpectedTransactionOutput(
-            return_type: Response(ResponseData(
-              committed: true,
-              data: Bool(true),
-            )),
-            cost: ExecutionCost(
-              write_length: 13,
-              write_count: 2,
-              read_length: 1,
-              read_count: 1,
-              runtime: 8114,
-            ),
-          ),
-        ],
-        total_block_cost: ExecutionCost(
-          write_length: 13,
-          write_count: 2,
-          read_length: 1,
-          read_count: 1,
-          runtime: 8114,
-        ),
-      )),
-      Success(ExpectedBlockOutput(
-        marf_hash: "ad7f9b2130fda2ca8f5c75237755ab7055f69f91d937b2d0653d52f515765e6f",
-        transactions: [
-          ExpectedTransactionOutput(
-            return_type: Response(ResponseData(
-              committed: true,
-              data: Bool(true),
-            )),
-            cost: ExecutionCost(
-              write_length: 13,
-              write_count: 2,
-              read_length: 1,
-              read_count: 1,
-              runtime: 8114,
-            ),
-          ),
-        ],
-        total_block_cost: ExecutionCost(
-          write_length: 13,
-          write_count: 2,
-          read_length: 1,
-          read_count: 1,
-          runtime: 8114,
-        ),
-      )),
-      Success(ExpectedBlockOutput(
-        marf_hash: "c8c46dd15963fc096561127588893c4250444833e42067c7b075a0707347a9f8",
-        transactions: [
-          ExpectedTransactionOutput(
-            return_type: Response(ResponseData(
-              committed: true,
-              data: Bool(true),
-            )),
-            cost: ExecutionCost(
-              write_length: 13,
-              write_count: 2,
-              read_length: 1,
-              read_count: 1,
-              runtime: 8114,
-            ),
-          ),
-        ],
-        total_block_cost: ExecutionCost(
-          write_length: 13,
-          write_count: 2,
-          read_length: 1,
-          read_count: 1,
-          runtime: 8114,
-        ),
-      )),
-    ]
-    "#);
-}
-
-#[test]
-fn test_append_block_with_contract_call_success() {
-    let tx_fee = (FOO_CONTRACT.len() * 100) as u64;
-    let mut nonce = 0;
-    // build transactions per epoch, incrementing nonce per sender
-    let mut epoch_blocks = HashMap::new();
-    EPOCHS_TO_TEST.into_iter().for_each(|epoch| {
-        // we need to change the contract name across deploys since same sender
-        let contract_name = format!("foo_contract_{nonce}");
-        let tx_bytes = make_contract_publish(
-            &FAUCET_PRIV_KEY,
-            nonce,
-            tx_fee,
-            CHAIN_ID_TESTNET,
-            &contract_name,
-            FOO_CONTRACT,
-        );
-        nonce += 1;
-        let tx_contract_deploy =
-            StacksTransaction::consensus_deserialize(&mut tx_bytes.as_slice()).unwrap();
-
-        let tx_bytes = make_contract_call(
-            &FAUCET_PRIV_KEY,
-            nonce,
-            200,
-            CHAIN_ID_TESTNET,
-            &to_addr(&FAUCET_PRIV_KEY),
-            &contract_name,
-            "bar",
-            &[ClarityValue::UInt(1)],
-        );
-        nonce += 1;
-        let tx_contract_call =
-            StacksTransaction::consensus_deserialize(&mut tx_bytes.as_slice()).unwrap();
-
-        epoch_blocks.insert(
-            epoch,
-            vec![TestBlock {
-                transactions: vec![tx_contract_deploy, tx_contract_call],
-            }],
-        );
-    });
-
-    let test_vector = ConsensusTestVector {
-        initial_balances: vec![],
-        epoch_blocks,
-    };
-
-    let result = ConsensusTest::new(function_name!(), test_vector).run();
-    insta::assert_ron_snapshot!(result);
-}
-=======
 // Example of using the `contract_deploy_consensus_test!` macro
 // Deploys a contract that exceeds the maximum allowed stack depth
 // and verifies that deployment fails with the expected error.
@@ -1353,5 +1157,4 @@
         let tx_exceeds_body_end = "} ".repeat(exceeds_repeat_factor as usize);
         format!("{tx_exceeds_body_start}u1 {tx_exceeds_body_end}")
     },
-);
->>>>>>> a7d73af1
+);