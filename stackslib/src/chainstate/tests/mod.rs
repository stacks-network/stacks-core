--- conflicted
+++ resolved
@@ -14,6 +14,8 @@
 // along with this program.  If not, see <http://www.gnu.org/licenses/>.
 pub mod consensus;
 mod parse_tests;
+
+mod runtime_tests;
 
 use std::fs;
 
@@ -205,8 +207,6 @@
             StacksEpoch::unit_test_pre_2_05(config.burnchain.first_block_height)
         });
 
-        StacksEpoch::validate_nakamoto_transition_schedule(&epochs, &config.burnchain);
-
         let mut sortdb = SortitionDB::connect(
             &config.burnchain.get_db_path(),
             config.burnchain.first_block_height,
@@ -392,7 +392,6 @@
             .find(|e| e.epoch_id == target_epoch)
             .expect("Target epoch not found")
             .start_height;
-<<<<<<< HEAD
 
         assert!(
             burn_block_height <= target_height,
@@ -400,15 +399,6 @@
         );
         target_height = target_height.saturating_sub(1);
 
-=======
-
-        assert!(
-            burn_block_height <= target_height,
-            "Already advanced past target epoch ({target_epoch}) activation height ({target_height}). Current burn block height: {burn_block_height}."
-        );
-        target_height = target_height.saturating_sub(1);
-
->>>>>>> 2662a109
         debug!("Advancing to epoch {target_epoch} boundary at {target_height}. Current burn block height: {burn_block_height}");
 
         let epoch_25_height = self
