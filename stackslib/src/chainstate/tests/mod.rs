--- conflicted
+++ resolved
@@ -14,11 +14,8 @@
 // along with this program.  If not, see <http://www.gnu.org/licenses/>.
 pub mod consensus;
 mod parse_tests;
-<<<<<<< HEAD
 mod runtime_tests;
-=======
 mod runtime_analysis_tests;
->>>>>>> 5e2d7fff
 mod static_analysis_tests;
 
 use std::fs;
