--- conflicted
+++ resolved
@@ -58,113 +58,7 @@
     ),
   )),
   Success(ExpectedBlockOutput(
-<<<<<<< HEAD
-    marf_hash: "95a3a9e47d70f9dcfeac45e88f84067c0bdfce2e6fdd570b8a7b4faf0a829683",
-=======
-    marf_hash: "8e80ece06d148b967241484040d26041c817ad9d8753a5d8d2afd284d0e172bc",
-    transactions: [
-      ExpectedTransactionOutput(
-        return_type: Response(ResponseData(
-          committed: true,
-          data: Bool(true),
-        )),
-        cost: ExecutionCost(
-          write_length: 0,
-          write_count: 0,
-          read_length: 0,
-          read_count: 0,
-          runtime: 0,
-        ),
-      ),
-      ExpectedTransactionOutput(
-        return_type: Response(ResponseData(
-          committed: true,
-          data: Bool(true),
-        )),
-        cost: ExecutionCost(
-          write_length: 0,
-          write_count: 0,
-          read_length: 0,
-          read_count: 0,
-          runtime: 0,
-        ),
-      ),
-      ExpectedTransactionOutput(
-        return_type: Response(ResponseData(
-          committed: true,
-          data: Bool(true),
-        )),
-        cost: ExecutionCost(
-          write_length: 0,
-          write_count: 0,
-          read_length: 0,
-          read_count: 0,
-          runtime: 0,
-        ),
-      ),
-    ],
-    total_block_cost: ExecutionCost(
-      write_length: 0,
-      write_count: 0,
-      read_length: 0,
-      read_count: 0,
-      runtime: 0,
-    ),
-  )),
-  Success(ExpectedBlockOutput(
-    marf_hash: "aeb567f75a6a551252cedbbd882060d46dda38f0d949431b503fd435664338da",
-    transactions: [
-      ExpectedTransactionOutput(
-        return_type: Response(ResponseData(
-          committed: true,
-          data: Bool(true),
-        )),
-        cost: ExecutionCost(
-          write_length: 0,
-          write_count: 0,
-          read_length: 0,
-          read_count: 0,
-          runtime: 0,
-        ),
-      ),
-      ExpectedTransactionOutput(
-        return_type: Response(ResponseData(
-          committed: true,
-          data: Bool(true),
-        )),
-        cost: ExecutionCost(
-          write_length: 0,
-          write_count: 0,
-          read_length: 0,
-          read_count: 0,
-          runtime: 0,
-        ),
-      ),
-      ExpectedTransactionOutput(
-        return_type: Response(ResponseData(
-          committed: true,
-          data: Bool(true),
-        )),
-        cost: ExecutionCost(
-          write_length: 0,
-          write_count: 0,
-          read_length: 0,
-          read_count: 0,
-          runtime: 0,
-        ),
-      ),
-    ],
-    total_block_cost: ExecutionCost(
-      write_length: 0,
-      write_count: 0,
-      read_length: 0,
-      read_count: 0,
-      runtime: 0,
-    ),
-  )),
-  Success(ExpectedBlockOutput(
-    marf_hash: "88bbf16581aeb1b8d38b0cff4ca1f852ce264744b1e62eb7c1a88167ce97f87b",
->>>>>>> 0efc005f
+    marf_hash: "7e9b86e5b0ff545908784c1c674d1354228ce2884395ced13f7c9e4eaa7ecfd0",
     transactions: [
       ExpectedTransactionOutput(
         tx: "TokenTransfer(from: ST000000000000000000002AMW42H, amount: 1000, memo: 00000000000000000000000000000000000000000000000000000000000000000000)",
