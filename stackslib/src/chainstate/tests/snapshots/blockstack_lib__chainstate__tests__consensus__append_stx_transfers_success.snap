--- conflicted
+++ resolved
@@ -62,11 +62,7 @@
     ),
   )),
   Success(ExpectedBlockOutput(
-<<<<<<< HEAD
-    marf_hash: "42fd84cd736e41fb999c9ea077a59213301256329ef6159381a0aa5fa501090e",
-=======
-    marf_hash: "30fa36b4dc9398e9792996eb65440cb6c7f05212566782502c2677f5c7793e6f",
->>>>>>> d622c3d2
+    marf_hash: "cec3300861f732af94e019d044b16aa027245c953610740dd193069737c4b7c7",
     evaluated_epoch: Epoch33,
     transactions: [
       ExpectedTransactionOutput(
