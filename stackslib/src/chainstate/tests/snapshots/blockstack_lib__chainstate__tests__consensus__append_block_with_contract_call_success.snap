--- conflicted
+++ resolved
@@ -118,11 +118,7 @@
     ),
   )),
   Success(ExpectedBlockOutput(
-<<<<<<< HEAD
-    marf_hash: "0e2829cdc4ea57ab95e61b1c17c604c51b501ab684b75c90286623253aceac31",
-=======
-    marf_hash: "eabaa1042075ab7afd7721584a590ee8f8542ad4743adc41ed3b1dbe9078a5b4",
->>>>>>> 4c652ad8
+    marf_hash: "c2e7ab1e81196330a7c375ee676efd05e1c162b5667ec2d5fd2e072ebebc8fd5",
     transactions: [
       ExpectedTransactionOutput(
         return_type: Response(ResponseData(
