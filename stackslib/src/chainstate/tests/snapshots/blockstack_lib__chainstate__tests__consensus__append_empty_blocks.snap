--- conflicted
+++ resolved
@@ -3,55 +3,8 @@
 expression: result
 ---
 [
-<<<<<<< HEAD
-  Success(ExpectedBlockOutput(
-    marf_hash: "f1934080b22ef0192cfb39710690e7cb0efa9cff950832b33544bde3aa1484a5",
-    transactions: [],
-    total_block_cost: ExecutionCost(
-      write_length: 0,
-      write_count: 0,
-      read_length: 0,
-      read_count: 0,
-      runtime: 0,
-    ),
-  )),
-  Success(ExpectedBlockOutput(
-    marf_hash: "a05f1383613215f5789eb977e4c62dfbb789d90964e14865d109375f7f6dc3cf",
-    transactions: [],
-    total_block_cost: ExecutionCost(
-      write_length: 0,
-      write_count: 0,
-      read_length: 0,
-      read_count: 0,
-      runtime: 0,
-    ),
-  )),
-  Success(ExpectedBlockOutput(
-    marf_hash: "c17829daff8746329c65ae658f4087519c6a8bd8c7f21e51644ddbc9c010390f",
-    transactions: [],
-    total_block_cost: ExecutionCost(
-      write_length: 0,
-      write_count: 0,
-      read_length: 0,
-      read_count: 0,
-      runtime: 0,
-    ),
-  )),
-  Success(ExpectedBlockOutput(
-    marf_hash: "dedba92e27a93c88c9631c2ecad3b191ada28f49b1e9f973b573af0bebf8445e",
-    transactions: [],
-    total_block_cost: ExecutionCost(
-      write_length: 0,
-      write_count: 0,
-      read_length: 0,
-      read_count: 0,
-      runtime: 0,
-    ),
-  )),
-=======
   Failure("Invalid Nakamoto block: failed static transaction checks"),
   Failure("Invalid Nakamoto block: failed static transaction checks"),
   Failure("Invalid Nakamoto block: failed static transaction checks"),
   Failure("Invalid Nakamoto block: failed static transaction checks"),
->>>>>>> 4c652ad8
 ]