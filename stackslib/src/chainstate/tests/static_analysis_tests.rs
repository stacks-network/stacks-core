--- conflicted
+++ resolved
@@ -17,11 +17,6 @@
 
 use std::collections::HashMap;
 
-<<<<<<< HEAD
-use clarity::codec::StacksMessageCodec as _;
-use clarity::consts::CHAIN_ID_TESTNET;
-=======
->>>>>>> 62c9d018
 use clarity::types::StacksEpochId;
 use clarity::vm::analysis::type_checker::v2_1::{MAX_FUNCTION_PARAMETERS, MAX_TRAIT_METHODS};
 #[allow(unused_imports)]
@@ -29,17 +24,6 @@
 use clarity::vm::types::MAX_TYPE_DEPTH;
 use clarity::vm::ClarityVersion;
 
-<<<<<<< HEAD
-use crate::chainstate::stacks::StacksTransaction;
-use crate::chainstate::tests::consensus::{
-    clarity_versions_for_epoch, contract_deploy_consensus_test, ConsensusTest, SetupContract,
-    TestBlock, EPOCHS_TO_TEST, FAUCET_PRIV_KEY,
-};
-use crate::core::test_util::make_contract_publish_versioned;
-use crate::core::BLOCK_LIMIT_MAINNET_21;
-use crate::util_lib::boot::boot_code_test_addr;
-
-=======
 use crate::chainstate::tests::consensus::{
     clarity_versions_for_epoch, contract_deploy_consensus_test, ConsensusTest, ConsensusUtils,
     SetupContract, TestBlock, EPOCHS_TO_TEST,
@@ -195,7 +179,6 @@
     }
 }
 
->>>>>>> 62c9d018
 /// StaticCheckErrorKind: [`StaticCheckErrorKind::CostBalanceExceeded`]
 /// Caused by: exceeding the static-read analysis budget during contract deployment.
 /// The contract repeatedly performs static-dispatch `contract-call?` lookups against the boot
@@ -314,11 +297,7 @@
 }
 
 /// StaticCheckErrorKind: [`StaticCheckErrorKind::BadMatchOptionSyntax`]
-<<<<<<< HEAD
-/// Caused by: option `match` expecting 4 arguments, got 3
-=======
 /// Caused by: option `match` expecting 4 arguments, got 3.
->>>>>>> 62c9d018
 /// Outcome: block accepted.
 #[test]
 fn static_check_error_bad_match_option_syntax() {
@@ -623,8 +602,6 @@
     );
 }
 
-<<<<<<< HEAD
-=======
 /// StaticCheckErrorKind: [`StaticCheckErrorKind::IllegalOrUnknownFunctionApplication`]
 /// Caused by: calling `map` with `if` (a non-function) as its function argument.
 /// Outcome: block accepted.
@@ -732,7 +709,7 @@
 /// StaticCheckErrorKind: [`StaticCheckErrorKind::IncompatibleTrait`]
 /// Caused by: pass a trait to a trait parameter which is not compatible.
 /// Outcome: block accepted.
-/// Note: Added in Clarity 2. Clarity 1 will trigger a [`CheckErrorKind::TypeError`].
+/// Note: Added in Clarity 2. Clarity 1 will trigger a [`StaticCheckErrorKind::TypeError`].
 #[test]
 fn static_check_error_incompatible_trait() {
     contract_deploy_consensus_test!(
@@ -813,7 +790,7 @@
 /// Caused by: referenced an unknown property of a stacks block
 /// Outcome: block accepted.
 /// Note: This error was added in Clarity 3. Clarity 1, and 2
-///       will trigger a [`CheckErrorKind::UnknownFunction`].
+///       will trigger a [`StaticCheckErrorKind::UnknownFunction`].
 #[test]
 fn static_check_error_no_such_stacks_block_info_property() {
     contract_deploy_consensus_test!(
@@ -822,7 +799,6 @@
     );
 }
 
->>>>>>> 62c9d018
 /// StaticCheckErrorKind: [`StaticCheckErrorKind::UncheckedIntermediaryResponses`]
 /// Caused by: Intermediate `(ok ...)` expressions inside a `begin` block that are not unwrapped.
 /// Outcome: block accepted.
@@ -839,11 +815,7 @@
 }
 
 /// StaticCheckErrorKind: [`StaticCheckErrorKind::NoSuchFT`]
-<<<<<<< HEAD
-/// Caused by:
-=======
 /// Caused by: calling `ft-get-balance` with a non-existent FT name.
->>>>>>> 62c9d018
 /// Outcome: block accepted.
 #[test]
 fn static_check_error_no_such_ft() {
@@ -854,11 +826,7 @@
 }
 
 /// StaticCheckErrorKind: [`StaticCheckErrorKind::NoSuchNFT`]
-<<<<<<< HEAD
-/// Caused by:
-=======
 /// Caused by: calling `nft-get-owner?` with a non-existent NFT name.
->>>>>>> 62c9d018
 /// Outcome: block accepted.
 #[test]
 fn static_check_error_no_such_nft() {
@@ -869,11 +837,7 @@
 }
 
 /// StaticCheckErrorKind: [`StaticCheckErrorKind::DefineNFTBadSignature`]
-<<<<<<< HEAD
-/// Caused by:
-=======
 /// Caused by: malformed signature in a `(define-non-fungible-token ...)` expression
->>>>>>> 62c9d018
 /// Outcome: block accepted.
 #[test]
 fn static_check_error_define_nft_bad_signature() {
@@ -884,11 +848,7 @@
 }
 
 /// StaticCheckErrorKind: [`StaticCheckErrorKind::BadTokenName`]
-<<<<<<< HEAD
-/// Caused by:
-=======
 /// Caused by: calling `ft-get-balance` with a non-valid token name.
->>>>>>> 62c9d018
 /// Outcome: block accepted.
 #[test]
 fn static_check_error_bad_token_name() {
@@ -899,54 +859,33 @@
 }
 
 /// StaticCheckErrorKind: [`StaticCheckErrorKind::EmptyTuplesNotAllowed`]
-<<<<<<< HEAD
-/// Caused by:
-=======
 /// Caused by: calling `set-cursor` with an empty tuple.
->>>>>>> 62c9d018
 /// Outcome: block accepted.
 #[test]
 fn static_check_error_empty_tuples_not_allowed() {
     contract_deploy_consensus_test!(
         contract_name: "empty-tuples-not",
         contract_code: "
-<<<<<<< HEAD
-        (define-private (set-cursor (value (tuple)))
-            value)",
-=======
             (define-private (set-cursor (value (tuple)))
                 value)",
->>>>>>> 62c9d018
     );
 }
 
 /// StaticCheckErrorKind: [`StaticCheckErrorKind::NoSuchDataVariable`]
-<<<<<<< HEAD
-/// Caused by:
-=======
 /// Caused by: calling var-get with a non-existent variable.
->>>>>>> 62c9d018
 /// Outcome: block accepted.
 #[test]
 fn static_check_error_no_such_data_variable() {
     contract_deploy_consensus_test!(
         contract_name: "no-such-data-var",
         contract_code: "
-<<<<<<< HEAD
-        (define-private (get-cursor)
-=======
             (define-private (get-cursor)
->>>>>>> 62c9d018
             (unwrap! (var-get cursor) 0))",
     );
 }
 
 /// StaticCheckErrorKind: [`StaticCheckErrorKind::NonFunctionApplication`]
-<<<<<<< HEAD
-/// Caused by:
-=======
 /// Caused by: attempt to apply a non-function value as a function.
->>>>>>> 62c9d018
 /// Outcome: block accepted.
 #[test]
 fn static_check_error_non_function_application() {
@@ -992,24 +931,14 @@
 /// StaticCheckErrorKind: [`StaticCheckErrorKind::ExpectedCallableType`]
 /// Caused by: passing a non-callable constant as the contract principal in `contract-call?`.
 /// Outcome: block accepted.
-<<<<<<< HEAD
-/// Note: This error was added in Clarity 2. Clarity 1 will trigger a [`StaticCheckErrorKind::TraitReferenceUnknown`].
-=======
 /// Note: This error was added in Clarity 2. Clarity 1 will trigger a [`CheckErrorKind::TraitReferenceUnknown`]
->>>>>>> 62c9d018
 #[test]
 fn static_check_error_expected_callable_type() {
     contract_deploy_consensus_test!(
         contract_name: "exp-callable-type",
         contract_code: "
-<<<<<<< HEAD
-        (define-constant bad-contract u1)
-        (contract-call? bad-contract call-me)
-    ",
-=======
             (define-constant bad-contract u1)
             (contract-call? bad-contract call-me)",
->>>>>>> 62c9d018
     );
 }
 
@@ -1026,11 +955,7 @@
 }
 
 /// StaticCheckErrorKind: [`StaticCheckErrorKind::DefaultTypesMustMatch`]
-<<<<<<< HEAD
-/// Caused by:
-=======
 /// Caused by: calling `default-to` with a default value that does not match the expected type.
->>>>>>> 62c9d018
 /// Outcome: block accepted.
 #[test]
 fn static_check_error_default_types_must_match() {
@@ -1043,11 +968,7 @@
 }
 
 /// StaticCheckErrorKind: [`StaticCheckErrorKind::IfArmsMustMatch`]
-<<<<<<< HEAD
-/// Caused by:
-=======
 /// Caused by: calling `if` with arms that do not match the same type.
->>>>>>> 62c9d018
 /// Outcome: block accepted.
 #[test]
 fn static_check_error_if_arms_must_match() {
@@ -1057,202 +978,6 @@
     );
 }
 
-<<<<<<< HEAD
-/// StaticCheckErrorKind: [`StaticCheckErrorKind::IllegalOrUnknownFunctionApplication`]
-/// Caused by:
-/// Outcome: block accepted.
-#[test]
-fn static_check_error_illegal_or_unknown_function_application() {
-    contract_deploy_consensus_test!(
-        contract_name: "illegal-or-unknown",
-        contract_code: "(map if (list 1 2 3 4 5))",
-    );
-}
-
-/// StaticCheckErrorKind: [`StaticCheckErrorKind::UnknownFunction`]
-/// Caused by:
-/// Outcome: block accepted.
-#[test]
-fn static_check_error_unknown_function() {
-    contract_deploy_consensus_test!(
-        contract_name: "unknown-function",
-        contract_code: "(ynot 1 2)",
-    );
-}
-
-/// StaticCheckErrorKind: [`StaticCheckErrorKind::IncorrectArgumentCount`]
-/// Caused by:
-/// Outcome: block accepted.
-#[test]
-fn static_check_error_incorrect_argument_count() {
-    contract_deploy_consensus_test!(
-        contract_name: "incorrect-arg-count",
-        contract_code: "(len (list 1) (list 1))",
-    );
-}
-
-/// StaticCheckErrorKind: [`StaticCheckErrorKind::BadLetSyntax`]
-/// Caused by:
-/// Outcome: block accepted.
-#[test]
-fn static_check_error_bad_let_syntax() {
-    contract_deploy_consensus_test!(
-        contract_name: "bad-let-syntax",
-        contract_code: "(let 1 2)",
-    );
-}
-
-/// StaticCheckErrorKind: [`StaticCheckErrorKind::BadSyntaxBinding`]
-/// Caused by:
-/// Outcome: block accepted.
-#[test]
-fn static_check_error_bad_syntax_binding() {
-    contract_deploy_consensus_test!(
-        contract_name: "bad-syntax-binding",
-        contract_code: "(let ((1)) (+ 1 2))",
-    );
-}
-
-/// StaticCheckErrorKind: [`StaticCheckErrorKind::ExpectedOptionalOrResponseType`]
-/// Caused by: expected an optional or response type, but got a value
-/// Outcome: block accepted.
-#[test]
-fn static_check_error_expected_optional_or_response_type() {
-    contract_deploy_consensus_test!(
-        contract_name: "exp-opt-or-res",
-        contract_code: "(try! 3)",
-    );
-}
-
-/// StaticCheckErrorKind: [`StaticCheckErrorKind::DefineTraitBadSignature`]
-/// Caused by:
-/// Outcome: block accepted.
-#[test]
-fn static_check_error_define_trait_bad_signature() {
-    contract_deploy_consensus_test!(
-        contract_name: "def-trait-bad-sign",
-        contract_code: "(define-trait trait-1 ((get-1 uint uint)))",
-    );
-}
-
-/// StaticCheckErrorKind: [`StaticCheckErrorKind::DefineTraitDuplicateMethod`]
-/// Caused by: trait definition contains duplicate method names
-/// Outcome: block accepted.
-/// Note: This error was added in Clarity 2. Clarity 1 will accept the contract.
-#[test]
-fn static_check_error_define_trait_duplicate_method() {
-    contract_deploy_consensus_test!(
-        contract_name: "def-trait-dup-method",
-        contract_code: "
-        (define-trait double-method (
-            (foo (uint) (response uint uint))
-            (foo (bool) (response bool bool))
-        ))",
-    );
-}
-
-/// StaticCheckErrorKind: [`StaticCheckErrorKind::UnexpectedTraitOrFieldReference`]
-/// Caused by: unexpected use of trait reference or field
-/// Outcome: block accepted.
-#[test]
-fn static_check_error_unexpected_trait_or_field_reference() {
-    contract_deploy_consensus_test!(
-        contract_name: "trait-or-field-ref",
-        contract_code: "(+ 1 'SZ2J6ZY48GV1EZ5V2V5RB9MP66SW86PYKKQ9H6DPR.contract.field)",
-    );
-}
-
-/// StaticCheckErrorKind: [`StaticCheckErrorKind::IncompatibleTrait`]
-/// Caused by: pass a trait to a trait parameter which is not compatible.
-/// Outcome: block accepted.
-/// Note: Added in Clarity 2. Clarity 1 will trigger a [`StaticCheckErrorKind::TypeError`].
-#[test]
-fn static_check_error_incompatible_trait() {
-    contract_deploy_consensus_test!(
-        contract_name: "incompatible-trait",
-        contract_code: "
-    (define-trait trait-1 (
-        (get-1 (uint) (response uint uint))
-    ))
-    (define-trait trait-2 (
-        (get-2 (uint) (response uint uint))
-    ))
-    (define-public (wrapped-get-2 (contract <trait-1>))
-        (internal-get-2 contract))
-    (define-public (internal-get-2 (contract <trait-2>))
-        (contract-call? contract get-2 u1))",
-    );
-}
-
-/// StaticCheckErrorKind: [`StaticCheckErrorKind::TraitTooManyMethods`]
-/// Caused by: a trait has too many methods.
-/// Outcome: block accepted.
-#[test]
-fn static_check_error_trait_too_many_methods() {
-    contract_deploy_consensus_test!(
-        contract_name: "too-many-methods",
-        contract_code: &format!(
-            "(define-trait trait-1 ({}))",
-            (0..(MAX_TRAIT_METHODS + 1))
-                .map(|i| format!("(method-{i} (uint) (response uint uint))"))
-                .collect::<Vec<String>>()
-                .join(" ")
-        ),
-    );
-}
-
-/// StaticCheckErrorKind: [`StaticCheckErrorKind::TooManyFunctionParameters`]
-/// Caused by: a function has too many parameters.
-/// Outcome: block accepted.
-#[test]
-fn static_check_error_too_many_function_parameters() {
-    contract_deploy_consensus_test!(
-        contract_name: "too-many-params",
-        contract_code: &format!(
-            "(define-trait trait-1 ((method ({}) (response uint uint))))",
-            (0..(MAX_FUNCTION_PARAMETERS + 1))
-                .map(|i| "uint".to_string())
-                .collect::<Vec<String>>()
-                .join(" ")
-        ),
-    );
-}
-
-/// StaticCheckErrorKind: [`StaticCheckErrorKind::ReservedWord`]
-/// Caused by: name is a reserved word
-/// Outcome: block accepted.
-/// Note: This error was added in Clarity 3. Clarity 1 and 2
-///       will trigger a [`CheckErrorKind::NameAlreadyUsed`].
-#[test]
-fn static_check_error_reserved_word() {
-    contract_deploy_consensus_test!(
-        contract_name: "reserved-word",
-        contract_code: "(define-private (block-height) true)",
-    );
-}
-
-/// StaticCheckErrorKind: [`StaticCheckErrorKind::NoSuchBlockInfoProperty`]
-/// Caused by: referenced an unknown property of a burn block
-/// Outcome: block accepted.
-#[test]
-fn static_check_error_no_such_block_info_property() {
-    contract_deploy_consensus_test!(
-        contract_name: "no-such-block-info",
-        contract_code: "(get-burn-block-info? none u1)",
-    );
-}
-
-/// StaticCheckErrorKind: [`StaticCheckErrorKind::NoSuchStacksBlockInfoProperty`]
-/// Caused by: referenced an unknown property of a stacks block
-/// Outcome: block accepted.
-/// Note: This error was added in Clarity 3. Clarity 1, and 2
-///       will trigger a [`StaticCheckErrorKind::UnknownFunction`].
-#[test]
-fn static_check_error_no_such_stacks_block_info_property() {
-    contract_deploy_consensus_test!(
-        contract_name: "no-such-stacks-info",
-        contract_code: "(get-stacks-block-info? none u1)",
-=======
 /// StaticCheckErrorKind: [`StaticCheckErrorKind::ExpectedTuple`]
 /// Caused by: `(get ...)` is given `(some 1)` instead of a tuple value.
 /// Outcome: block accepted.
@@ -1334,7 +1059,7 @@
 /// Caused by: calling `get-block-info` with a non-atom property argument.
 /// Outcome: block accepted.
 /// Note: Only Clarity 1 and 2 will trigger this error. Clarity 3 and 4
-///       will trigger a [`CheckErrorKind::UnknownFunction`].
+///       will trigger a [`StaticCheckErrorKind::UnknownFunction`].
 #[test]
 fn static_check_error_get_block_info_expect_property_name() {
     contract_deploy_consensus_test!(
@@ -1348,7 +1073,7 @@
 /// Caused by: calling `get-burn-block-info` with a non-atom property argument.
 /// Outcome: block accepted.
 /// Note: This error was added in Clarity 2. Clarity 1 will trigger
-///       a [`CheckErrorKind::UnknownFunction`].
+///       a [`StaticCheckErrorKind::UnknownFunction`].
 #[test]
 fn static_check_error_get_burn_block_info_expect_property_name() {
     contract_deploy_consensus_test!(
@@ -1362,7 +1087,7 @@
 /// Caused by: calling `get-stacks-block-info` with a non-atom property argument.
 /// Outcome: block accepted.
 /// Note: This error was added in Clarity 3. Clarity 1 and 2 will trigger
-///       a [`CheckErrorKind::UnknownFunction`].
+///       a [`StaticCheckErrorKind::UnknownFunction`].
 #[test]
 fn static_check_error_get_stacks_block_info_expect_property_name() {
     contract_deploy_consensus_test!(
@@ -1376,14 +1101,13 @@
 /// Caused by: calling `get-tenure-info` with a non-atom property argument.
 /// Outcome: block accepted.
 /// Note: This error was added in Clarity 3. Clarity 1 and 2 will trigger
-///       a [`CheckErrorKind::UnknownFunction`].
+///       a [`StaticCheckErrorKind::UnknownFunction`].
 #[test]
 fn static_check_error_get_tenure_info_expect_property_name() {
     contract_deploy_consensus_test!(
         contract_name: "tenure-exp-prop-name",
         contract_code: "(get-tenure-info? u1 u0)",
         exclude_clarity_versions: &[ClarityVersion::Clarity1, ClarityVersion::Clarity2],
->>>>>>> 62c9d018
     );
 }
 
@@ -1391,20 +1115,13 @@
 /// Caused by: referenced an unknown property of a tenure
 /// Outcome: block accepted.
 /// Note: This error was added in Clarity 3. Clarity 1, and 2
-<<<<<<< HEAD
 ///       will trigger a [`StaticCheckErrorKind::UnknownFunction`].
-=======
-///       will trigger a [`CheckErrorKind::UnknownFunction`].
->>>>>>> 62c9d018
 #[test]
 fn static_check_error_no_such_tenure_info_property() {
     contract_deploy_consensus_test!(
         contract_name: "no-such-tenure-info",
         contract_code: "(get-tenure-info? none u1)",
-<<<<<<< HEAD
-=======
         exclude_clarity_versions: &[ClarityVersion::Clarity1, ClarityVersion::Clarity2],
->>>>>>> 62c9d018
     );
 }
 
@@ -1446,11 +1163,7 @@
 }
 
 /// StaticCheckErrorKind: [`StaticCheckErrorKind::WriteAttemptedInReadOnly`]
-<<<<<<< HEAD
-/// Caused by:
-=======
 /// Caused by: read-only function `silly` invoking `map-delete`, which performs a write.
->>>>>>> 62c9d018
 /// Outcome: block accepted.
 #[test]
 fn static_check_error_write_attempted_in_read_only() {
@@ -1482,20 +1195,13 @@
 /// Caused by: using an allowance expression outside of `restrict-assets?` or `as-contract?`.
 /// Outcome: block accepted.
 /// Note: This error was added in Clarity 4. Clarity 1, 2, and 3
-<<<<<<< HEAD
 ///       will trigger a [`StaticCheckErrorKind::UnknownFunction`].
-=======
-///       will trigger a [`CheckErrorKind::UnknownFunction`].
->>>>>>> 62c9d018
 #[test]
 fn static_check_error_allowance_expr_not_allowed() {
     contract_deploy_consensus_test!(
         contract_name: "allow-expr-not-allo",
         contract_code: "(with-stx u1)",
-<<<<<<< HEAD
-=======
         exclude_clarity_versions: &[ClarityVersion::Clarity1, ClarityVersion::Clarity2, ClarityVersion::Clarity3],
->>>>>>> 62c9d018
     );
 }
 
@@ -1503,20 +1209,13 @@
 /// Caused by: post-condition expects a list of asset allowances but received invalid input.
 /// Outcome: block accepted.
 /// Note: This error was added in Clarity 4. Clarity 1, 2, and 3
-<<<<<<< HEAD
 ///       will trigger a [`StaticCheckErrorKind::UnknownFunction`].
-=======
-///       will trigger a [`CheckErrorKind::UnknownFunction`].
->>>>>>> 62c9d018
 #[test]
 fn static_check_error_expected_list_of_allowances() {
     contract_deploy_consensus_test!(
         contract_name: "exp-list-of-allowances",
         contract_code: "(restrict-assets? tx-sender u1 true)",
-<<<<<<< HEAD
-=======
         exclude_clarity_versions: &[ClarityVersion::Clarity1, ClarityVersion::Clarity2, ClarityVersion::Clarity3],
->>>>>>> 62c9d018
     );
 }
 
@@ -1524,68 +1223,41 @@
 /// Caused by: allowance list contains a non-allowance expression.
 /// Outcome: block accepted.
 /// Note: This error was added in Clarity 4. Clarity 1, 2, and 3
-<<<<<<< HEAD
 ///       will trigger a [`StaticCheckErrorKind::UnknownFunction`].
-=======
-///       will trigger a [`CheckErrorKind::UnknownFunction`].
->>>>>>> 62c9d018
 #[test]
 fn static_check_error_expected_allowance_expr() {
     contract_deploy_consensus_test!(
         contract_name: "exp-allowa-expr",
         contract_code: "(restrict-assets? tx-sender ((not true)) true)",
-<<<<<<< HEAD
-=======
         exclude_clarity_versions: &[ClarityVersion::Clarity1, ClarityVersion::Clarity2, ClarityVersion::Clarity3],
->>>>>>> 62c9d018
     );
 }
 
 /// StaticCheckErrorKind: [`StaticCheckErrorKind::WithAllAllowanceNotAllowed`]
-<<<<<<< HEAD
-/// Caused by:
+/// Caused by: `restrict-assets?` allowance list contains `with-all-assets-unsafe`, which is forbidden.
 /// Outcome: block accepted.
 /// Note: This error was added in Clarity 4. Clarity 1, 2, and 3
 ///       will trigger a [`StaticCheckErrorKind::UnknownFunction`].
-=======
-/// Caused by: `restrict-assets?` allowance list contains `with-all-assets-unsafe`, which is forbidden.
-/// Outcome: block accepted.
-/// Note: This error was added in Clarity 4. Clarity 1, 2, and 3
-///       will trigger a [`CheckErrorKind::UnknownFunction`].
->>>>>>> 62c9d018
 #[test]
 fn static_check_error_with_all_allowance_not_allowed() {
     contract_deploy_consensus_test!(
         contract_name: "all-allow-not-allowed",
         contract_code: "(restrict-assets? tx-sender ((with-all-assets-unsafe)) true)",
-<<<<<<< HEAD
-=======
         exclude_clarity_versions: &[ClarityVersion::Clarity1, ClarityVersion::Clarity2, ClarityVersion::Clarity3],
->>>>>>> 62c9d018
     );
 }
 
 /// StaticCheckErrorKind: [`StaticCheckErrorKind::WithAllAllowanceNotAlone`]
-<<<<<<< HEAD
-/// Caused by:
+/// Caused by: combining `with-all-assets-unsafe` with another allowance inside `as-contract?`.
 /// Outcome: block accepted.
 /// Note: This error was added in Clarity 4. Clarity 1, 2, and 3
 ///       will trigger a [`StaticCheckErrorKind::UnknownFunction`].
-=======
-/// Caused by: combining `with-all-assets-unsafe` with another allowance inside `as-contract?`.
-/// Outcome: block accepted.
-/// Note: This error was added in Clarity 4. Clarity 1, 2, and 3
-///       will trigger a [`CheckErrorKind::UnknownFunction`].
->>>>>>> 62c9d018
 #[test]
 fn static_check_error_with_all_allowance_not_alone() {
     contract_deploy_consensus_test!(
         contract_name: "all-allow-not-alone",
         contract_code: "(as-contract? ((with-all-assets-unsafe) (with-stx u1000)) true)",
-<<<<<<< HEAD
-=======
         exclude_clarity_versions: &[ClarityVersion::Clarity1, ClarityVersion::Clarity2, ClarityVersion::Clarity3],
->>>>>>> 62c9d018
     );
 }
 
@@ -1593,35 +1265,21 @@
 /// Caused by: the third argument to `with-nft` is not a list of identifiers.
 /// Outcome: block accepted.
 /// Note: This error was added in Clarity 4. Clarity 1, 2, and 3
-<<<<<<< HEAD
 ///       will trigger a [`StaticCheckErrorKind::UnknownFunction`].
-=======
-///       will trigger a [`CheckErrorKind::UnknownFunction`].
->>>>>>> 62c9d018
 #[test]
 fn static_check_error_with_nft_expected_list_of_identifiers() {
     contract_deploy_consensus_test!(
         contract_name: "with-nft-exp-ident",
         contract_code: r#"(restrict-assets? tx-sender ((with-nft tx-sender "token-name" tx-sender)) true)"#,
-<<<<<<< HEAD
-=======
         exclude_clarity_versions: &[ClarityVersion::Clarity1, ClarityVersion::Clarity2, ClarityVersion::Clarity3],
->>>>>>> 62c9d018
     );
 }
 
 /// StaticCheckErrorKind: [`StaticCheckErrorKind::MaxIdentifierLengthExceeded`]
-<<<<<<< HEAD
-/// Caused by:
+/// Caused by: `with-nft` lists 130 identifiers, surpassing [`MAX_NFT_IDENTIFIERS`] (128).
 /// Outcome: block accepted.
 /// Note: This error was added in Clarity 4. Clarity 1, 2, and 3
 ///       will trigger a [`StaticCheckErrorKind::UnknownFunction`].
-=======
-/// Caused by: `with-nft` lists 130 identifiers, surpassing [`MAX_NFT_IDENTIFIERS`] (128).
-/// Outcome: block accepted.
-/// Note: This error was added in Clarity 4. Clarity 1, 2, and 3
-///       will trigger a [`CheckErrorKind::UnknownFunction`].
->>>>>>> 62c9d018
 #[test]
 fn static_check_error_max_identifier_length_exceeded() {
     contract_deploy_consensus_test!(
@@ -1632,25 +1290,15 @@
                 .collect::<Vec<_>>()
                 .join(" ")
         ),
-<<<<<<< HEAD
-=======
         exclude_clarity_versions: &[ClarityVersion::Clarity1, ClarityVersion::Clarity2, ClarityVersion::Clarity3],
->>>>>>> 62c9d018
     );
 }
 
 /// StaticCheckErrorKind: [`StaticCheckErrorKind::TooManyAllowances`]
-<<<<<<< HEAD
-/// Caused by:
+/// Caused by: allowance list supplies 130 entries, exceeding [`MAX_ALLOWANCES`] (128).
 /// Outcome: block accepted.
 /// Note: This error was added in Clarity 4. Clarity 1, 2, and 3
 ///       will trigger a [`StaticCheckErrorKind::UnknownFunction`].
-=======
-/// Caused by: allowance list supplies 130 entries, exceeding [`MAX_ALLOWANCES`] (128).
-/// Outcome: block accepted.
-/// Note: This error was added in Clarity 4. Clarity 1, 2, and 3
-///       will trigger a [`CheckErrorKind::UnknownFunction`].
->>>>>>> 62c9d018
 #[test]
 fn static_check_error_too_many_allowances() {
     contract_deploy_consensus_test!(
@@ -1661,19 +1309,12 @@
                 .collect::<Vec<_>>()
                 .join(" ")
         ),
-<<<<<<< HEAD
-=======
         exclude_clarity_versions: &[ClarityVersion::Clarity1, ClarityVersion::Clarity2, ClarityVersion::Clarity3],
->>>>>>> 62c9d018
     );
 }
 
 /// StaticCheckErrorKind: [`StaticCheckErrorKind::BadTupleConstruction`]
-<<<<<<< HEAD
-/// Caused by:
-=======
 /// Caused by: tuple literal repeats the `name` field twice.
->>>>>>> 62c9d018
 /// Outcome: block accepted.
 #[test]
 fn static_check_error_bad_tuple_construction() {
@@ -1683,138 +1324,6 @@
     );
 }
 
-<<<<<<< HEAD
-/// StaticCheckErrorKind: [`StaticCheckErrorKind::ExpectedTuple`]
-/// Caused by:
-/// Outcome: block accepted.
-#[test]
-fn static_check_error_expected_tuple() {
-    contract_deploy_consensus_test!(
-        contract_name: "expected-tuple",
-        contract_code: "(get field-0 (some 1))",
-    );
-}
-
-/// StaticCheckErrorKind: [`StaticCheckErrorKind::NoSuchTupleField`]
-/// Caused by:
-/// Outcome: block accepted.
-#[test]
-fn static_check_error_no_such_tuple_field() {
-    contract_deploy_consensus_test!(
-        contract_name: "no-such-tuple-f",
-        contract_code: "(get value (tuple (name 1)))",
-    );
-}
-
-/// StaticCheckErrorKind: [`StaticCheckErrorKind::NoSuchMap`]
-/// Caused by:
-/// Outcome: block accepted.
-#[test]
-fn static_check_error_no_such_map() {
-    contract_deploy_consensus_test!(
-        contract_name: "no-such-map",
-        contract_code: "(map-get? non-existent (tuple (name 1)))",
-    );
-}
-
-/// StaticCheckErrorKind: [`StaticCheckErrorKind::BadFunctionName`]
-/// Caused by: defining a function whose signature does not start with an atom name.
-/// Outcome: block accepted.
-#[test]
-fn static_check_error_bad_function_name() {
-    contract_deploy_consensus_test!(
-        contract_name: "bad-func-name",
-        contract_code: "(define-private (u1) u0)",
-    );
-}
-
-/// StaticCheckErrorKind: [`StaticCheckErrorKind::DefineFunctionBadSignature`]
-/// Caused by: defining a function with an empty signature list.
-/// Outcome: block accepted.
-#[test]
-fn static_check_error_define_function_bad_signature() {
-    contract_deploy_consensus_test!(
-        contract_name: "def-func-bad-sign",
-        contract_code: "(define-private () 1)",
-    );
-}
-
-/// StaticCheckErrorKind: [`StaticCheckErrorKind::BadTupleFieldName`]
-/// Caused by: using `(get ...)` with a tuple field argument that is not an atom.
-/// Outcome: block accepted.
-#[test]
-fn static_check_error_bad_tuple_field_name() {
-    contract_deploy_consensus_test!(
-        contract_name: "bad-tuple-field-name",
-        contract_code: "(get u1 (tuple (foo u0)))",
-    );
-}
-
-/// StaticCheckErrorKind: [`StaticCheckErrorKind::BadMapName`]
-/// Caused by: passing a literal instead of a map identifier to `map-get?`.
-/// Outcome: block accepted.
-#[test]
-fn static_check_error_bad_map_name() {
-    contract_deploy_consensus_test!(
-        contract_name: "bad-map-name",
-        contract_code: "(map-get? u1 (tuple (id u0)))",
-    );
-}
-
-/// StaticCheckErrorKind: [`StaticCheckErrorKind::GetBlockInfoExpectPropertyName`]
-/// Caused by: calling `get-block-info` with a non-atom property argument.
-/// Outcome: block accepted.
-/// Note: Only Clarity 1 and 2 will trigger this error. Clarity 3 and 4
-///       will trigger a [`StaticCheckErrorKind::UnknownFunction`].
-#[test]
-fn static_check_error_get_block_info_expect_property_name() {
-    contract_deploy_consensus_test!(
-        contract_name: "info-exp-prop-name",
-        contract_code: "(get-block-info? u1 u0)",
-    );
-}
-
-/// StaticCheckErrorKind: [`StaticCheckErrorKind::GetBurnBlockInfoExpectPropertyName`]
-/// Caused by: calling `get-burn-block-info` with a non-atom property argument.
-/// Outcome: block accepted.
-/// Note: This error was added in Clarity 2. Clarity 1 will trigger
-///       a [`StaticCheckErrorKind::UnknownFunction`].
-#[test]
-fn static_check_error_get_burn_block_info_expect_property_name() {
-    contract_deploy_consensus_test!(
-        contract_name: "burn-exp-prop-name",
-        contract_code: "(get-burn-block-info? u1 u0)",
-    );
-}
-
-/// StaticCheckErrorKind: [`StaticCheckErrorKind::GetStacksBlockInfoExpectPropertyName`]
-/// Caused by: calling `get-stacks-block-info` with a non-atom property argument.
-/// Outcome: block accepted.
-/// Note: This error was added in Clarity 3. Clarity 1 and 2 will trigger
-///       a [`StaticCheckErrorKind::UnknownFunction`].
-#[test]
-fn static_check_error_get_stacks_block_info_expect_property_name() {
-    contract_deploy_consensus_test!(
-        contract_name: "stacks-exp-prop-name",
-        contract_code: "(get-stacks-block-info? u1 u0)",
-    );
-}
-
-/// StaticCheckErrorKind: [`StaticCheckErrorKind::GetTenureInfoExpectPropertyName`]
-/// Caused by: calling `get-tenure-info` with a non-atom property argument.
-/// Outcome: block accepted.
-/// Note: This error was added in Clarity 3. Clarity 1 and 2 will trigger
-///       a [`StaticCheckErrorKind::UnknownFunction`].
-#[test]
-fn static_check_error_get_tenure_info_expect_property_name() {
-    contract_deploy_consensus_test!(
-        contract_name: "tenure-exp-prop-name",
-        contract_code: "(get-tenure-info? u1 u0)",
-    );
-}
-
-=======
->>>>>>> 62c9d018
 /// Error: [`Error::InvalidStacksTransaction("Duplicate contract")`]
 /// Caused by: trying to deploy a contract that already exists.
 /// Outcome: block rejected.
@@ -1826,52 +1335,19 @@
     let tx_fee = (contract_code.len() * 100) as u64;
     let mut epochs_blocks: HashMap<StacksEpochId, Vec<TestBlock>> = HashMap::new();
     let contract_name = "contract-name";
-<<<<<<< HEAD
-    let deploy_tx = make_contract_publish_versioned(
-        &FAUCET_PRIV_KEY,
-        nonce,
-        tx_fee,
-        CHAIN_ID_TESTNET,
-        &contract_name,
-        &contract_code,
-        None,
-    );
-=======
     let deploy_tx = ConsensusUtils::new_deploy_tx(nonce, contract_name, contract_code, None);
->>>>>>> 62c9d018
     nonce += 1;
     epochs_blocks
         .entry(*EPOCHS_TO_TEST.first().unwrap())
         .or_insert(vec![])
         .push(TestBlock {
-<<<<<<< HEAD
-            transactions: vec![
-                StacksTransaction::consensus_deserialize(&mut deploy_tx.as_slice()).unwrap(),
-            ],
-=======
             transactions: vec![deploy_tx],
->>>>>>> 62c9d018
         });
 
     for epoch in EPOCHS_TO_TEST {
         for version in clarity_versions_for_epoch(*epoch) {
-<<<<<<< HEAD
-            let deploy_tx = make_contract_publish_versioned(
-                &FAUCET_PRIV_KEY,
-                nonce,
-                tx_fee,
-                CHAIN_ID_TESTNET,
-                &contract_name,
-                &contract_code,
-                Some(*version),
-            );
-
-            let deploy_tx =
-                StacksTransaction::consensus_deserialize(&mut deploy_tx.as_slice()).unwrap();
-=======
             let deploy_tx =
                 ConsensusUtils::new_deploy_tx(nonce, contract_name, contract_code, Some(*version));
->>>>>>> 62c9d018
 
             let entry = epochs_blocks
                 .entry(*epoch)
@@ -1885,7 +1361,6 @@
     let result = ConsensusTest::new(function_name!(), vec![], epochs_blocks).run();
 
     insta::assert_ron_snapshot!(result);
-<<<<<<< HEAD
 }
 
 // pub enum StaticCheckErrorKind {
@@ -1989,7 +1464,4 @@
 //     WithNftExpectedListOfIdentifiers, [`static_check_error_with_nft_expected_list_of_identifiers`]
 //     MaxIdentifierLengthExceeded(u32, u32), [`static_check_error_max_identifier_length_exceeded`]
 //     TooManyAllowances(usize, usize), [`static_check_error_too_many_allowances`]
-// }
-=======
-}
->>>>>>> 62c9d018
+// }