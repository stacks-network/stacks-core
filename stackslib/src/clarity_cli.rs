--- conflicted
+++ resolved
@@ -1405,21 +1405,17 @@
         }
         "eval_raw" => {
             let mut argv = args.to_vec();
-<<<<<<< HEAD
-            let clarity_version = parse_clarity_version_flag(&mut argv);
+            let epoch = parse_epoch_flag(&mut argv);
+            let clarity_version = parse_clarity_version_flag(&mut argv, epoch);
 
             if argv.len() != 1 {
-                eprintln!("Usage: {} {} [--clarity_version N]", invoked_by, args[0]);
+                eprintln!("Usage: {} {} [--epoch N] [--clarity_version N]", invoked_by, args[0]);
                 eprintln!("   Examples:");
                 eprintln!("   echo \"(+ 1 2)\" | {} {}", invoked_by, args[0]);
                 eprintln!("   {} {} < input.clar", invoked_by, args[0]);
                 panic_test!();
             }
 
-=======
-            let epoch = parse_epoch_flag(&mut argv);
-            let clarity_version = parse_clarity_version_flag(&mut argv, epoch);
->>>>>>> dc555b43
             let content: String = {
                 let mut buffer = String::new();
                 friendly_expect(
