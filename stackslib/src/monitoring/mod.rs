// Copyright (C) 2013-2020 Blockstack PBC, a public benefit corporation
// Copyright (C) 2020 Stacks Open Internet Foundation
//
// This program is free software: you can redistribute it and/or modify
// it under the terms of the GNU General Public License as published by
// the Free Software Foundation, either version 3 of the License, or
// (at your option) any later version.
//
// This program is distributed in the hope that it will be useful,
// but WITHOUT ANY WARRANTY; without even the implied warranty of
// MERCHANTABILITY or FITNESS FOR A PARTICULAR PURPOSE.  See the
// GNU General Public License for more details.
//
// You should have received a copy of the GNU General Public License
// along with this program.  If not, see <http://www.gnu.org/licenses/>.

use std::convert::TryInto;
use std::error::Error;
use std::sync::atomic::{AtomicUsize, Ordering};
use std::sync::Mutex;
use std::{fmt, fs, path::PathBuf};

use clarity::vm::costs::ExecutionCost;
use lazy_static::lazy_static;
use rusqlite::{OpenFlags, OptionalExtension};
use stacks_common::util::uint::{Uint256, Uint512};

use crate::burnchains::BurnchainSigner;
use crate::util_lib::db::sqlite_open;
use crate::util_lib::db::Error as DatabaseError;
use crate::{
    burnchains::Txid,
    core::MemPoolDB,
    net::{Error as net_error, HttpRequestType},
    util_lib::db::{tx_busy_handler, DBConn},
};
<<<<<<< HEAD
=======

use stacks_common::util::get_epoch_time_secs;
>>>>>>> 3e0ba615

#[cfg(feature = "monitoring_prom")]
mod prometheus;

#[cfg(feature = "monitoring_prom")]
lazy_static! {
    static ref GLOBAL_BURNCHAIN_SIGNER: Mutex<Option<BurnchainSigner>> = Mutex::new(None);
}

pub fn increment_rpc_calls_counter() {
    #[cfg(feature = "monitoring_prom")]
    prometheus::RPC_CALL_COUNTER.inc();
}

pub fn instrument_http_request_handler<F, R>(
    req: HttpRequestType,
    handler: F,
) -> Result<R, net_error>
where
    F: FnOnce(HttpRequestType) -> Result<R, net_error>,
{
    #[cfg(feature = "monitoring_prom")]
    increment_rpc_calls_counter();

    #[cfg(feature = "monitoring_prom")]
    let timer = prometheus::new_rpc_call_timer(req.get_path());

    let res = handler(req);

    #[cfg(feature = "monitoring_prom")]
    timer.stop_and_record();

    res
}

pub fn increment_stx_blocks_received_counter() {
    #[cfg(feature = "monitoring_prom")]
    prometheus::STX_BLOCKS_RECEIVED_COUNTER.inc();
}

pub fn increment_stx_micro_blocks_received_counter() {
    #[cfg(feature = "monitoring_prom")]
    prometheus::STX_MICRO_BLOCKS_RECEIVED_COUNTER.inc();
}

pub fn increment_stx_blocks_served_counter() {
    #[cfg(feature = "monitoring_prom")]
    prometheus::STX_BLOCKS_SERVED_COUNTER.inc();
}

pub fn increment_stx_micro_blocks_served_counter() {
    #[cfg(feature = "monitoring_prom")]
    prometheus::STX_MICRO_BLOCKS_SERVED_COUNTER.inc();
}

pub fn increment_stx_confirmed_micro_blocks_served_counter() {
    #[cfg(feature = "monitoring_prom")]
    prometheus::STX_CONFIRMED_MICRO_BLOCKS_SERVED_COUNTER.inc();
}

pub fn increment_txs_received_counter() {
    #[cfg(feature = "monitoring_prom")]
    prometheus::TXS_RECEIVED_COUNTER.inc();
}

pub fn increment_btc_blocks_received_counter() {
    #[cfg(feature = "monitoring_prom")]
    prometheus::BTC_BLOCKS_RECEIVED_COUNTER.inc();
}

/// Log `execution_cost` as a ratio of `block_limit`.
#[allow(unused_variables)]
pub fn set_last_execution_cost_observed(
    execution_cost: &ExecutionCost,
    block_limit: &ExecutionCost,
) {
    #[cfg(feature = "monitoring_prom")]
    {
        prometheus::LAST_BLOCK_READ_COUNT
            .set(execution_cost.read_count as f64 / block_limit.read_count as f64);
        prometheus::LAST_BLOCK_WRITE_COUNT
            .set(execution_cost.write_count as f64 / block_limit.read_count as f64);
        prometheus::LAST_BLOCK_READ_LENGTH
            .set(execution_cost.read_length as f64 / block_limit.read_length as f64);
        prometheus::LAST_BLOCK_WRITE_LENGTH
            .set(execution_cost.write_length as f64 / block_limit.write_length as f64);
        prometheus::LAST_BLOCK_RUNTIME
            .set(execution_cost.runtime as f64 / block_limit.runtime as f64);
    }
}

/// Log the number of transactions in the latest block.
#[allow(unused_variables)]
pub fn set_last_block_transaction_count(transactions_in_block: u64) {
    // Saturating cast from u64 to i64
    #[cfg(feature = "monitoring_prom")]
    prometheus::LAST_BLOCK_TRANSACTION_COUNT
        .set(i64::try_from(transactions_in_block).unwrap_or_else(|_| i64::MAX));
}

/// Log `execution_cost` as a ratio of `block_limit`.
#[allow(unused_variables)]
pub fn set_last_mined_execution_cost_observed(
    execution_cost: &ExecutionCost,
    block_limit: &ExecutionCost,
) {
    #[cfg(feature = "monitoring_prom")]
    {
        prometheus::LAST_MINED_BLOCK_READ_COUNT
            .set(execution_cost.read_count as f64 / block_limit.read_count as f64);
        prometheus::LAST_MINED_BLOCK_WRITE_COUNT
            .set(execution_cost.write_count as f64 / block_limit.read_count as f64);
        prometheus::LAST_MINED_BLOCK_READ_LENGTH
            .set(execution_cost.read_length as f64 / block_limit.read_length as f64);
        prometheus::LAST_MINED_BLOCK_WRITE_LENGTH
            .set(execution_cost.write_length as f64 / block_limit.write_length as f64);
        prometheus::LAST_MINED_BLOCK_RUNTIME
            .set(execution_cost.runtime as f64 / block_limit.runtime as f64);
    }
}

/// Log the number of transactions in the latest block.
#[allow(unused_variables)]
pub fn set_last_mined_block_transaction_count(transactions_in_block: u64) {
    // Saturating cast from u64 to i64
    #[cfg(feature = "monitoring_prom")]
    prometheus::LAST_MINED_BLOCK_TRANSACTION_COUNT
        .set(i64::try_from(transactions_in_block).unwrap_or_else(|_| i64::MAX));
}

pub fn increment_btc_ops_sent_counter() {
    #[cfg(feature = "monitoring_prom")]
    prometheus::BTC_OPS_SENT_COUNTER.inc();
}

pub fn increment_stx_blocks_processed_counter() {
    #[cfg(feature = "monitoring_prom")]
    prometheus::STX_BLOCKS_PROCESSED_COUNTER.inc();
}

pub fn increment_stx_blocks_mined_counter() {
    #[cfg(feature = "monitoring_prom")]
    prometheus::STX_BLOCKS_MINED_COUNTER.inc();
}

pub fn increment_warning_emitted_counter() {
    #[cfg(feature = "monitoring_prom")]
    prometheus::WARNING_EMITTED_COUNTER.inc();
}

pub fn increment_errors_emitted_counter() {
    #[cfg(feature = "monitoring_prom")]
    prometheus::ERRORS_EMITTED_COUNTER.inc();
}

fn txid_tracking_db(chainstate_root_path: &str) -> Result<DBConn, DatabaseError> {
    let mut path = PathBuf::from(chainstate_root_path);

    path.push("tx_tracking.sqlite");
    let db_path = path.to_str().ok_or_else(|| DatabaseError::ParseError)?;

    let mut create_flag = false;
    let open_flags = if fs::metadata(&db_path).is_err() {
        // need to create
        create_flag = true;
        OpenFlags::SQLITE_OPEN_READ_WRITE | OpenFlags::SQLITE_OPEN_CREATE
    } else {
        // can just open
        OpenFlags::SQLITE_OPEN_READ_WRITE
    };

    let conn = sqlite_open(&db_path, open_flags, false)?;

    if create_flag {
        conn.execute(
            "CREATE TABLE processed_txids (txid TEXT NOT NULL PRIMARY KEY)",
            rusqlite::NO_PARAMS,
        )?;
    }

    Ok(conn)
}

fn txid_tracking_db_contains(conn: &DBConn, txid: &Txid) -> Result<bool, DatabaseError> {
    let contains = conn
        .query_row(
            "SELECT 1 FROM processed_txids WHERE txid = ?",
            &[txid],
            |_row| Ok(true),
        )
        .optional()?
        .is_some();
    Ok(contains)
}

#[allow(unused_variables)]
pub fn mempool_accepted(txid: &Txid, chainstate_root_path: &str) -> Result<(), DatabaseError> {
    #[cfg(feature = "monitoring_prom")]
    {
        let tracking_db = txid_tracking_db(chainstate_root_path)?;

        if txid_tracking_db_contains(&tracking_db, txid)? {
            // processed by a previous block, do not track again
            return Ok(());
        }

        prometheus::MEMPOOL_OUTSTANDING_TXS.inc();
    }

    Ok(())
}

#[allow(unused_variables)]
pub fn log_transaction_processed(
    txid: &Txid,
    chainstate_root_path: &str,
) -> Result<(), DatabaseError> {
    #[cfg(feature = "monitoring_prom")]
    {
        let mempool_db_path = MemPoolDB::db_path(chainstate_root_path)?;
        let mempool_conn = sqlite_open(&mempool_db_path, OpenFlags::SQLITE_OPEN_READ_ONLY, false)?;
        let tracking_db = txid_tracking_db(chainstate_root_path)?;

        let tx = match MemPoolDB::get_tx(&mempool_conn, txid)? {
            Some(tx) => tx,
            None => {
                debug!("Could not log transaction receive to process time, txid not found in mempool"; "txid" => %txid);
                return Ok(());
            }
        };

        if txid_tracking_db_contains(&tracking_db, txid)? {
            // processed by a previous block, do not track again
            return Ok(());
        }

        let mempool_accept_time = tx.metadata.accept_time;
        let time_now = get_epoch_time_secs();

        let time_to_process = time_now - mempool_accept_time;

        prometheus::MEMPOOL_OUTSTANDING_TXS.dec();
        prometheus::MEMPOOL_TX_CONFIRM_TIME.observe(time_to_process as f64);
    }
    Ok(())
}

#[allow(unused_variables)]
pub fn update_active_miners_count_gauge(value: i64) {
    #[cfg(feature = "monitoring_prom")]
    prometheus::ACTIVE_MINERS_COUNT_GAUGE.set(value);
}

#[allow(unused_variables)]
pub fn update_stacks_tip_height(value: i64) {
    #[cfg(feature = "monitoring_prom")]
    prometheus::STACKS_TIP_HEIGHT_GAUGE.set(value);
}

#[allow(unused_variables)]
pub fn update_burnchain_height(value: i64) {
    #[cfg(feature = "monitoring_prom")]
    prometheus::BURNCHAIN_HEIGHT_GAUGE.set(value);
}

#[allow(unused_variables)]
pub fn update_inbound_neighbors(value: i64) {
    #[cfg(feature = "monitoring_prom")]
    prometheus::INBOUND_NEIGHBORS_GAUGE.set(value);
}

#[allow(unused_variables)]
pub fn update_outbound_neighbors(value: i64) {
    #[cfg(feature = "monitoring_prom")]
    prometheus::OUTBOUND_NEIGHBORS_GAUGE.set(value);
}

#[allow(unused_variables)]
pub fn update_inbound_bandwidth(value: i64) {
    #[cfg(feature = "monitoring_prom")]
    prometheus::INBOUND_BANDWIDTH_GAUGE.add(value);
}

#[allow(unused_variables)]
pub fn update_outbound_bandwidth(value: i64) {
    #[cfg(feature = "monitoring_prom")]
    prometheus::OUTBOUND_BANDWIDTH_GAUGE.add(value);
}

#[allow(unused_variables)]
pub fn update_inbound_rpc_bandwidth(value: i64) {
    #[cfg(feature = "monitoring_prom")]
    prometheus::INBOUND_RPC_BANDWIDTH_GAUGE.add(value);
}

#[allow(unused_variables)]
pub fn update_outbound_rpc_bandwidth(value: i64) {
    #[cfg(feature = "monitoring_prom")]
    prometheus::OUTBOUND_RPC_BANDWIDTH_GAUGE.add(value);
}

#[allow(unused_variables)]
pub fn increment_msg_counter(name: String) {
    #[cfg(feature = "monitoring_prom")]
    prometheus::MSG_COUNTER_VEC
        .with_label_values(&[&name])
        .inc();
}

pub fn increment_stx_mempool_gc() {
    #[cfg(feature = "monitoring_prom")]
    prometheus::STX_MEMPOOL_GC.inc();
}

pub fn increment_contract_calls_processed() {
    #[cfg(feature = "monitoring_prom")]
    prometheus::CONTRACT_CALLS_PROCESSED_COUNT.inc();
}

/// Given a value (type uint256), return value/uint256::max() as an f64 value.
/// The precision of the percentage is determined by the input `precision_points`, which is capped
/// at a max of 15.
fn convert_uint256_to_f64_percentage(value: Uint256, precision_points: u32) -> f64 {
    let precision_points = precision_points.min(15);
    let base = 10;
    let multiplier = Uint512::from_u128(100 * u128::pow(base, precision_points));
    let intermediate_result = ((Uint512::from_uint256(&value) * multiplier)
        / Uint512::from_uint256(&Uint256::max()))
    .low_u64() as i64;
    let divisor = i64::pow(base as i64, precision_points);

    let result = intermediate_result as f64 / divisor as f64;
    result
}

#[cfg(test)]
macro_rules! assert_approx_eq {
    ($a: expr, $b: expr) => {{
        let (a, b) = (&$a, &$b);
        assert!(
            (*a - *b).abs() < 1.0e-6,
            "{} is not approximately equal to {}",
            *a,
            *b
        );
    }};
}

#[test]
pub fn test_convert_uint256_to_f64() {
    let original = ((Uint512::from_uint256(&Uint256::max()) * Uint512::from_u64(10))
        / Uint512::from_u64(100))
    .to_uint256();
    assert_approx_eq!(convert_uint256_to_f64_percentage(original, 7), 10 as f64);

    let original = ((Uint512::from_uint256(&Uint256::max()) * Uint512::from_u64(122))
        / Uint512::from_u64(1000))
    .to_uint256();
    assert_approx_eq!(convert_uint256_to_f64_percentage(original, 7), 12.2);

    let original = ((Uint512::from_uint256(&Uint256::max()) * Uint512::from_u64(122345))
        / Uint512::from_u64(1000000))
    .to_uint256();
    assert_approx_eq!(convert_uint256_to_f64_percentage(original, 7), 12.2345);

    let original = ((Uint512::from_uint256(&Uint256::max()) * Uint512::from_u64(12234567))
        / Uint512::from_u64(100000000))
    .to_uint256();
    assert_approx_eq!(convert_uint256_to_f64_percentage(original, 7), 12.234567);

    let original = ((Uint512::from_uint256(&Uint256::max()) * Uint512::from_u64(12234567))
        / Uint512::from_u64(100000000))
    .to_uint256();
    assert_approx_eq!(convert_uint256_to_f64_percentage(original, 1000), 12.234567);
}

#[allow(unused_variables)]
pub fn update_computed_relative_miner_score(value: Uint256) {
    #[cfg(feature = "monitoring_prom")]
    {
        let percentage = convert_uint256_to_f64_percentage(value, 7);
        prometheus::COMPUTED_RELATIVE_MINER_SCORE.set(percentage);
    }
}

#[allow(unused_variables)]
pub fn update_computed_miner_commitment(value: u128) {
    #[cfg(feature = "monitoring_prom")]
    {
        let high_bits = (value >> 64) as u64;
        let low_bits = value as u64;
        prometheus::COMPUTED_MINER_COMMITMENT_HIGH.set(high_bits as i64);
        prometheus::COMPUTED_MINER_COMMITMENT_LOW.set(low_bits as i64);
    }
}

#[allow(unused_variables)]
pub fn update_miner_current_median_commitment(value: u128) {
    #[cfg(feature = "monitoring_prom")]
    {
        let high_bits = (value >> 64) as u64;
        let low_bits = value as u64;
        prometheus::MINER_CURRENT_MEDIAN_COMMITMENT_HIGH.set(high_bits as i64);
        prometheus::MINER_CURRENT_MEDIAN_COMMITMENT_LOW.set(low_bits as i64);
    }
}

/// Function sets the global variable `GLOBAL_BURNCHAIN_SIGNER`.
/// Fails if there are multiple attempts to set this variable.
#[allow(unused_variables)]
pub fn set_burnchain_signer(signer: BurnchainSigner) -> Result<(), SetGlobalBurnchainSignerError> {
    #[cfg(feature = "monitoring_prom")]
    {
        let mut signer_mutex = GLOBAL_BURNCHAIN_SIGNER.lock().unwrap();
        if signer_mutex.is_some() {
            return Err(SetGlobalBurnchainSignerError);
        }

        *signer_mutex = Some(signer);
    }
    Ok(())
}

#[allow(unreachable_code)]
pub fn get_burnchain_signer() -> Option<BurnchainSigner> {
    #[cfg(feature = "monitoring_prom")]
    {
        return GLOBAL_BURNCHAIN_SIGNER.lock().unwrap().clone();
    }
    None
}

#[derive(Debug)]
pub struct SetGlobalBurnchainSignerError;

impl fmt::Display for SetGlobalBurnchainSignerError {
    fn fmt(&self, f: &mut fmt::Formatter<'_>) -> fmt::Result {
        f.pad("A global default burnchain signer has already been set.")
    }
}

impl Error for SetGlobalBurnchainSignerError {}<|MERGE_RESOLUTION|>--- conflicted
+++ resolved
@@ -34,11 +34,8 @@
     net::{Error as net_error, HttpRequestType},
     util_lib::db::{tx_busy_handler, DBConn},
 };
-<<<<<<< HEAD
-=======
 
 use stacks_common::util::get_epoch_time_secs;
->>>>>>> 3e0ba615
 
 #[cfg(feature = "monitoring_prom")]
 mod prometheus;
