// Copyright (C) 2013-2020 Blockstack PBC, a public benefit corporation
// Copyright (C) 2020-2024 Stacks Open Internet Foundation
//
// This program is free software: you can redistribute it and/or modify
// it under the terms of the GNU General Public License as published by
// the Free Software Foundation, either version 3 of the License, or
// (at your option) any later version.
//
// This program is distributed in the hope that it will be useful,
// but WITHOUT ANY WARRANTY; without even the implied warranty of
// MERCHANTABILITY or FITNESS FOR A PARTICULAR PURPOSE.  See the
// GNU General Public License for more details.
//
// You should have received a copy of the GNU General Public License
// along with this program.  If not, see <http://www.gnu.org/licenses/>.

use std::collections::VecDeque;
use std::hash::{DefaultHasher, Hash, Hasher};
use std::net::{IpAddr, Ipv4Addr, SocketAddr};
use std::sync::{Arc, Condvar, Mutex};
use std::time::Instant;

use clarity::codec::StacksMessageCodec;
use clarity::consts::CHAIN_ID_TESTNET;
use clarity::types::chainstate::{BlockHeaderHash, StacksBlockId, StacksPrivateKey};
use clarity::vm::costs::ExecutionCost;
use clarity::vm::types::StandardPrincipalData;
use postblock_proposal::{NakamotoBlockProposal, ValidateRejectCode};
use stacks_common::types::chainstate::ConsensusHash;
use stacks_common::types::StacksEpochId;
use stacks_common::util::sleep_ms;

use super::TestRPC;
use crate::burnchains::Txid;
use crate::chainstate::burn::db::sortdb::SortitionDB;
use crate::chainstate::nakamoto::miner::{MinerTenureInfoCause, NakamotoBlockBuilder};
use crate::chainstate::nakamoto::NakamotoChainState;
use crate::chainstate::stacks::db::StacksChainState;
use crate::chainstate::stacks::miner::{BlockBuilder, BlockLimitFunction, TransactionResult};
use crate::chainstate::stacks::test::make_codec_test_nakamoto_block;
use crate::chainstate::stacks::{StacksMicroblock, StacksTransaction};
use crate::config::DEFAULT_MAX_TENURE_BYTES;
use crate::core::mempool::{MemPoolDropReason, MemPoolEventDispatcher, ProposalCallbackReceiver};
use crate::core::test_util::{
    make_big_read_count_contract, make_contract_call, make_contract_publish,
    make_stacks_transfer_tx, to_addr,
};
use crate::core::{MemPoolDB, BLOCK_LIMIT_MAINNET_21};
use crate::net::api::postblock_proposal::{
    BlockValidateOk, BlockValidateReject, TEST_REPLAY_TRANSACTIONS,
};
use crate::net::api::*;
use crate::net::connection::ConnectionOptions;
use crate::net::http::HttpRequestContents;
use crate::net::httpcore::{RPCRequestHandler, StacksHttp, StacksHttpRequest};
use crate::net::relay::Relayer;
use crate::net::test::{TestEventObserver, TestPeer};
use crate::net::ProtocolFamily;

#[warn(unused)]
#[test]
fn test_try_parse_request() {
    let addr = SocketAddr::new(IpAddr::V4(Ipv4Addr::new(127, 0, 0, 1)), 33333);
    let mut http = StacksHttp::new(addr, &ConnectionOptions::default());

    let block = make_codec_test_nakamoto_block(StacksEpochId::Epoch30, &StacksPrivateKey::random());
    let proposal = NakamotoBlockProposal {
        block: block.clone(),
        chain_id: 0x80000000,
        replay_txs: None,
    };
    let mut request = StacksHttpRequest::new_for_peer(
        addr.into(),
        "POST".into(),
        "/v3/block_proposal".into(),
        HttpRequestContents::new().payload_json(serde_json::to_value(proposal).unwrap()),
    )
    .expect("failed to construct request");
    let bytes = request.try_serialize().unwrap();

    let (parsed_preamble, offset) = http.read_preamble(&bytes).unwrap();
    let mut handler =
        postblock_proposal::RPCBlockProposalRequestHandler::new(Some("password".into()));

    // missing authorization header
    let bad_request = http.handle_try_parse_request(
        &mut handler,
        &parsed_preamble.expect_request(),
        &bytes[offset..],
    );
    match bad_request {
        Err(crate::net::Error::Http(crate::net::http::Error::Http(err_code, message))) => {
            assert_eq!(err_code, 401);
            assert_eq!(message, "Unauthorized");
        }
        _ => panic!("expected error"),
    }

    // add the authorization header
    request.add_header("authorization".into(), "password".into());
    let bytes = request.try_serialize().unwrap();
    let (parsed_preamble, offset) = http.read_preamble(&bytes).unwrap();
    let mut parsed_request = http
        .handle_try_parse_request(
            &mut handler,
            &parsed_preamble.expect_request(),
            &bytes[offset..],
        )
        .unwrap();

    assert_eq!(
        handler.block_proposal,
        Some(NakamotoBlockProposal {
            block,
            chain_id: 0x80000000,
            replay_txs: None,
        })
    );

    // parsed request consumes headers that would not be in a constructed request
    parsed_request.clear_headers();
    // but the authorization header should still be there
    parsed_request.add_header("authorization".into(), "password".into());
    let (preamble, _contents) = parsed_request.destruct();

    assert_eq!(&preamble, request.preamble());

    handler.restart();
    assert!(handler.auth.is_some());
    assert!(handler.block_proposal.is_none());
}

struct ProposalObserver {
    results: Mutex<
        Vec<Result<postblock_proposal::BlockValidateOk, postblock_proposal::BlockValidateReject>>,
    >,
    condvar: Condvar,
}

impl ProposalObserver {
    fn new() -> Self {
        Self {
            results: Mutex::new(vec![]),
            condvar: Condvar::new(),
        }
    }
}

impl ProposalCallbackReceiver for ProposalObserver {
    fn notify_proposal_result(
        &self,
        result: Result<
            postblock_proposal::BlockValidateOk,
            postblock_proposal::BlockValidateReject,
        >,
    ) {
        let mut results = self.results.lock().unwrap();
        results.push(result);
        self.condvar.notify_one();
    }
}

struct ProposalTestObserver {
    pub proposal_observer: Arc<Mutex<ProposalObserver>>,
}

impl ProposalTestObserver {
    fn new() -> Self {
        Self {
            proposal_observer: Arc::new(Mutex::new(ProposalObserver::new())),
        }
    }
}

impl ProposalCallbackReceiver for Arc<Mutex<ProposalObserver>> {
    fn notify_proposal_result(
        &self,
        result: Result<
            postblock_proposal::BlockValidateOk,
            postblock_proposal::BlockValidateReject,
        >,
    ) {
        let observer = self.lock().unwrap();
        observer.notify_proposal_result(result);
    }
}

impl MemPoolEventDispatcher for ProposalTestObserver {
    fn get_proposal_callback_receiver(&self) -> Option<Box<dyn ProposalCallbackReceiver>> {
        Some(Box::new(Arc::clone(&self.proposal_observer)))
    }

    fn mempool_txs_dropped(
        &self,
        txids: Vec<Txid>,
        new_txid: Option<Txid>,
        reason: MemPoolDropReason,
    ) {
    }

    fn mined_block_event(
        &self,
        target_burn_height: u64,
        block: &crate::chainstate::stacks::StacksBlock,
        block_size_bytes: u64,
        consumed: &ExecutionCost,
        confirmed_microblock_cost: &ExecutionCost,
        tx_results: Vec<crate::chainstate::stacks::miner::TransactionEvent>,
    ) {
    }

    fn mined_microblock_event(
        &self,
        microblock: &StacksMicroblock,
        tx_results: Vec<crate::chainstate::stacks::miner::TransactionEvent>,
        anchor_block_consensus_hash: ConsensusHash,
        anchor_block: BlockHeaderHash,
    ) {
    }

    fn mined_nakamoto_block_event(
        &self,
        target_burn_height: u64,
        block: &crate::chainstate::nakamoto::NakamotoBlock,
        block_size_bytes: u64,
        consumed: &ExecutionCost,
        tx_results: Vec<crate::chainstate::stacks::miner::TransactionEvent>,
    ) {
    }
}

#[test]
#[ignore]
fn test_try_make_response() {
    let addr = SocketAddr::new(IpAddr::V4(Ipv4Addr::new(127, 0, 0, 1)), 33333);
    let test_observer = TestEventObserver::new();
    let mut rpc_test = TestRPC::setup_nakamoto(function_name!(), &test_observer);
    let mut requests = vec![];

    let tip = SortitionDB::get_canonical_burn_chain_tip(
        rpc_test.peer_1.chain.sortdb.as_ref().unwrap().conn(),
    )
    .unwrap();

    let (stacks_tip_ch, stacks_tip_bhh) = SortitionDB::get_canonical_stacks_chain_tip_hash(
        rpc_test.peer_1.chain.sortdb.as_ref().unwrap().conn(),
    )
    .unwrap();
    let stacks_tip = StacksBlockId::new(&stacks_tip_ch, &stacks_tip_bhh);

    let miner_privk = &rpc_test.peer_1.chain.miner.nakamoto_miner_key();

    let mut good_block = {
        let chainstate = rpc_test.peer_1.chainstate();
        let parent_stacks_header =
            NakamotoChainState::get_block_header(chainstate.db(), &stacks_tip)
                .unwrap()
                .unwrap();

        let tx = make_stacks_transfer_tx(
            miner_privk,
            36,
            300,
            CHAIN_ID_TESTNET,
            &StandardPrincipalData::transient().into(),
            123,
        );

        let mut builder = NakamotoBlockBuilder::new(
            &parent_stacks_header,
            &parent_stacks_header.consensus_hash,
            26000,
            None,
            None,
            8,
            None,
            None,
<<<<<<< HEAD
            u64::from(DEFAULT_MAX_TENURE_BYTES),
=======
            None,
>>>>>>> f8d02cd6
        )
        .unwrap();

        rpc_test
            .peer_1
            .with_db_state(
                |sort_db: &mut SortitionDB,
                 chainstate: &mut StacksChainState,
                 _: &mut Relayer,
                 _: &mut MemPoolDB| {
                    let burn_dbconn = sort_db.index_handle_at_tip();
                    let mut miner_tenure_info = builder
                        .load_tenure_info(
                            chainstate,
                            &burn_dbconn,
                            MinerTenureInfoCause::NoTenureChange,
                        )
                        .unwrap();
                    let burn_chain_height = miner_tenure_info.burn_tip_height;
                    let mut tenure_tx = builder
                        .tenure_begin(&burn_dbconn, &mut miner_tenure_info)
                        .unwrap();
                    builder.try_mine_tx_with_len(
                        &mut tenure_tx,
                        &tx,
                        tx.tx_len(),
                        &BlockLimitFunction::NO_LIMIT_HIT,
                        None,
                    );
                    let block = builder.mine_nakamoto_block(&mut tenure_tx, burn_chain_height);
                    Ok(block)
                },
            )
            .unwrap()
    };

    // Increment the timestamp by 1 to ensure it is different from the previous block
    good_block.header.timestamp += 1;
    rpc_test
        .peer_1
        .chain
        .miner
        .sign_nakamoto_block(&mut good_block);

    // post the valid block proposal
    let proposal = NakamotoBlockProposal {
        block: good_block.clone(),
        chain_id: 0x80000000,
        replay_txs: None,
    };

    // deliberately delay by more than 1 second so that the timestamp of the endpoint differs from
    // the timestamp of the block
    sleep_ms(2000);

    let mut request = StacksHttpRequest::new_for_peer(
        rpc_test.peer_1.to_peer_host(),
        "POST".into(),
        "/v3/block_proposal".into(),
        HttpRequestContents::new().payload_json(serde_json::to_value(proposal).unwrap()),
    )
    .expect("failed to construct request");
    request.add_header("authorization".into(), "password".into());
    requests.push(request);

    // Set the timestamp to a value in the past (but NOT BEFORE timeout)
    let mut early_time_block = good_block.clone();
    early_time_block.header.timestamp -= 400;
    rpc_test
        .peer_1
        .chain
        .miner
        .sign_nakamoto_block(&mut early_time_block);

    // post the invalid block proposal
    let proposal = NakamotoBlockProposal {
        block: early_time_block,
        chain_id: 0x80000000,
        replay_txs: None,
    };

    let mut request = StacksHttpRequest::new_for_peer(
        rpc_test.peer_1.to_peer_host(),
        "POST".into(),
        "/v3/block_proposal".into(),
        HttpRequestContents::new().payload_json(serde_json::to_value(proposal).unwrap()),
    )
    .expect("failed to construct request");
    request.add_header("authorization".into(), "password".into());
    requests.push(request);

    // Set the timestamp to a value in the future
    let mut late_time_block = good_block.clone();
    late_time_block.header.timestamp += 20000;
    rpc_test
        .peer_1
        .chain
        .miner
        .sign_nakamoto_block(&mut late_time_block);

    // post the invalid block proposal
    let proposal = NakamotoBlockProposal {
        block: late_time_block,
        chain_id: 0x80000000,
        replay_txs: None,
    };

    let mut request = StacksHttpRequest::new_for_peer(
        rpc_test.peer_1.to_peer_host(),
        "POST".into(),
        "/v3/block_proposal".into(),
        HttpRequestContents::new().payload_json(serde_json::to_value(proposal).unwrap()),
    )
    .expect("failed to construct request");
    request.add_header("authorization".into(), "password".into());
    requests.push(request);

    // Set the timestamp to a value in the past (BEFORE the timeout)
    let mut stale_block = good_block.clone();
    stale_block.header.timestamp -= 10000;
    rpc_test
        .peer_1
        .chain
        .miner
        .sign_nakamoto_block(&mut stale_block);

    // post the invalid block proposal
    let proposal = NakamotoBlockProposal {
        block: stale_block,
        chain_id: 0x80000000,
        replay_txs: None,
    };

    let mut request = StacksHttpRequest::new_for_peer(
        rpc_test.peer_1.to_peer_host(),
        "POST".into(),
        "/v3/block_proposal".into(),
        HttpRequestContents::new().payload_json(serde_json::to_value(proposal).unwrap()),
    )
    .expect("failed to construct request");
    request.add_header("authorization".into(), "password".into());
    requests.push(request);

    // execute the requests
    let observer = ProposalTestObserver::new();
    let proposal_observer = Arc::clone(&observer.proposal_observer);

    info!("Run requests with observer");
    let wait_for = |peer_1: &mut TestPeer, peer_2: &mut TestPeer| {
        !peer_1.network.is_proposal_thread_running() && !peer_2.network.is_proposal_thread_running()
    };

    let responses = rpc_test.run_with_observer(requests, Some(&observer), wait_for);

    for response in responses.iter().take(3) {
        assert_eq!(response.preamble().status_code, 202);
    }
    let response = &responses[3];
    assert_eq!(response.preamble().status_code, 422);

    // Wait for the results of all 3 PROCESSED requests
    let start = std::time::Instant::now();
    loop {
        info!("Wait for results to be non-empty");
        if proposal_observer
            .lock()
            .unwrap()
            .results
            .lock()
            .unwrap()
            .len()
            < 3
        {
            std::thread::sleep(std::time::Duration::from_secs(1));
        } else {
            break;
        }
        assert!(
            start.elapsed().as_secs() < 60,
            "Timed out waiting for results"
        );
    }

    let observer = proposal_observer.lock().unwrap();
    let mut results = observer.results.lock().unwrap();

    let result = results.remove(0);
    match result {
        Ok(postblock_proposal::BlockValidateOk {
            signer_signature_hash,
            cost,
            size,
            validation_time_ms,
            replay_tx_hash,
            replay_tx_exhausted,
        }) => {
            assert_eq!(
                signer_signature_hash,
                good_block.header.signer_signature_hash()
            );
            assert_eq!(cost, ExecutionCost::ZERO);
            assert_eq!(size, 180);
            assert!(validation_time_ms > 0 && validation_time_ms < 60000);
            assert!(replay_tx_hash.is_none());
            assert!(!replay_tx_exhausted);
        }
        _ => panic!("expected ok"),
    }

    let result = results.remove(0);
    match result {
        Ok(_) => panic!("expected error"),
        Err(postblock_proposal::BlockValidateReject {
            reason_code,
            reason,
            ..
        }) => {
            assert_eq!(reason_code, ValidateRejectCode::InvalidTimestamp);
            assert_eq!(reason, "Block timestamp is not greater than parent block");
        }
    }

    let result = results.remove(0);
    match result {
        Ok(_) => panic!("expected error"),
        Err(postblock_proposal::BlockValidateReject {
            reason_code,
            reason,
            ..
        }) => {
            assert_eq!(reason_code, ValidateRejectCode::InvalidTimestamp);
            assert_eq!(reason, "Block timestamp is too far into the future");
        }
    }
}

#[test]
#[ignore]
fn test_block_proposal_validation_timeout() {
    let test_observer = TestEventObserver::new();
    let mut rpc_test = TestRPC::setup_nakamoto(function_name!(), &test_observer);

    rpc_test
        .peer_1
        .network
        .connection_opts
        .block_proposal_validation_timeout_secs = 0;
    rpc_test
        .peer_2
        .network
        .connection_opts
        .block_proposal_validation_timeout_secs = 0;

    let (stacks_tip_ch, stacks_tip_bhh) = SortitionDB::get_canonical_stacks_chain_tip_hash(
        rpc_test.peer_1.chain.sortdb.as_ref().unwrap().conn(),
    )
    .unwrap();
    let stacks_tip = StacksBlockId::new(&stacks_tip_ch, &stacks_tip_bhh);

    let miner_privk = &rpc_test.peer_1.chain.miner.nakamoto_miner_key();
    let contract_code = "(define-public (ping) (ok u0))";

    let deploy_tx_bytes = make_contract_publish(
        miner_privk,
        36,
        1000,
        CHAIN_ID_TESTNET,
        "timeout-contract",
        contract_code,
    );
    let deploy_tx =
        StacksTransaction::consensus_deserialize(&mut deploy_tx_bytes.as_slice()).unwrap();

    let call_tx_bytes = make_contract_call(
        miner_privk,
        37,
        1000,
        CHAIN_ID_TESTNET,
        &to_addr(miner_privk),
        "timeout-contract",
        "ping",
        &[],
    );
    let call_tx = StacksTransaction::consensus_deserialize(&mut call_tx_bytes.as_slice()).unwrap();

    let mut slow_block = {
        let chainstate = rpc_test.peer_1.chainstate();
        let parent_stacks_header =
            NakamotoChainState::get_block_header(chainstate.db(), &stacks_tip)
                .unwrap()
                .unwrap();

        let mut builder = NakamotoBlockBuilder::new(
            &parent_stacks_header,
            &parent_stacks_header.consensus_hash,
            26000,
            None,
            None,
            8,
            None,
            None,
            None,
        )
        .unwrap();

        rpc_test
            .peer_1
            .with_db_state(
                |sort_db: &mut SortitionDB,
                 chainstate: &mut StacksChainState,
                 _: &mut Relayer,
                 _: &mut MemPoolDB| {
                    let burn_dbconn = sort_db.index_handle_at_tip();
                    let mut miner_tenure_info = builder
                        .load_tenure_info(
                            chainstate,
                            &burn_dbconn,
                            MinerTenureInfoCause::NoTenureChange,
                        )
                        .unwrap();
                    let burn_chain_height = miner_tenure_info.burn_tip_height;
                    let mut tenure_tx = builder
                        .tenure_begin(&burn_dbconn, &mut miner_tenure_info)
                        .unwrap();
                    let tx_result = builder.try_mine_tx_with_len(
                        &mut tenure_tx,
                        &deploy_tx,
                        deploy_tx.tx_len(),
                        &BlockLimitFunction::NO_LIMIT_HIT,
                        None,
                    );
                    assert!(matches!(tx_result, TransactionResult::Success(_)));
                    let tx_result = builder.try_mine_tx_with_len(
                        &mut tenure_tx,
                        &call_tx,
                        call_tx.tx_len(),
                        &BlockLimitFunction::NO_LIMIT_HIT,
                        None,
                    );
                    assert!(matches!(tx_result, TransactionResult::Success(_)));
                    let block = builder.mine_nakamoto_block(&mut tenure_tx, burn_chain_height);
                    Ok(block)
                },
            )
            .unwrap()
    };

    slow_block.header.timestamp += 1;
    rpc_test
        .peer_1
        .chain
        .miner
        .sign_nakamoto_block(&mut slow_block);

    let proposal = NakamotoBlockProposal {
        block: slow_block,
        chain_id: CHAIN_ID_TESTNET,
        replay_txs: None,
    };

    let mut request = StacksHttpRequest::new_for_peer(
        rpc_test.peer_1.to_peer_host(),
        "POST".into(),
        "/v3/block_proposal".into(),
        HttpRequestContents::new().payload_json(serde_json::to_value(proposal).unwrap()),
    )
    .expect("failed to construct request");
    request.add_header("authorization".into(), "password".into());

    let observer = ProposalTestObserver::new();
    let proposal_observer = Arc::clone(&observer.proposal_observer);

    let wait_for = |peer_1: &mut TestPeer, peer_2: &mut TestPeer| {
        !peer_1.network.is_proposal_thread_running() && !peer_2.network.is_proposal_thread_running()
    };

    let responses = rpc_test.run_with_observer(vec![request], Some(&observer), wait_for);

    assert_eq!(responses.len(), 1);
    assert_eq!(responses[0].preamble().status_code, 202);

    let start = Instant::now();
    loop {
        {
            let observer_guard = proposal_observer.lock().unwrap();
            if observer_guard.results.lock().unwrap().len() >= 1 {
                break;
            }
        }
        assert!(
            start.elapsed().as_secs() < 60,
            "Timed out waiting for proposal result"
        );
        std::thread::sleep(std::time::Duration::from_millis(100));
    }

    let observer_guard = proposal_observer.lock().unwrap();
    let mut results = observer_guard.results.lock().unwrap();
    let result = results.remove(0);
    drop(results);
    drop(observer_guard);

    match result {
        Ok(_) => panic!("expected timeout to reject block"),
        Err(postblock_proposal::BlockValidateReject {
            reason_code,
            reason,
            ..
        }) => {
            assert_eq!(reason_code, ValidateRejectCode::BadTransaction);
            info!("Transaction failed validation: {reason}");
        }
    }
}

#[warn(unused)]
fn replay_validation_test(
    setup_fn: impl FnOnce(&mut TestRPC) -> (VecDeque<StacksTransaction>, Vec<StacksTransaction>),
) -> Result<BlockValidateOk, BlockValidateReject> {
    let test_observer = TestEventObserver::new();
    let mut rpc_test = TestRPC::setup_nakamoto(function_name!(), &test_observer);

    let (expected_replay_txs, block_txs) = setup_fn(&mut rpc_test);

    let mut requests = vec![];

    let (stacks_tip_ch, stacks_tip_bhh) = SortitionDB::get_canonical_stacks_chain_tip_hash(
        rpc_test.peer_1.chain.sortdb.as_ref().unwrap().conn(),
    )
    .unwrap();
    let stacks_tip = StacksBlockId::new(&stacks_tip_ch, &stacks_tip_bhh);

    let mut proposed_block = {
        let chainstate = rpc_test.peer_1.chainstate();
        let parent_stacks_header =
            NakamotoChainState::get_block_header(chainstate.db(), &stacks_tip)
                .unwrap()
                .unwrap();

        let mut builder = NakamotoBlockBuilder::new(
            &parent_stacks_header,
            &parent_stacks_header.consensus_hash,
            26000,
            None,
            None,
            8,
            None,
            None,
<<<<<<< HEAD
            u64::from(DEFAULT_MAX_TENURE_BYTES),
=======
            None,
>>>>>>> f8d02cd6
        )
        .unwrap();

        rpc_test
            .peer_1
            .with_db_state(
                |sort_db: &mut SortitionDB,
                 chainstate: &mut StacksChainState,
                 _: &mut Relayer,
                 _: &mut MemPoolDB| {
                    let burn_dbconn = sort_db.index_handle_at_tip();
                    let mut miner_tenure_info = builder
                        .load_tenure_info(
                            chainstate,
                            &burn_dbconn,
                            MinerTenureInfoCause::NoTenureChange,
                        )
                        .unwrap();
                    let burn_chain_height = miner_tenure_info.burn_tip_height;
                    let mut tenure_tx = builder
                        .tenure_begin(&burn_dbconn, &mut miner_tenure_info)
                        .unwrap();
                    for tx in block_txs {
                        builder.try_mine_tx_with_len(
                            &mut tenure_tx,
                            &tx,
                            tx.tx_len(),
                            &BlockLimitFunction::NO_LIMIT_HIT,
                            None,
                        );
                    }
                    let block = builder.mine_nakamoto_block(&mut tenure_tx, burn_chain_height);
                    Ok(block)
                },
            )
            .unwrap()
    };

    // Increment the timestamp by 1 to ensure it is different from the previous block
    proposed_block.header.timestamp += 1;
    rpc_test
        .peer_1
        .chain
        .miner
        .sign_nakamoto_block(&mut proposed_block);

    let proposal = NakamotoBlockProposal {
        block: proposed_block.clone(),
        chain_id: 0x80000000,
        replay_txs: Some(expected_replay_txs.into()),
    };

    let mut request = StacksHttpRequest::new_for_peer(
        rpc_test.peer_1.to_peer_host(),
        "POST".into(),
        "/v3/block_proposal".into(),
        HttpRequestContents::new().payload_json(serde_json::to_value(proposal).unwrap()),
    )
    .expect("failed to construct request");
    request.add_header("authorization".into(), "password".into());
    requests.push(request);

    // Execute the request
    let observer = ProposalTestObserver::new();
    let proposal_observer = Arc::clone(&observer.proposal_observer);

    let wait_for = |peer_1: &mut TestPeer, peer_2: &mut TestPeer| {
        !peer_1.network.is_proposal_thread_running() && !peer_2.network.is_proposal_thread_running()
    };

    info!("Run request with observer for validation with replay set test");
    let responses = rpc_test.run_with_observer(requests, Some(&observer), wait_for);

    // Expect 202 Accepted initially
    assert_eq!(responses[0].preamble().status_code, 202);

    // Wait for the asynchronous validation result
    let start = std::time::Instant::now();
    loop {
        info!("Wait for validation result to be non-empty");
        if proposal_observer
            .lock()
            .unwrap()
            .results
            .lock()
            .unwrap()
            .len()
            >= 1
        // Expecting one result
        {
            break;
        }
        std::thread::sleep(std::time::Duration::from_secs(1));
        assert!(
            start.elapsed().as_secs() < 60,
            "Timed out waiting for validation result"
        );
    }

    let observer_locked = proposal_observer.lock().unwrap();
    let mut results = observer_locked.results.lock().unwrap();
    let result = results.pop().unwrap();

    TEST_REPLAY_TRANSACTIONS.set(Default::default());

    result
}

#[test]
#[ignore]
/// Tx replay test with mismatching mineable transactions.
fn replay_validation_test_transaction_mismatch() {
    let result = replay_validation_test(|rpc_test| {
        let miner_privk = &rpc_test.peer_1.chain.miner.nakamoto_miner_key();
        // Transaction expected in the replay set (different amount)
        let tx_for_replay = make_stacks_transfer_tx(
            miner_privk,
            36,
            300,
            CHAIN_ID_TESTNET,
            &StandardPrincipalData::transient().into(),
            1234,
        );

        let tx = make_stacks_transfer_tx(
            miner_privk,
            36,
            300,
            CHAIN_ID_TESTNET,
            &StandardPrincipalData::transient().into(),
            123,
        );

        (vec![tx_for_replay].into(), vec![tx])
    });

    match result {
        Ok(_) => panic!("Expected error due to replay transaction mismatch, but got Ok"),
        Err(postblock_proposal::BlockValidateReject { reason_code, .. }) => {
            assert_eq!(
                reason_code,
                ValidateRejectCode::InvalidTransactionReplay,
                "Expected InvalidTransactionReplay reason code"
            );
        }
    }
}

#[test]
#[ignore]
/// Replay set has one unmineable tx, and one mineable tx.
/// The block has the one mineable tx.
fn replay_validation_test_transaction_unmineable_match() {
    let result = replay_validation_test(|rpc_test| {
        let miner_privk = &rpc_test.peer_1.chain.miner.nakamoto_miner_key();
        // Transaction expected in the replay set (different amount)
        let unmineable_tx = make_stacks_transfer_tx(
            miner_privk,
            37,
            300,
            CHAIN_ID_TESTNET,
            &StandardPrincipalData::transient().into(),
            1234,
        );

        let mineable_tx = make_stacks_transfer_tx(
            miner_privk,
            36,
            300,
            CHAIN_ID_TESTNET,
            &StandardPrincipalData::transient().into(),
            123,
        );

        (
            vec![unmineable_tx, mineable_tx.clone()].into(),
            vec![mineable_tx],
        )
    });

    match result {
        Ok(_) => {}
        Err(rejection) => {
            panic!("Expected validation to be OK, but got {:?}", rejection);
        }
    }
}

#[test]
#[ignore]
/// Replay set has [mineable, unmineable, mineable]
/// The block has [mineable, mineable]
fn replay_validation_test_transaction_unmineable_match_2() {
    let mut replay_set = vec![];
    let result = replay_validation_test(|rpc_test| {
        let miner_privk = &rpc_test.peer_1.chain.miner.nakamoto_miner_key();
        // Unmineable tx
        let unmineable_tx = make_stacks_transfer_tx(
            miner_privk,
            38,
            300,
            CHAIN_ID_TESTNET,
            &StandardPrincipalData::transient().into(),
            123,
        );

        let mineable_tx = make_stacks_transfer_tx(
            miner_privk,
            36,
            300,
            CHAIN_ID_TESTNET,
            &StandardPrincipalData::transient().into(),
            123,
        );

        let mineable_tx_2 = make_stacks_transfer_tx(
            miner_privk,
            37,
            300,
            CHAIN_ID_TESTNET,
            &StandardPrincipalData::transient().into(),
            123,
        );

        replay_set = vec![unmineable_tx, mineable_tx.clone(), mineable_tx_2.clone()];

        (replay_set.clone().into(), vec![mineable_tx, mineable_tx_2])
    });

    match result {
        Ok(block_validate_ok) => {
            let mut hasher = DefaultHasher::new();
            replay_set.hash(&mut hasher);
            let replay_hash = hasher.finish();

            assert_eq!(block_validate_ok.replay_tx_hash, Some(replay_hash));
            assert!(block_validate_ok.replay_tx_exhausted);
        }
        Err(rejection) => {
            panic!("Expected validation to be OK, but got {:?}", rejection);
        }
    }
}

#[test]
#[ignore]
/// Replay set has [mineable, mineable, tx_a, mineable]
/// The block has [mineable, mineable, tx_b, mineable]
fn replay_validation_test_transaction_mineable_mismatch_series() {
    let result = replay_validation_test(|rpc_test| {
        let miner_privk = &rpc_test.peer_1.chain.miner.nakamoto_miner_key();
        // Mineable tx
        let mineable_tx_1 = make_stacks_transfer_tx(
            miner_privk,
            36,
            300,
            CHAIN_ID_TESTNET,
            &StandardPrincipalData::transient().into(),
            123,
        );

        let mineable_tx_2 = make_stacks_transfer_tx(
            miner_privk,
            37,
            300,
            CHAIN_ID_TESTNET,
            &StandardPrincipalData::transient().into(),
            123,
        );

        let tx_a = make_stacks_transfer_tx(
            miner_privk,
            38,
            300,
            CHAIN_ID_TESTNET,
            &StandardPrincipalData::transient().into(),
            123,
        );

        let tx_b = make_stacks_transfer_tx(
            miner_privk,
            38,
            300,
            CHAIN_ID_TESTNET,
            &StandardPrincipalData::transient().into(),
            1234, // different amount
        );

        let mineable_tx_3 = make_stacks_transfer_tx(
            miner_privk,
            39,
            300,
            CHAIN_ID_TESTNET,
            &StandardPrincipalData::transient().into(),
            123,
        );

        (
            vec![
                mineable_tx_1.clone(),
                mineable_tx_2.clone(),
                tx_a.clone(),
                mineable_tx_3.clone(),
            ]
            .into(),
            vec![mineable_tx_1, mineable_tx_2, tx_b, mineable_tx_3],
        )
    });

    match result {
        Ok(_) => {
            panic!("Expected validation to be rejected, but got Ok");
        }
        Err(rejection) => {
            assert_eq!(
                rejection.reason_code,
                ValidateRejectCode::InvalidTransactionReplay
            );
        }
    }
}

#[test]
#[ignore]
/// Replay set has [mineable, tx_b, tx_a]
/// The block has [mineable, tx_a, tx_b]
fn replay_validation_test_transaction_mineable_mismatch_series_2() {
    let result = replay_validation_test(|rpc_test| {
        let miner_privk = &rpc_test.peer_1.chain.miner.nakamoto_miner_key();

        let recipient_sk = StacksPrivateKey::random();
        let recipient_addr = to_addr(&recipient_sk);
        let miner_addr = to_addr(miner_privk);

        let mineable_tx_1 = make_stacks_transfer_tx(
            miner_privk,
            36,
            300,
            CHAIN_ID_TESTNET,
            &recipient_addr.clone().into(),
            1000000,
        );

        let tx_b = make_stacks_transfer_tx(
            &recipient_sk,
            0,
            300,
            CHAIN_ID_TESTNET,
            &miner_addr.into(),
            123,
        );

        let tx_a = make_stacks_transfer_tx(
            miner_privk,
            37,
            300,
            CHAIN_ID_TESTNET,
            &recipient_addr.into(),
            123,
        );

        (
            vec![mineable_tx_1.clone(), tx_b.clone(), tx_a.clone()].into(),
            vec![mineable_tx_1, tx_a, tx_b],
        )
    });

    match result {
        Ok(_) => {
            panic!("Expected validation to be rejected, but got Ok");
        }
        Err(rejection) => {
            assert_eq!(
                rejection.reason_code,
                ValidateRejectCode::InvalidTransactionReplay
            );
        }
    }
}

#[test]
#[ignore]
/// Replay set has [deploy, big_a, big_b, c]
/// The block has [deploy, big_a, c]
///
/// The block should have ended at big_a, because big_b would
/// have cost too much to include.
fn replay_validation_test_budget_exceeded() {
    let result = replay_validation_test(|rpc_test| {
        let miner_privk = &rpc_test.peer_1.chain.miner.nakamoto_miner_key();
        let miner_addr = to_addr(miner_privk);

        let contract_code = make_big_read_count_contract(BLOCK_LIMIT_MAINNET_21, 50);

        let deploy_tx_bytes = make_contract_publish(
            miner_privk,
            36,
            1000,
            CHAIN_ID_TESTNET,
            &"big-contract",
            &contract_code,
        );

        let big_a_bytes = make_contract_call(
            miner_privk,
            37,
            1000,
            CHAIN_ID_TESTNET,
            &miner_addr,
            &"big-contract",
            "big-tx",
            &vec![],
        );

        let big_b_bytes = make_contract_call(
            miner_privk,
            38,
            1000,
            CHAIN_ID_TESTNET,
            &miner_addr,
            &"big-contract",
            "big-tx",
            &vec![],
        );

        let deploy_tx =
            StacksTransaction::consensus_deserialize(&mut deploy_tx_bytes.as_slice()).unwrap();
        let big_a = StacksTransaction::consensus_deserialize(&mut big_a_bytes.as_slice()).unwrap();
        let big_b = StacksTransaction::consensus_deserialize(&mut big_b_bytes.as_slice()).unwrap();

        let transfer_tx = make_stacks_transfer_tx(
            miner_privk,
            38,
            1000,
            CHAIN_ID_TESTNET,
            &StandardPrincipalData::transient().into(),
            100,
        );

        (
            vec![deploy_tx.clone(), big_a.clone(), big_b.clone()].into(),
            vec![deploy_tx, big_a, transfer_tx],
        )
    });

    match result {
        Ok(_) => {
            panic!("Expected validation to be rejected, but got Ok");
        }
        Err(rejection) => {
            assert_eq!(
                rejection.reason_code,
                ValidateRejectCode::InvalidTransactionReplay
            );
        }
    }
}

#[test]
#[ignore]
/// Replay set has [deploy, big_a, big_b]
/// The block has [deploy, big_a]
///
/// The block is valid, but the replay set is _not_ exhausted.
fn replay_validation_test_budget_exhausted() {
    let mut replay_set = vec![];
    let result = replay_validation_test(|rpc_test| {
        let miner_privk = &rpc_test.peer_1.chain.miner.nakamoto_miner_key();
        let miner_addr = to_addr(miner_privk);

        let contract_code = make_big_read_count_contract(BLOCK_LIMIT_MAINNET_21, 50);

        let deploy_tx_bytes = make_contract_publish(
            miner_privk,
            36,
            1000,
            CHAIN_ID_TESTNET,
            &"big-contract",
            &contract_code,
        );

        let big_a_bytes = make_contract_call(
            miner_privk,
            37,
            1000,
            CHAIN_ID_TESTNET,
            &miner_addr,
            &"big-contract",
            "big-tx",
            &vec![],
        );

        let big_b_bytes = make_contract_call(
            miner_privk,
            38,
            1000,
            CHAIN_ID_TESTNET,
            &miner_addr,
            &"big-contract",
            "big-tx",
            &vec![],
        );

        let deploy_tx =
            StacksTransaction::consensus_deserialize(&mut deploy_tx_bytes.as_slice()).unwrap();
        let big_a = StacksTransaction::consensus_deserialize(&mut big_a_bytes.as_slice()).unwrap();
        let big_b = StacksTransaction::consensus_deserialize(&mut big_b_bytes.as_slice()).unwrap();

        let transfer_tx = make_stacks_transfer_tx(
            miner_privk,
            38,
            1000,
            CHAIN_ID_TESTNET,
            &StandardPrincipalData::transient().into(),
            100,
        );

        replay_set = vec![deploy_tx.clone(), big_a.clone(), big_b.clone()];

        (replay_set.clone().into(), vec![deploy_tx, big_a])
    });

    match result {
        Ok(block_validate_ok) => {
            let mut hasher = DefaultHasher::new();
            replay_set.hash(&mut hasher);
            let replay_hash = hasher.finish();

            assert_eq!(block_validate_ok.replay_tx_hash, Some(replay_hash));
            assert!(!block_validate_ok.replay_tx_exhausted);
        }
        Err(rejection) => {
            panic!(
                "Expected validation to be rejected, but got {:?}",
                rejection
            );
        }
    }
}<|MERGE_RESOLUTION|>--- conflicted
+++ resolved
@@ -275,11 +275,8 @@
             8,
             None,
             None,
-<<<<<<< HEAD
+            None,
             u64::from(DEFAULT_MAX_TENURE_BYTES),
-=======
-            None,
->>>>>>> f8d02cd6
         )
         .unwrap();
 
@@ -582,6 +579,7 @@
             None,
             None,
             None,
+            u64::from(DEFAULT_MAX_TENURE_BYTES),
         )
         .unwrap();
 
@@ -728,11 +726,8 @@
             8,
             None,
             None,
-<<<<<<< HEAD
+            None,
             u64::from(DEFAULT_MAX_TENURE_BYTES),
-=======
-            None,
->>>>>>> f8d02cd6
         )
         .unwrap();
 
