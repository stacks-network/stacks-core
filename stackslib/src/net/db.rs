// Copyright (C) 2013-2020 Blockstack PBC, a public benefit corporation
// Copyright (C) 2020-2023 Stacks Open Internet Foundation
//
// This program is free software: you can redistribute it and/or modify
// it under the terms of the GNU General Public License as published by
// the Free Software Foundation, either version 3 of the License, or
// (at your option) any later version.
//
// This program is distributed in the hope that it will be useful,
// but WITHOUT ANY WARRANTY; without even the implied warranty of
// MERCHANTABILITY or FITNESS FOR A PARTICULAR PURPOSE.  See the
// GNU General Public License for more details.
//
// You should have received a copy of the GNU General Public License
// along with this program.  If not, see <http://www.gnu.org/licenses/>.

use std::collections::{HashMap, HashSet};
use std::{fmt, fs};

use clarity::vm::types::{
    QualifiedContractIdentifier, StacksAddressExtensions, StandardPrincipalData,
};
use rand::seq::SliceRandom;
use rand::{thread_rng, Rng, RngCore};
use rusqlite::types::ToSql;
use rusqlite::{params, Connection, OpenFlags, OptionalExtension, Row, Transaction};
use stacks_common::types::net::{PeerAddress, PeerHost};
use stacks_common::types::sqlite::NO_PARAMS;
use stacks_common::util;
use stacks_common::util::hash::{
    bin_bytes, hex_bytes, to_bin, to_hex, Hash160, Sha256Sum, Sha512Trunc256Sum,
};
use stacks_common::util::macros::is_big_endian;
use stacks_common::util::secp256k1::{Secp256k1PrivateKey, Secp256k1PublicKey};
use stacks_common::util::{get_epoch_time_secs, log};

use crate::burnchains::{PrivateKey, PublicKey};
use crate::chainstate::stacks::{StacksPrivateKey, StacksPublicKey};
use crate::core::NETWORK_P2P_PORT;
use crate::net::asn::ASEntry4;
use crate::net::{Neighbor, NeighborAddress, NeighborKey, ServiceFlags};
use crate::util_lib::db::{
    query_count, query_row, query_rows, sqlite_open, tx_begin_immediate, tx_busy_handler,
    u64_to_sql, DBConn, Error as db_error, FromColumn, FromRow,
};
use crate::util_lib::strings::UrlString;

pub const PEERDB_VERSION: &str = "3";

const NUM_SLOTS: usize = 8;

impl FromColumn<PeerAddress> for PeerAddress {
    fn from_column(row: &Row, column_name: &str) -> Result<PeerAddress, db_error> {
        let addrbytes_bin: String = row.get_unwrap(column_name);
        if addrbytes_bin.len() != 128 {
            error!("Unparsable peer address {}", addrbytes_bin);
            return Err(db_error::ParseError);
        }
        let addrbytes = bin_bytes(&addrbytes_bin).map_err(|_e| {
            error!("Unparseable peer address {}", addrbytes_bin);
            db_error::ParseError
        })?;

        if addrbytes.len() != 16 {
            error!("Peer address has {} bytes; expected 16", addrbytes.len());
            return Err(db_error::ParseError);
        }

        let mut addrbytes_buf = [0u8; 16];
        addrbytes_buf.copy_from_slice(&addrbytes[0..16]);

        Ok(PeerAddress(addrbytes_buf))
    }
}

impl FromRow<QualifiedContractIdentifier> for QualifiedContractIdentifier {
    fn from_row(row: &Row) -> Result<QualifiedContractIdentifier, db_error> {
        let cid_str: String = row.get_unwrap("smart_contract_id");
        let cid =
            QualifiedContractIdentifier::parse(&cid_str).map_err(|_e| db_error::ParseError)?;

        Ok(cid)
    }
}

#[derive(PartialEq, Clone)]
pub struct LocalPeer {
    pub network_id: u32,
    pub parent_network_id: u32,
    nonce: [u8; 32],
    pub private_key: Secp256k1PrivateKey,
    pub private_key_expire: u64,

    pub addrbytes: PeerAddress,
    pub port: u16,
    pub services: u16,
    pub data_url: UrlString,
    pub stacker_dbs: Vec<QualifiedContractIdentifier>,

    // filled in and curated at runtime
    pub public_ip_address: Option<(PeerAddress, u16)>,
}

impl fmt::Display for LocalPeer {
    fn fmt(&self, f: &mut fmt::Formatter) -> fmt::Result {
        write!(
            f,
            "local.{:x}://(bind={:?})(pub={:?})",
            self.network_id,
            &self.addrbytes.to_socketaddr(self.port),
            &self
                .public_ip_address
                .map(|(ref addrbytes, ref port)| addrbytes.to_socketaddr(*port))
        )
    }
}

impl fmt::Debug for LocalPeer {
    fn fmt(&self, f: &mut fmt::Formatter) -> fmt::Result {
        write!(
            f,
            "local.{:x}://(bind={:?})(pub={:?})",
            self.network_id,
            &self.addrbytes.to_socketaddr(self.port),
            &self
                .public_ip_address
                .map(|(ref addrbytes, ref port)| addrbytes.to_socketaddr(*port))
        )
    }
}

impl LocalPeer {
    pub fn new(
        network_id: u32,
        parent_network_id: u32,
        addrbytes: PeerAddress,
        port: u16,
        privkey: Option<Secp256k1PrivateKey>,
        key_expire: u64,
        data_url: UrlString,
        stacker_dbs: Vec<QualifiedContractIdentifier>,
    ) -> LocalPeer {
        let mut pkey = privkey.unwrap_or(Secp256k1PrivateKey::random());
        pkey.set_compress_public(true);

        let mut rng = thread_rng();
        let mut my_nonce = [0u8; 32];

        rng.fill_bytes(&mut my_nonce);

        let addr = addrbytes;
        let port = port;
        let services = (ServiceFlags::RELAY as u16)
            | (ServiceFlags::RPC as u16)
            | (ServiceFlags::STACKERDB as u16);

        info!(
            "Will be authenticating p2p messages with the following";
            "public key" => &Secp256k1PublicKey::from_private(&pkey).to_hex(),
            "services" => &to_hex(&services.to_be_bytes()),
            "Stacker DBs" => stacker_dbs.iter().map(|cid| cid.to_string()).collect::<Vec<String>>().join(",")
        );

        LocalPeer {
            network_id,
            parent_network_id,
            nonce: my_nonce,
            private_key: pkey,
            private_key_expire: key_expire,
            addrbytes: addr,
            port,
            services,
            data_url,
            public_ip_address: None,
            stacker_dbs,
        }
    }

    pub fn to_neighbor_addr(&self) -> NeighborAddress {
        NeighborAddress {
            addrbytes: self.addrbytes.clone(),
            port: self.port,
            public_key_hash: Hash160::from_node_public_key(&StacksPublicKey::from_private(
                &self.private_key,
            )),
        }
    }

    /// Best-effort attempt to calculate a publicly-routable neighbor address for local peer
    pub fn to_public_neighbor_addr(&self) -> NeighborAddress {
        if let Some((peer_addr, peer_port)) = self.public_ip_address.as_ref() {
            NeighborAddress {
                addrbytes: peer_addr.clone(),
                port: *peer_port,
                public_key_hash: Hash160::from_node_public_key(&StacksPublicKey::from_private(
                    &self.private_key,
                )),
            }
        } else {
            self.to_neighbor_addr()
        }
    }
}

impl FromRow<LocalPeer> for LocalPeer {
    fn from_row(row: &Row) -> Result<LocalPeer, db_error> {
        let network_id: u32 = row.get_unwrap("network_id");
        let parent_network_id: u32 = row.get_unwrap("parent_network_id");
        let nonce_hex: String = row.get_unwrap("nonce");
        let privkey = Secp256k1PrivateKey::from_column(row, "private_key")?;
        let privkey_expire = u64::from_column(row, "private_key_expire")?;
        let addrbytes: PeerAddress = PeerAddress::from_column(row, "addrbytes")?;
        let port: u16 = row.get_unwrap("port");
        let services: u16 = row.get_unwrap("services");
        let data_url_str: String = row.get_unwrap("data_url");
        let stackerdbs_json: Option<String> = row.get_unwrap("stacker_dbs");

        let nonce_bytes = hex_bytes(&nonce_hex).map_err(|_e| {
            error!("Unparseable local peer nonce {}", &nonce_hex);
            db_error::ParseError
        })?;

        if nonce_bytes.len() != 32 {
            error!("Peer nonce has {} bytes: {}", nonce_bytes.len(), nonce_hex);
            return Err(db_error::ParseError);
        }

        let mut nonce_buf = [0u8; 32];
        nonce_buf.copy_from_slice(&nonce_bytes[0..32]);

        let data_url = UrlString::try_from(data_url_str).map_err(|_e| db_error::ParseError)?;
        let stacker_dbs: Vec<QualifiedContractIdentifier> =
            if let Some(stackerdbs_json) = stackerdbs_json {
                serde_json::from_str(&stackerdbs_json).map_err(|_| db_error::ParseError)?
            } else {
                vec![]
            };

        Ok(LocalPeer {
            network_id,
            parent_network_id,
            private_key: privkey,
            nonce: nonce_buf,
            private_key_expire: privkey_expire,
            addrbytes,
            port,
            services,
            data_url,
            public_ip_address: None,
            stacker_dbs,
        })
    }
}

impl FromRow<ASEntry4> for ASEntry4 {
    fn from_row(row: &Row) -> Result<ASEntry4, db_error> {
        let prefix: u32 = row.get_unwrap("prefix");
        let mask: u8 = row.get_unwrap("mask");
        let asn: u32 = row.get_unwrap("asn");
        let org: u32 = row.get_unwrap("org");

        Ok(ASEntry4 {
            prefix,
            mask,
            asn,
            org,
        })
    }
}

impl FromRow<Neighbor> for Neighbor {
    fn from_row(row: &Row) -> Result<Neighbor, db_error> {
        let peer_version: u32 = row.get_unwrap("peer_version");
        let network_id: u32 = row.get_unwrap("network_id");
        let addrbytes: PeerAddress = PeerAddress::from_column(row, "addrbytes")?;
        let port: u16 = row.get_unwrap("port");
        let mut public_key: Secp256k1PublicKey =
            Secp256k1PublicKey::from_column(row, "public_key")?;
        let expire_block_height = u64::from_column(row, "expire_block_height")?;
        let last_contact_time = u64::from_column(row, "last_contact_time")?;
        let asn: u32 = row.get_unwrap("asn");
        let org: u32 = row.get_unwrap("org");
        let allowed: i64 = row.get_unwrap("allowed");
        let denied: i64 = row.get_unwrap("denied");
        let in_degree: u32 = row.get_unwrap("in_degree");
        let out_degree: u32 = row.get_unwrap("out_degree");

        public_key.set_compressed(true);

        Ok(Neighbor {
            addr: NeighborKey {
                peer_version,
                network_id,
                addrbytes,
                port,
            },
            public_key,
            expire_block: expire_block_height,
            last_contact_time,
            asn,
            org,
            allowed,
            denied,
            in_degree,
            out_degree,
        })
    }
}

// In what is likely an abuse of Sqlite, the peer database is structured such that the `frontier`
// table stores peers keyed by a deterministically-chosen random "slot," instead of their IP/port.
// (i.e. the slot is determined by a cryptographic the hash of the IP/port).  The reason for this
// is to facilitate randomized peer eviction when the frontier table gets too big -- if a peer's
// possible slots are taken, then the _existing_ peer is pinged to see if it is still online.  If
// it is still online, the new peer will _not_ be inserted.  If it is offline, then it will be.
// This is done to ensure that the frontier represents live, long-lived peers to the greatest
// extent possible.

const PEERDB_INITIAL_SCHEMA: &[&str] = &[
    r#"
    CREATE TABLE frontier(
        peer_version INTEGER NOT NULL,
        network_id INTEGER NOT NULL,
        addrbytes TEXT NOT NULL,
        port INTEGER NOT NULL,
        public_key TEXT NOT NULL,
        expire_block_height INTEGER NOT NULL,
        last_contact_time INTEGER NOT NULL,
        asn INTEGER NOT NULL,
        org INTEGER NOT NULL,
        allowed INTEGER NOT NULL,
        denied INTEGER NOT NULL,
        initial INTEGER NOT NULL,   -- 1 if this was one of the initial neighbors, 0 otherwise
        in_degree INTEGER NOT NULL,
        out_degree INTEGER NOT NULL,

        -- used to deterministically insert and evict
        slot INTEGER UNIQUE NOT NULL,

        PRIMARY KEY(slot)
    );"#,
    r#"
    CREATE TABLE asn4(
        prefix INTEGER NOT NULL,
        mask INTEGER NOT NULL,

        asn INTEGER NOT NULL,
        org INTEGER,

        PRIMARY KEY(prefix,mask)
    );"#,
    "CREATE TABLE db_config(version TEXT NOT NULL);",
    r#"
    CREATE TABLE local_peer(
        network_id INT NOT NULL,
        parent_network_id INT NOT NULL,
        nonce TEXT NOT NULL,
        private_key TEXT NOT NULL,
        private_key_expire INTEGER NOT NULL,
        addrbytes TEXT NOT NULL,
        port INTEGER NOT NULL,
        services INTEGER NOT NULL,
        data_url TEXT NOT NULL
    );"#,
    r#"
    CREATE TABLE allowed_prefixes(
        prefix TEXT NOT NULL,
        mask INTEGER NOT NULL
    );"#,
    r#"
    CREATE TABLE denied_prefixes(
        prefix TEXT NOT NULL,
        mask INTEGER NOT NULL
    );"#,
];

const PEERDB_INDEXES: &[&str] =
    &["CREATE INDEX IF NOT EXISTS peer_address_index ON frontier(network_id,addrbytes,port);"];

const PEERDB_SCHEMA_2: &[&str] = &[
    r#"PRAGMA foreign_keys = ON;"#,
    r#"
    CREATE TABLE stackerdb_peers(
        smart_contract_id TEXT NOT NULL,
        peer_slot INTEGER NOT NULL,
        PRIMARY KEY(smart_contract_id,peer_slot),
        FOREIGN KEY(peer_slot) REFERENCES frontier(slot) ON DELETE CASCADE
    );
    "#,
    r#"
    CREATE INDEX IF NOT EXISTS index_stackedb_peers_by_contract ON stackerdb_peers(smart_contract_id);
    "#,
    r#"
    CREATE INDEX IF NOT EXISTS index_stackedb_peers_by_slot ON stackerdb_peers(peer_slot);
    "#,
    r#"
    ALTER TABLE local_peer ADD COLUMN stacker_dbs TEXT;
    "#,
    r#"
    UPDATE db_config SET version = 2;
    "#,
];

const PEERDB_SCHEMA_3: &[&str] = &[
    r#"
    ALTER TABLE frontier ADD COLUMN public BOOL NOT NULL DEFAULT 0;
    "#,
    "UPDATE db_config SET version = 3;",
];

#[derive(Debug)]
pub struct PeerDB {
    pub conn: Connection,
    pub readwrite: bool,
}

impl PeerDB {
    fn instantiate(
        &mut self,
        network_id: u32,
        parent_network_id: u32,
        privkey_opt: Option<Secp256k1PrivateKey>,
        key_expires: u64,
        data_url: UrlString,
        p2p_addr: PeerAddress,
        p2p_port: u16,
        asn4_entries: &[ASEntry4],
        initial_neighbors: &[Neighbor],
        stacker_dbs: &[QualifiedContractIdentifier],
    ) -> Result<(), db_error> {
        let localpeer = LocalPeer::new(
            network_id,
            parent_network_id,
            p2p_addr,
            p2p_port,
            privkey_opt,
            key_expires,
            data_url,
            vec![],
        );

        let tx = self.tx_begin()?;

        for row_text in PEERDB_INITIAL_SCHEMA {
            tx.execute_batch(row_text).map_err(db_error::SqliteError)?;
        }

        tx.execute(
            "INSERT INTO db_config (version) VALUES (?1)",
            &[&"1".to_string()],
        )
        .map_err(db_error::SqliteError)?;

        PeerDB::apply_schema_migrations(&tx)?;

        let local_peer_args = params![
            network_id,
            parent_network_id,
            to_hex(&localpeer.nonce),
            to_hex(&localpeer.private_key.to_bytes()),
            u64_to_sql(key_expires)?,
            to_bin(localpeer.addrbytes.as_bytes()),
            localpeer.port,
            localpeer.services,
            localpeer.data_url.as_str(),
            serde_json::to_string(stacker_dbs)
                .expect("FATAL: failed to serialize stacker db contract addresses"),
        ];

        tx.execute("INSERT INTO local_peer (network_id, parent_network_id, nonce, private_key, private_key_expire, addrbytes, port, services, data_url, stacker_dbs) VALUES (?1,?2,?3,?4,?5,?6,?7,?8,?9,?10)", local_peer_args)
            .map_err(db_error::SqliteError)?;

        for neighbor in initial_neighbors.iter() {
            // since this is a neighbor the node operator is declaring exists, we treat it as
            // freshly-contacted.
            let mut neighbor = neighbor.clone();
            neighbor.last_contact_time = get_epoch_time_secs();

            // do we have this neighbor already?
            test_debug!("Add initial neighbor {:?}", &neighbor);
            let res = PeerDB::try_insert_peer(&tx, &neighbor, &[])?;
            if !res {
                warn!("Failed to insert neighbor {:?}", &neighbor);
            }
        }

        for asn4 in asn4_entries {
            PeerDB::asn4_insert(&tx, asn4)?;
        }

        for neighbor in initial_neighbors {
            PeerDB::set_initial_peer(
                &tx,
                neighbor.addr.network_id,
                &neighbor.addr.addrbytes,
                neighbor.addr.port,
            )?;
        }

        tx.commit().map_err(db_error::SqliteError)?;

        self.add_indexes()?;
        Ok(())
    }

    fn add_indexes(&mut self) -> Result<(), db_error> {
        debug!("Add indexes to peer DB");
        let tx = self.tx_begin()?;
        for row_text in PEERDB_INDEXES {
            tx.execute_batch(row_text).map_err(db_error::SqliteError)?;
        }
        tx.commit()?;
        Ok(())
    }

    fn get_schema_version(conn: &Connection) -> Result<String, db_error> {
        let version = conn
            .query_row("SELECT MAX(version) from db_config", NO_PARAMS, |row| {
                row.get(0)
            })
            .optional()?
            .unwrap_or("1".to_string());
        Ok(version)
    }

    /// Tag each address in the peer DB as public if its address is not private.
    /// Happens as part of the schema 3 migration
    fn update_peerdb_public_addrs(tx: &Transaction) -> Result<(), db_error> {
        let all_peers = Self::get_all_peers(tx)?;
        for peer in all_peers {
            let public = !peer.addr.addrbytes.is_in_private_range();
            debug!("Marking peer {:?} as public? {}", &peer, public);
            Self::update_peer(tx, &peer)?;
        }
        Ok(())
    }

    #[cfg_attr(test, mutants::skip)]
    fn apply_schema_2(tx: &Transaction) -> Result<(), db_error> {
        test_debug!("Apply schema 2 to peer DB");
        for row_text in PEERDB_SCHEMA_2 {
            tx.execute_batch(row_text).map_err(db_error::SqliteError)?;
        }
        Ok(())
    }

    #[cfg_attr(test, mutants::skip)]
    fn apply_schema_3(tx: &Transaction) -> Result<(), db_error> {
        test_debug!("Apply schema 3 to peer DB");
        for row_text in PEERDB_SCHEMA_3 {
            tx.execute_batch(row_text).map_err(db_error::SqliteError)?;
        }
        Self::update_peerdb_public_addrs(tx)?;
        Ok(())
    }

    fn apply_schema_migrations(tx: &Transaction) -> Result<String, db_error> {
        test_debug!("Apply any schema migrations");
        let expected_version = PEERDB_VERSION.to_string();
        let mut ret = None;
        loop {
            match PeerDB::get_schema_version(tx) {
                Ok(version) => {
                    if ret.is_none() {
                        ret = Some(version.clone());
                    }
                    if version == "1" {
                        PeerDB::apply_schema_2(tx)?;
                    } else if version == "2" {
                        PeerDB::apply_schema_3(tx)?;
                    } else if version == expected_version {
                        return Ok(ret.expect("unreachable"));
                    } else {
                        panic!("The schema version of the peer DB is invalid.")
                    }
                }
                Err(e) => panic!("Error obtaining the version of the peer DB: {:?}", e),
            }
        }
    }

    pub fn update_local_peer(
        &mut self,
        network_id: u32,
        parent_network_id: u32,
        data_url: UrlString,
        p2p_port: u16,
        stacker_dbs: &[QualifiedContractIdentifier],
    ) -> Result<(), db_error> {
        let local_peer_args = params![
            p2p_port,
            data_url.as_str(),
            serde_json::to_string(stacker_dbs)
                .expect("FATAL: unable to serialize Vec<QualifiedContractIdentifier>"),
            network_id,
            parent_network_id,
        ];

        match self.conn.execute("UPDATE local_peer SET port = ?1, data_url = ?2, stacker_dbs = ?3 WHERE network_id = ?4 AND parent_network_id = ?5",
                                local_peer_args) {
            Ok(_) => Ok(()),
            Err(e) => Err(db_error::SqliteError(e))
        }
    }

    fn reset_denies(tx: &Transaction) -> Result<(), db_error> {
        tx.execute("UPDATE frontier SET denied = 0", NO_PARAMS)
            .map_err(db_error::SqliteError)?;
        Ok(())
    }

    fn reset_allows(tx: &Transaction) -> Result<(), db_error> {
        tx.execute("UPDATE frontier SET allowed = 0", NO_PARAMS)
            .map_err(db_error::SqliteError)?;
        Ok(())
    }

    fn refresh_denies(tx: &Transaction) -> Result<(), db_error> {
        PeerDB::reset_denies(tx)?;
        let deny_cidrs = PeerDB::get_denied_cidrs(tx)?;
        for (prefix, mask) in deny_cidrs.into_iter() {
            debug!("Refresh deny {}/{}", &prefix, mask);
            PeerDB::apply_cidr_filter(tx, &prefix, mask, "denied", i64::MAX)?;
        }
        Ok(())
    }

    fn refresh_allows(tx: &Transaction) -> Result<(), db_error> {
        PeerDB::reset_allows(tx)?;
        let allow_cidrs = PeerDB::get_allowed_cidrs(tx)?;
        for (prefix, mask) in allow_cidrs.into_iter() {
            debug!("Refresh allow {}/{}", &prefix, mask);
            PeerDB::apply_cidr_filter(tx, &prefix, mask, "allowed", i64::MAX)?;
        }
        Ok(())
    }

    /// Open the burn database at the given path.  Open read-only or read/write.
    /// If opened for read/write and it doesn't exist, instantiate it.
    pub fn connect(
        path: &String,
        readwrite: bool,
        network_id: u32,
        parent_network_id: u32,
        privkey_opt: Option<Secp256k1PrivateKey>,
        key_expires: u64,
        p2p_addr: PeerAddress,
        p2p_port: u16,
        data_url: UrlString,
        asn4_recs: &[ASEntry4],
        initial_neighbors: Option<&[Neighbor]>,
        stacker_dbs: &[QualifiedContractIdentifier],
    ) -> Result<PeerDB, db_error> {
        let mut create_flag = false;
        let open_flags = if fs::metadata(path).is_err() {
            // need to create
            if readwrite {
                create_flag = true;
                OpenFlags::SQLITE_OPEN_READ_WRITE | OpenFlags::SQLITE_OPEN_CREATE
            } else {
                return Err(db_error::NoDBError);
            }
        } else {
            // can just open
            // NOTE: we may need to apply some migrations, so always open read-write at this point.
            OpenFlags::SQLITE_OPEN_READ_WRITE
        };

        let conn = sqlite_open(path, open_flags, false)?;

        let mut db = PeerDB { conn, readwrite };

        if create_flag {
            // instantiate!
            match initial_neighbors {
                Some(neighbors) => {
                    db.instantiate(
                        network_id,
                        parent_network_id,
                        privkey_opt,
                        key_expires,
                        data_url,
                        p2p_addr,
                        p2p_port,
                        asn4_recs,
                        neighbors,
                        stacker_dbs,
                    )?;
                }
                None => {
                    db.instantiate(
                        network_id,
                        parent_network_id,
                        privkey_opt,
                        key_expires,
                        data_url,
                        p2p_addr,
                        p2p_port,
                        asn4_recs,
                        &[],
                        stacker_dbs,
                    )?;
                }
            }
        } else {
            let peerdb_version = PeerDB::get_schema_version(&db.conn)?;
            if peerdb_version != PEERDB_VERSION {
                let tx = db.tx_begin()?;
                PeerDB::apply_schema_migrations(&tx)?;
                tx.commit()?;
            }

            db.update_local_peer(
                network_id,
                parent_network_id,
                data_url,
                p2p_port,
                stacker_dbs,
            )?;

            let tx = db.tx_begin()?;
            PeerDB::refresh_allows(&tx)?;
            PeerDB::refresh_denies(&tx)?;
            PeerDB::clear_initial_peers(&tx)?;
            if let Some(privkey) = privkey_opt {
                PeerDB::set_local_private_key(&tx, &privkey, key_expires)?;
            }

            if let Some(neighbors) = initial_neighbors {
                for neighbor in neighbors {
                    PeerDB::set_initial_peer(
                        &tx,
                        neighbor.addr.network_id,
                        &neighbor.addr.addrbytes,
                        neighbor.addr.port,
                    )?;
                }
            }

            tx.commit()?;
        }
        debug!("Opened PeerDB {} readwrite={}", &path, readwrite);

        // *now* instantiate the DB with the appropriate sql flags
        let open_flags = if readwrite {
            OpenFlags::SQLITE_OPEN_READ_WRITE
        } else {
            OpenFlags::SQLITE_OPEN_READ_ONLY
        };

        let conn = sqlite_open(path, open_flags, true)?;

        let db = PeerDB { conn, readwrite };
        Ok(db)
    }

    /// Open an existing peer DB
    pub fn open(path: &str, readwrite: bool) -> Result<PeerDB, db_error> {
        if fs::metadata(path).is_err() {
            return Err(db_error::NoDBError);
        }

        let open_flags = if readwrite {
            OpenFlags::SQLITE_OPEN_READ_WRITE
        } else {
            OpenFlags::SQLITE_OPEN_READ_ONLY
        };
        let conn = sqlite_open(path, open_flags, true)?;

        let db = PeerDB { conn, readwrite };

        Ok(db)
    }

    /// Open a peer database in memory (used for testing)
    #[cfg(any(test, feature = "testing"))]
    pub fn connect_memory(
        network_id: u32,
        parent_network_id: u32,
        key_expires: u64,
        data_url: UrlString,
        asn4_entries: &[ASEntry4],
        initial_neighbors: &[Neighbor],
    ) -> Result<PeerDB, db_error> {
        let conn = Connection::open_in_memory().map_err(db_error::SqliteError)?;

        let mut db = PeerDB {
            conn,
            readwrite: true,
        };

        db.instantiate(
            network_id,
            parent_network_id,
            None,
            key_expires,
            data_url,
            PeerAddress::from_ipv4(127, 0, 0, 1),
            NETWORK_P2P_PORT,
            asn4_entries,
            initial_neighbors,
            &[],
        )?;

        let tx = db.tx_begin()?;
        PeerDB::apply_schema_migrations(&tx)?;
        tx.commit()?;
        Ok(db)
    }

    pub fn conn(&self) -> &Connection {
        &self.conn
    }

    pub fn tx_begin(&mut self) -> Result<Transaction<'_>, db_error> {
        if !self.readwrite {
            return Err(db_error::ReadOnly);
        }

        let tx = tx_begin_immediate(&mut self.conn)?;
        Ok(tx)
    }

    /// Read the local peer record
    pub fn get_local_peer(conn: &DBConn) -> Result<LocalPeer, db_error> {
        let qry = "SELECT * FROM local_peer LIMIT 1";
        let rows = query_rows::<LocalPeer, _>(conn, qry, NO_PARAMS)?;

        match rows.len() {
            1 => Ok(rows[0].clone()),
            _ => {
                // only one item here
                panic!("Got multiple LocalPeer rows, or 0");
            }
        }
    }

    /// Set the local IP address and port
    pub fn set_local_ipaddr(
        tx: &Transaction,
        addrbytes: &PeerAddress,
        port: u16,
    ) -> Result<(), db_error> {
        tx.execute(
            "UPDATE local_peer SET addrbytes = ?1, port = ?2",
            params![to_bin(addrbytes.as_bytes()), port], // TODO: double check if delete as_ref here
        )
        .map_err(db_error::SqliteError)?;

        Ok(())
    }

    /// Set local service availability
    pub fn set_local_services(tx: &Transaction, services: u16) -> Result<(), db_error> {
        tx.execute("UPDATE local_peer SET services = ?1", params![services])
            .map_err(db_error::SqliteError)?;

        Ok(())
    }

    /// Set local private key and expiry
    pub fn set_local_private_key(
        tx: &Transaction,
        privkey: &Secp256k1PrivateKey,
        expire_block: u64,
    ) -> Result<(), db_error> {
        let args = params![to_hex(&privkey.to_bytes()), u64_to_sql(expire_block)?];
        tx.execute(
            "UPDATE local_peer SET private_key = ?1, private_key_expire = ?2",
            args,
        )
        .map_err(db_error::SqliteError)?;

        Ok(())
    }

    /// Re-key and return the new local peer
    pub fn rekey(&mut self, new_expire_block: u64) -> Result<LocalPeer, db_error> {
        if new_expire_block > (1 << 63) - 1 {
            return Err(db_error::Overflow);
        }

        let new_key = Secp256k1PrivateKey::random();
        {
            let tx = self.tx_begin()?;

            PeerDB::set_local_private_key(&tx, &new_key, new_expire_block)?;
            tx.commit().map_err(db_error::SqliteError)?;
        }

        PeerDB::get_local_peer(self.conn())
    }

    /// Calculate the "slots" in the peer database where this peer can be inserted.
    /// Slots are distributed uniformly at random between 0 and 2**24.
    /// NUM_SLOTS will be returned.
    pub fn peer_slots(
        conn: &DBConn,
        network_id: u32,
        peer_addr: &PeerAddress,
        peer_port: u16,
    ) -> Result<Vec<u32>, db_error> {
        let local_peer = PeerDB::get_local_peer(conn)?;
        let mut ret = vec![];
        for i in 0..NUM_SLOTS {
            // pack peer address, port, and index.
            // Randomize with local nonce
            let mut bytes = vec![];
            bytes.extend_from_slice(&local_peer.nonce);
            bytes.push(i as u8);
            bytes.extend_from_slice(peer_addr.as_bytes());

            bytes.push((peer_port & 0xff) as u8);
            bytes.push((peer_port >> 8) as u8);

            bytes.push(((network_id & 0xff000000) >> 24) as u8);
            bytes.push(((network_id & 0x00ff0000) >> 16) as u8);
            bytes.push(((network_id & 0x0000ff00) >> 8) as u8);
            bytes.push((network_id & 0x000000ff) as u8);

            let h = Sha512Trunc256Sum::from_data(&bytes[..]);
            let slot: u32 = (h.as_bytes()[0] as u32)
                | ((h.as_bytes()[1] as u32) << 8)
                | ((h.as_bytes()[2] as u32) << 16);

            ret.push(slot);
        }
        Ok(ret)
    }

    /// Group a list of peers by public key, and return the one with the highest last-contact time
    fn query_peers(
        conn: &Connection,
        qry: &str,
        args: &[&dyn ToSql],
    ) -> Result<Vec<Neighbor>, db_error> {
        let peers: Vec<Neighbor> = query_rows(conn, qry, args)?;
        let mut grouped_by_public_key: HashMap<Secp256k1PublicKey, Neighbor> = HashMap::new();
        for peer in peers.into_iter() {
            if let Some(cur_peer) = grouped_by_public_key.get_mut(&peer.public_key) {
                if cur_peer.last_contact_time < peer.last_contact_time {
                    *cur_peer = peer;
                }
            } else {
                grouped_by_public_key.insert(peer.public_key.clone(), peer);
            }
        }
        Ok(grouped_by_public_key.into_values().collect())
    }

    /// Query a single peer.
    /// If multiple rows are returned, then only the first-found row is reported.
    fn query_peer(
        conn: &Connection,
        qry: &str,
        args: &[&dyn ToSql],
    ) -> Result<Option<Neighbor>, db_error> {
        let mut peers = Self::query_peers(conn, qry, args)?;
        Ok(peers.pop())
    }

    /// Get a peer from the DB.
    pub fn get_peer(
        conn: &DBConn,
        network_id: u32,
        peer_addr: &PeerAddress,
        peer_port: u16,
    ) -> Result<Option<Neighbor>, db_error> {
        let qry = "SELECT * FROM frontier WHERE network_id = ?1 AND addrbytes = ?2 AND port = ?3";
        let args = params![network_id, peer_addr.to_bin(), peer_port,];
        Self::query_peer(conn, qry, args)
    }

    pub fn has_peer(
        conn: &DBConn,
        network_id: u32,
        peer_addr: &PeerAddress,
        peer_port: u16,
    ) -> Result<bool, db_error> {
        let qry = "SELECT 1 FROM frontier WHERE network_id = ?1 AND addrbytes = ?2 AND port = ?3";
        let args = params![network_id, peer_addr.to_bin(), peer_port];
        Ok(query_row::<i64, _>(conn, qry, args)?
            .map(|x| x == 1)
            .unwrap_or(false))
    }

    /// Get peer by port (used in tests where the IP address doesn't really matter)
    #[cfg(any(test, feature = "testing"))]
    pub fn get_peer_by_port(
        conn: &DBConn,
        network_id: u32,
        peer_port: u16,
    ) -> Result<Option<Neighbor>, db_error> {
        let qry = "SELECT * FROM frontier WHERE network_id = ?1 AND port = ?2";
        let args = params![network_id, peer_port];
        Self::query_peer(conn, qry, args)
    }

    /// Get a peer record at a particular slot
    pub fn get_peer_at(
        conn: &DBConn,
        network_id: u32,
        slot: u32,
    ) -> Result<Option<Neighbor>, db_error> {
        let qry = "SELECT * FROM frontier WHERE network_id = ?1 AND slot = ?2";
        let args = params![network_id, slot];

        // N.B. we don't use Self::query_peer() here because `slot` is the primary key
        query_row::<Neighbor, _>(conn, qry, args)
    }

    /// Is there any peer at a particular slot?
    pub fn has_peer_at(conn: &DBConn, network_id: u32, slot: u32) -> Result<bool, db_error> {
        let qry = "SELECT 1 FROM frontier WHERE network_id = ?1 AND slot = ?2";
        let args = params![network_id, slot];
        Ok(query_row::<i64, _>(conn, qry, args)?
            .map(|x| x == 1)
            .unwrap_or(false))
    }

    /// Is a peer denied?
    pub fn is_peer_denied(
        conn: &DBConn,
        network_id: u32,
        peer_addr: &PeerAddress,
        peer_port: u16,
    ) -> Result<bool, db_error> {
        match PeerDB::get_peer(conn, network_id, peer_addr, peer_port)? {
            Some(neighbor) => {
                if neighbor.is_denied() {
                    return Ok(true);
                }
                if PeerDB::is_address_denied(conn, &neighbor.addr.addrbytes)? {
                    return Ok(true);
                }
                return Ok(false);
            }
            None => {
                if PeerDB::is_address_denied(conn, peer_addr)? {
                    return Ok(true);
                }
                return Ok(false);
            }
        }
    }

    /// Is a peer always allowed?
    pub fn is_peer_always_allowed(
        conn: &DBConn,
        network_id: u32,
        peer_addr: &PeerAddress,
        peer_port: u16,
    ) -> Result<bool, db_error> {
        match PeerDB::get_peer(conn, network_id, peer_addr, peer_port)? {
            Some(neighbor) => {
                if neighbor.allowed < 0 {
                    return Ok(true);
                }
                return Ok(false);
            }
            None => {
                return Ok(false);
            }
        }
    }

    /// Get all always-allowed peers
    pub fn get_always_allowed_peers(
        conn: &DBConn,
        network_id: u32,
    ) -> Result<Vec<Neighbor>, db_error> {
        let local_peer = Self::get_local_peer(conn)?;
        let sql = "SELECT * FROM frontier WHERE allowed < 0 AND network_id = ?1 ORDER BY RANDOM()";
        let allow_rows: Vec<Neighbor> = Self::query_peers(conn, sql, params![&network_id])?;
        Ok(allow_rows
            .into_iter()
            .filter(|neighbor| {
                // omit local peer if it ever gets entered by mistake, since we can't talk to
                // ourselves.
                neighbor.public_key.to_bytes_compressed()
                    != StacksPublicKey::from_private(&local_peer.private_key).to_bytes_compressed()
            })
            .collect())
    }

    /// Get the bootstrap peers
    pub fn get_bootstrap_peers(conn: &DBConn, network_id: u32) -> Result<Vec<Neighbor>, db_error> {
        let sql = "SELECT * FROM frontier WHERE initial = 1 AND network_id = ?1 ORDER BY RANDOM()";
        let allow_rows = Self::query_peers(conn, sql, params![&network_id])?;
        Ok(allow_rows)
    }

    /// Insert or replace stacker DB contract IDs for a peer, given its slot
    pub fn insert_or_replace_stacker_dbs(
        tx: &Transaction,
        slot: u32,
        smart_contracts: &[QualifiedContractIdentifier],
    ) -> Result<(), db_error> {
        for cid in smart_contracts {
            test_debug!("Add Stacker DB contract to slot {}: {}", slot, cid);
            let args = params![cid.to_string(), slot];
            tx.execute("INSERT OR REPLACE INTO stackerdb_peers (smart_contract_id,peer_slot) VALUES (?1,?2)", args)
                .map_err(db_error::SqliteError)?;
        }
        Ok(())
    }

    /// Drop all stacker DB contract IDs for a peer, given its slot
    pub fn drop_stacker_dbs(tx: &Transaction, slot: u32) -> Result<(), db_error> {
        tx.execute("DELETE FROM stackerdb_peers WHERE peer_slot = ?1", &[&slot])
            .map_err(db_error::SqliteError)?;
        Ok(())
    }

    /// Insert or replace a neighbor into a given slot
    pub fn insert_or_replace_peer(
        tx: &Transaction,
        neighbor: &Neighbor,
        slot: u32,
    ) -> Result<(), db_error> {
        let old_peer_opt = PeerDB::get_peer_at(tx, neighbor.addr.network_id, slot)?;

        let neighbor_args = params![
            neighbor.addr.peer_version,
            neighbor.addr.network_id,
            to_bin(neighbor.addr.addrbytes.as_bytes()),
            neighbor.addr.port,
            to_hex(&neighbor.public_key.to_bytes_compressed()),
            u64_to_sql(neighbor.expire_block)?,
            u64_to_sql(neighbor.last_contact_time)?,
            neighbor.asn,
            neighbor.org,
            neighbor.allowed,
            neighbor.denied,
            neighbor.in_degree,
            neighbor.out_degree,
            0i64,
            slot,
            !neighbor.addr.addrbytes.is_in_private_range()
        ];

        tx.execute("INSERT OR REPLACE INTO frontier (peer_version, network_id, addrbytes, port, public_key, expire_block_height, last_contact_time, asn, org, allowed, denied, in_degree, out_degree, initial, slot, public) \
                   VALUES (?1, ?2, ?3, ?4, ?5, ?6, ?7, ?8, ?9, ?10, ?11, ?12, ?13, ?14, ?15, ?16)", neighbor_args)
            .map_err(db_error::SqliteError)?;

        if let Some(old_peer) = old_peer_opt {
            if old_peer.addr != neighbor.addr
                || old_peer.public_key.to_bytes_compressed()
                    != neighbor.public_key.to_bytes_compressed()
            {
                // the peer for this slot changed. Drop the associated stacker DB records
                debug!("Peer at slot {} changed; dropping its DBs", slot);
                PeerDB::drop_stacker_dbs(tx, slot)?;
            }
        }

        Ok(())
    }

    /// Remove a peer from the peer database, as well as its stacker DB contracts
    pub fn drop_peer(
        tx: &Transaction,
        network_id: u32,
        peer_addr: &PeerAddress,
        peer_port: u16,
    ) -> Result<(), db_error> {
        let slot_opt = Self::find_peer_slot(tx, network_id, peer_addr, peer_port)?;
        tx.execute(
            "DELETE FROM frontier WHERE network_id = ?1 AND addrbytes = ?2 AND port = ?3",
            params![network_id, peer_addr.to_bin(), peer_port,],
        )
        .map_err(db_error::SqliteError)?;

        if let Some(slot) = slot_opt {
            Self::drop_stacker_dbs(tx, slot)?;
        }
        Ok(())
    }

    /// Is a peer one of this node's initial neighbors?
    /// Only checks IP address.
    pub fn is_initial_peer(
        conn: &DBConn,
        network_id: u32,
        peer_addr: &PeerAddress,
        peer_port: u16,
    ) -> Result<bool, db_error> {
        let res: Option<i64> = query_row(
            conn,
            "SELECT initial FROM frontier WHERE network_id = ?1 AND addrbytes = ?2 AND port = ?3 ORDER BY last_contact_time DESC LIMIT 1",
            params![network_id, peer_addr.to_bin(), peer_port],
        )?;

        match res {
            Some(x) => Ok(x != 0),
            None => Ok(false),
        }
    }

    /// Set a peer as an initial peer.
    /// Does so for all rows with the given IP address.
    pub fn set_initial_peer(
        tx: &Transaction,
        network_id: u32,
        peer_addr: &PeerAddress,
        peer_port: u16,
    ) -> Result<(), db_error> {
        tx.execute("UPDATE frontier SET initial = 1 WHERE network_id = ?1 AND addrbytes = ?2 AND port = ?3",
                    params![network_id, peer_addr.to_bin(), peer_port])
            .map_err(db_error::SqliteError)?;

        Ok(())
    }

    /// clear all initial peers
    fn clear_initial_peers(tx: &Transaction) -> Result<(), db_error> {
        tx.execute("UPDATE frontier SET initial = 0", NO_PARAMS)
            .map_err(db_error::SqliteError)?;

        Ok(())
    }

    /// Set/unset allow flag for a peer
    /// Pass -1 for "always"
    pub fn set_allow_peer(
        tx: &Transaction,
        network_id: u32,
        peer_addr: &PeerAddress,
        peer_port: u16,
        allow_deadline: i64,
    ) -> Result<(), db_error> {
        let num_updated = tx.execute("UPDATE frontier SET allowed = ?1 WHERE network_id = ?2 AND addrbytes = ?3 AND port = ?4",
                   params![allow_deadline, network_id, peer_addr.to_bin(), peer_port])
            .map_err(db_error::SqliteError)?;

        if num_updated == 0 {
            // we're preemptively allowing
            let nk = NeighborKey {
                peer_version: 0,
                network_id,
                addrbytes: peer_addr.clone(),
                port: peer_port,
            };
            let empty_key = StacksPublicKey::from_private(&StacksPrivateKey::random());
            let mut empty_neighbor = Neighbor::empty(&nk, &empty_key, 0);

            empty_neighbor.allowed = allow_deadline;

            debug!("Preemptively allow peer {:?}", &nk);
            if !PeerDB::try_insert_peer(tx, &empty_neighbor, &[])? {
                let mut slots = PeerDB::peer_slots(tx, network_id, peer_addr, peer_port)?;
                let slot = slots.pop().expect("BUG: no slots");
                warn!(
                    "Forcing replacement of peer at slot {} for allowed peer {:?}",
                    slot, &empty_neighbor.addr
                );
                PeerDB::insert_or_replace_peer(tx, &empty_neighbor, slot)?;
            }
        }

        Ok(())
    }

    /// Set/unset deny flag for a peer
    /// negative values aren't allowed
    pub fn set_deny_peer(
        tx: &Transaction,
        network_id: u32,
        peer_addr: &PeerAddress,
        peer_port: u16,
        deny_deadline: u64,
    ) -> Result<(), db_error> {
        let args = params![
            u64_to_sql(deny_deadline)?,
            network_id,
            peer_addr.to_bin(),
            peer_port,
        ];
        let num_updated = tx.execute("UPDATE frontier SET denied = ?1 WHERE network_id = ?2 AND addrbytes = ?3 AND port = ?4", args)
            .map_err(db_error::SqliteError)?;

        if num_updated == 0 {
            // we're preemptively denying
            let nk = NeighborKey {
                peer_version: 0,
                network_id,
                addrbytes: peer_addr.clone(),
                port: peer_port,
            };
            let empty_key = StacksPublicKey::from_private(&StacksPrivateKey::random());
            let mut empty_neighbor = Neighbor::empty(&nk, &empty_key, 0);

            empty_neighbor.denied = deny_deadline as i64;

            debug!("Preemptively deny peer {:?}", &nk);
            if !PeerDB::try_insert_peer(tx, &empty_neighbor, &[])? {
                let mut slots = PeerDB::peer_slots(tx, network_id, peer_addr, peer_port)?;
                let slot = slots.pop().expect("BUG: no slots");
                warn!(
                    "Forcing replacement of peer at slot {} for denied peer {:?}",
                    slot, &empty_neighbor.addr
                );
                PeerDB::insert_or_replace_peer(tx, &empty_neighbor, slot)?;
            }
        }

        Ok(())
    }

    /// Update an existing peer's entries.  Does nothing if the peer is not present.
    pub fn update_peer(tx: &Transaction, neighbor: &Neighbor) -> Result<(), db_error> {
        let old_peer_opt = PeerDB::get_peer(
            tx,
            neighbor.addr.network_id,
            &neighbor.addr.addrbytes,
            neighbor.addr.port,
        )?;

        let args = params![
            neighbor.addr.peer_version,
            to_hex(&neighbor.public_key.to_bytes_compressed()),
            u64_to_sql(neighbor.expire_block)?,
            u64_to_sql(neighbor.last_contact_time)?,
            neighbor.asn,
            neighbor.org,
            neighbor.allowed,
            neighbor.denied,
            neighbor.in_degree,
            neighbor.out_degree,
            !neighbor.addr.addrbytes.is_in_private_range(),
            neighbor.addr.network_id,
            to_bin(neighbor.addr.addrbytes.as_bytes()),
            neighbor.addr.port,
        ];

        tx.execute("UPDATE frontier SET peer_version = ?1, public_key = ?2, expire_block_height = ?3, last_contact_time = ?4, asn = ?5, org = ?6, allowed = ?7, denied = ?8, in_degree = ?9, out_degree = ?10, public = ?11 \
                    WHERE network_id = ?12 AND addrbytes = ?13 AND port = ?14", args)
            .map_err(db_error::SqliteError)?;

        if let Some(old_peer) = old_peer_opt {
            let slot_opt = Self::find_peer_slot(
                tx,
                neighbor.addr.network_id,
                &neighbor.addr.addrbytes,
                neighbor.addr.port,
            )?;
            if old_peer.public_key.to_bytes_compressed()
                != neighbor.public_key.to_bytes_compressed()
            {
                // this peer has re-keyed, so it might be a new peer altogether.
                // require it to re-announce its DBs
                if let Some(slot) = slot_opt {
                    debug!("Peer at slot {} changed; dropping its DBs", slot);
                    PeerDB::drop_stacker_dbs(tx, slot)?;
                }
            }
        }
        Ok(())
    }

    /// Find a peer's slot in the DB.
    /// Return Some(slot id) if the peer is inserted
    /// Return None if not.
    fn find_peer_slot(
        conn: &Connection,
        network_id: u32,
        addrbytes: &PeerAddress,
        port: u16,
    ) -> Result<Option<u32>, db_error> {
        let qry =
            "SELECT slot FROM frontier WHERE network_id = ?1 AND addrbytes = ?2 AND port = ?3";
        let args = params![network_id, addrbytes.to_bin(), port];
        Ok(query_row::<u32, _>(conn, qry, args)?)
    }

    /// Get the list of stacker DB contract IDs for a given set of slots.
    /// The list will contain distinct contract IDs.
    fn get_stacker_dbs_by_slot(
        conn: &Connection,
        used_slot: u32,
    ) -> Result<Vec<QualifiedContractIdentifier>, db_error> {
        let mut db_set = HashSet::new();
        let qry = "SELECT smart_contract_id FROM stackerdb_peers WHERE peer_slot = ?1";
        let dbs = query_rows(conn, qry, &[&used_slot])?;
        for cid in dbs.into_iter() {
            db_set.insert(cid);
        }

        Ok(db_set.into_iter().collect())
    }

    /// Get the slots for all peers that replicate a particular stacker DB
    fn get_stacker_db_slots(
        conn: &Connection,
        smart_contract: &QualifiedContractIdentifier,
    ) -> Result<Vec<u32>, db_error> {
        let qry = "SELECT peer_slot FROM stackerdb_peers WHERE smart_contract_id = ?1";
        let args = params![smart_contract.to_string()];
        query_rows(conn, qry, args)
    }

    /// Get a peer's advertized stacker DBs
    pub fn static_get_peer_stacker_dbs(
        conn: &Connection,
        neighbor: &Neighbor,
    ) -> Result<Vec<QualifiedContractIdentifier>, db_error> {
        let used_slot_opt = PeerDB::find_peer_slot(
            conn,
            neighbor.addr.network_id,
            &neighbor.addr.addrbytes,
            neighbor.addr.port,
        )?;
        if let Some(used_slot) = used_slot_opt {
            Self::get_stacker_dbs_by_slot(conn, used_slot)
        } else {
            Ok(vec![])
        }
    }

    /// Get a peer's advertized stacker DBs by their IDs.
    pub fn get_peer_stacker_dbs(
        &self,
        neighbor: &Neighbor,
    ) -> Result<Vec<QualifiedContractIdentifier>, db_error> {
        PeerDB::static_get_peer_stacker_dbs(&self.conn, neighbor)
    }

    /// Update an existing peer's stacker DB IDs.
    /// Calculates the delta between what's in the DB now, and what's in `dbs`, and deletes the
    /// records absent from `dbs` and adds records not present in the DB.
    /// Does nothing if the peer is not present.
    pub fn update_peer_stacker_dbs(
        tx: &Transaction,
        neighbor: &Neighbor,
        dbs: &[QualifiedContractIdentifier],
    ) -> Result<(), db_error> {
        let slot = if let Some(slot) = PeerDB::find_peer_slot(
            tx,
            neighbor.addr.network_id,
            &neighbor.addr.addrbytes,
            neighbor.addr.port,
        )? {
            slot
        } else {
            return Ok(());
        };
        let cur_dbs_set: HashSet<_> = PeerDB::static_get_peer_stacker_dbs(tx, neighbor)?
            .into_iter()
            .collect();
        let new_dbs_set: HashSet<QualifiedContractIdentifier> = dbs.iter().cloned().collect();
        let to_insert: Vec<_> = new_dbs_set.difference(&cur_dbs_set).collect();
        let to_delete: Vec<_> = cur_dbs_set.difference(&new_dbs_set).collect();

        let sql = "DELETE FROM stackerdb_peers WHERE smart_contract_id = ?1 AND peer_slot = ?2";
        for cid in to_delete.into_iter() {
            test_debug!("Delete Stacker DB for {:?}: {}", &neighbor.addr, &cid);
            let args = params![cid.to_string(), slot];
            tx.execute(sql, args).map_err(db_error::SqliteError)?;
        }

        let sql =
            "INSERT OR REPLACE INTO stackerdb_peers (smart_contract_id,peer_slot) VALUES (?1,?2)";
        for cid in to_insert.iter() {
            test_debug!("Add Stacker DB for {:?}: {}", &neighbor.addr, &cid);
            let args = params![cid.to_string(), slot];
            tx.execute(sql, args).map_err(db_error::SqliteError)?;
        }

        Ok(())
    }

    /// Try to insert a peer at one of its slots.
    /// Does not insert the peer if it is already present, but will instead try to update it with
    /// this peer's information.
    /// If at least one slot was empty, or if the peer is already present and can be updated, then insert/update the peer and return true.
    /// If all slots are occupied, return false.
    pub fn try_insert_peer(
        tx: &Transaction,
        neighbor: &Neighbor,
        stacker_dbs: &[QualifiedContractIdentifier],
    ) -> Result<bool, db_error> {
        let present = PeerDB::has_peer(
            tx,
            neighbor.addr.network_id,
            &neighbor.addr.addrbytes,
            neighbor.addr.port,
        )?;
        if present {
            // already here
            PeerDB::update_peer(tx, neighbor)?;
            PeerDB::update_peer_stacker_dbs(tx, neighbor, stacker_dbs)?;
            return Ok(true);
        }

        let slots = PeerDB::peer_slots(
            tx,
            neighbor.addr.network_id,
            &neighbor.addr.addrbytes,
            neighbor.addr.port,
        )?;
        for slot in slots.iter() {
            let used_slot = PeerDB::has_peer_at(tx, neighbor.addr.network_id, *slot)?;
            if !used_slot {
                // have a spare slot!
                PeerDB::insert_or_replace_peer(tx, neighbor, *slot)?;
                PeerDB::insert_or_replace_stacker_dbs(tx, *slot, stacker_dbs)?;
                return Ok(true);
            }
        }

        // no slots free
        return Ok(false);
    }

    /// Add a cidr prefix
    fn add_cidr_prefix(
        tx: &Transaction,
        table: &str,
        prefix: &PeerAddress,
        mask: u32,
    ) -> Result<(), db_error> {
        let args = params![prefix.to_bin(), mask];
        tx.execute(
            &format!(
                "INSERT OR REPLACE INTO {} (prefix, mask) VALUES (?1, ?2)",
                table
            ),
            args,
        )
        .map_err(db_error::SqliteError)?;
        Ok(())
    }

    /// Remove a cidr prefix
    fn remove_cidr_prefix(
        tx: &Transaction,
        table: &str,
        prefix: &PeerAddress,
        mask: u32,
    ) -> Result<(), db_error> {
        let args = params![prefix.to_bin(), mask];
        tx.execute(
            &format!("DELETE FROM {} WHERE prefix = ?1 AND mask = ?2", table),
            args,
        )
        .map_err(db_error::SqliteError)?;
        Ok(())
    }

    /// Get all cidr prefixes from a given table
    fn get_cidr_prefixes(conn: &DBConn, table: &str) -> Result<Vec<(PeerAddress, u32)>, db_error> {
        let sql_query = format!("SELECT prefix, mask FROM {}", table);
        let mut stmt = conn.prepare(&sql_query)?;
        let rows_res_iter = stmt
            .query_and_then(NO_PARAMS, |row| {
                let prefix = PeerAddress::from_column(row, "prefix")?;
                let mask: u32 = row.get_unwrap("mask");
                let res: Result<(PeerAddress, u32), db_error> = Ok((prefix, mask));
                res
            })
            .map_err(db_error::SqliteError)?;

        let mut ret = vec![];
        for row_res in rows_res_iter {
            ret.push(row_res?);
        }

        Ok(ret)
    }

    /// Get all deny CIDR prefixes
    pub fn get_denied_cidrs(conn: &DBConn) -> Result<Vec<(PeerAddress, u32)>, db_error> {
        PeerDB::get_cidr_prefixes(conn, "denied_prefixes")
    }

    /// Get all allow CIDR prefixes
    pub fn get_allowed_cidrs(conn: &DBConn) -> Result<Vec<(PeerAddress, u32)>, db_error> {
        PeerDB::get_cidr_prefixes(conn, "allowed_prefixes")
    }

    /// Check to see if an address is denied by one of the CIDR deny rows
    pub fn is_address_denied(conn: &DBConn, addr: &PeerAddress) -> Result<bool, db_error> {
        let denied_rows = PeerDB::get_denied_cidrs(conn)?;
        let addr_int = u128::from_be_bytes(addr.as_bytes().to_owned());

        for (prefix, mask) in denied_rows.into_iter() {
            let addr_mask = !((1u128 << (128 - mask)) - 1);
            let mask_int = u128::from_be_bytes(prefix.as_bytes().to_owned()) & addr_mask;
            if mask_int == (addr_int & addr_mask) {
                return Ok(true);
            }
        }

        Ok(false)
    }

    /// Convert a prefix address and mask to its hex representation
    fn cidr_prefix_to_string(prefix: &PeerAddress, mask: u32) -> String {
        assert!(mask > 0 && mask <= 128);
        let s = to_bin(
            &(u128::from_be_bytes(prefix.as_bytes().to_owned()) & !((1u128 << (128 - mask)) - 1))
                .to_be_bytes(),
        );
        s
    }

    /// Update the given column to be equal to the given value for all addresses that match the given
    /// CIDR prefix
    fn apply_cidr_filter(
        tx: &Transaction,
        prefix: &PeerAddress,
        mask: u32,
        column: &str,
        value: i64,
    ) -> Result<(), db_error> {
        assert!(mask > 0 && mask <= 128);
        let prefix_txt = PeerDB::cidr_prefix_to_string(prefix, mask);
        let args = params![value, mask, prefix_txt];
        tx.execute(
            &format!(
                "UPDATE frontier SET {} = ?1 WHERE SUBSTR(addrbytes,1,?2) = SUBSTR(?3,1,?2)",
                column
            ),
            args,
        )
        .map_err(db_error::SqliteError)?;
        Ok(())
    }

    /// Set a allowed CIDR prefix
    pub fn add_allow_cidr(
        tx: &Transaction,
        prefix: &PeerAddress,
        mask: u32,
    ) -> Result<(), db_error> {
        assert!(mask > 0 && mask <= 128);
        PeerDB::add_cidr_prefix(tx, "allowed_prefixes", prefix, mask)?;

        debug!("Apply allow {}/{}", &prefix, mask);
        PeerDB::apply_cidr_filter(tx, prefix, mask, "allowed", -1)?;
        Ok(())
    }

    /// Set a denied CIDR prefix
    pub fn add_deny_cidr(
        tx: &Transaction,
        prefix: &PeerAddress,
        mask: u32,
    ) -> Result<(), db_error> {
        assert!(mask > 0 && mask <= 128);
        PeerDB::add_cidr_prefix(tx, "denied_prefixes", prefix, mask)?;

        debug!("Apply deny {}/{}", &prefix, mask);
        PeerDB::apply_cidr_filter(tx, prefix, mask, "denied", i64::MAX)?;
        Ok(())
    }

    /// Get random neighbors, optionally always including allowed neighbors.
    /// Private IPs may be returned, if known.
    pub fn get_random_neighbors(
        conn: &DBConn,
        network_id: u32,
        network_epoch: u8,
        peer_version: u32,
        count: u32,
        block_height: u64,
        always_include_allowed: bool,
    ) -> Result<Vec<Neighbor>, db_error> {
        Self::get_fresh_random_neighbors(
            conn,
            network_id,
            network_epoch,
            peer_version,
            0,
            count,
            block_height,
            always_include_allowed,
            false,
        )
    }

    /// Get random neighbors, optionally always including allowed neighbors
    pub fn get_fresh_random_neighbors(
        conn: &DBConn,
        network_id: u32,
        network_epoch: u8,
        peer_version: u32,
        min_age: u64,
        count: u32,
        block_height: u64,
        always_include_allowed: bool,
        public_only: bool,
    ) -> Result<Vec<Neighbor>, db_error> {
        let mut ret = vec![];

        // UTC time
        let now_secs = util::get_epoch_time_secs();
        // Extract the epoch from the peer_version. The epoch is stored in the last byte.
        let node_peer_version = peer_version & 0x000000ff;

        if always_include_allowed {
            // always include allowed neighbors, freshness be damned
<<<<<<< HEAD
            // the peer_version check mirrors the check in `has_acceptable_epoch`:
            //    (my_epoch <= peer_epoch) OR (curr_epoch <= peer_epoch)
=======
>>>>>>> 79363296
            let allow_qry = r#"
                SELECT *
                FROM frontier
                WHERE network_id = ?1
                  AND denied < ?2
                  AND (allowed < 0 OR ?3 < allowed)
<<<<<<< HEAD
                  AND (?4 <= (peer_version & 0x000000ff) OR ?5 <= (peer_version & 0x000000ff))"#;
=======
                  AND (peer_version & 0x000000ff) >= ?4"#;
>>>>>>> 79363296

            let allow_args = params![
                network_id,
                u64_to_sql(now_secs)?,
                u64_to_sql(now_secs)?,
                node_peer_version,
                network_epoch,
            ];
            let mut allow_rows = Self::query_peers(conn, allow_qry, allow_args)?;

            if allow_rows.len() >= (count as usize) {
                // return a random subset
                let allow_slice = allow_rows.as_mut_slice();
                allow_slice.shuffle(&mut thread_rng());
                return Ok(allow_slice[0..(count as usize)].to_vec());
            }

            ret.append(&mut allow_rows);
        }
        if (ret.len() as u32) >= count {
            return Ok(ret);
        }
        // In case we don't have enough allowed peers, fill in also with non-allowed, randomly-chosen, fresh peers

        // only include public peers if requested
        let use_public_condition = if public_only { "AND public = 1" } else { "" };

        // If always_include_allowed is true, we've already collected all allowed peers above,
        // so exclude them from this query to avoid duplicates
        let include_allowed_condition = if always_include_allowed {
            "AND (allowed >= 0 AND allowed <= ?5)"
        } else {
            ""
        };

        let random_peers_qry = format!(
            r#"
            SELECT *
            FROM frontier
            WHERE network_id = ?1
<<<<<<< HEAD
              AND last_contact_time >= ?2
              AND ?3 < expire_block_height
              AND denied < ?4
              {include_allowed_condition}
              AND (?6 <= (peer_version & 0x000000ff) OR ?7 <= (peer_version & 0x000000ff))
              {use_public_condition}
              ORDER BY RANDOM() LIMIT ?8"#
=======
                AND last_contact_time >= ?2
                AND ?3 < expire_block_height
                AND denied < ?4
                {include_allowed_condition}
                AND (peer_version & 0x000000ff) >= ?6
                {use_public_condition}
            ORDER BY RANDOM()
            LIMIT ?7"#
>>>>>>> 79363296
        );

        let random_peers_args = params![
            network_id,
            u64_to_sql(min_age)?,
            u64_to_sql(block_height)?,
            u64_to_sql(now_secs)?,
            u64_to_sql(now_secs)?,
            node_peer_version,
            network_epoch,
            (count - (ret.len() as u32)),
        ];
        let mut random_peers = Self::query_peers(conn, &random_peers_qry, random_peers_args)?;

        ret.append(&mut random_peers);
        Ok(ret)
    }

    /// Get an randomized initial set of peers.
    /// -- always include all allowed neighbors
    /// -- never include denied neighbors
    /// -- for neighbors that are neither allowed nor denied, sample them randomly as long as they're fresh.
    pub fn get_initial_neighbors(
        conn: &DBConn,
        network_id: u32,
        network_epoch: u8,
        peer_version: u32,
        count: u32,
        block_height: u64,
    ) -> Result<Vec<Neighbor>, db_error> {
        PeerDB::get_random_neighbors(
            conn,
            network_id,
            network_epoch,
            peer_version,
            count,
            block_height,
            true,
        )
    }

    pub fn get_valid_initial_neighbors(
        conn: &DBConn,
        network_id: u32,
        network_epoch: u8,
        peer_version: u32,
        burn_block_height: u64,
    ) -> Result<Vec<Neighbor>, db_error> {
        // UTC time
        let now_secs = util::get_epoch_time_secs();
        // Extract the epoch from the peer_version. The epoch is stored in the last byte.
        let node_peer_version = peer_version & 0x000000ff;

        // the peer_version check mirrors the check in `has_acceptable_epoch`:
        //    (my_epoch <= peer_epoch) OR (curr_epoch <= peer_epoch)
        let query = r#"
            SELECT *
            FROM frontier
            WHERE initial = 1
              AND (allowed < 0 OR ?1 < allowed)
              AND network_id = ?2
              AND denied < ?3
              AND ?4 < expire_block_height
              AND (?5 <= (peer_version & 0x000000ff) OR ?6 <= (peer_version & 0x000000ff))"#;

        let args = params![
            u64_to_sql(now_secs)?,
            network_id,
            u64_to_sql(now_secs)?,
            u64_to_sql(burn_block_height)?,
            node_peer_version,
            network_epoch,
        ];

        Self::query_peers(conn, query, args)
    }

    /// Get a randomized set of peers for walking the peer graph.
    /// -- selects peers at random even if not allowed
    /// -- may include private IPs
    #[cfg_attr(test, mutants::skip)]
    pub fn get_random_walk_neighbors(
        conn: &DBConn,
        network_id: u32,
        network_epoch: u8,
        peer_version: u32,
        min_age: u64,
        count: u32,
        block_height: u64,
    ) -> Result<Vec<Neighbor>, db_error> {
        PeerDB::get_fresh_random_neighbors(
            conn,
            network_id,
            network_epoch,
            peer_version,
            min_age,
            count,
            block_height,
            false,
            false,
        )
    }

    /// Add an IPv4 <--> ASN mapping
    /// Used during db instantiation
    fn asn4_insert(tx: &Transaction, asn4: &ASEntry4) -> Result<(), db_error> {
        tx.execute(
            "INSERT OR REPLACE INTO asn4 (prefix, mask, asn, org) VALUES (?1, ?2, ?3, ?4)",
            params![asn4.prefix, asn4.mask, asn4.asn, asn4.org,],
        )
        .map_err(db_error::SqliteError)?;

        Ok(())
    }

    /// Classify an IPv4 address to its AS number.
    /// This method doesn't have to be particularly efficient since it's off the critical path.
    pub fn asn4_lookup(conn: &DBConn, addrbits: &PeerAddress) -> Result<Option<u32>, db_error> {
        // must be an IPv4 address
        if !addrbits.is_ipv4() {
            return Err(db_error::TypeError);
        }

        // NOTE: sqlite3 will use the machine's endianness here
        let addr_u32 = addrbits.ipv4_bits().unwrap();

        let qry = "SELECT * FROM asn4 WHERE prefix = (?1 & ~((1 << (32 - mask)) - 1)) ORDER BY prefix DESC LIMIT 1";
        let args = params![addr_u32];
        let rows = query_rows::<ASEntry4, _>(conn, qry, args)?;
        match rows.len() {
            0 => Ok(None),
            _ => Ok(Some(rows[0].asn)),
        }
    }

    /// Classify an IP address to its AS number
    #[cfg_attr(test, mutants::skip)]
    pub fn asn_lookup(conn: &DBConn, addrbits: &PeerAddress) -> Result<Option<u32>, db_error> {
        if addrbits.is_ipv4() {
            PeerDB::asn4_lookup(conn, addrbits)
        } else {
            // TODO
            Ok(None)
        }
    }

    /// Count the number of nodes in a given AS
    #[cfg_attr(test, mutants::skip)]
    pub fn asn_count(conn: &DBConn, asn: u32) -> Result<u64, db_error> {
        let qry = "SELECT COUNT(*) FROM frontier WHERE asn = ?1";
        let args = params![asn];
        let count = query_count(conn, qry, args)?;
        Ok(count as u64)
    }

    #[cfg_attr(test, mutants::skip)]
    pub fn get_frontier_size(conn: &DBConn) -> Result<u64, db_error> {
        let qry = "SELECT COUNT(*) FROM frontier";
        let count = query_count(conn, qry, NO_PARAMS)?;
        Ok(count as u64)
    }

    pub fn get_all_peers(conn: &DBConn) -> Result<Vec<Neighbor>, db_error> {
        let qry = "SELECT * FROM frontier ORDER BY addrbytes ASC, port ASC";
        let rows = Self::query_peers(conn, qry, NO_PARAMS)?;
        Ok(rows)
    }

    /// Find out which peers replicate a particular stacker DB.
    /// Return a randomized list of up to the given size, where all
    /// peers returned have a last-contact time greater than the given minimum age.
    pub fn find_stacker_db_replicas(
        conn: &DBConn,
        network_id: u32,
        smart_contract: &QualifiedContractIdentifier,
        min_age: u64,
        max_count: usize,
    ) -> Result<Vec<Neighbor>, db_error> {
        if max_count == 0 {
            return Ok(vec![]);
        }
        let qry = "SELECT frontier.* FROM frontier JOIN stackerdb_peers ON stackerdb_peers.peer_slot = frontier.slot WHERE stackerdb_peers.smart_contract_id = ?1 AND frontier.network_id = ?2 AND frontier.last_contact_time >= ?3 ORDER BY RANDOM() LIMIT ?4";
        let max_count_u32 = u32::try_from(max_count).unwrap_or(u32::MAX);
        let args = params![
            smart_contract.to_string(),
            network_id,
            u64_to_sql(min_age)?,
            max_count_u32,
        ];
        Self::query_peers(conn, qry, args)
    }
}

#[cfg(any(test, feature = "testing"))]
mod test {
    use std::collections::HashSet;

    use clarity::vm::types::{StacksAddressExtensions, StandardPrincipalData};
    use stacks_common::types::chainstate::StacksAddress;
    use stacks_common::types::net::{PeerAddress, PeerHost};
    use stacks_common::util::hash::Hash160;

    use super::*;
    use crate::core::{
        NETWORK_ID_MAINNET, PEER_VERSION_EPOCH_2_0, PEER_VERSION_EPOCH_3_0, PEER_VERSION_EPOCH_3_1,
        PEER_VERSION_TESTNET_MAJOR,
    };
    use crate::net::{Neighbor, NeighborKey};

    impl PeerDB {
        /// test the `public` flag
        pub fn is_public(
            conn: &DBConn,
            network_id: u32,
            peer_addr: &PeerAddress,
            peer_port: u16,
        ) -> Result<bool, db_error> {
            let qry = "SELECT public FROM frontier WHERE network_id = ?1 AND addrbytes = ?2 AND port = ?3";
            let args = params![network_id, peer_addr.to_bin(), peer_port,];
            let public: bool = query_row(conn, qry, args)?.ok_or(db_error::NotFoundError)?;
            Ok(public)
        }
    }

    /// Test storage, retrieval, and mutation of LocalPeer, including its stacker DB contract IDs
    #[test]
    fn test_local_peer() {
        let mut db =
            PeerDB::connect_memory(0x9abcdef0, 12345, 0, "http://foo.com".into(), &[], &[])
                .unwrap();
        let local_peer = PeerDB::get_local_peer(db.conn()).unwrap();

        assert_eq!(local_peer.network_id, 0x9abcdef0);
        assert_eq!(local_peer.parent_network_id, 12345);
        assert_eq!(local_peer.private_key_expire, 0);
        assert_eq!(
            local_peer.data_url,
            UrlString::try_from("http://foo.com".to_string()).unwrap()
        );
        assert_eq!(local_peer.port, NETWORK_P2P_PORT);
        assert_eq!(local_peer.addrbytes, PeerAddress::from_ipv4(127, 0, 0, 1));
        assert_eq!(
            local_peer.services,
            (ServiceFlags::RELAY as u16)
                | (ServiceFlags::RPC as u16)
                | (ServiceFlags::STACKERDB as u16)
        );
        assert_eq!(local_peer.stacker_dbs, vec![]);

        let mut stackerdbs = vec![
            QualifiedContractIdentifier::new(
                StandardPrincipalData::new(0x01, [0x02; 20]).unwrap(),
                "db-1".into(),
            ),
            QualifiedContractIdentifier::new(
                StandardPrincipalData::new(0x02, [0x03; 20]).unwrap(),
                "db-2".into(),
            ),
        ];
        stackerdbs.sort();

        db.update_local_peer(
            0x9abcdef0,
            12345,
            UrlString::try_from("http://bar.com".to_string()).unwrap(),
            4567,
            &stackerdbs,
        )
        .unwrap();

        let mut local_peer = PeerDB::get_local_peer(db.conn()).unwrap();
        local_peer.stacker_dbs.sort();

        assert_eq!(
            local_peer.data_url,
            UrlString::try_from("http://bar.com".to_string()).unwrap()
        );
        assert_eq!(local_peer.port, 4567);
        assert_eq!(local_peer.stacker_dbs, stackerdbs);
    }

    /// Test PeerDB::insert_or_replace_peer() to verify that PeerDB::get_peer() will fetch the
    /// latest peer's state.  Tests mutation of peer rows as well.
    #[test]
    fn test_peer_insert_and_retrieval() {
        let neighbor = Neighbor {
            addr: NeighborKey {
                peer_version: 0x12345678,
                network_id: 0x9abcdef0,
                addrbytes: PeerAddress([
                    0x00, 0x01, 0x02, 0x03, 0x04, 0x05, 0x06, 0x07, 0x08, 0x09, 0x0a, 0x0b, 0x0c,
                    0x0d, 0x0e, 0x0f,
                ]),
                port: 12345,
            },
            public_key: Secp256k1PublicKey::from_hex(
                "02fa66b66f8971a8cd4d20ffded09674e030f0f33883f337f34b95ad4935bac0e3",
            )
            .unwrap(),
            expire_block: 23456,
            last_contact_time: 1552509642,
            allowed: -1,
            denied: -1,
            asn: 34567,
            org: 45678,
            in_degree: 1,
            out_degree: 1,
        };

        let mut db =
            PeerDB::connect_memory(0x9abcdef0, 12345, 0, "http://foo.com".into(), &[], &[])
                .unwrap();

        let neighbor_before_opt = PeerDB::get_peer(
            db.conn(),
            0x9abcdef0,
            &PeerAddress([
                0x00, 0x01, 0x02, 0x03, 0x04, 0x05, 0x06, 0x07, 0x08, 0x09, 0x0a, 0x0b, 0x0c, 0x0d,
                0x0e, 0x0f,
            ]),
            12345,
        )
        .unwrap();
        assert_eq!(neighbor_before_opt, None);

        {
            let tx = db.tx_begin().unwrap();
            PeerDB::insert_or_replace_peer(&tx, &neighbor, 0).unwrap();
            tx.commit().unwrap();
        }

        let neighbor_opt = PeerDB::get_peer(
            db.conn(),
            0x9abcdef0,
            &PeerAddress([
                0x00, 0x01, 0x02, 0x03, 0x04, 0x05, 0x06, 0x07, 0x08, 0x09, 0x0a, 0x0b, 0x0c, 0x0d,
                0x0e, 0x0f,
            ]),
            12345,
        )
        .unwrap();
        assert_eq!(neighbor_opt, Some(neighbor.clone()));

        let neighbor_at_opt = PeerDB::get_peer_at(db.conn(), 0x9abcdef0, 0).unwrap();
        assert_eq!(neighbor_at_opt, Some(neighbor.clone()));

        let neighbor_not_at_opt = PeerDB::get_peer_at(db.conn(), 0x9abcdef0, 1).unwrap();
        assert_eq!(neighbor_not_at_opt, None);

        let neighbor_not_at_opt_network = PeerDB::get_peer_at(db.conn(), 0x9abcdef1, 0).unwrap();
        assert_eq!(neighbor_not_at_opt_network, None);

        {
            let tx = db.tx_begin().unwrap();
            PeerDB::insert_or_replace_peer(&tx, &neighbor, 0).unwrap();
            tx.commit().unwrap();
        }
    }

    /// Verify that PeerDB::insert_or_replace_peer() will maintain each peer's stacker DB contract
    /// IDs. New peers' contract IDs get added, and dropped peers' contract IDs get removed.
    #[test]
    fn test_insert_or_replace_stacker_dbs() {
        let mut db =
            PeerDB::connect_memory(0x9abcdef0, 12345, 0, "http://foo.com".into(), &[], &[])
                .unwrap();

        // the neighbors to whom this DB corresponds
        let neighbor_1 = Neighbor {
            addr: NeighborKey {
                peer_version: 0x12345678,
                network_id: 0x9abcdef0,
                addrbytes: PeerAddress([
                    0x00, 0x01, 0x02, 0x03, 0x04, 0x05, 0x06, 0x07, 0x08, 0x09, 0x0a, 0x0b, 0x0c,
                    0x0d, 0x0e, 0x0f,
                ]),
                port: 12345,
            },
            public_key: Secp256k1PublicKey::from_hex(
                "02fa66b66f8971a8cd4d20ffded09674e030f0f33883f337f34b95ad4935bac0e3",
            )
            .unwrap(),
            expire_block: 23456,
            last_contact_time: 1552509642,
            allowed: -1,
            denied: -1,
            asn: 34567,
            org: 45678,
            in_degree: 1,
            out_degree: 1,
        };

        let neighbor_2 = Neighbor {
            addr: NeighborKey {
                peer_version: 0x12345678,
                network_id: 0x9abcdef0,
                addrbytes: PeerAddress([
                    0x00, 0x01, 0x02, 0x03, 0x04, 0x05, 0x06, 0x07, 0x08, 0x09, 0x0a, 0x0b, 0x0c,
                    0x0d, 0x0e, 0x10,
                ]),
                port: 12346,
            },
            public_key: Secp256k1PublicKey::from_hex(
                "02845147b61e1308d0e7fd4e801ca8e93535bd075d3f45bb2452f4415fa616ed10",
            )
            .unwrap(),
            expire_block: 23457,
            last_contact_time: 1552509643,
            allowed: -1,
            denied: -1,
            asn: 34568,
            org: 45679,
            in_degree: 2,
            out_degree: 2,
        };

        let tx = db.tx_begin().unwrap();
        PeerDB::insert_or_replace_peer(&tx, &neighbor_1, 1).unwrap();
        PeerDB::insert_or_replace_peer(&tx, &neighbor_2, 2).unwrap();
        tx.commit().unwrap();

        // basic storage and retrieval
        let mut stackerdbs = vec![
            QualifiedContractIdentifier::new(
                StandardPrincipalData::new(0x01, [0x02; 20]).unwrap(),
                "db-1".into(),
            ),
            QualifiedContractIdentifier::new(
                StandardPrincipalData::new(0x02, [0x03; 20]).unwrap(),
                "db-2".into(),
            ),
        ];
        stackerdbs.sort();

        let tx = db.tx_begin().unwrap();
        PeerDB::insert_or_replace_stacker_dbs(&tx, 1, &stackerdbs).unwrap();
        tx.commit().unwrap();

        let mut fetched_stackerdbs = PeerDB::get_stacker_dbs_by_slot(&db.conn, 1).unwrap();
        fetched_stackerdbs.sort();
        assert_eq!(stackerdbs, fetched_stackerdbs);

        // can add the same DBs to a different slot
        let tx = db.tx_begin().unwrap();
        PeerDB::insert_or_replace_stacker_dbs(&tx, 2, &stackerdbs).unwrap();
        tx.commit().unwrap();

        let mut fetched_stackerdbs = PeerDB::get_stacker_dbs_by_slot(&db.conn, 2).unwrap();
        fetched_stackerdbs.sort();
        assert_eq!(stackerdbs, fetched_stackerdbs);

        // adding DBs to the same slot just grows the total list
        let mut new_stackerdbs = vec![
            QualifiedContractIdentifier::new(
                StandardPrincipalData::new(0x03, [0x04; 20]).unwrap(),
                "db-3".into(),
            ),
            QualifiedContractIdentifier::new(
                StandardPrincipalData::new(0x04, [0x05; 20]).unwrap(),
                "db-5".into(),
            ),
        ];
        new_stackerdbs.sort();

        let mut all_stackerdbs = stackerdbs.clone();
        all_stackerdbs.extend_from_slice(&new_stackerdbs);
        all_stackerdbs.sort();

        let tx = db.tx_begin().unwrap();
        PeerDB::insert_or_replace_stacker_dbs(&tx, 1, &new_stackerdbs).unwrap();
        tx.commit().unwrap();

        let mut fetched_stackerdbs = PeerDB::get_stacker_dbs_by_slot(&db.conn, 1).unwrap();
        fetched_stackerdbs.sort();
        assert_eq!(fetched_stackerdbs, all_stackerdbs);

        // can't add a DB to a non-existant peer
        let tx = db.tx_begin().unwrap();
        PeerDB::insert_or_replace_stacker_dbs(&tx, 3, &stackerdbs).unwrap_err();
        tx.commit().unwrap();

        // deleting a peer deletes the associated DB
        let tx = db.tx_begin().unwrap();
        PeerDB::drop_peer(
            &tx,
            neighbor_1.addr.network_id,
            &neighbor_1.addr.addrbytes,
            neighbor_1.addr.port,
        )
        .unwrap();
        tx.commit().unwrap();

        // can't get the DB
        let fetched_stackerdbs = PeerDB::get_stacker_dbs_by_slot(&db.conn, 1).unwrap();
        assert_eq!(fetched_stackerdbs, vec![]);
    }

    /// Test PeerDB::try_insert_peer() with no stacker DB contracts.  Simply verifies storage and
    /// retrieval works.
    #[test]
    fn test_try_insert_peer() {
        let neighbor = Neighbor {
            addr: NeighborKey {
                peer_version: 0x12345678,
                network_id: 0x9abcdef0,
                addrbytes: PeerAddress([
                    0x00, 0x01, 0x02, 0x03, 0x04, 0x05, 0x06, 0x07, 0x08, 0x09, 0x0a, 0x0b, 0x0c,
                    0x0d, 0x0e, 0x0f,
                ]),
                port: 12345,
            },
            public_key: Secp256k1PublicKey::from_hex(
                "02fa66b66f8971a8cd4d20ffded09674e030f0f33883f337f34b95ad4935bac0e3",
            )
            .unwrap(),
            expire_block: 23456,
            last_contact_time: 1552509642,
            allowed: -1,
            denied: -1,
            asn: 34567,
            org: 45678,
            in_degree: 1,
            out_degree: 1,
        };

        let mut db =
            PeerDB::connect_memory(0x9abcdef0, 12345, 0, "http://foo.com".into(), &[], &[])
                .unwrap();

        {
            let tx = db.tx_begin().unwrap();
            let res = PeerDB::try_insert_peer(&tx, &neighbor, &[]).unwrap();
            tx.commit().unwrap();

            assert!(res);
        }

        let neighbor_opt = PeerDB::get_peer(
            db.conn(),
            0x9abcdef0,
            &PeerAddress([
                0x00, 0x01, 0x02, 0x03, 0x04, 0x05, 0x06, 0x07, 0x08, 0x09, 0x0a, 0x0b, 0x0c, 0x0d,
                0x0e, 0x0f,
            ]),
            12345,
        )
        .unwrap();
        assert_eq!(neighbor_opt, Some(neighbor.clone()));

        // idempotent
        {
            let tx = db.tx_begin().unwrap();
            let res = PeerDB::try_insert_peer(&tx, &neighbor, &[]).unwrap();
            tx.commit().unwrap();

            assert!(res);
        }

        // put a peer in all the slots
        let mut new_neighbor = neighbor.clone();
        new_neighbor.addr.port += 1;
        let slots = PeerDB::peer_slots(
            db.conn(),
            neighbor.addr.network_id,
            &neighbor.addr.addrbytes,
            neighbor.addr.port,
        )
        .unwrap();
        for slot in slots {
            let tx = db.tx_begin().unwrap();
            PeerDB::insert_or_replace_peer(&tx, &neighbor, slot).unwrap();
            tx.commit().unwrap();
        }

        // succeeds because it's the same peer
        {
            let tx = db.tx_begin().unwrap();
            let res = PeerDB::try_insert_peer(&tx, &neighbor, &[]).unwrap();
            tx.commit().unwrap();

            assert!(res);
        }

        // put neighbor at new_neighbor's slots
        let slots = PeerDB::peer_slots(
            db.conn(),
            new_neighbor.addr.network_id,
            &new_neighbor.addr.addrbytes,
            new_neighbor.addr.port,
        )
        .unwrap();
        for slot in slots {
            let tx = db.tx_begin().unwrap();
            PeerDB::insert_or_replace_peer(&tx, &neighbor, slot).unwrap();
            tx.commit().unwrap();
        }

        // fails because it's a different peer
        {
            let tx = db.tx_begin().unwrap();
            let res = PeerDB::try_insert_peer(&tx, &new_neighbor, &[]).unwrap();
            tx.commit().unwrap();

            assert!(!res);
        }
    }

    /// Test PeerDB::try_insert_peer() with different lists of stacker DB contract IDs.
    /// Verify that the peer's contract IDs are updated on each call to try_insert_peer()
    #[test]
    fn test_try_insert_peer_with_stackerdbs() {
        let neighbor = Neighbor {
            addr: NeighborKey {
                peer_version: 0x12345678,
                network_id: 0x9abcdef0,
                addrbytes: PeerAddress([
                    0x00, 0x01, 0x02, 0x03, 0x04, 0x05, 0x06, 0x07, 0x08, 0x09, 0x0a, 0x0b, 0x0c,
                    0x0d, 0x0e, 0x0f,
                ]),
                port: 12345,
            },
            public_key: Secp256k1PublicKey::from_hex(
                "02fa66b66f8971a8cd4d20ffded09674e030f0f33883f337f34b95ad4935bac0e3",
            )
            .unwrap(),
            expire_block: 23456,
            last_contact_time: 1552509642,
            allowed: -1,
            denied: -1,
            asn: 34567,
            org: 45678,
            in_degree: 1,
            out_degree: 1,
        };

        let key1 = Secp256k1PrivateKey::random();

        let path = "/tmp/test-peerdb-try_insert_peer_with_stackerdbs.db".to_string();
        if fs::metadata(&path).is_ok() {
            fs::remove_file(&path).unwrap();
        }
        let mut db = PeerDB::connect(
            &path,
            true,
            0x9abcdef0,
            12345,
            Some(key1.clone()),
            i64::MAX as u64,
            PeerAddress::from_ipv4(127, 0, 0, 1),
            12345,
            UrlString::try_from("http://foo.com").unwrap(),
            &[],
            None,
            &[],
        )
        .unwrap();

        let mut stackerdbs = vec![
            QualifiedContractIdentifier::new(
                StandardPrincipalData::new(0x01, [0x02; 20]).unwrap(),
                "db-1".into(),
            ),
            QualifiedContractIdentifier::new(
                StandardPrincipalData::new(0x02, [0x03; 20]).unwrap(),
                "db-2".into(),
            ),
        ];
        stackerdbs.sort();

        {
            let tx = db.tx_begin().unwrap();
            let res = PeerDB::try_insert_peer(&tx, &neighbor, &stackerdbs).unwrap();
            tx.commit().unwrap();

            assert!(res);
        }

        let neighbor_opt = PeerDB::get_peer(
            db.conn(),
            0x9abcdef0,
            &PeerAddress([
                0x00, 0x01, 0x02, 0x03, 0x04, 0x05, 0x06, 0x07, 0x08, 0x09, 0x0a, 0x0b, 0x0c, 0x0d,
                0x0e, 0x0f,
            ]),
            12345,
        )
        .unwrap();
        assert_eq!(neighbor_opt, Some(neighbor.clone()));

        let mut neighbor_stackerdbs = db.get_peer_stacker_dbs(&neighbor).unwrap();
        neighbor_stackerdbs.sort();
        assert_eq!(neighbor_stackerdbs, stackerdbs);

        // insert new stacker DBs -- keep one the same, and add a different one
        let mut changed_stackerdbs = vec![
            QualifiedContractIdentifier::new(
                StandardPrincipalData::new(0x01, [0x02; 20]).unwrap(),
                "db-1".into(),
            ),
            QualifiedContractIdentifier::new(
                StandardPrincipalData::new(0x03, [0x04; 20]).unwrap(),
                "db-3".into(),
            ),
        ];
        changed_stackerdbs.sort();

        {
            let tx = db.tx_begin().unwrap();
            let res = PeerDB::try_insert_peer(&tx, &neighbor, &changed_stackerdbs).unwrap();
            tx.commit().unwrap();

            // peer already present
            assert!(res);
        }

        let mut neighbor_stackerdbs = db.get_peer_stacker_dbs(&neighbor).unwrap();
        neighbor_stackerdbs.sort();
        assert_eq!(neighbor_stackerdbs, changed_stackerdbs);

        // clear stacker DBs
        {
            let tx = db.tx_begin().unwrap();
            let res = PeerDB::try_insert_peer(&tx, &neighbor, &[]).unwrap();
            tx.commit().unwrap();

            // peer already present
            assert!(res);
        }

        let mut neighbor_stackerdbs = db.get_peer_stacker_dbs(&neighbor).unwrap();
        neighbor_stackerdbs.sort();
        assert_eq!(neighbor_stackerdbs, []);

        // add back stacker DBs
        let mut new_stackerdbs = vec![
            QualifiedContractIdentifier::new(
                StandardPrincipalData::new(0x04, [0x05; 20]).unwrap(),
                "db-4".into(),
            ),
            QualifiedContractIdentifier::new(
                StandardPrincipalData::new(0x05, [0x06; 20]).unwrap(),
                "db-5".into(),
            ),
        ];
        new_stackerdbs.sort();

        {
            let tx = db.tx_begin().unwrap();
            let res = PeerDB::try_insert_peer(&tx, &neighbor, &new_stackerdbs).unwrap();
            tx.commit().unwrap();

            // peer already present
            assert!(res);
        }

        let mut neighbor_stackerdbs = db.get_peer_stacker_dbs(&neighbor).unwrap();
        neighbor_stackerdbs.sort();
        assert_eq!(neighbor_stackerdbs, new_stackerdbs);

        // replace all stacker DBs.
        // Do it twice -- it should be idempotent
        for _ in 0..2 {
            let mut replace_stackerdbs = vec![
                QualifiedContractIdentifier::new(
                    StandardPrincipalData::new(0x06, [0x07; 20]).unwrap(),
                    "db-6".into(),
                ),
                QualifiedContractIdentifier::new(
                    StandardPrincipalData::new(0x07, [0x08; 20]).unwrap(),
                    "db-7".into(),
                ),
            ];
            replace_stackerdbs.sort();

            {
                let tx = db.tx_begin().unwrap();
                let res = PeerDB::try_insert_peer(&tx, &neighbor, &replace_stackerdbs).unwrap();
                tx.commit().unwrap();

                // peer already present
                assert!(res);
            }

            let mut neighbor_stackerdbs = db.get_peer_stacker_dbs(&neighbor).unwrap();
            neighbor_stackerdbs.sort();
            assert_eq!(neighbor_stackerdbs, replace_stackerdbs);
        }

        // a peer re-keying will drop its stacker DBs
        let new_neighbor = neighbor.clone();

        // drop the peer.  the stacker DBs should disappear as well
        {
            let tx = db.tx_begin().unwrap();
            PeerDB::drop_peer(
                &tx,
                neighbor.addr.network_id,
                &neighbor.addr.addrbytes,
                neighbor.addr.port,
            )
            .unwrap();
            tx.commit().unwrap();
        }

        let deleted_stackerdbs = db.get_peer_stacker_dbs(&neighbor).unwrap();
        assert!(deleted_stackerdbs.is_empty());
    }

    /// Test PeerDB::find_stacker_db_replicas().  Verifies that we can find a list of neighbors
    /// that serve a particular stacker DB, given their contract IDs
    #[test]
    fn test_find_stacker_db_replicas() {
        let neighbor = Neighbor {
            addr: NeighborKey {
                peer_version: 0x12345678,
                network_id: 0x9abcdef0,
                addrbytes: PeerAddress([
                    0x00, 0x01, 0x02, 0x03, 0x04, 0x05, 0x06, 0x07, 0x08, 0x09, 0x0a, 0x0b, 0x0c,
                    0x0d, 0x0e, 0x0f,
                ]),
                port: 12345,
            },
            public_key: Secp256k1PublicKey::from_hex(
                "02fa66b66f8971a8cd4d20ffded09674e030f0f33883f337f34b95ad4935bac0e3",
            )
            .unwrap(),
            expire_block: 23456,
            last_contact_time: 1552509642,
            allowed: -1,
            denied: -1,
            asn: 34567,
            org: 45678,
            in_degree: 1,
            out_degree: 1,
        };

        let key1 = Secp256k1PrivateKey::random();

        let path = "/tmp/test-peerdb-find_stacker_db_replicas.db".to_string();
        if fs::metadata(&path).is_ok() {
            fs::remove_file(&path).unwrap();
        }
        let mut db = PeerDB::connect(
            &path,
            true,
            0x9abcdef0,
            12345,
            Some(key1.clone()),
            i64::MAX as u64,
            PeerAddress::from_ipv4(127, 0, 0, 1),
            12345,
            UrlString::try_from("http://foo.com").unwrap(),
            &[],
            None,
            &[],
        )
        .unwrap();

        let mut stackerdbs = vec![
            QualifiedContractIdentifier::new(
                StandardPrincipalData::new(0x01, [0x02; 20]).unwrap(),
                "db-1".into(),
            ),
            QualifiedContractIdentifier::new(
                StandardPrincipalData::new(0x02, [0x03; 20]).unwrap(),
                "db-2".into(),
            ),
        ];
        stackerdbs.sort();

        {
            let tx = db.tx_begin().unwrap();
            let res = PeerDB::try_insert_peer(&tx, &neighbor, &stackerdbs).unwrap();
            tx.commit().unwrap();

            assert!(res);
        }

        let replicas =
            PeerDB::find_stacker_db_replicas(&db.conn, 0x9abcdef0, &stackerdbs[0], 0, 1).unwrap();
        assert_eq!(replicas.len(), 1);
        assert_eq!(replicas[0], neighbor);

        let replicas =
            PeerDB::find_stacker_db_replicas(&db.conn, 0x9abcdef0, &stackerdbs[0], 0, 2).unwrap();
        assert_eq!(replicas.len(), 1);
        assert_eq!(replicas[0], neighbor);

        let replicas =
            PeerDB::find_stacker_db_replicas(&db.conn, 0x9abcdef0, &stackerdbs[0], 0, 0).unwrap();
        assert!(replicas.is_empty());

        let replicas =
            PeerDB::find_stacker_db_replicas(&db.conn, 0x9abcdef1, &stackerdbs[0], 0, 1).unwrap();
        assert!(replicas.is_empty());

        // insert new stacker DBs -- keep one the same, and add a different one
        let mut changed_stackerdbs = vec![
            QualifiedContractIdentifier::new(
                StandardPrincipalData::new(0x01, [0x02; 20]).unwrap(),
                "db-1".into(),
            ),
            QualifiedContractIdentifier::new(
                StandardPrincipalData::new(0x03, [0x04; 20]).unwrap(),
                "db-3".into(),
            ),
        ];
        changed_stackerdbs.sort();

        {
            let tx = db.tx_begin().unwrap();
            let res = PeerDB::try_insert_peer(&tx, &neighbor, &changed_stackerdbs).unwrap();
            tx.commit().unwrap();

            // peer already present, and we were able to update
            assert!(res);
        }

        let mut neighbor_stackerdbs = db.get_peer_stacker_dbs(&neighbor).unwrap();
        neighbor_stackerdbs.sort();
        assert_eq!(neighbor_stackerdbs, changed_stackerdbs);

        let replicas =
            PeerDB::find_stacker_db_replicas(&db.conn, 0x9abcdef0, &changed_stackerdbs[0], 0, 1)
                .unwrap();
        assert_eq!(replicas.len(), 1);
        assert_eq!(replicas[0], neighbor);

        let replicas =
            PeerDB::find_stacker_db_replicas(&db.conn, 0x9abcdef0, &changed_stackerdbs[1], 0, 1)
                .unwrap();
        assert_eq!(replicas.len(), 1);
        assert_eq!(replicas[0], neighbor);

        // query stacker DBs filtering by last-contact time
        let replicas = PeerDB::find_stacker_db_replicas(
            &db.conn,
            0x9abcdef0,
            &changed_stackerdbs[1],
            1552509641,
            1,
        )
        .unwrap();
        assert_eq!(replicas.len(), 1);
        assert_eq!(replicas[0], neighbor);

        let replicas = PeerDB::find_stacker_db_replicas(
            &db.conn,
            0x9abcdef0,
            &changed_stackerdbs[1],
            1552509642,
            1,
        )
        .unwrap();
        assert_eq!(replicas.len(), 1);
        assert_eq!(replicas[0], neighbor);

        let replicas = PeerDB::find_stacker_db_replicas(
            &db.conn,
            0x9abcdef0,
            &changed_stackerdbs[1],
            1552509643,
            1,
        )
        .unwrap();
        assert!(replicas.is_empty());

        // clear stacker DBs
        {
            let tx = db.tx_begin().unwrap();
            let res = PeerDB::try_insert_peer(&tx, &neighbor, &[]).unwrap();
            tx.commit().unwrap();

            // peer already present, and we were able to update
            assert!(res);
        }

        let mut neighbor_stackerdbs = db.get_peer_stacker_dbs(&neighbor).unwrap();
        neighbor_stackerdbs.sort();
        assert_eq!(neighbor_stackerdbs, []);

        let replicas =
            PeerDB::find_stacker_db_replicas(&db.conn, 0x9abcdef0, &changed_stackerdbs[0], 0, 1)
                .unwrap();
        assert!(replicas.is_empty());

        let replicas =
            PeerDB::find_stacker_db_replicas(&db.conn, 0x9abcdef0, &changed_stackerdbs[1], 0, 1)
                .unwrap();
        assert!(replicas.is_empty());

        let mut replace_stackerdbs = vec![
            QualifiedContractIdentifier::new(
                StandardPrincipalData::new(0x06, [0x07; 20]).unwrap(),
                "db-6".into(),
            ),
            QualifiedContractIdentifier::new(
                StandardPrincipalData::new(0x07, [0x08; 20]).unwrap(),
                "db-7".into(),
            ),
        ];
        replace_stackerdbs.sort();

        // replace all stacker DBs.
        // Do it twice -- it should be idempotent
        for _ in 0..2 {
            {
                let tx = db.tx_begin().unwrap();
                let res = PeerDB::try_insert_peer(&tx, &neighbor, &replace_stackerdbs).unwrap();
                tx.commit().unwrap();

                // peer already present and we were able to update
                assert!(res);
            }

            let mut neighbor_stackerdbs = db.get_peer_stacker_dbs(&neighbor).unwrap();
            neighbor_stackerdbs.sort();
            assert_eq!(neighbor_stackerdbs, replace_stackerdbs);

            let replicas =
                PeerDB::find_stacker_db_replicas(&db.conn, 0x9abcdee0, &stackerdbs[0], 0, 1)
                    .unwrap();
            assert!(replicas.is_empty());

            let replicas =
                PeerDB::find_stacker_db_replicas(&db.conn, 0x9abcdee0, &stackerdbs[1], 0, 1)
                    .unwrap();
            assert!(replicas.is_empty());

            let replicas = PeerDB::find_stacker_db_replicas(
                &db.conn,
                0x9abcdef0,
                &changed_stackerdbs[0],
                0,
                1,
            )
            .unwrap();
            assert!(replicas.is_empty());

            let replicas = PeerDB::find_stacker_db_replicas(
                &db.conn,
                0x9abcdef0,
                &changed_stackerdbs[1],
                0,
                1,
            )
            .unwrap();
            assert!(replicas.is_empty());

            let replicas = PeerDB::find_stacker_db_replicas(
                &db.conn,
                0x9abcdef0,
                &replace_stackerdbs[0],
                0,
                1,
            )
            .unwrap();
            assert_eq!(replicas.len(), 1);
            assert_eq!(replicas[0], neighbor);

            let replicas = PeerDB::find_stacker_db_replicas(
                &db.conn,
                0x9abcdef0,
                &replace_stackerdbs[1],
                0,
                1,
            )
            .unwrap();
            assert_eq!(replicas.len(), 1);
            assert_eq!(replicas[0], neighbor);
        }

        // drop the peer.  the stacker DBs should disappear as well
        {
            let tx = db.tx_begin().unwrap();
            PeerDB::drop_peer(
                &tx,
                neighbor.addr.network_id,
                &neighbor.addr.addrbytes,
                neighbor.addr.port,
            )
            .unwrap();
            tx.commit().unwrap();
        }

        let replicas =
            PeerDB::find_stacker_db_replicas(&db.conn, 0x9abcdef0, &stackerdbs[0], 0, 1).unwrap();
        assert!(replicas.is_empty());

        let replicas =
            PeerDB::find_stacker_db_replicas(&db.conn, 0x9abcdef0, &stackerdbs[1], 0, 1).unwrap();
        assert!(replicas.is_empty());

        let replicas =
            PeerDB::find_stacker_db_replicas(&db.conn, 0x9abcdef0, &changed_stackerdbs[0], 0, 1)
                .unwrap();
        assert!(replicas.is_empty());

        let replicas =
            PeerDB::find_stacker_db_replicas(&db.conn, 0x9abcdef0, &changed_stackerdbs[1], 0, 1)
                .unwrap();
        assert!(replicas.is_empty());

        let replicas =
            PeerDB::find_stacker_db_replicas(&db.conn, 0x9abcdef0, &replace_stackerdbs[0], 0, 1)
                .unwrap();
        assert!(replicas.is_empty());

        let replicas =
            PeerDB::find_stacker_db_replicas(&db.conn, 0x9abcdef0, &replace_stackerdbs[1], 0, 1)
                .unwrap();
        assert!(replicas.is_empty());
    }

    /// Tests DB instantiation with initial neighbors. Verifies that initial neighbors are present in the
    /// DB, and can be loaded with PeerDB::get_initial_neighbors()
    #[test]
    fn test_initial_neighbors() {
        let mut initial_neighbors = vec![];
        let now_secs = util::get_epoch_time_secs();
        for i in 0..10 {
            initial_neighbors.push(Neighbor {
                addr: NeighborKey {
                    peer_version: 0x12345678,
                    network_id: 0x9abcdef0,
                    addrbytes: PeerAddress([i as u8; 16]),
                    port: i,
                },
                public_key: Secp256k1PublicKey::from_private(&Secp256k1PrivateKey::random()),
                expire_block: (i + 23456) as u64,
                last_contact_time: (1552509642 + (i as u64)),
                allowed: (now_secs + 600) as i64,
                denied: -1,
                asn: (34567 + i) as u32,
                org: (45678 + i) as u32,
                in_degree: 1,
                out_degree: 1,
            });
        }

        for i in 10..20 {
            initial_neighbors.push(Neighbor {
                addr: NeighborKey {
                    peer_version: 0x12345678,
                    network_id: 0x9abcdef0,
                    addrbytes: PeerAddress([i as u8; 16]),
                    port: i,
                },
                public_key: Secp256k1PublicKey::from_private(&Secp256k1PrivateKey::random()),
                expire_block: (i + 23456) as u64,
                last_contact_time: (1552509642 + (i as u64)),
                allowed: 0,
                denied: -1,
                asn: (34567 + i) as u32,
                org: (45678 + i) as u32,
                in_degree: 1,
                out_degree: 1,
            });
        }

        fn are_present(ne: &[Neighbor], nei: &[Neighbor]) -> bool {
            for n in ne {
                let mut found = false;
                for ni in nei {
                    if *n == *ni {
                        found = true;
                        break;
                    }
                }
                if !found {
                    return false;
                }
            }
            return true;
        }

        let db = PeerDB::connect_memory(
            0x9abcdef0,
            12345,
            0,
            "http://foo.com".into(),
            &[],
            &initial_neighbors,
        )
        .unwrap();

        let n5 = PeerDB::get_initial_neighbors(db.conn(), 0x9abcdef0, 0x78, 0x18000078, 5, 23455)
            .unwrap();
        assert!(are_present(&n5, &initial_neighbors));

        let n10 = PeerDB::get_initial_neighbors(db.conn(), 0x9abcdef0, 0x78, 0x18000078, 10, 23455)
            .unwrap();
        assert!(are_present(&n10, &initial_neighbors));

        let n20 = PeerDB::get_initial_neighbors(db.conn(), 0x9abcdef0, 0x78, 0x18000078, 20, 23455)
            .unwrap();
        assert!(are_present(&initial_neighbors, &n20));

        let n15_fresh =
            PeerDB::get_initial_neighbors(db.conn(), 0x9abcdef0, 0x78, 0x18000078, 15, 23456 + 14)
                .unwrap();
        assert!(are_present(&n15_fresh[10..15], &initial_neighbors[10..20]));
        for n in &n15_fresh[10..15] {
            assert!(n.expire_block > 23456 + 14);
            assert!(n.allowed == 0);
        }

        for neighbor in &initial_neighbors {
            assert!(PeerDB::is_initial_peer(
                db.conn(),
                neighbor.addr.network_id,
                &neighbor.addr.addrbytes,
                neighbor.addr.port
            )
            .unwrap());
        }
    }

    /// Tests DB instantiation with initial neighbors, and verifies that initial neighbors can be
    /// queried by epoch -- only peers with the current or newer epoch will be fetched.
    #[test]
    fn test_get_neighbors_in_current_epoch() {
        let mut initial_neighbors = vec![];
        let now_secs = util::get_epoch_time_secs();
        for i in 0..10 {
            // epoch 2.0 neighbors
            initial_neighbors.push(Neighbor {
                addr: NeighborKey {
                    peer_version: 0x18000000,
                    network_id: 0x9abcdef0,
                    addrbytes: PeerAddress([i as u8; 16]),
                    port: i,
                },
                public_key: Secp256k1PublicKey::from_private(&Secp256k1PrivateKey::random()),
                expire_block: (i + 23456) as u64,
                last_contact_time: (1552509642 + (i as u64)),
                allowed: -1,
                denied: -1,
                asn: (34567 + i) as u32,
                org: (45678 + i) as u32,
                in_degree: 1,
                out_degree: 1,
            });
        }

        for i in 10..20 {
            // epoch 2.05 neighbors
            initial_neighbors.push(Neighbor {
                addr: NeighborKey {
                    peer_version: 0x18000005,
                    network_id: 0x9abcdef0,
                    addrbytes: PeerAddress([i as u8; 16]),
                    port: i,
                },
                public_key: Secp256k1PublicKey::from_private(&Secp256k1PrivateKey::random()),
                expire_block: (i + 23456) as u64,
                last_contact_time: (1552509642 + (i as u64)),
                allowed: -1,
                denied: -1,
                asn: (34567 + i) as u32,
                org: (45678 + i) as u32,
                in_degree: 1,
                out_degree: 1,
            });
        }

        fn are_present(ne: &[Neighbor], nei: &[Neighbor]) -> bool {
            for n in ne {
                let mut found = false;
                for ni in nei {
                    if *n == *ni {
                        found = true;
                        break;
                    }
                }
                if !found {
                    eprintln!("Not found: {:?}", &n);
                    return false;
                }
            }
            return true;
        }

        let db = PeerDB::connect_memory(
            0x9abcdef0,
            12345,
            0,
            "http://foo.com".into(),
            &[],
            &initial_neighbors,
        )
        .unwrap();

        // epoch 2.0
        let n5 =
            PeerDB::get_random_neighbors(db.conn(), 0x9abcdef0, 0x00, 0x18000000, 5, 23455, false)
                .unwrap();
        assert_eq!(n5.len(), 5);
        assert!(are_present(&n5, &initial_neighbors));

        let n10 =
            PeerDB::get_random_neighbors(db.conn(), 0x9abcdef0, 0x00, 0x18000000, 10, 23455, false)
                .unwrap();
        assert_eq!(n10.len(), 10);
        assert!(are_present(&n10, &initial_neighbors));

        let n20 =
            PeerDB::get_random_neighbors(db.conn(), 0x9abcdef0, 0x00, 0x18000000, 20, 23455, false)
                .unwrap();
        assert_eq!(n20.len(), 20);
        assert!(are_present(&initial_neighbors, &n20));

        // epoch 2.05
        let n5 =
            PeerDB::get_random_neighbors(db.conn(), 0x9abcdef0, 0x05, 0x18000005, 5, 23455, false)
                .unwrap();
        assert_eq!(n5.len(), 5);
        assert!(are_present(&n5, &initial_neighbors));
        for n in n5 {
            assert_eq!(n.addr.peer_version, 0x18000005);
        }

        let n10 =
            PeerDB::get_random_neighbors(db.conn(), 0x9abcdef0, 0x05, 0x18000005, 10, 23455, false)
                .unwrap();
        assert_eq!(n10.len(), 10);
        assert!(are_present(&n10, &initial_neighbors));
        for n in n10 {
            assert_eq!(n.addr.peer_version, 0x18000005);
        }

        let n20 =
            PeerDB::get_random_neighbors(db.conn(), 0x9abcdef0, 0x05, 0x18000005, 20, 23455, false)
                .unwrap();
        assert_eq!(n20.len(), 10); // only 10 such neighbors are recent enough
        assert!(are_present(&n20, &initial_neighbors));
        for n in n20 {
            assert_eq!(n.addr.peer_version, 0x18000005);
        }

        // peer version is past 2.05 but the current epoch is still 2.05 / always_include_allowed=false
        let n20 =
            PeerDB::get_random_neighbors(db.conn(), 0x9abcdef0, 0x05, 0x18000006, 20, 23455, false)
                .unwrap();
        assert_eq!(n20.len(), 10);
        assert!(are_present(&n20, &initial_neighbors));

        // peer version is past 2.05 but the current epoch is still 2.05 / always_include_allowed=true
        let n20 =
            PeerDB::get_random_neighbors(db.conn(), 0x9abcdef0, 0x05, 0x18000006, 20, 23455, true)
                .unwrap();
        assert_eq!(n20.len(), 10);
        assert!(are_present(&n20, &initial_neighbors));

        // current epoch is past 2.05, but peer version is 2.05 / always_include_allowed=false
        let n20 =
            PeerDB::get_random_neighbors(db.conn(), 0x9abcdef0, 0x06, 0x18000005, 20, 23455, false)
                .unwrap();
        assert_eq!(n20.len(), 10);
        assert!(are_present(&n20, &initial_neighbors));

        // current epoch is past 2.05, but peer version is 2.05 / always_include_allowed=true
        let n20 =
            PeerDB::get_random_neighbors(db.conn(), 0x9abcdef0, 0x06, 0x18000005, 20, 23455, true)
                .unwrap();
        assert_eq!(n20.len(), 10);
        assert!(are_present(&n20, &initial_neighbors));

        // post epoch 2.05 -- no such neighbors
        let n20 =
            PeerDB::get_random_neighbors(db.conn(), 0x9abcdef0, 0x06, 0x18000006, 20, 23455, false)
                .unwrap();
        assert_eq!(n20.len(), 0);
    }

    /// Verifies that PeerDB::asn4_lookup() correctly classifies IPv4 address into their AS numbers
    #[test]
    fn asn4_insert_lookup() {
        let asn4_table = vec![
            ASEntry4 {
                prefix: 0x01020200,
                mask: 24,
                asn: 1,
                org: 0,
            },
            ASEntry4 {
                prefix: 0x01020200,
                mask: 23,
                asn: 2,
                org: 0,
            },
            ASEntry4 {
                prefix: 0x01020000,
                mask: 16,
                asn: 3,
                org: 0,
            },
            ASEntry4 {
                prefix: 0x02030000,
                mask: 16,
                asn: 4,
                org: 0,
            },
        ];

        let db = PeerDB::connect_memory(
            0x9abcdef0,
            12345,
            0,
            "http://foo.com".into(),
            &asn4_table,
            &[],
        )
        .unwrap();

        let asn1_addr = PeerAddress([
            0x00, 0x00, 0x00, 0x00, 0x00, 0x00, 0x00, 0x00, 0x00, 0x00, 0xff, 0xff, 0x01, 0x02,
            0x02, 0x04,
        ]);
        let asn2_addr = PeerAddress([
            0x00, 0x00, 0x00, 0x00, 0x00, 0x00, 0x00, 0x00, 0x00, 0x00, 0xff, 0xff, 0x01, 0x02,
            0x03, 0x10,
        ]);
        let asn3_addr = PeerAddress([
            0x00, 0x00, 0x00, 0x00, 0x00, 0x00, 0x00, 0x00, 0x00, 0x00, 0xff, 0xff, 0x01, 0x02,
            0x13, 0x10,
        ]);
        let asn4_addr = PeerAddress([
            0x00, 0x00, 0x00, 0x00, 0x00, 0x00, 0x00, 0x00, 0x00, 0x00, 0xff, 0xff, 0x02, 0x03,
            0x13, 0x10,
        ]);

        // classify addresses
        let asn1_opt = PeerDB::asn4_lookup(db.conn(), &asn1_addr).unwrap();
        assert_eq!(asn1_opt, Some(1));

        let asn2_opt = PeerDB::asn4_lookup(db.conn(), &asn2_addr).unwrap();
        assert_eq!(asn2_opt, Some(2));

        let asn3_opt = PeerDB::asn4_lookup(db.conn(), &asn3_addr).unwrap();
        assert_eq!(asn3_opt, Some(3));

        let asn4_opt = PeerDB::asn4_lookup(db.conn(), &asn4_addr).unwrap();
        assert_eq!(asn4_opt, Some(4));

        // invalid -- not an ipv4 address
        let asn4_invalid_addr = PeerAddress([
            0x00, 0x00, 0x00, 0x00, 0x00, 0x00, 0x00, 0x00, 0x00, 0x01, 0xff, 0xff, 0x02, 0x03,
            0x13, 0x10,
        ]);
        let asn_invalid_opt = PeerDB::asn4_lookup(db.conn(), &asn4_invalid_addr);
        assert!(matches!(asn_invalid_opt, Err(db_error::TypeError)));

        // not present
        let asn4_missing_addr = PeerAddress([
            0x00, 0x00, 0x00, 0x00, 0x00, 0x00, 0x00, 0x00, 0x00, 0x00, 0xff, 0xff, 0x02, 0x04,
            0x13, 0x10,
        ]);
        let asn_missing_opt = PeerDB::asn4_lookup(db.conn(), &asn4_missing_addr).unwrap();
        assert!(asn_missing_opt.is_none());
    }

    /// Verifies that PeerDB::set_deny_peer() and PeerDB::set_allow_peer() will mark peers'
    /// `denied` and `allowed` columns appropriately.
    #[test]
    fn test_peer_preemptive_deny_allow() {
        let mut db =
            PeerDB::connect_memory(0x9abcdef0, 12345, 0, "http://foo.com".into(), &[], &[])
                .unwrap();
        {
            let tx = db.tx_begin().unwrap();
            PeerDB::set_deny_peer(&tx, 0x9abcdef0, &PeerAddress([0x1; 16]), 12345, 10000000)
                .unwrap();
            PeerDB::set_allow_peer(&tx, 0x9abcdef0, &PeerAddress([0x2; 16]), 12345, 20000000)
                .unwrap();
            tx.commit().unwrap();
        }

        let peer_denied = PeerDB::get_peer(db.conn(), 0x9abcdef0, &PeerAddress([0x1; 16]), 12345)
            .unwrap()
            .unwrap();
        let peer_allowed = PeerDB::get_peer(db.conn(), 0x9abcdef0, &PeerAddress([0x2; 16]), 12345)
            .unwrap()
            .unwrap();

        assert_eq!(peer_denied.denied, 10000000);
        assert_eq!(peer_allowed.allowed, 20000000);
    }

    /// Verifies that PeerDB::add_cidr_prefix(), PeerDB::get_denied_cidrs(), and
    /// PeerDB::get_allowed_cidrs() correctly store and load CIDR prefixes
    #[test]
    fn test_peer_cidr_lists() {
        let mut db =
            PeerDB::connect_memory(0x9abcdef0, 12345, 0, "http://foo.com".into(), &[], &[])
                .unwrap();
        {
            let tx = db.tx_begin().unwrap();
            PeerDB::add_cidr_prefix(&tx, "denied_prefixes", &PeerAddress([0x1; 16]), 64).unwrap();
            PeerDB::add_cidr_prefix(&tx, "allowed_prefixes", &PeerAddress([0x2; 16]), 96).unwrap();
            tx.commit().unwrap();
        }

        let deny_cidrs = PeerDB::get_denied_cidrs(db.conn()).unwrap();
        let allow_cidrs = PeerDB::get_allowed_cidrs(db.conn()).unwrap();

        assert_eq!(deny_cidrs, vec![(PeerAddress([0x1; 16]), 64)]);
        assert_eq!(allow_cidrs, vec![(PeerAddress([0x2; 16]), 96)]);
    }

    /// Verifies that an IPv4 peer will be treated as denied if its IPv4 CIDR prefix is denied.
    /// Tests PeerDB::is_address_denied()
    #[test]
    fn test_peer_is_denied() {
        let mut db =
            PeerDB::connect_memory(0x9abcdef0, 12345, 0, "http://foo.com".into(), &[], &[])
                .unwrap();
        {
            let tx = db.tx_begin().unwrap();
            PeerDB::add_deny_cidr(
                &tx,
                &PeerAddress([
                    0x00, 0x01, 0x02, 0x03, 0x04, 0x05, 0x06, 0x07, 0x00, 0x00, 0x00, 0x00, 0x00,
                    0x00, 0x00, 0x00,
                ]),
                64,
            )
            .unwrap();
            PeerDB::add_deny_cidr(
                &tx,
                &PeerAddress([
                    0x00, 0x00, 0x00, 0x00, 0x00, 0x00, 0x00, 0x00, 0x00, 0x00, 0xff, 0xff, 0x11,
                    0x22, 0x33, 0x44,
                ]),
                128,
            )
            .unwrap();
            tx.commit().unwrap();
        }

        assert!(PeerDB::is_address_denied(
            db.conn(),
            &PeerAddress([
                0x00, 0x01, 0x02, 0x03, 0x04, 0x05, 0x06, 0x07, 0x00, 0x00, 0x00, 0x00, 0x00, 0x00,
                0x00, 0x01
            ])
        )
        .unwrap());
        assert!(PeerDB::is_address_denied(
            db.conn(),
            &PeerAddress([
                0x00, 0x01, 0x02, 0x03, 0x04, 0x05, 0x06, 0x07, 0x80, 0x00, 0x00, 0x00, 0x00, 0x00,
                0x00, 0x01
            ])
        )
        .unwrap());
        assert!(!PeerDB::is_address_denied(
            db.conn(),
            &PeerAddress([
                0x00, 0x01, 0x02, 0x03, 0x04, 0x05, 0x06, 0x05, 0x00, 0x00, 0x00, 0x00, 0x00, 0x00,
                0x00, 0x01
            ])
        )
        .unwrap());
        assert!(!PeerDB::is_address_denied(
            db.conn(),
            &PeerAddress([
                0x00, 0x01, 0x02, 0x03, 0x04, 0x05, 0x06, 0x08, 0x00, 0x00, 0x00, 0x00, 0x00, 0x00,
                0x00, 0x01
            ])
        )
        .unwrap());
        assert!(PeerDB::is_address_denied(
            db.conn(),
            &PeerAddress([
                0x00, 0x00, 0x00, 0x00, 0x00, 0x00, 0x00, 0x00, 0x00, 0x00, 0xff, 0xff, 0x11, 0x22,
                0x33, 0x44
            ])
        )
        .unwrap());
        assert!(!PeerDB::is_address_denied(
            db.conn(),
            &PeerAddress([
                0x00, 0x00, 0x00, 0x00, 0x00, 0x00, 0x00, 0x00, 0x00, 0x00, 0xff, 0xff, 0x11, 0x22,
                0x33, 0x45
            ])
        )
        .unwrap());
    }

    /// Verifies that an IPv4 address can be denied and later allowed by a change in denied/allowed CIDR prefixes.
    /// Tests that a peer will go from having a positive denied value to a negative denied value
    /// when its CIDR prefix is explicitly allowed.
    #[test]
    fn test_peer_deny_allow_cidr() {
        let neighbor_1 = Neighbor {
            addr: NeighborKey {
                peer_version: 0x12345678,
                network_id: 0x9abcdef0,
                addrbytes: PeerAddress([
                    0x00, 0x01, 0x02, 0x03, 0x04, 0x05, 0x06, 0x07, 0x08, 0x09, 0x0a, 0x0b, 0x0c,
                    0x0d, 0x0e, 0x0f,
                ]),
                port: 12345,
            },
            public_key: Secp256k1PublicKey::from_hex(
                "02fa66b66f8971a8cd4d20ffded09674e030f0f33883f337f34b95ad4935bac0e3",
            )
            .unwrap(),
            expire_block: 23456,
            last_contact_time: 1552509642,
            allowed: 12345,
            denied: 67890,
            asn: 34567,
            org: 45678,
            in_degree: 1,
            out_degree: 1,
        };

        let neighbor_2 = Neighbor {
            addr: NeighborKey {
                peer_version: 0x12345678,
                network_id: 0x9abcdef0,
                addrbytes: PeerAddress([
                    0x10, 0x11, 0x12, 0x13, 0x14, 0x15, 0x16, 0x17, 0x18, 0x19, 0x1a, 0x1b, 0x1c,
                    0x1d, 0x1e, 0x1f,
                ]),
                port: 12345,
            },
            public_key: Secp256k1PublicKey::from_hex(
                "02287c1f1b280b5dde764b146976f6bad3fb485a3df9b1ad2d8ddc5719e7e91ff2",
            )
            .unwrap(),
            expire_block: 23456,
            last_contact_time: 1552509642,
            allowed: 12345,
            denied: 67890,
            asn: 34567,
            org: 45678,
            in_degree: 1,
            out_degree: 1,
        };

        let mut db = PeerDB::connect_memory(
            0x9abcdef0,
            12345,
            0,
            "http://foo.com".into(),
            &[],
            &[neighbor_1.clone(), neighbor_2.clone()],
        )
        .unwrap();

        let n1 = PeerDB::get_peer(
            db.conn(),
            neighbor_1.addr.network_id,
            &neighbor_1.addr.addrbytes,
            neighbor_1.addr.port,
        )
        .unwrap()
        .unwrap();
        assert_eq!(n1.allowed, 12345);
        assert_eq!(n1.denied, 67890);

        {
            // ban peer 1 by banning a prefix
            let tx = db.tx_begin().unwrap();
            PeerDB::add_deny_cidr(
                &tx,
                &PeerAddress([
                    0x00, 0x01, 0x02, 0x03, 0x04, 0x05, 0x06, 0x07, 0x00, 0x00, 0x00, 0x00, 0x00,
                    0x00, 0x00, 0x00,
                ]),
                64,
            )
            .unwrap();
            tx.commit().unwrap();
        }

        let n1 = PeerDB::get_peer(
            db.conn(),
            neighbor_1.addr.network_id,
            &neighbor_1.addr.addrbytes,
            neighbor_1.addr.port,
        )
        .unwrap()
        .unwrap();
        let n2 = PeerDB::get_peer(
            db.conn(),
            neighbor_2.addr.network_id,
            &neighbor_2.addr.addrbytes,
            neighbor_2.addr.port,
        )
        .unwrap()
        .unwrap();
        assert_eq!(n1.allowed, 12345);
        assert_eq!(n1.denied, i64::MAX);
        assert_eq!(n2.allowed, 12345);
        assert_eq!(n2.denied, 67890);

        {
            // unban peer 1 by unbanning a (different) prefix
            let tx = db.tx_begin().unwrap();
            PeerDB::add_allow_cidr(
                &tx,
                &PeerAddress([
                    0x00, 0x01, 0x02, 0x03, 0x04, 0x05, 0x00, 0x00, 0x00, 0x00, 0x00, 0x00, 0x00,
                    0x00, 0x00, 0x00,
                ]),
                48,
            )
            .unwrap();
            tx.commit().unwrap();
        }

        let n1 = PeerDB::get_peer(
            db.conn(),
            neighbor_1.addr.network_id,
            &neighbor_1.addr.addrbytes,
            neighbor_1.addr.port,
        )
        .unwrap()
        .unwrap();
        let n2 = PeerDB::get_peer(
            db.conn(),
            neighbor_2.addr.network_id,
            &neighbor_2.addr.addrbytes,
            neighbor_2.addr.port,
        )
        .unwrap()
        .unwrap();

        assert_eq!(n1.allowed, -1);
        assert_eq!(n1.denied, i64::MAX);
        assert_eq!(n2.allowed, 12345);
        assert_eq!(n2.denied, 67890);
    }

    /// Tests that PeerDB::refresh_allowed() and PeerDB::refresh_denied() re-apply CIDR allow/deny
    /// rules to the DB.  Peers that match an allowed CIDR prefix remain allowed (or, if not
    /// allowed, are marked as allowed), and peers that match a denied CIDR prefix remain denied
    /// (or are marked as denied if the new prefixes require it).
    #[test]
    fn test_peer_refresh_cidr() {
        let neighbor_1 = Neighbor {
            addr: NeighborKey {
                peer_version: 0x12345678,
                network_id: 0x9abcdef0,
                addrbytes: PeerAddress([
                    0x00, 0x01, 0x02, 0x03, 0x04, 0x05, 0x06, 0x07, 0x08, 0x09, 0x0a, 0x0b, 0x0c,
                    0x0d, 0x0e, 0x0f,
                ]),
                port: 12345,
            },
            public_key: Secp256k1PublicKey::from_hex(
                "02fa66b66f8971a8cd4d20ffded09674e030f0f33883f337f34b95ad4935bac0e3",
            )
            .unwrap(),
            expire_block: 23456,
            last_contact_time: 1552509642,
            allowed: 1234,
            denied: 5678,
            asn: 34567,
            org: 45678,
            in_degree: 1,
            out_degree: 1,
        };

        let neighbor_2 = Neighbor {
            addr: NeighborKey {
                peer_version: 0x12345678,
                network_id: 0x9abcdef0,
                addrbytes: PeerAddress([
                    0x10, 0x11, 0x12, 0x13, 0x14, 0x15, 0x16, 0x17, 0x18, 0x19, 0x1a, 0x1b, 0x1c,
                    0x1d, 0x1e, 0x1f,
                ]),
                port: 12345,
            },
            public_key: Secp256k1PublicKey::from_hex(
                "02287c1f1b280b5dde764b146976f6bad3fb485a3df9b1ad2d8ddc5719e7e91ff2",
            )
            .unwrap(),
            expire_block: 23456,
            last_contact_time: 1552509642,
            allowed: 1234,
            denied: 5678,
            asn: 34567,
            org: 45678,
            in_degree: 1,
            out_degree: 1,
        };

        let mut db = PeerDB::connect_memory(
            0x9abcdef0,
            12345,
            0,
            "http://foo.com".into(),
            &[],
            &[neighbor_1.clone(), neighbor_2.clone()],
        )
        .unwrap();
        {
            let tx = db.tx_begin().unwrap();
            PeerDB::add_cidr_prefix(&tx, "denied_prefixes", &PeerAddress([0x00; 16]), 8).unwrap();
            PeerDB::add_cidr_prefix(&tx, "allowed_prefixes", &PeerAddress([0x01; 16]), 8).unwrap();
            tx.commit().unwrap();
        }

        let n1 = PeerDB::get_peer(
            db.conn(),
            neighbor_1.addr.network_id,
            &neighbor_1.addr.addrbytes,
            neighbor_1.addr.port,
        )
        .unwrap()
        .unwrap();
        let n2 = PeerDB::get_peer(
            db.conn(),
            neighbor_2.addr.network_id,
            &neighbor_2.addr.addrbytes,
            neighbor_2.addr.port,
        )
        .unwrap()
        .unwrap();

        assert_eq!(n1.denied, 5678);
        assert_eq!(n2.denied, 5678);

        assert_eq!(n1.allowed, 1234);
        assert_eq!(n2.allowed, 1234);

        {
            let tx = db.tx_begin().unwrap();
            PeerDB::refresh_denies(&tx).unwrap();
            PeerDB::refresh_allows(&tx).unwrap();
            tx.commit().unwrap();
        }

        let n1 = PeerDB::get_peer(
            db.conn(),
            neighbor_1.addr.network_id,
            &neighbor_1.addr.addrbytes,
            neighbor_1.addr.port,
        )
        .unwrap()
        .unwrap();
        let n2 = PeerDB::get_peer(
            db.conn(),
            neighbor_2.addr.network_id,
            &neighbor_2.addr.addrbytes,
            neighbor_2.addr.port,
        )
        .unwrap()
        .unwrap();

        assert_eq!(n1.denied, i64::MAX);
        assert_eq!(n2.denied, 0); // refreshed; no longer denied

        assert_eq!(n1.allowed, 0);
        assert_eq!(n2.allowed, 0);
    }

    /// Test PeerDB::connect() with different private keys.  Verify that LocalPeer reflects the
    /// latest key.
    #[test]
    fn test_connect_new_key() {
        let key1 = Secp256k1PrivateKey::random();
        let key2 = Secp256k1PrivateKey::random();

        let path = "/tmp/test-connect-new-key.db".to_string();
        if fs::metadata(&path).is_ok() {
            fs::remove_file(&path).unwrap();
        }

        let db = PeerDB::connect(
            &path,
            true,
            0x80000000,
            0,
            Some(key1.clone()),
            i64::MAX as u64,
            PeerAddress::from_ipv4(127, 0, 0, 1),
            12345,
            UrlString::try_from("http://foo.com").unwrap(),
            &[],
            None,
            &[],
        )
        .unwrap();
        let local_peer = PeerDB::get_local_peer(db.conn()).unwrap();
        assert_eq!(local_peer.private_key, key1);

        assert!(fs::metadata(&path).is_ok());

        let db = PeerDB::connect(
            &path,
            true,
            0x80000000,
            0,
            None,
            i64::MAX as u64,
            PeerAddress::from_ipv4(127, 0, 0, 1),
            12345,
            UrlString::try_from("http://foo.com").unwrap(),
            &[],
            None,
            &[],
        )
        .unwrap();
        let local_peer = PeerDB::get_local_peer(db.conn()).unwrap();
        assert_eq!(local_peer.private_key, key1);

        let db = PeerDB::connect(
            &path,
            true,
            0x80000000,
            0,
            Some(key2.clone()),
            i64::MAX as u64,
            PeerAddress::from_ipv4(127, 0, 0, 1),
            12345,
            UrlString::try_from("http://foo.com").unwrap(),
            &[],
            None,
            &[],
        )
        .unwrap();
        let local_peer = PeerDB::get_local_peer(db.conn()).unwrap();
        assert_eq!(local_peer.private_key, key2);
    }

    /// Test DB instantiation -- it must work.
    #[test]
    fn test_db_instantiation() {
        let key1 = Secp256k1PrivateKey::random();

        let path = "/tmp/test-peerdb-instantiation.db".to_string();
        if fs::metadata(&path).is_ok() {
            fs::remove_file(&path).unwrap();
        }

        let db = PeerDB::connect(
            &path,
            true,
            0x80000000,
            0,
            Some(key1.clone()),
            i64::MAX as u64,
            PeerAddress::from_ipv4(127, 0, 0, 1),
            12345,
            UrlString::try_from("http://foo.com").unwrap(),
            &[],
            None,
            &[],
        )
        .unwrap();
    }

    /// Test `public` setting in DB migration
    #[test]
    fn test_db_schema_3_public_ip_migration() {
        let key = Secp256k1PrivateKey::random();

        let path = "/tmp/test-peerdb-schema-3-public-ip-migration.db".to_string();
        if fs::metadata(&path).is_ok() {
            fs::remove_file(&path).unwrap();
        }
        let mut db = PeerDB::connect(
            &path,
            true,
            0x80000000,
            0,
            Some(key.clone()),
            i64::MAX as u64,
            PeerAddress::from_ipv4(127, 0, 0, 1),
            12345,
            UrlString::try_from("http://foo.com").unwrap(),
            &[],
            None,
            &[],
        )
        .unwrap();

        let private_addrbytes = [
            PeerAddress::from_ipv4(127, 0, 0, 1),
            PeerAddress::from_ipv4(192, 168, 0, 1),
            PeerAddress::from_ipv4(172, 16, 0, 1),
            PeerAddress::from_ipv4(10, 0, 0, 1),
            PeerAddress([
                0xfc, 0x00, 0x01, 0x02, 0x03, 0x04, 0x05, 0x06, 0x07, 0x08, 0x09, 0x0a, 0x0b, 0x0c,
                0x0d, 0x0e,
            ]),
            PeerAddress([
                0x00, 0x00, 0x00, 0x00, 0x00, 0x00, 0x00, 0x00, 0x00, 0x00, 0x00, 0x00, 0x00, 0x00,
                0x00, 0x01,
            ]),
        ];

        let public_addrbytes = [
            PeerAddress::from_ipv4(1, 2, 3, 4),
            PeerAddress([
                0x11, 0x22, 0x33, 0x44, 0x55, 0x66, 0x77, 0x88, 0x99, 0xaa, 0xbb, 0xcc, 0xdd, 0xee,
                0xff, 0x00,
            ]),
        ];

        let mut neighbor = Neighbor {
            addr: NeighborKey {
                peer_version: 0x12345678,
                network_id: 0x9abcdef0,
                addrbytes: PeerAddress::from_ipv4(127, 0, 0, 1),
                port: 12345,
            },
            public_key: Secp256k1PublicKey::from_hex(
                "02fa66b66f8971a8cd4d20ffded09674e030f0f33883f337f34b95ad4935bac0e3",
            )
            .unwrap(),
            expire_block: 23456,
            last_contact_time: 1552509642,
            allowed: -1,
            denied: -1,
            asn: 34567,
            org: 45678,
            in_degree: 1,
            out_degree: 1,
        };

        // force public and see if it gets reverted
        let tx = db.tx_begin().unwrap();

        for private in private_addrbytes.iter() {
            neighbor.addr.addrbytes = private.clone();
            neighbor.public_key = Secp256k1PublicKey::from_private(&Secp256k1PrivateKey::random());
            assert!(PeerDB::try_insert_peer(&tx, &neighbor, &[]).unwrap());
        }
        for public in public_addrbytes.iter() {
            neighbor.addr.addrbytes = public.clone();
            neighbor.public_key = Secp256k1PublicKey::from_private(&Secp256k1PrivateKey::random());
            assert!(PeerDB::try_insert_peer(&tx, &neighbor, &[]).unwrap());
        }
        tx.execute("UPDATE frontier SET public = 1", params![])
            .unwrap();
        tx.commit().unwrap();

        // make sure they're all listed as public (even if erroneously)
        for private in private_addrbytes.iter() {
            assert!(PeerDB::is_public(
                &db.conn,
                neighbor.addr.network_id,
                private,
                neighbor.addr.port
            )
            .unwrap());
        }
        for public in public_addrbytes.iter() {
            assert!(PeerDB::is_public(
                &db.conn,
                neighbor.addr.network_id,
                public,
                neighbor.addr.port
            )
            .unwrap());
        }

        let tx = db.tx_begin().unwrap();
        PeerDB::update_peerdb_public_addrs(&tx).unwrap();

        // fixed
        for private in private_addrbytes.iter() {
            assert!(
                !PeerDB::is_public(&tx, neighbor.addr.network_id, private, neighbor.addr.port)
                    .unwrap()
            );
        }
        for public in public_addrbytes.iter() {
            assert!(
                PeerDB::is_public(&tx, neighbor.addr.network_id, public, neighbor.addr.port)
                    .unwrap()
            );
        }

        // now do the opposite
        tx.execute("UPDATE frontier SET public = 0", params![])
            .unwrap();
        tx.commit().unwrap();

        let tx = db.tx_begin().unwrap();
        PeerDB::update_peerdb_public_addrs(&tx).unwrap();

        // fixed
        for private in private_addrbytes.iter() {
            assert!(
                !PeerDB::is_public(&tx, neighbor.addr.network_id, private, neighbor.addr.port)
                    .unwrap()
            );
        }
        for public in public_addrbytes.iter() {
            assert!(
                PeerDB::is_public(&tx, neighbor.addr.network_id, public, neighbor.addr.port)
                    .unwrap()
            );
        }
        tx.commit().unwrap();
    }

    /// Verify that multiple peers with the same public key are coalesced by last-contact-time
    #[test]
    fn test_query_peers() {
        let key = Secp256k1PrivateKey::random();

        let path = "/tmp/test-query-peers.db".to_string();
        if fs::metadata(&path).is_ok() {
            fs::remove_file(&path).unwrap();
        }
        let mut db = PeerDB::connect(
            &path,
            true,
            0x80000000,
            0,
            Some(key.clone()),
            i64::MAX as u64,
            PeerAddress::from_ipv4(127, 0, 0, 1),
            12345,
            UrlString::try_from("http://foo.com").unwrap(),
            &[],
            None,
            &[],
        )
        .unwrap();

        let mut neighbor = Neighbor {
            addr: NeighborKey {
                peer_version: 0x12345678,
                network_id: 0x9abcdef0,
                addrbytes: PeerAddress::from_ipv4(127, 0, 0, 1),
                port: 12345,
            },
            public_key: Secp256k1PublicKey::from_hex(
                "02fa66b66f8971a8cd4d20ffded09674e030f0f33883f337f34b95ad4935bac0e3",
            )
            .unwrap(),
            expire_block: 23456,
            last_contact_time: 1552509642,
            allowed: -1,
            denied: -1,
            asn: 34567,
            org: 45678,
            in_degree: 1,
            out_degree: 1,
        };

        let tx = db.tx_begin().unwrap();
        for i in 0..10 {
            neighbor.addr.port = (i + 1024) as u16;
            neighbor.last_contact_time = (i + 1552509642) as u64;
            assert!(PeerDB::try_insert_peer(&tx, &neighbor, &[]).unwrap());
        }
        tx.commit().unwrap();

        // only one peer returned, and it's the one with the highest last-contact time
        let mut peers = PeerDB::query_peers(
            &db.conn,
            "SELECT * FROM frontier WHERE network_id = ?1 AND addrbytes = ?2 AND port = ?3",
            params![
                &neighbor.addr.network_id,
                &to_bin(neighbor.addr.addrbytes.as_bytes()),
                &neighbor.addr.port
            ],
        )
        .unwrap();
        assert_eq!(peers.len(), 1);

        let peer = peers.pop().unwrap();
        assert_eq!(peer.addr.port, 1033);
        assert_eq!(peer.last_contact_time, 1552509651);
    }

    #[test]
    fn test_get_fresh_random_neighbors_allowed_logic() {
        let now_secs = util::get_epoch_time_secs();
        let current_block_height = 1000;

        let network_id = NETWORK_ID_MAINNET;
        let query_network_epoch_param = PEER_VERSION_EPOCH_3_0; // Query for peers supporting at least 3.0

        let min_age_fresh = now_secs - 7200; // Fresh if contacted in last 2 hours

        let mut db =
            PeerDB::connect_memory(network_id, 0, 0, "http://test.com".into(), &[], &[]).unwrap();

        let base_neighbor = Neighbor {
            addr: NeighborKey {
                peer_version: PEER_VERSION_TESTNET_MAJOR | PEER_VERSION_EPOCH_3_0 as u32, // Default to a matching epoch
                network_id,
                addrbytes: PeerAddress::from_ipv4(127, 0, 0, 1),
                port: 10000, // Will change per peer
            },
            public_key: Secp256k1PublicKey::from_private(&Secp256k1PrivateKey::random()),
            expire_block: current_block_height + 100,
            last_contact_time: now_secs - 10,
            allowed: 0,
            denied: 0,
            asn: 123,
            org: 456,
            in_degree: 1,
            out_degree: 1,
        };

        let mut peers_to_insert = Vec::new();

        // 1. Always Allowed (Fresh, Epoch 3.0)
        let mut n_always_allowed = base_neighbor.clone();
        n_always_allowed.addr.port = 10001;
        n_always_allowed.addr.peer_version =
            PEER_VERSION_TESTNET_MAJOR | PEER_VERSION_EPOCH_3_0 as u32;
        n_always_allowed.public_key =
            Secp256k1PublicKey::from_private(&Secp256k1PrivateKey::random());
        n_always_allowed.allowed = -1;
        peers_to_insert.push(n_always_allowed.clone());

        // 2. Temporarily Allowed - Valid (Fresh, Epoch 3.1 - newer)
        let mut n_temp_allowed_valid = base_neighbor.clone();
        n_temp_allowed_valid.addr.port = 10002;
        n_temp_allowed_valid.addr.peer_version =
            PEER_VERSION_TESTNET_MAJOR | PEER_VERSION_EPOCH_3_1 as u32;
        n_temp_allowed_valid.public_key =
            Secp256k1PublicKey::from_private(&Secp256k1PrivateKey::random());
        n_temp_allowed_valid.allowed = (now_secs + 3600) as i64;
        peers_to_insert.push(n_temp_allowed_valid.clone());

        // 3. Temporarily Allowed - Expired (Fresh, Epoch 3.0)
        let mut n_temp_allowed_expired = base_neighbor.clone();
        n_temp_allowed_expired.addr.port = 10003;
        n_temp_allowed_expired.addr.peer_version =
            PEER_VERSION_TESTNET_MAJOR | PEER_VERSION_EPOCH_3_0 as u32;
        n_temp_allowed_expired.public_key =
            Secp256k1PublicKey::from_private(&Secp256k1PrivateKey::random());
        n_temp_allowed_expired.allowed = (now_secs - 3600) as i64;
        peers_to_insert.push(n_temp_allowed_expired.clone());

        // 4. Neutral (allowed = 0) (Fresh, Epoch 3.0)
        let mut n_neutral = base_neighbor.clone();
        n_neutral.addr.port = 10004;
        n_neutral.addr.peer_version = PEER_VERSION_TESTNET_MAJOR | PEER_VERSION_EPOCH_3_0 as u32;
        n_neutral.public_key = Secp256k1PublicKey::from_private(&Secp256k1PrivateKey::random());
        n_neutral.allowed = 0;
        peers_to_insert.push(n_neutral.clone());

        // 5. Denied (Fresh, Epoch 3.0) - Should not be picked
        let mut n_denied = base_neighbor.clone();
        n_denied.addr.port = 10005;
        n_denied.addr.peer_version = PEER_VERSION_TESTNET_MAJOR | PEER_VERSION_EPOCH_3_0 as u32;
        n_denied.public_key = Secp256k1PublicKey::from_private(&Secp256k1PrivateKey::random());
        n_denied.denied = (now_secs + 3600) as i64;
        peers_to_insert.push(n_denied.clone());

        // 6. Denied - Expired (Effectively NOT Denied) (Fresh, Epoch 3.0)
        let mut n_denied_expired = base_neighbor.clone();
        n_denied_expired.addr.port = 10006;
        n_denied_expired.addr.peer_version =
            PEER_VERSION_TESTNET_MAJOR | PEER_VERSION_EPOCH_3_0 as u32;
        n_denied_expired.public_key =
            Secp256k1PublicKey::from_private(&Secp256k1PrivateKey::random());
        n_denied_expired.denied = (now_secs - 3600) as i64;
        peers_to_insert.push(n_denied_expired.clone());

        // 7. Always Allowed - But actually Denied (Fresh, Epoch 3.0) - Should not be picked
        let mut n_always_allowed_denied = base_neighbor.clone();
        n_always_allowed_denied.addr.port = 10007;
        n_always_allowed_denied.addr.peer_version =
            PEER_VERSION_TESTNET_MAJOR | PEER_VERSION_EPOCH_3_0 as u32;
        n_always_allowed_denied.public_key =
            Secp256k1PublicKey::from_private(&Secp256k1PrivateKey::random());
        n_always_allowed_denied.allowed = -1;
        n_always_allowed_denied.denied = (now_secs + 3600) as i64;
        peers_to_insert.push(n_always_allowed_denied.clone());

        // 8. Temp Allowed Valid - But actually Denied (Fresh, Epoch 3.0) - Should not be picked
        let mut n_temp_allowed_valid_denied = base_neighbor.clone();
        n_temp_allowed_valid_denied.addr.port = 10008;
        n_temp_allowed_valid_denied.addr.peer_version =
            PEER_VERSION_TESTNET_MAJOR | PEER_VERSION_EPOCH_3_0 as u32;
        n_temp_allowed_valid_denied.public_key =
            Secp256k1PublicKey::from_private(&Secp256k1PrivateKey::random());
        n_temp_allowed_valid_denied.allowed = (now_secs + 3600) as i64;
        n_temp_allowed_valid_denied.denied = (now_secs + 3600) as i64;
        peers_to_insert.push(n_temp_allowed_valid_denied.clone());

        // 9. Not Fresh LCT - But Always Allowed (Epoch 3.0) (For always_include_allowed=true test)
        let mut n_not_fresh_lct_always_allowed = base_neighbor.clone();
        n_not_fresh_lct_always_allowed.addr.port = 10009;
        n_not_fresh_lct_always_allowed.addr.peer_version =
            PEER_VERSION_TESTNET_MAJOR | PEER_VERSION_EPOCH_3_0 as u32;
        n_not_fresh_lct_always_allowed.public_key =
            Secp256k1PublicKey::from_private(&Secp256k1PrivateKey::random());
        n_not_fresh_lct_always_allowed.allowed = -1;
        n_not_fresh_lct_always_allowed.last_contact_time = min_age_fresh - 10;
        peers_to_insert.push(n_not_fresh_lct_always_allowed.clone());

        // 10. Not Fresh Expire - But Temp Allowed Valid (Epoch 3.0) (For always_include_allowed=true test)
        let mut n_not_fresh_expire_temp_allowed = base_neighbor.clone();
        n_not_fresh_expire_temp_allowed.addr.port = 10010;
        n_not_fresh_expire_temp_allowed.addr.peer_version =
            PEER_VERSION_TESTNET_MAJOR | PEER_VERSION_EPOCH_3_0 as u32;
        n_not_fresh_expire_temp_allowed.public_key =
            Secp256k1PublicKey::from_private(&Secp256k1PrivateKey::random());
        n_not_fresh_expire_temp_allowed.allowed = (now_secs + 3600) as i64;
        n_not_fresh_expire_temp_allowed.expire_block = current_block_height - 10;
        peers_to_insert.push(n_not_fresh_expire_temp_allowed.clone());

        // 11. Old Epoch Peer (Fresh, Neutral) - Should be filtered by query_network_epoch_param
        let mut n_old_epoch_peer = base_neighbor.clone();
        n_old_epoch_peer.addr.port = 10012; // New port for this peer
        n_old_epoch_peer.addr.peer_version =
            PEER_VERSION_TESTNET_MAJOR | PEER_VERSION_EPOCH_2_0 as u32; // Older epoch
        n_old_epoch_peer.public_key =
            Secp256k1PublicKey::from_private(&Secp256k1PrivateKey::random());
        n_old_epoch_peer.allowed = 0; // Neutral
        n_old_epoch_peer.denied = 0; // Not denied
        n_old_epoch_peer.last_contact_time = now_secs - 10; // Fresh LCT
        n_old_epoch_peer.expire_block = current_block_height + 100; // Fresh expire
        peers_to_insert.push(n_old_epoch_peer.clone());

        {
            let tx = db.tx_begin().unwrap();
            for peer in &peers_to_insert {
                assert!(PeerDB::try_insert_peer(&tx, peer, &[]).unwrap());
            }
            tx.commit().unwrap();
        }

        // --- Test Case 1: always_include_allowed = false ---
        // Expected to pick from fresh, non-denied peers matching query_network_epoch_param.
        // Candidates: n_always_allowed, n_temp_allowed_valid, n_temp_allowed_expired, n_neutral, n_denied_expired (5 total)
        // n_old_epoch_peer is filtered out due to its older epoch.
        let count_false = 5;
        let results_false = PeerDB::get_fresh_random_neighbors(
            db.conn(),
            network_id,
            query_network_epoch_param,
            min_age_fresh,
            count_false,
            current_block_height,
            false,
            false,
        )
        .unwrap();

        assert_eq!(results_false.len() as u32, count_false, "Should get all fresh, non-denied peers matching epoch for always_include_allowed=false");

        let result_ports_false: HashSet<u16> = results_false.iter().map(|p| p.addr.port).collect();
        let expected_candidate_ports_false: HashSet<u16> = [
            n_always_allowed.addr.port,
            n_temp_allowed_valid.addr.port,
            n_temp_allowed_expired.addr.port,
            n_neutral.addr.port,
            n_denied_expired.addr.port,
        ]
        .iter()
        .cloned()
        .collect();

        assert_eq!(
            result_ports_false, expected_candidate_ports_false,
            "Mismatch in candidates for always_include_allowed=false with epoch filtering"
        );
        assert!(
            !result_ports_false.contains(&n_old_epoch_peer.addr.port),
            "Old epoch peer should be filtered out"
        );

        // --- Test Case 2: always_include_allowed = true ---
        // Phase 1 (allow_qry picks, matching query_network_epoch_param):
        //   - n_always_allowed (Fresh, Allowed<0, Epoch 3.0) -> YES
        //   - n_temp_allowed_valid (Fresh, TempAllowedValid, Epoch 3.1) -> YES
        //   - n_not_fresh_lct_always_allowed (NotFreshLCT, Allowed<0, Epoch 3.0) -> YES
        //   - n_not_fresh_expire_temp_allowed (NotFreshExpire, TempAllowedValid, Epoch 3.0) -> YES
        // Phase 1 count = 4.
        // Phase 2 (random_peers_qry with include_allowed_condition, freshness from params, and matching query_network_epoch_param):
        //   - n_temp_allowed_expired (Fresh, TempAllowedExpired, Epoch 3.0) -> YES
        //   - n_neutral (Fresh, Neutral, Epoch 3.0) -> YES
        //   - n_denied_expired (Fresh, DeniedExpired, NeutralAllowed, Epoch 3.0) -> YES
        // Phase 2 count = 3.
        // Total possible unique peers = 7 (n_old_epoch_peer still filtered out)

        let count_true = 7;
        let results_true = PeerDB::get_fresh_random_neighbors(
            db.conn(),
            network_id,
            query_network_epoch_param,
            min_age_fresh,
            count_true,
            current_block_height,
            true,
            false,
        )
        .unwrap();

        assert_eq!(
            results_true.len() as u32,
            count_true,
            "Should get all 7 expected peers for always_include_allowed=true with epoch filtering"
        );

        let result_ports_true: HashSet<u16> = results_true.iter().map(|p| p.addr.port).collect();
        let expected_candidate_ports_true: HashSet<u16> = [
            n_always_allowed.addr.port,
            n_temp_allowed_valid.addr.port,
            n_temp_allowed_expired.addr.port,
            n_neutral.addr.port,
            n_denied_expired.addr.port,
            n_not_fresh_lct_always_allowed.addr.port,
            n_not_fresh_expire_temp_allowed.addr.port,
        ]
        .iter()
        .cloned()
        .collect();

        assert_eq!(
            result_ports_true, expected_candidate_ports_true,
            "Mismatch in candidates for always_include_allowed=true with epoch filtering"
        );
        assert!(
            !result_ports_true.contains(&n_old_epoch_peer.addr.port),
            "Old epoch peer should be filtered out for always_include_allowed=true as well"
        );

        // Test Case 2 Small: Verify that when count is less than or equal to the number of Phase 1 candidates,
        // the result should only contain Phase 1 candidates (only allowed peers), when always_include_allowed=true.
        // This ensures we prioritize Phase 1 candidates over Phase 2 candidates when we have a limited count.
        let count_true_small = 4;
        let results_true_small = PeerDB::get_fresh_random_neighbors(
            db.conn(),
            network_id,
            query_network_epoch_param,
            min_age_fresh,
            count_true_small,
            current_block_height,
            true,
            false,
        )
        .unwrap();
        assert_eq!(results_true_small.len() as u32, count_true_small);
        let result_ports_true_small: HashSet<u16> =
            results_true_small.iter().map(|p| p.addr.port).collect();

        let phase1_candidate_ports: HashSet<u16> = [
            n_always_allowed.addr.port,                // Epoch 3.0
            n_temp_allowed_valid.addr.port,            // Epoch 3.1
            n_not_fresh_lct_always_allowed.addr.port,  // Epoch 3.0
            n_not_fresh_expire_temp_allowed.addr.port, // Epoch 3.0
        ]
        .iter()
        .cloned()
        .collect();

        for port in result_ports_true_small {
            assert!(phase1_candidate_ports.contains(&port), "Peers for always_include_allowed=true with small count should come from Phase 1 candidates (epoch filtered)");
        }
    }
}<|MERGE_RESOLUTION|>--- conflicted
+++ resolved
@@ -1700,22 +1700,15 @@
 
         if always_include_allowed {
             // always include allowed neighbors, freshness be damned
-<<<<<<< HEAD
             // the peer_version check mirrors the check in `has_acceptable_epoch`:
             //    (my_epoch <= peer_epoch) OR (curr_epoch <= peer_epoch)
-=======
->>>>>>> 79363296
             let allow_qry = r#"
                 SELECT *
                 FROM frontier
                 WHERE network_id = ?1
                   AND denied < ?2
                   AND (allowed < 0 OR ?3 < allowed)
-<<<<<<< HEAD
                   AND (?4 <= (peer_version & 0x000000ff) OR ?5 <= (peer_version & 0x000000ff))"#;
-=======
-                  AND (peer_version & 0x000000ff) >= ?4"#;
->>>>>>> 79363296
 
             let allow_args = params![
                 network_id,
@@ -1756,24 +1749,14 @@
             SELECT *
             FROM frontier
             WHERE network_id = ?1
-<<<<<<< HEAD
               AND last_contact_time >= ?2
               AND ?3 < expire_block_height
               AND denied < ?4
               {include_allowed_condition}
               AND (?6 <= (peer_version & 0x000000ff) OR ?7 <= (peer_version & 0x000000ff))
               {use_public_condition}
-              ORDER BY RANDOM() LIMIT ?8"#
-=======
-                AND last_contact_time >= ?2
-                AND ?3 < expire_block_height
-                AND denied < ?4
-                {include_allowed_condition}
-                AND (peer_version & 0x000000ff) >= ?6
-                {use_public_condition}
-            ORDER BY RANDOM()
-            LIMIT ?7"#
->>>>>>> 79363296
+              ORDER BY RANDOM()
+              LIMIT ?8"#
         );
 
         let random_peers_args = params![
@@ -3958,7 +3941,7 @@
 
         let network_id = NETWORK_ID_MAINNET;
         let query_network_epoch_param = PEER_VERSION_EPOCH_3_0; // Query for peers supporting at least 3.0
-
+        let query_peer_version_param = PEER_VERSION_TESTNET_MAJOR | PEER_VERSION_EPOCH_3_0 as u32; // Query for peers supporting at least 3.0
         let min_age_fresh = now_secs - 7200; // Fresh if contacted in last 2 hours
 
         let mut db =
@@ -4114,6 +4097,7 @@
             db.conn(),
             network_id,
             query_network_epoch_param,
+            query_peer_version_param,
             min_age_fresh,
             count_false,
             current_block_height,
@@ -4164,6 +4148,7 @@
             db.conn(),
             network_id,
             query_network_epoch_param,
+            query_peer_version_param,
             min_age_fresh,
             count_true,
             current_block_height,
@@ -4209,6 +4194,7 @@
             db.conn(),
             network_id,
             query_network_epoch_param,
+            query_peer_version_param,
             min_age_fresh,
             count_true_small,
             current_block_height,
