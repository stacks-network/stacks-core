--- conflicted
+++ resolved
@@ -921,15 +921,9 @@
                         "Failed to consum from buf at offset {offset}"
                     )));
                 };
-<<<<<<< HEAD
 
                 trace!("Try to consume a preamble from {} bytes", preamble.len());
 
-=======
-
-                trace!("Try to consume a preamble from {} bytes", preamble.len());
-
->>>>>>> 57831414
                 let (preamble_opt, bytes_consumed) = self.consume_preamble(protocol, preamble)?;
                 self.preamble = preamble_opt;
 
