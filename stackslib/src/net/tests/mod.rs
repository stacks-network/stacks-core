--- conflicted
+++ resolved
@@ -850,27 +850,15 @@
                     for (receipt, tx) in stacks_receipts.iter().zip(block.txs.iter()) {
                         // transactions processed in the same order
                         assert_eq!(receipt.transaction.txid(), tx.txid());
-<<<<<<< HEAD
                         // no CheckErrorKind
-                        assert!(
-                            receipt.vm_error.is_none(),
-                            "Receipt had a CheckErrorKind: {:?}",
-                            &receipt
-                        );
-                        // transaction was not aborted post-hoc
-                        assert!(!receipt.post_condition_aborted);
-=======
-                        // no CheckErrors
                         if !ignore_transaction_errors {
                             assert!(
                                 receipt.vm_error.is_none(),
-                                "Receipt had a CheckErrors: {:?}",
-                                &receipt
+                                "Receipt had a CheckErrorKind: {receipt:?}"
                             );
                             // transaction was not aborted post-hoc
                             assert!(!receipt.post_condition_aborted);
                         }
->>>>>>> aa20011b
                     }
                 }
             }
