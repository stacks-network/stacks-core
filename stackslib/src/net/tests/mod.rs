--- conflicted
+++ resolved
@@ -107,10 +107,10 @@
 impl NakamotoBootPlan {
     pub fn new(test_name: &str) -> Self {
         let (test_signers, test_stackers) = TestStacker::common_signing_set();
-        let pox_constants = TestPeerConfig::default().burnchain.pox_constants;
+        let default_config = TestChainstateConfig::default();
         Self {
             test_name: test_name.to_string(),
-            pox_constants: TestChainstateConfig::default().burnchain.pox_constants,
+            pox_constants: default_config.burnchain.pox_constants,
             private_key: StacksPrivateKey::from_seed(&[2]),
             initial_balances: vec![],
             test_stackers,
@@ -119,7 +119,7 @@
             num_peers: 0,
             add_default_balance: true,
             malleablized_blocks: true,
-            network_id: TestChainstateConfig::default().network_id,
+            network_id: default_config.network_id,
             txindex: false,
             epochs: None,
         }
@@ -139,12 +139,13 @@
         )
         .unwrap();
 
-        chainstate_config.epochs = Some(StacksEpoch::unit_test_3_0_only(
+        let default_epoch = StacksEpoch::unit_test_3_0_only(
             (self.pox_constants.pox_4_activation_height
                 + self.pox_constants.reward_cycle_length
                 + 1)
             .into(),
-        ));
+        );
+        chainstate_config.epochs = Some(self.epochs.clone().unwrap_or(default_epoch));
         chainstate_config.initial_balances = vec![];
         if self.add_default_balance {
             chainstate_config
@@ -405,63 +406,8 @@
         self,
         observer: Option<&TestEventObserver>,
     ) -> TestChainstate<'_> {
-<<<<<<< HEAD
         let chainstate_config = self.build_nakamoto_chainstate_config();
         let mut chain = TestChainstate::new_with_observer(chainstate_config, observer);
-=======
-        let mut chainstate_config = TestChainstateConfig::new(&self.test_name);
-        chainstate_config.txindex = self.txindex;
-        chainstate_config.network_id = self.network_id;
-
-        let addr = StacksAddress::from_public_keys(
-            C32_ADDRESS_VERSION_TESTNET_SINGLESIG,
-            &AddressHashMode::SerializeP2PKH,
-            1,
-            &vec![StacksPublicKey::from_private(&self.private_key)],
-        )
-        .unwrap();
-
-        let default_epoch = StacksEpoch::unit_test_3_0_only(
-            (self.pox_constants.pox_4_activation_height
-                + self.pox_constants.reward_cycle_length
-                + 1)
-            .into(),
-        );
-        chainstate_config.epochs = Some(self.epochs.clone().unwrap_or(default_epoch));
-        chainstate_config.initial_balances = vec![];
-        if self.add_default_balance {
-            chainstate_config
-                .initial_balances
-                .push((addr.to_account_principal(), 1_000_000_000_000_000_000));
-        }
-        chainstate_config
-            .initial_balances
-            .append(&mut self.initial_balances.clone());
-
-        // Create some balances for test Stackers
-        // They need their stacking amount + enough to pay fees
-        let fee_payment_balance = 10_000;
-        let stacker_balances = self.test_stackers.iter().map(|test_stacker| {
-            (
-                PrincipalData::from(key_to_stacks_addr(&test_stacker.stacker_private_key)),
-                u64::try_from(test_stacker.amount).expect("Stacking amount too large"),
-            )
-        });
-        let signer_balances = self.test_stackers.iter().map(|test_stacker| {
-            (
-                PrincipalData::from(key_to_stacks_addr(&test_stacker.signer_private_key)),
-                fee_payment_balance,
-            )
-        });
-
-        chainstate_config.initial_balances.extend(stacker_balances);
-        chainstate_config.initial_balances.extend(signer_balances);
-        chainstate_config.test_signers = Some(self.test_signers.clone());
-        chainstate_config.test_stackers = Some(self.test_stackers.clone());
-        chainstate_config.burnchain.pox_constants = self.pox_constants.clone();
-        let mut chain = TestChainstate::new_with_observer(chainstate_config.clone(), observer);
-
->>>>>>> 857c0f9e
         chain.mine_malleablized_blocks = self.malleablized_blocks;
         let mut chain_nonce = 0;
         chain.advance_to_nakamoto_epoch(&self.private_key, &mut chain_nonce);
