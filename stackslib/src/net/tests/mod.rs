// Copyright (C) 2013-2020 Blockstack PBC, a public benefit corporation
// Copyright (C) 2020-2023 Stacks Open Internet Foundation
//
// This program is free software: you can redistribute it and/or modify
// it under the terms of the GNU General Public License as published by
// the Free Software Foundation, either version 3 of the License, or
// (at your option) any later version.
//
// This program is distributed in the hope that it will be useful,
// but WITHOUT ANY WARRANTY; without even the implied warranty of
// MERCHANTABILITY or FITNESS FOR A PARTICULAR PURPOSE.  See the
// GNU General Public License for more details.
//
// You should have received a copy of the GNU General Public License
// along with this program.  If not, see <http://www.gnu.org/licenses/>.

pub mod convergence;
pub mod download;
pub mod httpcore;
pub mod inv;
pub mod mempool;
pub mod neighbors;
pub mod relay;

use std::collections::{HashMap, HashSet};
use std::net::{IpAddr, Ipv4Addr, SocketAddr};

use clarity::vm::types::{PrincipalData, QualifiedContractIdentifier};
use libstackerdb::StackerDBChunkData;
use rand::Rng;
use stacks_common::address::{AddressHashMode, C32_ADDRESS_VERSION_TESTNET_SINGLESIG};
use stacks_common::bitvec::BitVec;
use stacks_common::types::chainstate::{
    BurnchainHeaderHash, ConsensusHash, StacksAddress, StacksBlockId, StacksPrivateKey,
    StacksPublicKey, TrieHash,
};
use stacks_common::types::net::PeerAddress;
use stacks_common::types::Address;
use stacks_common::util::hash::Sha512Trunc256Sum;
use stacks_common::util::secp256k1::MessageSignature;

use crate::burnchains::PoxConstants;
use crate::chainstate::burn::db::sortdb::{SortitionDB, SortitionHandle};
use crate::chainstate::burn::operations::BlockstackOperationType;
use crate::chainstate::nakamoto::coordinator::tests::boot_nakamoto;
use crate::chainstate::nakamoto::staging_blocks::NakamotoBlockObtainMethod;
use crate::chainstate::nakamoto::test_signers::TestSigners;
use crate::chainstate::nakamoto::tests::get_account;
use crate::chainstate::nakamoto::tests::node::TestStacker;
use crate::chainstate::nakamoto::{NakamotoBlock, NakamotoBlockHeader, NakamotoChainState};
use crate::chainstate::stacks::boot::test::key_to_stacks_addr;
use crate::chainstate::stacks::boot::{
    MINERS_NAME, SIGNERS_VOTING_FUNCTION_NAME, SIGNERS_VOTING_NAME,
};
use crate::chainstate::stacks::db::blocks::test::make_empty_coinbase_block;
use crate::chainstate::stacks::events::TransactionOrigin;
use crate::chainstate::stacks::test::make_codec_test_microblock;
use crate::chainstate::stacks::{
    StacksTransaction, StacksTransactionSigner, TenureChangeCause, TenureChangePayload,
    TokenTransferMemo, TransactionAnchorMode, TransactionAuth, TransactionContractCall,
    TransactionPayload, TransactionVersion,
};
use crate::chainstate::tests::{TestChainstate, TestChainstateConfig};
use crate::clarity::vm::types::StacksAddressExtensions;
use crate::core::{StacksEpoch, StacksEpochExtension};
use crate::net::relay::Relayer;
use crate::net::test::{RPCHandlerArgsType, TestEventObserver, TestPeer, TestPeerConfig};
use crate::net::{
    BlocksData, BlocksDatum, MicroblocksData, NakamotoBlocksData, NeighborKey, NetworkResult,
    PingData, StackerDBPushChunkData, StacksMessage, StacksMessageType, StacksNodeState,
};
use crate::util_lib::boot::boot_code_id;

/// One step of a simulated Nakamoto node's bootup procedure.
#[derive(Debug, PartialEq, Clone)]
pub enum NakamotoBootStep {
    Block(Vec<StacksTransaction>),
    TenureExtend(Vec<StacksTransaction>),
}

#[derive(Debug, PartialEq, Clone)]
pub enum NakamotoBootTenure {
    Sortition(Vec<NakamotoBootStep>),
    NoSortition(Vec<NakamotoBootStep>),
}

pub struct NakamotoBootPlan {
    pub test_name: String,
    pub pox_constants: PoxConstants,
    pub private_key: StacksPrivateKey,
    pub initial_balances: Vec<(PrincipalData, u64)>,
    pub test_stackers: Vec<TestStacker>,
    pub test_signers: TestSigners,
    pub observer: Option<TestEventObserver>,
    pub num_peers: usize,
    /// Whether to add an initial balance for `private_key`'s account
    pub add_default_balance: bool,
    /// Whether or not to produce malleablized blocks
    pub malleablized_blocks: bool,
    pub network_id: u32,
    pub txindex: bool,
}

impl NakamotoBootPlan {
    pub fn new(test_name: &str) -> Self {
        let (test_signers, test_stackers) = TestStacker::common_signing_set();
        Self {
            test_name: test_name.to_string(),
            pox_constants: TestChainstateConfig::default().burnchain.pox_constants,
            private_key: StacksPrivateKey::from_seed(&[2]),
            initial_balances: vec![],
            test_stackers,
            test_signers,
            observer: Some(TestEventObserver::new()),
            num_peers: 0,
            add_default_balance: true,
            malleablized_blocks: true,
            network_id: TestChainstateConfig::default().network_id,
            txindex: false,
        }
    }

    // Builds a TestChainstateConfig with shared parameters
    fn build_nakamoto_chainstate_config(&self) -> TestChainstateConfig {
        let mut chainstate_config = TestChainstateConfig::new(&self.test_name);
        chainstate_config.network_id = self.network_id;
        chainstate_config.txindex = self.txindex;

        let addr = StacksAddress::from_public_keys(
            C32_ADDRESS_VERSION_TESTNET_SINGLESIG,
            &AddressHashMode::SerializeP2PKH,
            1,
            &vec![StacksPublicKey::from_private(&self.private_key)],
        )
        .unwrap();

        chainstate_config.epochs = Some(StacksEpoch::unit_test_3_0_only(
            (self.pox_constants.pox_4_activation_height
                + self.pox_constants.reward_cycle_length
                + 1)
            .into(),
        ));
        chainstate_config.initial_balances = vec![];
        if self.add_default_balance {
            chainstate_config
                .initial_balances
                .push((addr.to_account_principal(), 1_000_000_000_000_000_000));
        }
        chainstate_config
            .initial_balances
            .extend(self.initial_balances.clone());

        let fee_payment_balance = 10_000;
        let stacker_balances = self.test_stackers.iter().map(|test_stacker| {
            (
                PrincipalData::from(key_to_stacks_addr(&test_stacker.stacker_private_key)),
                u64::try_from(test_stacker.amount).expect("Stacking amount too large"),
            )
        });
        let signer_balances = self.test_stackers.iter().map(|test_stacker| {
            (
                PrincipalData::from(key_to_stacks_addr(&test_stacker.signer_private_key)),
                fee_payment_balance,
            )
        });

        chainstate_config.initial_balances.extend(stacker_balances);
        chainstate_config.initial_balances.extend(signer_balances);
        chainstate_config.test_signers = Some(self.test_signers.clone());
        chainstate_config.test_stackers = Some(self.test_stackers.clone());
        chainstate_config.burnchain.pox_constants = self.pox_constants.clone();

        chainstate_config
    }

    pub fn with_private_key(mut self, privk: StacksPrivateKey) -> Self {
        self.private_key = privk;
        self
    }

    pub fn with_network_id(mut self, network_id: u32) -> Self {
        self.network_id = network_id;
        self
    }

    pub fn with_pox_constants(mut self, cycle_length: u32, prepare_length: u32) -> Self {
        let new_consts = PoxConstants::new(
            cycle_length,
            prepare_length,
            (80 * prepare_length / 100).max(1),
            0,
            0,
            u64::MAX,
            u64::MAX,
            // v1 unlocks at start of second reward cycle
            cycle_length + 2,
            // v2 unlocks at start of third cycle
            2 * cycle_length + 1,
            // v3 unlocks at start of fourth cycle
            3 * cycle_length + 1,
            // pox-3 activates at start of third cycle, just before v2 unlock
            2 * cycle_length + 1,
        );
        self.pox_constants = new_consts;
        self
    }

    pub fn with_initial_balances(mut self, initial_balances: Vec<(PrincipalData, u64)>) -> Self {
        self.initial_balances = initial_balances;
        self
    }

    pub fn with_test_stackers(mut self, test_stackers: Vec<TestStacker>) -> Self {
        self.test_stackers = test_stackers;
        self
    }

    pub fn with_test_signers(mut self, test_signers: TestSigners) -> Self {
        self.test_signers = test_signers;
        self
    }

    pub fn with_extra_peers(mut self, num_peers: usize) -> Self {
        self.num_peers = num_peers;
        self
    }

    pub fn with_malleablized_blocks(mut self, malleablized_blocks: bool) -> Self {
        self.malleablized_blocks = malleablized_blocks;
        self
    }

    pub fn with_txindex(mut self, txindex: bool) -> Self {
        self.txindex = txindex;
        self
    }

    /// This is the first tenure in which nakamoto blocks will be built.
    /// However, it is also the last sortition for an epoch 2.x block.
    pub fn nakamoto_start_burn_height(pox_consts: &PoxConstants) -> u64 {
        (pox_consts.pox_4_activation_height + pox_consts.reward_cycle_length).into()
    }

    /// This is the first tenure which is a nakamoto sortition.
    pub fn nakamoto_first_tenure_height(pox_consts: &PoxConstants) -> u64 {
        Self::nakamoto_start_burn_height(pox_consts) + 1
    }

    /// Check the boot plan transactions against the generated blocks
    fn check_blocks_against_boot_plan(
        blocks: &[NakamotoBlock],
        boot_steps: &[NakamotoBootStep],
        num_expected_transactions: usize,
    ) {
        assert_eq!(blocks.len(), boot_steps.len());
        let mut num_transactions = 0;
        for (block, boot_step) in blocks.iter().zip(boot_steps.iter()) {
            num_transactions += block.txs.len();
            let boot_step_txs = match boot_step {
                NakamotoBootStep::TenureExtend(txs) => txs.clone(),
                NakamotoBootStep::Block(txs) => txs.clone(),
            };
            let planned_txs: Vec<_> = block
                .txs
                .iter()
                .filter(|tx| match &tx.payload {
                    TransactionPayload::Coinbase(..) | TransactionPayload::TenureChange(..) => {
                        false
                    }
                    TransactionPayload::ContractCall(TransactionContractCall {
                        contract_name,
                        address,
                        function_name,
                        ..
                    }) => {
                        if contract_name.as_str() == SIGNERS_VOTING_NAME
                            && address.is_burn()
                            && function_name.as_str() == SIGNERS_VOTING_FUNCTION_NAME
                        {
                            false
                        } else {
                            true
                        }
                    }
                    _ => true,
                })
                .collect();
            assert_eq!(planned_txs.len(), boot_step_txs.len());
            for (block_tx, boot_step_tx) in planned_txs.iter().zip(boot_step_txs.iter()) {
                assert_eq!(block_tx.txid(), boot_step_tx.txid());
            }
        }
        assert_eq!(
            num_expected_transactions, num_transactions,
            "Failed to mine at least one transaction in this block"
        );
    }

    /// Apply burn ops and blocks to the peer replicas
    fn apply_blocks_to_other_peers(
        burn_ops: &[BlockstackOperationType],
        blocks: &[NakamotoBlock],
        malleablized_blocks: &[NakamotoBlock],
        other_peers: &mut [TestPeer],
    ) {
        info!("Applying block to other peers"; "block_height" => ?burn_ops.first().map(|op| op.block_height()));
        for (i, peer) in other_peers.iter_mut().enumerate() {
            peer.next_burnchain_block(burn_ops.to_vec());

            let sortdb = peer.chain.sortdb.take().unwrap();
            let mut node = peer.chain.stacks_node.take().unwrap();

            let sort_tip = SortitionDB::get_canonical_sortition_tip(sortdb.conn()).unwrap();
            let mut sort_handle = sortdb.index_handle(&sort_tip);

            let mut possible_chain_tips = HashSet::new();

            for block in blocks {
                debug!(
                    "Apply block {} (sighash {}) to peer {i} ({})",
                    &block.block_id(),
                    &block.header.signer_signature_hash(),
                    &peer.to_neighbor().addr
                );
                let block_id = block.block_id();
                let accepted = Relayer::process_new_nakamoto_block(
                    &peer.network.burnchain,
                    &sortdb,
                    &mut sort_handle,
                    &mut node.chainstate,
                    &peer.network.stacks_tip.block_id(),
                    block,
                    None,
                    NakamotoBlockObtainMethod::Pushed,
                )
                .unwrap();
                assert!(
                    accepted.is_accepted(),
                    "Did NOT accept Nakamoto block {block_id} to other peer {i}"
                );
                test_debug!("Accepted Nakamoto block {block_id} to other peer {i}");
                peer.chain.coord.handle_new_nakamoto_stacks_block().unwrap();

                possible_chain_tips.insert(block.block_id());

                // process it
                peer.chain.coord.handle_new_stacks_block().unwrap();
                peer.chain.coord.handle_new_nakamoto_stacks_block().unwrap();
            }

            for block in malleablized_blocks {
                debug!(
                    "Apply malleablized block {} (sighash {}) to peer {i} ({})",
                    &block.block_id(),
                    &block.header.signer_signature_hash(),
                    &peer.to_neighbor().addr
                );
                let block_id = block.block_id();
                let accepted = Relayer::process_new_nakamoto_block(
                    &peer.network.burnchain,
                    &sortdb,
                    &mut sort_handle,
                    &mut node.chainstate,
                    &peer.network.stacks_tip.block_id(),
                    block,
                    None,
                    NakamotoBlockObtainMethod::Pushed,
                )
                .unwrap();
                assert!(
                    accepted.is_accepted(),
                    "Did NOT accept malleablized Nakamoto block {block_id} to other peer {i}"
                );
                test_debug!("Accepted malleablized Nakamoto block {block_id} to other peer {i}");
                peer.chain.coord.handle_new_nakamoto_stacks_block().unwrap();

                possible_chain_tips.insert(block.block_id());

                // process it
                peer.chain.coord.handle_new_stacks_block().unwrap();
                peer.chain.coord.handle_new_nakamoto_stacks_block().unwrap();
            }

            peer.chain.sortdb = Some(sortdb);
            peer.chain.stacks_node = Some(node);
            peer.refresh_burnchain_view();

            assert!(possible_chain_tips.contains(&peer.network.stacks_tip.block_id()));
        }
    }

    /// Make a chainstate and transition it into the Nakamoto epoch.
    /// The node needs to be stacking; otherwise, Nakamoto won't activate.
    pub fn boot_nakamoto_chainstate(
        self,
        observer: Option<&TestEventObserver>,
    ) -> TestChainstate<'_> {
        let chainstate_config = self.build_nakamoto_chainstate_config();
        let mut chain = TestChainstate::new_with_observer(chainstate_config, observer);
        chain.mine_malleablized_blocks = self.malleablized_blocks;
<<<<<<< HEAD
=======

        self.advance_to_nakamoto_chainstate(&mut chain);
        chain
    }

    /// Bring a TestChainstate into the Nakamoto Epoch
    fn advance_to_nakamoto_chainstate(&mut self, chain: &mut TestChainstate) {
>>>>>>> 39a1b4ac
        let mut chain_nonce = 0;
        chain.advance_to_nakamoto_epoch(&self.private_key, &mut chain_nonce);
        chain
    }

    /// Make a peer and transition it into the Nakamoto epoch.
    /// The node needs to be stacking; otherwise, Nakamoto won't activate.
    /// Boot a TestPeer and followers into the Nakamoto epoch
    pub fn boot_nakamoto_peers(
        self,
        observer: Option<&TestEventObserver>,
    ) -> (TestPeer<'_>, Vec<TestPeer<'_>>) {
        let mut peer_config = TestPeerConfig::new(&self.test_name, 0, 0);
        peer_config.chain_config = self.build_nakamoto_chainstate_config();
        peer_config.private_key = self.private_key.clone();
        peer_config.connection_opts.auth_token = Some("password".to_string());
        peer_config
            .stacker_dbs
            .push(boot_code_id(MINERS_NAME, false));

        let mut peer = TestPeer::new_with_observer(peer_config.clone(), observer);
        peer.chain.mine_malleablized_blocks = self.malleablized_blocks;

        let mut other_peers = vec![];
        for i in 0..self.num_peers {
            let mut other_config = peer_config.clone();
            other_config.chain_config.test_name =
                format!("{}.follower", &peer_config.chain_config.test_name);
            other_config.server_port = 0;
            other_config.http_port = 0;
            other_config.chain_config.test_stackers =
                peer_config.chain_config.test_stackers.clone();
            other_config.private_key = StacksPrivateKey::from_seed(&(i as u128).to_be_bytes());
            other_config.add_neighbor(&peer.to_neighbor());

            let mut other_peer = TestPeer::new_with_observer(other_config, None);
            other_peer.chain.mine_malleablized_blocks = self.malleablized_blocks;
            other_peers.push(other_peer);
        }

        let mut peer_nonce = 0;
        let mut other_peer_nonces = vec![0; other_peers.len()];

        // Advance primary peer and other peers to Nakamoto epoch
        peer.chain
            .advance_to_nakamoto_epoch(&self.private_key, &mut peer_nonce);
        for (other_peer, other_peer_nonce) in
            other_peers.iter_mut().zip(other_peer_nonces.iter_mut())
        {
            other_peer
                .chain
                .advance_to_nakamoto_epoch(&self.private_key, other_peer_nonce);
        }

        (peer, other_peers)
    }

    pub fn boot_into_nakamoto_peers(
        self,
        boot_plan: Vec<NakamotoBootTenure>,
        observer: Option<&TestEventObserver>,
    ) -> (TestPeer<'_>, Vec<TestPeer<'_>>) {
        let test_signers = self.test_signers.clone();
        let pox_constants = self.pox_constants.clone();
        let test_stackers = self.test_stackers.clone();

        let (mut peer, mut other_peers) = self.boot_nakamoto_peers(observer);
        if boot_plan.is_empty() {
            debug!("No boot plan steps supplied -- returning once nakamoto epoch has been reached");
            return (peer, other_peers);
        }

        let mut all_blocks = vec![];
        let mut malleablized_block_ids = HashSet::new();
        let mut last_tenure_change: Option<TenureChangePayload> = None;
        let mut blocks_since_last_tenure = 0;

        debug!("\n\nProcess plan with {} steps", boot_plan.len());

        for (x, plan_tenure) in boot_plan.into_iter().enumerate() {
            debug!("\n\nProcess plan step {} {:?}", &x, &plan_tenure);

            match plan_tenure {
                NakamotoBootTenure::NoSortition(boot_steps) => {
                    assert!(!boot_steps.is_empty());
                    // just extend the last sortition
                    let (burn_ops, tenure_change_extend, miner_key) =
                        peer.begin_nakamoto_tenure(TenureChangeCause::Extended);
                    let (_, _, next_consensus_hash) = peer.next_burnchain_block(burn_ops.clone());

                    let tenure_change = last_tenure_change.clone().unwrap();
                    let blocks: Vec<NakamotoBlock> = all_blocks.last().cloned().unwrap();

                    // extending last tenure
                    let tenure_change_extend = tenure_change.extend(
                        next_consensus_hash.clone(),
                        blocks.last().cloned().unwrap().header.block_id(),
                        blocks_since_last_tenure,
                    );
                    let tenure_change_tx = peer
                        .chain
                        .miner
                        .make_nakamoto_tenure_change(tenure_change_extend.clone());

                    debug!("\n\nExtend across empty sortition {}: blocks.len() = {}, blocks_since_last_tenure = {}\n\n", &next_consensus_hash, blocks.len(), blocks_since_last_tenure);

                    let mut i = 0;
                    let mut num_expected_transactions = 1; // expect tenure-extension

                    let blocks_and_sizes = peer.make_nakamoto_tenure_extension(
                        tenure_change_tx,
                        &mut test_signers.clone(),
                        |miner, chainstate, sortdb, blocks_so_far| {
                            if i >= boot_steps.len() {
                                return vec![];
                            }
                            let next_step = &boot_steps[i];
                            i += 1;

                            let mut txs = vec![];
                            let last_block_opt = blocks_so_far
                                .last()
                                .as_ref()
                                .map(|(block, _size, _cost)| block.header.block_id());

                            match next_step {
                                NakamotoBootStep::TenureExtend(transactions) => {
                                    assert!(!transactions.is_empty());
                                    if let Some(last_block) = last_block_opt {
                                        let tenure_extension = tenure_change.extend(
                                            next_consensus_hash.clone(),
                                            last_block.clone(),
                                            blocks_since_last_tenure
                                        );
                                        let tenure_extension_tx =
                                            miner.make_nakamoto_tenure_change(tenure_extension);

                                        txs.push(tenure_extension_tx);
                                        txs.extend_from_slice(&transactions[..]);
                                        num_expected_transactions += 1 + transactions.len();
                                    }
                                    debug!("\n\nExtend current tenure in empty tenure {} (blocks so far: {}, blocks_since_last_tenure = {}, steps so far: {})\n\n", &next_consensus_hash, blocks_so_far.len(), blocks_since_last_tenure, i);
                                }
                                NakamotoBootStep::Block(transactions) => {
                                    assert!(!transactions.is_empty());
                                    debug!("\n\nMake block {} with {} transactions in empty tenure {}\n\n", blocks_so_far.len(), transactions.len(), &next_consensus_hash);
                                    txs.extend_from_slice(&transactions[..]);
                                    num_expected_transactions += transactions.len();
                                }
                            }

                            blocks_since_last_tenure += 1;
                            txs
                        });

                    peer.refresh_burnchain_view();

                    let blocks: Vec<NakamotoBlock> = blocks_and_sizes
                        .into_iter()
                        .map(|(block, _, _)| block)
                        .collect();

                    let malleablized_blocks =
                        std::mem::replace(&mut peer.chain.malleablized_blocks, vec![]);
                    for mblk in malleablized_blocks.iter() {
                        malleablized_block_ids.insert(mblk.block_id());
                    }

                    Self::check_blocks_against_boot_plan(
                        &blocks,
                        &boot_steps,
                        num_expected_transactions,
                    );

                    Self::apply_blocks_to_other_peers(
                        &burn_ops,
                        &blocks,
                        &malleablized_blocks,
                        &mut other_peers,
                    );
                    all_blocks.push(blocks);
                }
                NakamotoBootTenure::Sortition(boot_steps) => {
                    assert!(!boot_steps.is_empty());
                    let (burn_ops, mut tenure_change, miner_key) =
                        peer.begin_nakamoto_tenure(TenureChangeCause::BlockFound);
                    let (burn_ht, _, consensus_hash) = peer.next_burnchain_block(burn_ops.clone());
                    let vrf_proof = peer.make_nakamoto_vrf_proof(miner_key);

                    tenure_change.tenure_consensus_hash = consensus_hash.clone();
                    tenure_change.burn_view_consensus_hash = consensus_hash.clone();

                    last_tenure_change = Some(tenure_change.clone());

                    let tenure_change_tx = peer
                        .chain
                        .miner
                        .make_nakamoto_tenure_change(tenure_change.clone());

                    let coinbase_tx = peer.chain.miner.make_nakamoto_coinbase(None, vrf_proof);

                    debug!("\n\nNew tenure: {}\n\n", &consensus_hash);

                    let mut i = 0;
                    let mut num_expected_transactions = 2; // tenure-change and coinbase
                    blocks_since_last_tenure = 0;

                    let first_burn_ht = peer.sortdb().first_block_height;

                    let blocks_and_sizes = peer.make_nakamoto_tenure(
                        tenure_change_tx,
                        coinbase_tx,
                        &mut test_signers.clone(),
                        |miner, chainstate, sortdb, blocks_so_far| {
                            if i >= boot_steps.len() {
                                return vec![];
                            }
                            let next_step = &boot_steps[i];
                            i += 1;

                            let mut txs = vec![];
                            let last_block_opt = blocks_so_far
                                .last()
                                .as_ref()
                                .map(|(block, _size, _cost)| block.header.block_id());

                            match next_step {
                                NakamotoBootStep::TenureExtend(transactions) => {
                                    assert!(!transactions.is_empty());
                                    if let Some(last_block) = last_block_opt {
                                        let tenure_extension = tenure_change.extend(
                                            consensus_hash.clone(),
                                            last_block.clone(),
                                            blocks_since_last_tenure // blocks_so_far.len() as u32,
                                        );
                                        let tenure_extension_tx =
                                            miner.make_nakamoto_tenure_change(tenure_extension);

                                        txs.push(tenure_extension_tx);
                                        txs.extend_from_slice(&transactions[..]);
                                        num_expected_transactions += 1 + transactions.len();
                                    }
                                    debug!("\n\nExtend current tenure {} (blocks so far: {}, steps so far: {})\n\n", &consensus_hash, blocks_so_far.len(), i);
                                }
                                NakamotoBootStep::Block(transactions) => {
                                    assert!(!transactions.is_empty());
                                    debug!("\n\nMake block {} with {} transactions in tenure {}\n\n", blocks_so_far.len(), transactions.len(), &consensus_hash);
                                    txs.extend_from_slice(&transactions[..]);
                                    num_expected_transactions += transactions.len();
                                }
                            }

                            blocks_since_last_tenure += 1;
                            txs
                        });
                    peer.refresh_burnchain_view();

                    let blocks: Vec<NakamotoBlock> = blocks_and_sizes
                        .into_iter()
                        .map(|(block, _, _)| block)
                        .collect();

                    let malleablized_blocks =
                        std::mem::replace(&mut peer.chain.malleablized_blocks, vec![]);
                    for mblk in malleablized_blocks.iter() {
                        malleablized_block_ids.insert(mblk.block_id());
                    }

                    Self::check_blocks_against_boot_plan(
                        &blocks,
                        &boot_steps,
                        num_expected_transactions,
                    );
                    Self::apply_blocks_to_other_peers(
                        &burn_ops,
                        &blocks,
                        &malleablized_blocks,
                        &mut other_peers,
                    );

                    all_blocks.push(blocks);
                }
            }
        }

        // check that our tenure-extends have been getting applied
        let (highest_tenure, sort_tip) = {
            let chainstate = &mut peer.chain.stacks_node.as_mut().unwrap().chainstate;
            let sort_db = peer.chain.sortdb.as_mut().unwrap();
            let tip = SortitionDB::get_canonical_burn_chain_tip(sort_db.conn()).unwrap();
            let tenure = NakamotoChainState::get_ongoing_tenure(
                &mut chainstate.index_conn(),
                &sort_db
                    .index_handle_at_tip()
                    .get_nakamoto_tip_block_id()
                    .unwrap()
                    .unwrap(),
            )
            .unwrap()
            .unwrap();
            (tenure, tip)
        };

        let last_block = all_blocks
            .last()
            .as_ref()
            .cloned()
            .unwrap()
            .last()
            .cloned()
            .unwrap();
        assert_eq!(
            highest_tenure.tenure_id_consensus_hash,
            last_block.header.consensus_hash
        );
        assert_eq!(
            highest_tenure.burn_view_consensus_hash,
            sort_tip.consensus_hash
        );

        // verify all transactions succeeded.
        // already checked that `all_blocks` matches the boot plan, so just check that each
        // transaction in `all_blocks` ran to completion
        if let Some(observer) = observer {
            let mut observed_blocks = observer.get_blocks();
            let mut block_idx = (peer
                .config
                .chain_config
                .burnchain
                .pox_constants
                .pox_4_activation_height
                + peer
                    .config
                    .chain_config
                    .burnchain
                    .pox_constants
                    .reward_cycle_length
                - 25) as usize;

            // filter out observed blocks that are malleablized
            observed_blocks.retain(|blk| {
                if let Some(nakamoto_block_header) =
                    blk.metadata.anchored_header.as_stacks_nakamoto()
                {
                    !malleablized_block_ids.contains(&nakamoto_block_header.block_id())
                } else {
                    true
                }
            });

            for tenure in all_blocks.iter() {
                for block in tenure.iter() {
                    let observed_block = &observed_blocks[block_idx];
                    block_idx += 1;

                    assert_eq!(
                        observed_block.metadata.anchored_header.block_hash(),
                        block.header.block_hash()
                    );

                    // each transaction was mined in the same order as described in the boot plan,
                    // and it succeeded.
                    let mut stacks_receipts = vec![];
                    for receipt in observed_block.receipts.iter() {
                        match &receipt.transaction {
                            TransactionOrigin::Stacks(..) => {
                                stacks_receipts.push(receipt);
                            }
                            TransactionOrigin::Burn(..) => {}
                        }
                    }

                    assert_eq!(stacks_receipts.len(), block.txs.len());
                    for (receipt, tx) in stacks_receipts.iter().zip(block.txs.iter()) {
                        // transactions processed in the same order
                        assert_eq!(receipt.transaction.txid(), tx.txid());
                        // no CheckErrorKind
                        assert!(
                            receipt.vm_error.is_none(),
                            "Receipt had a CheckErrorKind: {:?}",
                            &receipt
                        );
                        // transaction was not aborted post-hoc
                        assert!(!receipt.post_condition_aborted);
                    }
                }
            }
        }

        // verify that all other peers kept pace with this peer
        for other_peer in other_peers.iter_mut() {
            let (other_highest_tenure, other_sort_tip) = {
                let chainstate = &mut other_peer.chain.stacks_node.as_mut().unwrap().chainstate;
                let sort_db = other_peer.chain.sortdb.as_mut().unwrap();
                let tip = SortitionDB::get_canonical_burn_chain_tip(sort_db.conn()).unwrap();
                let tenure = NakamotoChainState::get_ongoing_tenure(
                    &mut chainstate.index_conn(),
                    &sort_db
                        .index_handle_at_tip()
                        .get_nakamoto_tip_block_id()
                        .unwrap()
                        .unwrap(),
                )
                .unwrap()
                .unwrap();
                (tenure, tip)
            };

            assert_eq!(other_highest_tenure, highest_tenure);
            assert_eq!(other_sort_tip, sort_tip);
        }

        // flatten
        let all_blocks: Vec<NakamotoBlock> = all_blocks.into_iter().flatten().collect();

        peer.check_nakamoto_migration();
        peer.check_malleablized_blocks(all_blocks.clone(), 2);
        for other_peer in other_peers.iter_mut() {
            other_peer.check_nakamoto_migration();
            other_peer.check_malleablized_blocks(all_blocks.clone(), 2);
        }
        (peer, other_peers)
    }

    pub fn boot_into_nakamoto_peer(
        self,
        boot_plan: Vec<NakamotoBootTenure>,
        observer: Option<&TestEventObserver>,
    ) -> TestPeer<'_> {
        self.boot_into_nakamoto_peers(boot_plan, observer).0
    }
}

#[test]
fn test_boot_nakamoto_peer() {
    let private_key = StacksPrivateKey::from_seed(&[2]);
    let addr = StacksAddress::from_public_keys(
        C32_ADDRESS_VERSION_TESTNET_SINGLESIG,
        &AddressHashMode::SerializeP2PKH,
        1,
        &vec![StacksPublicKey::from_private(&private_key)],
    )
    .unwrap();
    let recipient_addr =
        StacksAddress::from_string("ST2YM3J4KQK09V670TD6ZZ1XYNYCNGCWCVTASN5VM").unwrap();

    let mut sender_nonce = 0;

    let mut next_stx_transfer = || {
        let mut stx_transfer = StacksTransaction::new(
            TransactionVersion::Testnet,
            TransactionAuth::from_p2pkh(&private_key).unwrap(),
            TransactionPayload::TokenTransfer(
                recipient_addr.clone().to_account_principal(),
                1,
                TokenTransferMemo([0x00; 34]),
            ),
        );
        stx_transfer.chain_id = 0x80000000;
        stx_transfer.anchor_mode = TransactionAnchorMode::OnChainOnly;
        stx_transfer.set_tx_fee(1);
        stx_transfer.auth.set_origin_nonce(sender_nonce);
        sender_nonce += 1;

        let mut tx_signer = StacksTransactionSigner::new(&stx_transfer);
        tx_signer.sign_origin(&private_key).unwrap();
        let stx_transfer_signed = tx_signer.get_tx().unwrap();

        stx_transfer_signed
    };

    let boot_tenures = vec![
        // reward cycle 1
        NakamotoBootTenure::Sortition(vec![
            NakamotoBootStep::Block(vec![next_stx_transfer()]),
            NakamotoBootStep::Block(vec![next_stx_transfer()]),
            NakamotoBootStep::Block(vec![next_stx_transfer()]),
            NakamotoBootStep::Block(vec![next_stx_transfer()]),
            NakamotoBootStep::Block(vec![next_stx_transfer()]),
            NakamotoBootStep::Block(vec![next_stx_transfer()]),
            NakamotoBootStep::Block(vec![next_stx_transfer()]),
            NakamotoBootStep::Block(vec![next_stx_transfer()]),
            NakamotoBootStep::Block(vec![next_stx_transfer()]),
            NakamotoBootStep::Block(vec![next_stx_transfer()]),
        ]),
        NakamotoBootTenure::Sortition(vec![NakamotoBootStep::Block(vec![next_stx_transfer()])]),
        NakamotoBootTenure::Sortition(vec![NakamotoBootStep::Block(vec![next_stx_transfer()])]),
        NakamotoBootTenure::Sortition(vec![NakamotoBootStep::Block(vec![next_stx_transfer()])]),
        NakamotoBootTenure::Sortition(vec![
            NakamotoBootStep::Block(vec![next_stx_transfer()]),
            NakamotoBootStep::TenureExtend(vec![next_stx_transfer()]),
            NakamotoBootStep::Block(vec![next_stx_transfer()]),
            NakamotoBootStep::TenureExtend(vec![next_stx_transfer()]),
            NakamotoBootStep::Block(vec![next_stx_transfer()]),
            NakamotoBootStep::TenureExtend(vec![next_stx_transfer()]),
            NakamotoBootStep::Block(vec![next_stx_transfer()]),
            NakamotoBootStep::TenureExtend(vec![next_stx_transfer()]),
        ]),
        NakamotoBootTenure::NoSortition(vec![NakamotoBootStep::Block(vec![next_stx_transfer()])]),
        // prepare phase for 2
        NakamotoBootTenure::NoSortition(vec![NakamotoBootStep::Block(vec![next_stx_transfer()])]),
        NakamotoBootTenure::Sortition(vec![
            NakamotoBootStep::Block(vec![next_stx_transfer()]),
            NakamotoBootStep::Block(vec![next_stx_transfer()]),
        ]),
        NakamotoBootTenure::Sortition(vec![NakamotoBootStep::Block(vec![next_stx_transfer()])]),
        // reward cycle 2
        NakamotoBootTenure::Sortition(vec![NakamotoBootStep::Block(vec![next_stx_transfer()])]),
        NakamotoBootTenure::NoSortition(vec![NakamotoBootStep::Block(vec![next_stx_transfer()])]),
        NakamotoBootTenure::NoSortition(vec![NakamotoBootStep::Block(vec![next_stx_transfer()])]),
        NakamotoBootTenure::NoSortition(vec![NakamotoBootStep::Block(vec![next_stx_transfer()])]),
        NakamotoBootTenure::NoSortition(vec![NakamotoBootStep::Block(vec![next_stx_transfer()])]),
        NakamotoBootTenure::NoSortition(vec![NakamotoBootStep::Block(vec![next_stx_transfer()])]),
        NakamotoBootTenure::NoSortition(vec![NakamotoBootStep::Block(vec![next_stx_transfer()])]),
        // prepare phase for 3
        NakamotoBootTenure::Sortition(vec![
            NakamotoBootStep::Block(vec![next_stx_transfer()]),
            NakamotoBootStep::TenureExtend(vec![next_stx_transfer()]),
            NakamotoBootStep::Block(vec![next_stx_transfer()]),
            NakamotoBootStep::TenureExtend(vec![next_stx_transfer()]),
            NakamotoBootStep::Block(vec![next_stx_transfer()]),
            NakamotoBootStep::TenureExtend(vec![next_stx_transfer()]),
            NakamotoBootStep::Block(vec![next_stx_transfer()]),
            NakamotoBootStep::TenureExtend(vec![next_stx_transfer()]),
        ]),
        NakamotoBootTenure::Sortition(vec![
            NakamotoBootStep::Block(vec![next_stx_transfer()]),
            NakamotoBootStep::TenureExtend(vec![next_stx_transfer()]),
            NakamotoBootStep::Block(vec![next_stx_transfer()]),
            NakamotoBootStep::TenureExtend(vec![next_stx_transfer()]),
            NakamotoBootStep::Block(vec![next_stx_transfer()]),
            NakamotoBootStep::TenureExtend(vec![next_stx_transfer()]),
            NakamotoBootStep::Block(vec![next_stx_transfer()]),
            NakamotoBootStep::TenureExtend(vec![next_stx_transfer()]),
        ]),
        NakamotoBootTenure::Sortition(vec![
            NakamotoBootStep::Block(vec![next_stx_transfer()]),
            NakamotoBootStep::TenureExtend(vec![next_stx_transfer()]),
            NakamotoBootStep::Block(vec![next_stx_transfer()]),
            NakamotoBootStep::TenureExtend(vec![next_stx_transfer()]),
            NakamotoBootStep::Block(vec![next_stx_transfer()]),
            NakamotoBootStep::TenureExtend(vec![next_stx_transfer()]),
            NakamotoBootStep::Block(vec![next_stx_transfer()]),
            NakamotoBootStep::TenureExtend(vec![next_stx_transfer()]),
        ]),
        // reward cycle 3
        NakamotoBootTenure::Sortition(vec![NakamotoBootStep::Block(vec![next_stx_transfer()])]),
    ];

    // make malleablized blocks
    let (test_signers, test_stackers) = TestStacker::multi_signing_set(&[
        0, 0, 0, 0, 0, 0, 1, 1, 1, 1, 1, 1, 2, 2, 2, 2, 2, 2, 3, 3, 3, 3, 3, 3,
    ]);

    let plan = NakamotoBootPlan::new(function_name!())
        .with_private_key(private_key)
        .with_pox_constants(10, 3)
        .with_initial_balances(vec![(addr.into(), 1_000_000)])
        .with_extra_peers(2)
        .with_test_signers(test_signers)
        .with_test_stackers(test_stackers);

    let observer = TestEventObserver::new();
    let (peer, other_peers) = plan.boot_into_nakamoto_peers(boot_tenures, Some(&observer));
}

#[test]
fn test_network_result_update() {
    let mut network_result_1 = NetworkResult::new(
        StacksBlockId([0x11; 32]),
        1,
        1,
        1,
        1,
        1,
        1,
        1,
        ConsensusHash([0x11; 20]),
        HashMap::new(),
    );

    let mut network_result_2 = NetworkResult::new(
        StacksBlockId([0x22; 32]),
        2,
        2,
        2,
        2,
        2,
        2,
        2,
        ConsensusHash([0x22; 20]),
        HashMap::new(),
    );

    let nk1 = NeighborKey {
        peer_version: 1,
        network_id: 1,
        addrbytes: PeerAddress([0x11; 16]),
        port: 1,
    };

    let nk2 = NeighborKey {
        peer_version: 2,
        network_id: 2,
        addrbytes: PeerAddress([0x22; 16]),
        port: 2,
    };

    let msg1 = StacksMessage::new(
        1,
        1,
        1,
        &BurnchainHeaderHash([0x11; 32]),
        1,
        &BurnchainHeaderHash([0x11; 32]),
        StacksMessageType::Ping(PingData { nonce: 1 }),
    );

    let mut msg2 = StacksMessage::new(
        2,
        2,
        2,
        &BurnchainHeaderHash([0x22; 32]),
        2,
        &BurnchainHeaderHash([0x22; 32]),
        StacksMessageType::Ping(PingData { nonce: 2 }),
    );
    msg2.sign(2, &StacksPrivateKey::random()).unwrap();

    let pkey_1 = StacksPrivateKey::random();
    let pkey_2 = StacksPrivateKey::random();

    let pushed_pkey_1 = StacksPrivateKey::random();
    let pushed_pkey_2 = StacksPrivateKey::random();

    let uploaded_pkey_1 = StacksPrivateKey::random();
    let uploaded_pkey_2 = StacksPrivateKey::random();

    let blk1 = make_empty_coinbase_block(&pkey_1);
    let blk2 = make_empty_coinbase_block(&pkey_2);

    let pushed_blk1 = make_empty_coinbase_block(&pushed_pkey_1);
    let pushed_blk2 = make_empty_coinbase_block(&pushed_pkey_2);

    let uploaded_blk1 = make_empty_coinbase_block(&uploaded_pkey_1);
    let uploaded_blk2 = make_empty_coinbase_block(&uploaded_pkey_2);

    let mblk1 = make_codec_test_microblock(1);
    let mblk2 = make_codec_test_microblock(2);

    let pushed_mblk1 = make_codec_test_microblock(3);
    let pushed_mblk2 = make_codec_test_microblock(4);

    let uploaded_mblk1 = make_codec_test_microblock(5);
    let uploaded_mblk2 = make_codec_test_microblock(6);

    let pushed_tx1 = make_codec_test_microblock(3).txs[2].clone();
    let pushed_tx2 = make_codec_test_microblock(4).txs[3].clone();

    let uploaded_tx1 = make_codec_test_microblock(5).txs[4].clone();
    let uploaded_tx2 = make_codec_test_microblock(6).txs[5].clone();

    let synced_tx1 = make_codec_test_microblock(7).txs[6].clone();
    let synced_tx2 = make_codec_test_microblock(8).txs[7].clone();

    let naka_header_1 = NakamotoBlockHeader {
        version: 1,
        chain_length: 1,
        burn_spent: 1,
        consensus_hash: ConsensusHash([0x01; 20]),
        parent_block_id: StacksBlockId([0x01; 32]),
        tx_merkle_root: Sha512Trunc256Sum([0x01; 32]),
        state_index_root: TrieHash([0x01; 32]),
        timestamp: 1,
        miner_signature: MessageSignature::empty(),
        signer_signature: vec![],
        pox_treatment: BitVec::zeros(1).unwrap(),
    };

    let naka_header_2 = NakamotoBlockHeader {
        version: 2,
        chain_length: 2,
        burn_spent: 2,
        consensus_hash: ConsensusHash([0x02; 20]),
        parent_block_id: StacksBlockId([0x02; 32]),
        tx_merkle_root: Sha512Trunc256Sum([0x02; 32]),
        state_index_root: TrieHash([0x02; 32]),
        timestamp: 2,
        miner_signature: MessageSignature::empty(),
        signer_signature: vec![],
        pox_treatment: BitVec::zeros(1).unwrap(),
    };

    let naka_pushed_header_1 = NakamotoBlockHeader {
        version: 3,
        chain_length: 3,
        burn_spent: 3,
        consensus_hash: ConsensusHash([0x03; 20]),
        parent_block_id: StacksBlockId([0x03; 32]),
        tx_merkle_root: Sha512Trunc256Sum([0x03; 32]),
        state_index_root: TrieHash([0x03; 32]),
        timestamp: 3,
        miner_signature: MessageSignature::empty(),
        signer_signature: vec![],
        pox_treatment: BitVec::zeros(1).unwrap(),
    };

    let naka_pushed_header_2 = NakamotoBlockHeader {
        version: 4,
        chain_length: 4,
        burn_spent: 4,
        consensus_hash: ConsensusHash([0x04; 20]),
        parent_block_id: StacksBlockId([0x04; 32]),
        tx_merkle_root: Sha512Trunc256Sum([0x04; 32]),
        state_index_root: TrieHash([0x04; 32]),
        timestamp: 4,
        miner_signature: MessageSignature::empty(),
        signer_signature: vec![],
        pox_treatment: BitVec::zeros(1).unwrap(),
    };

    let naka_uploaded_header_1 = NakamotoBlockHeader {
        version: 5,
        chain_length: 5,
        burn_spent: 5,
        consensus_hash: ConsensusHash([0x05; 20]),
        parent_block_id: StacksBlockId([0x05; 32]),
        tx_merkle_root: Sha512Trunc256Sum([0x05; 32]),
        state_index_root: TrieHash([0x05; 32]),
        timestamp: 5,
        miner_signature: MessageSignature::empty(),
        signer_signature: vec![],
        pox_treatment: BitVec::zeros(1).unwrap(),
    };

    let naka_uploaded_header_2 = NakamotoBlockHeader {
        version: 6,
        chain_length: 6,
        burn_spent: 6,
        consensus_hash: ConsensusHash([0x06; 20]),
        parent_block_id: StacksBlockId([0x06; 32]),
        tx_merkle_root: Sha512Trunc256Sum([0x06; 32]),
        state_index_root: TrieHash([0x06; 32]),
        timestamp: 6,
        miner_signature: MessageSignature::empty(),
        signer_signature: vec![],
        pox_treatment: BitVec::zeros(1).unwrap(),
    };

    let nblk1 = NakamotoBlock {
        header: naka_header_1,
        txs: vec![],
    };
    let nblk2 = NakamotoBlock {
        header: naka_header_2,
        txs: vec![],
    };

    let pushed_nblk1 = NakamotoBlock {
        header: naka_pushed_header_1,
        txs: vec![],
    };
    let pushed_nblk2 = NakamotoBlock {
        header: naka_pushed_header_2,
        txs: vec![],
    };

    let uploaded_nblk1 = NakamotoBlock {
        header: naka_uploaded_header_1,
        txs: vec![],
    };
    let uploaded_nblk2 = NakamotoBlock {
        header: naka_uploaded_header_2,
        txs: vec![],
    };

    let pushed_stackerdb_chunk_1 = StackerDBPushChunkData {
        contract_id: QualifiedContractIdentifier::transient(),
        rc_consensus_hash: ConsensusHash([0x11; 20]),
        chunk_data: StackerDBChunkData {
            slot_id: 1,
            slot_version: 1,
            sig: MessageSignature::empty(),
            data: vec![1],
        },
    };

    let pushed_stackerdb_chunk_2 = StackerDBPushChunkData {
        contract_id: QualifiedContractIdentifier::transient(),
        rc_consensus_hash: ConsensusHash([0x22; 20]),
        chunk_data: StackerDBChunkData {
            slot_id: 2,
            slot_version: 2,
            sig: MessageSignature::empty(),
            data: vec![2],
        },
    };

    let uploaded_stackerdb_chunk_1 = StackerDBPushChunkData {
        contract_id: QualifiedContractIdentifier::transient(),
        rc_consensus_hash: ConsensusHash([0x33; 20]),
        chunk_data: StackerDBChunkData {
            slot_id: 3,
            slot_version: 3,
            sig: MessageSignature::empty(),
            data: vec![3],
        },
    };

    let uploaded_stackerdb_chunk_2 = StackerDBPushChunkData {
        contract_id: QualifiedContractIdentifier::transient(),
        rc_consensus_hash: ConsensusHash([0x44; 20]),
        chunk_data: StackerDBChunkData {
            slot_id: 4,
            slot_version: 4,
            sig: MessageSignature::empty(),
            data: vec![4],
        },
    };

    network_result_1
        .unhandled_messages
        .insert(nk1.clone(), vec![msg1]);
    network_result_1
        .blocks
        .push((ConsensusHash([0x11; 20]), blk1, 1));
    network_result_1
        .confirmed_microblocks
        .push((ConsensusHash([0x11; 20]), vec![mblk1], 1));
    network_result_1
        .nakamoto_blocks
        .insert(nblk1.block_id(), nblk1.clone());
    network_result_1
        .pushed_transactions
        .insert(nk1.clone(), vec![(vec![], pushed_tx1)]);
    network_result_1.pushed_blocks.insert(
        nk1.clone(),
        vec![BlocksData {
            blocks: vec![BlocksDatum(ConsensusHash([0x11; 20]), pushed_blk1)],
        }],
    );
    network_result_1.pushed_microblocks.insert(
        nk1.clone(),
        vec![(
            vec![],
            MicroblocksData {
                index_anchor_block: StacksBlockId([0x11; 32]),
                microblocks: vec![pushed_mblk1],
            },
        )],
    );
    network_result_1.pushed_nakamoto_blocks.insert(
        nk1.clone(),
        vec![(
            vec![],
            NakamotoBlocksData {
                blocks: vec![pushed_nblk1],
            },
        )],
    );
    network_result_1.uploaded_transactions.push(uploaded_tx1);
    network_result_1.uploaded_blocks.push(BlocksData {
        blocks: vec![BlocksDatum(ConsensusHash([0x11; 20]), uploaded_blk1)],
    });
    network_result_1.uploaded_microblocks.push(MicroblocksData {
        index_anchor_block: StacksBlockId([0x11; 32]),
        microblocks: vec![uploaded_mblk1],
    });
    network_result_1
        .uploaded_nakamoto_blocks
        .push(uploaded_nblk1);
    network_result_1
        .pushed_stackerdb_chunks
        .push(pushed_stackerdb_chunk_1);
    network_result_1
        .uploaded_stackerdb_chunks
        .push(uploaded_stackerdb_chunk_1);
    network_result_1.synced_transactions.push(synced_tx1);

    network_result_2
        .unhandled_messages
        .insert(nk2.clone(), vec![msg2.clone()]);
    network_result_2
        .blocks
        .push((ConsensusHash([0x22; 20]), blk2, 2));
    network_result_2
        .confirmed_microblocks
        .push((ConsensusHash([0x22; 20]), vec![mblk2], 2));
    network_result_2
        .nakamoto_blocks
        .insert(nblk2.block_id(), nblk2);
    network_result_2
        .pushed_transactions
        .insert(nk2.clone(), vec![(vec![], pushed_tx2)]);
    network_result_2.pushed_blocks.insert(
        nk2.clone(),
        vec![BlocksData {
            blocks: vec![BlocksDatum(ConsensusHash([0x22; 20]), pushed_blk2)],
        }],
    );
    network_result_2.pushed_microblocks.insert(
        nk2.clone(),
        vec![(
            vec![],
            MicroblocksData {
                index_anchor_block: StacksBlockId([0x22; 32]),
                microblocks: vec![pushed_mblk2],
            },
        )],
    );
    network_result_2.pushed_nakamoto_blocks.insert(
        nk2.clone(),
        vec![(
            vec![],
            NakamotoBlocksData {
                blocks: vec![pushed_nblk2],
            },
        )],
    );
    network_result_2.uploaded_transactions.push(uploaded_tx2);
    network_result_2.uploaded_blocks.push(BlocksData {
        blocks: vec![BlocksDatum(ConsensusHash([0x22; 20]), uploaded_blk2)],
    });
    network_result_2.uploaded_microblocks.push(MicroblocksData {
        index_anchor_block: StacksBlockId([0x22; 32]),
        microblocks: vec![uploaded_mblk2],
    });
    network_result_2
        .uploaded_nakamoto_blocks
        .push(uploaded_nblk2);
    network_result_2
        .pushed_stackerdb_chunks
        .push(pushed_stackerdb_chunk_2);
    network_result_2
        .uploaded_stackerdb_chunks
        .push(uploaded_stackerdb_chunk_2);
    network_result_2.synced_transactions.push(synced_tx2);

    let mut network_result_union = network_result_2.clone();
    let mut n1 = network_result_1.clone();
    network_result_union
        .unhandled_messages
        .extend(n1.unhandled_messages);
    network_result_union.blocks.append(&mut n1.blocks);
    network_result_union
        .confirmed_microblocks
        .append(&mut n1.confirmed_microblocks);
    network_result_union
        .nakamoto_blocks
        .extend(n1.nakamoto_blocks);
    network_result_union
        .pushed_transactions
        .extend(n1.pushed_transactions);
    network_result_union.pushed_blocks.extend(n1.pushed_blocks);
    network_result_union
        .pushed_microblocks
        .extend(n1.pushed_microblocks);
    network_result_union
        .pushed_nakamoto_blocks
        .extend(n1.pushed_nakamoto_blocks);
    network_result_union
        .uploaded_transactions
        .append(&mut n1.uploaded_transactions);
    network_result_union
        .uploaded_blocks
        .append(&mut n1.uploaded_blocks);
    network_result_union
        .uploaded_microblocks
        .append(&mut n1.uploaded_microblocks);
    network_result_union
        .uploaded_nakamoto_blocks
        .append(&mut n1.uploaded_nakamoto_blocks);
    // stackerdb chunks from n1 get dropped since their rc_consensus_hash no longer matches
    network_result_union
        .synced_transactions
        .append(&mut n1.synced_transactions);

    // update is idempotent
    let old = network_result_1.clone();
    let new = network_result_1.clone();
    assert_eq!(old.update(new), network_result_1);

    // disjoint results get unioned, except for stackerdb chunks
    let old = network_result_1.clone();
    let new = network_result_2.clone();
    assert_eq!(old.update(new), network_result_union);

    // merging a subset is idempotent
    assert_eq!(
        network_result_1
            .clone()
            .update(network_result_union.clone()),
        network_result_union
    );
    assert_eq!(
        network_result_2
            .clone()
            .update(network_result_union.clone()),
        network_result_union
    );

    // stackerdb uploaded chunks get consolidated correctly
    let mut old = NetworkResult::new(
        StacksBlockId([0xaa; 32]),
        10,
        10,
        10,
        10,
        10,
        10,
        10,
        ConsensusHash([0xaa; 20]),
        HashMap::new(),
    );
    let mut new = old.clone();

    let old_chunk_1 = StackerDBPushChunkData {
        contract_id: QualifiedContractIdentifier::transient(),
        rc_consensus_hash: ConsensusHash([0xaa; 20]),
        chunk_data: StackerDBChunkData {
            slot_id: 1,
            slot_version: 1,
            sig: MessageSignature::empty(),
            data: vec![3],
        },
    };

    let new_chunk_1 = StackerDBPushChunkData {
        contract_id: QualifiedContractIdentifier::transient(),
        rc_consensus_hash: ConsensusHash([0xaa; 20]),
        chunk_data: StackerDBChunkData {
            slot_id: 1,
            slot_version: 2,
            sig: MessageSignature::empty(),
            data: vec![3],
        },
    };

    let new_chunk_2 = StackerDBPushChunkData {
        contract_id: QualifiedContractIdentifier::transient(),
        rc_consensus_hash: ConsensusHash([0xaa; 20]),
        chunk_data: StackerDBChunkData {
            slot_id: 2,
            slot_version: 2,
            sig: MessageSignature::empty(),
            data: vec![3],
        },
    };

    old.uploaded_stackerdb_chunks.push(old_chunk_1);
    // replaced
    new.uploaded_stackerdb_chunks.push(new_chunk_1.clone());
    // included
    new.uploaded_stackerdb_chunks.push(new_chunk_2.clone());

    assert_eq!(
        old.update(new).uploaded_stackerdb_chunks,
        vec![new_chunk_1, new_chunk_2]
    );

    // stackerdb pushed chunks get consolidated correctly
    let mut old = NetworkResult::new(
        StacksBlockId([0xaa; 32]),
        10,
        10,
        10,
        10,
        10,
        10,
        10,
        ConsensusHash([0xaa; 20]),
        HashMap::new(),
    );
    let mut new = old.clone();

    let old_chunk_1 = StackerDBPushChunkData {
        contract_id: QualifiedContractIdentifier::transient(),
        rc_consensus_hash: ConsensusHash([0xaa; 20]),
        chunk_data: StackerDBChunkData {
            slot_id: 1,
            slot_version: 1,
            sig: MessageSignature::empty(),
            data: vec![3],
        },
    };

    let new_chunk_1 = StackerDBPushChunkData {
        contract_id: QualifiedContractIdentifier::transient(),
        rc_consensus_hash: ConsensusHash([0xaa; 20]),
        chunk_data: StackerDBChunkData {
            slot_id: 1,
            slot_version: 2,
            sig: MessageSignature::empty(),
            data: vec![3],
        },
    };

    let new_chunk_2 = StackerDBPushChunkData {
        contract_id: QualifiedContractIdentifier::transient(),
        rc_consensus_hash: ConsensusHash([0xaa; 20]),
        chunk_data: StackerDBChunkData {
            slot_id: 2,
            slot_version: 2,
            sig: MessageSignature::empty(),
            data: vec![3],
        },
    };

    old.pushed_stackerdb_chunks.push(old_chunk_1);
    // replaced
    new.pushed_stackerdb_chunks.push(new_chunk_1.clone());
    // included
    new.pushed_stackerdb_chunks.push(new_chunk_2.clone());

    assert_eq!(
        old.update(new).pushed_stackerdb_chunks,
        vec![new_chunk_1, new_chunk_2]
    );

    // nakamoto blocks obtained via download, upload, or pushed get consoldated
    let mut old = NetworkResult::new(
        StacksBlockId([0xbb; 32]),
        11,
        11,
        11,
        11,
        11,
        11,
        11,
        ConsensusHash([0xbb; 20]),
        HashMap::new(),
    );
    old.nakamoto_blocks.insert(nblk1.block_id(), nblk1.clone());
    old.pushed_nakamoto_blocks.insert(
        nk1,
        vec![(
            vec![],
            NakamotoBlocksData {
                blocks: vec![nblk1.clone()],
            },
        )],
    );
    old.uploaded_nakamoto_blocks.push(nblk1.clone());

    let new = NetworkResult::new(
        StacksBlockId([0xbb; 32]),
        11,
        11,
        11,
        11,
        11,
        11,
        11,
        ConsensusHash([0xbb; 20]),
        HashMap::new(),
    );

    let mut new_pushed = new.clone();
    let mut new_uploaded = new.clone();
    let mut new_downloaded = new;

    new_downloaded
        .nakamoto_blocks
        .insert(nblk1.block_id(), nblk1.clone());
    new_pushed.pushed_nakamoto_blocks.insert(
        nk2.clone(),
        vec![(
            vec![],
            NakamotoBlocksData {
                blocks: vec![nblk1.clone()],
            },
        )],
    );
    new_uploaded.uploaded_nakamoto_blocks.push(nblk1.clone());

    debug!("====");
    let updated_downloaded = old.clone().update(new_downloaded);
    assert_eq!(updated_downloaded.nakamoto_blocks.len(), 1);
    assert_eq!(
        updated_downloaded
            .nakamoto_blocks
            .get(&nblk1.block_id())
            .unwrap(),
        &nblk1
    );
    assert!(updated_downloaded.pushed_nakamoto_blocks.is_empty());
    assert!(updated_downloaded.uploaded_nakamoto_blocks.is_empty());

    debug!("====");
    let updated_pushed = old.clone().update(new_pushed);
    assert!(updated_pushed.nakamoto_blocks.is_empty());
    assert_eq!(updated_pushed.pushed_nakamoto_blocks.len(), 1);
    assert_eq!(
        updated_pushed
            .pushed_nakamoto_blocks
            .get(&nk2)
            .unwrap()
            .len(),
        1
    );
    assert_eq!(
        updated_pushed.pushed_nakamoto_blocks.get(&nk2).unwrap()[0]
            .1
            .blocks
            .len(),
        1
    );
    assert_eq!(
        updated_pushed.pushed_nakamoto_blocks.get(&nk2).unwrap()[0]
            .1
            .blocks[0],
        nblk1
    );
    assert!(updated_pushed.uploaded_nakamoto_blocks.is_empty());

    debug!("====");
    let updated_uploaded = old.clone().update(new_uploaded);
    assert!(updated_uploaded.nakamoto_blocks.is_empty());
    assert!(updated_uploaded.pushed_nakamoto_blocks.is_empty());
    assert_eq!(updated_uploaded.uploaded_nakamoto_blocks.len(), 1);
    assert_eq!(updated_uploaded.uploaded_nakamoto_blocks[0], nblk1);
}

#[rstest]
#[case(None, None, false)]
#[case(None, Some(10), true)]
#[case(Some(10), None, false)]
#[case(Some(10), Some(20), true)]
#[case(Some(20), Some(10), false)]
fn test_update_highest_stacks_height_of_neighbors(
    #[case] old_height: Option<u64>,
    #[case] new_height: Option<u64>,
    #[case] is_update_accepted: bool,
) {
    let peer_config = TestPeerConfig::new(function_name!(), 0, 0);
    let mut peer = TestPeer::new(peer_config);

    let prev_highest_neighbor =
        old_height.map(|h| (SocketAddr::new(IpAddr::V4(Ipv4Addr::LOCALHOST), 8080), h));
    peer.network.highest_stacks_neighbor = prev_highest_neighbor;

    let peer_sortdb = peer.chain.sortdb.take().unwrap();
    let mut peer_stacks_node = peer.chain.stacks_node.take().unwrap();
    let mut peer_mempool = peer.mempool.take().unwrap();
    let rpc_args = RPCHandlerArgsType::make_default();
    let mut node_state = StacksNodeState::new(
        &mut peer.network,
        &peer_sortdb,
        &mut peer_stacks_node.chainstate,
        &mut peer_mempool,
        &rpc_args,
        false,
        false,
    );

    let new_peer_addr = SocketAddr::new(IpAddr::V4(Ipv4Addr::LOCALHOST), 8081);
    node_state.update_highest_stacks_neighbor(&new_peer_addr, new_height);

    let expected_highest_peer = if is_update_accepted {
        Some((new_peer_addr, new_height.unwrap()))
    } else {
        prev_highest_neighbor
    };

    assert_eq!(peer.network.highest_stacks_neighbor, expected_highest_peer);
}<|MERGE_RESOLUTION|>--- conflicted
+++ resolved
@@ -398,16 +398,6 @@
         let chainstate_config = self.build_nakamoto_chainstate_config();
         let mut chain = TestChainstate::new_with_observer(chainstate_config, observer);
         chain.mine_malleablized_blocks = self.malleablized_blocks;
-<<<<<<< HEAD
-=======
-
-        self.advance_to_nakamoto_chainstate(&mut chain);
-        chain
-    }
-
-    /// Bring a TestChainstate into the Nakamoto Epoch
-    fn advance_to_nakamoto_chainstate(&mut self, chain: &mut TestChainstate) {
->>>>>>> 39a1b4ac
         let mut chain_nonce = 0;
         chain.advance_to_nakamoto_epoch(&self.private_key, &mut chain_nonce);
         chain
