// Copyright (C) 2013-2020 Blockstack PBC, a public benefit corporation
// Copyright (C) 2020-2023 Stacks Open Internet Foundation
//
// This program is free software: you can redistribute it and/or modify
// it under the terms of the GNU General Public License as published by
// the Free Software Foundation, either version 3 of the License, or
// (at your option) any later version.
//
// This program is distributed in the hope that it will be useful,
// but WITHOUT ANY WARRANTY; without even the implied warranty of
// MERCHANTABILITY or FITNESS FOR A PARTICULAR PURPOSE.  See the
// GNU General Public License for more details.
//
// You should have received a copy of the GNU General Public License
// along with this program.  If not, see <http://www.gnu.org/licenses/>.

use std::collections::HashMap;

use stacks_common::deps_common::bitcoin::network::serialize::BitcoinHash;

use crate::burnchains::bitcoin::indexer::BitcoinIndexer;
use crate::burnchains::db::BurnchainHeaderReader;
use crate::burnchains::tests::BURNCHAIN_TEST_BLOCK_TIME;
use crate::burnchains::{Burnchain, BurnchainBlockHeader, BurnchainView, PoxConstants};
use crate::chainstate::coordinator::tests::get_burnchain;
use crate::net::chat::ConversationP2P;
use crate::net::inv::inv2x::*;
use crate::net::test::*;
use crate::net::{Error as net_error, *};
use crate::util_lib::test::*;

#[test]
fn peerblocksinv_has_ith_block() {
    let peer_inv = PeerBlocksInv::new(vec![0x55, 0x77], vec![0x11, 0x22], vec![0x01], 16, 1, 12345);
    let has_blocks = [
        true, false, true, false, true, false, true, false, true, true, true, false, true, true,
        true, false,
    ];
    let has_microblocks = [
        true, false, false, false, true, false, false, false, false, true, false, false, false,
        true, false, false,
    ];

    assert!(!peer_inv.has_ith_block(12344));
    assert!(!peer_inv.has_ith_block(12345 + 17));

    assert!(!peer_inv.has_ith_microblock_stream(12344));
    assert!(!peer_inv.has_ith_microblock_stream(12345 + 17));

    for i in 0..16 {
        assert_eq!(has_blocks[i], peer_inv.has_ith_block((12345 + i) as u64));
        assert_eq!(
            has_microblocks[i],
            peer_inv.has_ith_microblock_stream((12345 + i) as u64)
        );
    }
}

#[test]
fn peerblocksinv_merge() {
    let peer_inv = PeerBlocksInv::new(
        vec![0x00, 0x00, 0x55, 0x77],
        vec![0x00, 0x00, 0x55, 0x77],
        vec![0x01],
        32,
        1,
        12345,
    );

    // merge below, aligned
    let mut peer_inv_below = peer_inv.clone();
    let (new_blocks, new_microblocks) =
        peer_inv_below.merge_blocks_inv(12345, 16, vec![0x11, 0x22], vec![0x11, 0x22], false);
    assert_eq!(new_blocks, 4);
    assert_eq!(new_microblocks, 4);
    assert_eq!(peer_inv_below.num_sortitions, 32);
    assert_eq!(peer_inv_below.block_inv, vec![0x11, 0x22, 0x55, 0x77]);
    assert_eq!(peer_inv_below.microblocks_inv, vec![0x11, 0x22, 0x55, 0x77]);

    // merge below, overlapping, aligned
    let mut peer_inv_below_overlap = peer_inv.clone();
    let (new_blocks, new_microblocks) = peer_inv_below_overlap.merge_blocks_inv(
        12345 + 8,
        16,
        vec![0x11, 0x22],
        vec![0x11, 0x22],
        false,
    );
    assert_eq!(new_blocks, 4);
    assert_eq!(new_microblocks, 4);
    assert_eq!(peer_inv_below_overlap.num_sortitions, 32);
    assert_eq!(
        peer_inv_below_overlap.block_inv,
        vec![0x00, 0x11, 0x22 | 0x55, 0x77]
    );
    assert_eq!(
        peer_inv_below_overlap.microblocks_inv,
        vec![0x00, 0x11, 0x22 | 0x55, 0x77]
    );

    // merge equal, overlapping, aligned
    let mut peer_inv_equal = peer_inv.clone();
    let (new_blocks, new_microblocks) =
        peer_inv_equal.merge_blocks_inv(12345 + 16, 16, vec![0x11, 0x22], vec![0x11, 0x22], false);
    assert_eq!(new_blocks, 0);
    assert_eq!(new_microblocks, 0);
    assert_eq!(peer_inv_equal.num_sortitions, 32);
    assert_eq!(
        peer_inv_equal.block_inv,
        vec![0x00, 0x00, 0x11 | 0x55, 0x22 | 0x77]
    );
    assert_eq!(
        peer_inv_equal.microblocks_inv,
        vec![0x00, 0x00, 0x11 | 0x55, 0x22 | 0x77]
    );

    // merge above, overlapping, aligned
    let mut peer_inv_above_overlap = peer_inv.clone();
    let (new_blocks, new_microblocks) = peer_inv_above_overlap.merge_blocks_inv(
        12345 + 24,
        16,
        vec![0x11, 0x22],
        vec![0x11, 0x22],
        false,
    );
    assert_eq!(new_blocks, 2);
    assert_eq!(new_microblocks, 2);
    assert_eq!(peer_inv_above_overlap.num_sortitions, 40);
    assert_eq!(
        peer_inv_above_overlap.block_inv,
        vec![0x00, 0x00, 0x55, 0x77 | 0x11, 0x22]
    );
    assert_eq!(
        peer_inv_above_overlap.microblocks_inv,
        vec![0x00, 0x00, 0x55, 0x77 | 0x11, 0x22]
    );

    // merge above, non-overlapping, aligned
    let mut peer_inv_above = peer_inv;
    let (new_blocks, new_microblocks) =
        peer_inv_above.merge_blocks_inv(12345 + 32, 16, vec![0x11, 0x22], vec![0x11, 0x22], false);
    assert_eq!(peer_inv_above.num_sortitions, 48);
    assert_eq!(new_blocks, 4);
    assert_eq!(new_microblocks, 4);
    assert_eq!(
        peer_inv_above.block_inv,
        vec![0x00, 0x00, 0x55, 0x77, 0x11, 0x22]
    );
    assert_eq!(
        peer_inv_above.microblocks_inv,
        vec![0x00, 0x00, 0x55, 0x77, 0x11, 0x22]
    );

    // try merging unaligned
    let mut peer_inv = PeerBlocksInv::new(
        vec![0x00, 0x00, 0x00, 0x00],
        vec![0x00, 0x00, 0x00, 0x00],
        vec![0x01],
        32,
        1,
        12345,
    );
    for i in 0..32 {
        let (new_blocks, new_microblocks) =
            peer_inv.merge_blocks_inv(12345 + i, 1, vec![0x01], vec![0x01], false);
        assert_eq!(new_blocks, 1);
        assert_eq!(new_microblocks, 1);
        assert_eq!(peer_inv.num_sortitions, 32);
        for j in 0..i + 1 {
            assert!(peer_inv.has_ith_block(12345 + j));
            assert!(peer_inv.has_ith_microblock_stream(12345 + j));
        }
        for j in i + 1..32 {
            assert!(!peer_inv.has_ith_block(12345 + j));
            assert!(!peer_inv.has_ith_microblock_stream(12345 + j));
        }
    }

    // try merging unaligned, with multiple blocks
    let mut peer_inv = PeerBlocksInv::new(
        vec![0x00, 0x00, 0x00, 0x00],
        vec![0x00, 0x00, 0x00, 0x00],
        vec![0x01],
        32,
        1,
        12345,
    );
    for i in 0..16 {
        let (new_blocks, new_microblocks) = peer_inv.merge_blocks_inv(
            12345 + i,
            32,
            vec![0x01, 0x00, 0x01, 0x00],
            vec![0x01, 0x00, 0x01, 0x00],
            false,
        );
        assert_eq!(new_blocks, 2);
        assert_eq!(new_microblocks, 2);
        assert_eq!(peer_inv.num_sortitions, 32 + i);
        for j in 0..i + 1 {
            assert!(peer_inv.has_ith_block(12345 + j));
            assert!(peer_inv.has_ith_block(12345 + j + 16));

            assert!(peer_inv.has_ith_microblock_stream(12345 + j));
            assert!(peer_inv.has_ith_microblock_stream(12345 + j + 16));
        }
        for j in i + 1..16 {
            assert!(!peer_inv.has_ith_block(12345 + j));
            assert!(!peer_inv.has_ith_block(12345 + j + 16));

            assert!(!peer_inv.has_ith_microblock_stream(12345 + j));
            assert!(!peer_inv.has_ith_microblock_stream(12345 + j + 16));
        }
    }

    // merge 0's grows the bitvec
    let mut peer_inv = PeerBlocksInv::new(
        vec![0x00, 0x00, 0x00, 0x00],
        vec![0x00, 0x00, 0x00, 0x00],
        vec![0x01],
        32,
        1,
        12345,
    );
    let (new_blocks, new_microblocks) =
        peer_inv.merge_blocks_inv(12345 + 24, 16, vec![0x00, 0x00], vec![0x00, 0x00], false);
    assert_eq!(new_blocks, 0);
    assert_eq!(new_microblocks, 0);
    assert_eq!(peer_inv.num_sortitions, 40);
    assert_eq!(peer_inv.block_inv, vec![0x00, 0x00, 0x00, 0x00, 0x00]);
    assert_eq!(peer_inv.microblocks_inv, vec![0x00, 0x00, 0x00, 0x00, 0x00]);
}

#[test]
fn peerblocksinv_merge_clear_bits() {
    let peer_inv = PeerBlocksInv::new(
        vec![0x00, 0x00, 0x55, 0x77],
        vec![0x00, 0x00, 0x55, 0x77],
        vec![0x01],
        32,
        1,
        12345,
    );

    // merge below, aligned
    let mut peer_inv_below = peer_inv.clone();
    let (new_blocks, new_microblocks) =
        peer_inv_below.merge_blocks_inv(12345, 16, vec![0x11, 0x22], vec![0x11, 0x22], true);
    assert_eq!(new_blocks, 4);
    assert_eq!(new_microblocks, 4);
    assert_eq!(peer_inv_below.num_sortitions, 32);
    assert_eq!(peer_inv_below.block_inv, vec![0x11, 0x22, 0x55, 0x77]);
    assert_eq!(peer_inv_below.microblocks_inv, vec![0x11, 0x22, 0x55, 0x77]);

    // merge below, overlapping, aligned
    let mut peer_inv_below_overlap = peer_inv.clone();
    let (new_blocks, new_microblocks) = peer_inv_below_overlap.merge_blocks_inv(
        12345 + 8,
        16,
        vec![0x11, 0x22],
        vec![0x11, 0x22],
        true,
    );
    assert_eq!(new_blocks, 4);
    assert_eq!(new_microblocks, 4);
    assert_eq!(peer_inv_below_overlap.num_sortitions, 32);
    assert_eq!(
        peer_inv_below_overlap.block_inv,
        vec![0x00, 0x11, 0x22, 0x77]
    );
    assert_eq!(
        peer_inv_below_overlap.microblocks_inv,
        vec![0x00, 0x11, 0x22, 0x77]
    );

    // merge equal, overlapping, aligned
    let mut peer_inv_equal = peer_inv.clone();
    let (new_blocks, new_microblocks) =
        peer_inv_equal.merge_blocks_inv(12345 + 16, 16, vec![0x11, 0x22], vec![0x11, 0x22], true);
    assert_eq!(new_blocks, 0);
    assert_eq!(new_microblocks, 0);
    assert_eq!(peer_inv_equal.num_sortitions, 32);
    assert_eq!(peer_inv_equal.block_inv, vec![0x00, 0x00, 0x11, 0x22]);
    assert_eq!(peer_inv_equal.microblocks_inv, vec![0x00, 0x00, 0x11, 0x22]);

    // merge above, overlapping, aligned
    let mut peer_inv_above_overlap = peer_inv.clone();
    let (new_blocks, new_microblocks) = peer_inv_above_overlap.merge_blocks_inv(
        12345 + 24,
        16,
        vec![0x11, 0x22],
        vec![0x11, 0x22],
        true,
    );
    assert_eq!(new_blocks, 2);
    assert_eq!(new_microblocks, 2);
    assert_eq!(peer_inv_above_overlap.num_sortitions, 40);
    assert_eq!(
        peer_inv_above_overlap.block_inv,
        vec![0x00, 0x00, 0x55, 0x11, 0x22]
    );
    assert_eq!(
        peer_inv_above_overlap.microblocks_inv,
        vec![0x00, 0x00, 0x55, 0x11, 0x22]
    );

    // merge above, non-overlapping, aligned
    let mut peer_inv_above = peer_inv;
    let (new_blocks, new_microblocks) =
        peer_inv_above.merge_blocks_inv(12345 + 32, 16, vec![0x11, 0x22], vec![0x11, 0x22], true);
    assert_eq!(peer_inv_above.num_sortitions, 48);
    assert_eq!(new_blocks, 4);
    assert_eq!(new_microblocks, 4);
    assert_eq!(
        peer_inv_above.block_inv,
        vec![0x00, 0x00, 0x55, 0x77, 0x11, 0x22]
    );
    assert_eq!(
        peer_inv_above.microblocks_inv,
        vec![0x00, 0x00, 0x55, 0x77, 0x11, 0x22]
    );

    // try merging unaligned
    let mut peer_inv = PeerBlocksInv::new(
        vec![0x00, 0x00, 0x00, 0x00],
        vec![0x00, 0x00, 0x00, 0x00],
        vec![0x01],
        32,
        1,
        12345,
    );
    for i in 0..32 {
        let (new_blocks, new_microblocks) =
            peer_inv.merge_blocks_inv(12345 + i, 1, vec![0x01], vec![0x01], true);
        assert_eq!(new_blocks, 1);
        assert_eq!(new_microblocks, 1);
        assert_eq!(peer_inv.num_sortitions, 32);
        for j in 0..i + 1 {
            assert!(peer_inv.has_ith_block(12345 + j));
            assert!(peer_inv.has_ith_microblock_stream(12345 + j));
        }
        for j in i + 1..32 {
            assert!(!peer_inv.has_ith_block(12345 + j));
            assert!(!peer_inv.has_ith_microblock_stream(12345 + j));
        }
    }

    // try merging unaligned, with multiple blocks
    let mut peer_inv = PeerBlocksInv::new(
        vec![0x00, 0x00, 0x00, 0x00],
        vec![0x00, 0x00, 0x00, 0x00],
        vec![0x01],
        32,
        1,
        12345,
    );
    for i in 0..16 {
        let (new_blocks, new_microblocks) = peer_inv.merge_blocks_inv(
            12345 + i,
            32,
            vec![0x01, 0x00, 0x01, 0x00],
            vec![0x01, 0x00, 0x01, 0x00],
            true,
        );
        assert_eq!(new_blocks, 2);
        assert_eq!(new_microblocks, 2);
        assert_eq!(peer_inv.num_sortitions, 32 + i);
        for j in 0..i {
            assert!(peer_inv.has_ith_block(12345 + j));
            assert!(!peer_inv.has_ith_block(12345 + j + 16));

            assert!(peer_inv.has_ith_microblock_stream(12345 + j));
            assert!(!peer_inv.has_ith_microblock_stream(12345 + j + 16));
        }

        assert!(peer_inv.has_ith_block(12345 + i));
        assert!(peer_inv.has_ith_block(12345 + i + 16));

        assert!(peer_inv.has_ith_microblock_stream(12345 + i));
        assert!(peer_inv.has_ith_microblock_stream(12345 + i + 16));

        for j in i + 1..16 {
            assert!(!peer_inv.has_ith_block(12345 + j));
            assert!(!peer_inv.has_ith_block(12345 + j + 16));

            assert!(!peer_inv.has_ith_microblock_stream(12345 + j));
            assert!(!peer_inv.has_ith_microblock_stream(12345 + j + 16));
        }
    }

    // merge 0's grows the bitvec
    let mut peer_inv = PeerBlocksInv::new(
        vec![0x00, 0x00, 0x00, 0x00],
        vec![0x00, 0x00, 0x00, 0x00],
        vec![0x01],
        32,
        1,
        12345,
    );
    let (new_blocks, new_microblocks) =
        peer_inv.merge_blocks_inv(12345 + 24, 16, vec![0x00, 0x00], vec![0x00, 0x00], true);
    assert_eq!(new_blocks, 0);
    assert_eq!(new_microblocks, 0);
    assert_eq!(peer_inv.num_sortitions, 40);
    assert_eq!(peer_inv.block_inv, vec![0x00, 0x00, 0x00, 0x00, 0x00]);
    assert_eq!(peer_inv.microblocks_inv, vec![0x00, 0x00, 0x00, 0x00, 0x00]);
}

#[test]
fn test_inv_set_block_microblock_bits() {
    let mut peer_inv = PeerBlocksInv::new(vec![0x01], vec![0x01], vec![0x01], 1, 1, 12345);

    assert!(peer_inv.set_block_bit(12345 + 1));
    assert_eq!(peer_inv.block_inv, vec![0x03]);
    assert_eq!(peer_inv.num_sortitions, 2);
    assert!(!peer_inv.set_block_bit(12345 + 1));
    assert_eq!(peer_inv.block_inv, vec![0x03]);
    assert_eq!(peer_inv.num_sortitions, 2);

    assert!(peer_inv.set_microblocks_bit(12345 + 1));
    assert_eq!(peer_inv.microblocks_inv, vec![0x03]);
    assert_eq!(peer_inv.num_sortitions, 2);
    assert!(!peer_inv.set_microblocks_bit(12345 + 1));
    assert_eq!(peer_inv.microblocks_inv, vec![0x03]);
    assert_eq!(peer_inv.num_sortitions, 2);

    assert!(peer_inv.set_block_bit(12345 + 1 + 16));
    assert_eq!(peer_inv.block_inv, vec![0x03, 0x00, 0x02]);
    assert_eq!(peer_inv.microblocks_inv, vec![0x03, 0x00, 0x00]);
    assert_eq!(peer_inv.num_sortitions, 18);
    assert!(!peer_inv.set_block_bit(12345 + 1 + 16));
    assert_eq!(peer_inv.block_inv, vec![0x03, 0x00, 0x02]);
    assert_eq!(peer_inv.microblocks_inv, vec![0x03, 0x00, 0x00]);
    assert_eq!(peer_inv.num_sortitions, 18);

    assert!(peer_inv.set_microblocks_bit(12345 + 1 + 32));
    assert_eq!(peer_inv.block_inv, vec![0x03, 0x00, 0x02, 0x00, 0x00]);
    assert_eq!(peer_inv.microblocks_inv, vec![0x03, 0x00, 0x00, 0x00, 0x02]);
    assert_eq!(peer_inv.num_sortitions, 34);
    assert!(!peer_inv.set_microblocks_bit(12345 + 1 + 32));
    assert_eq!(peer_inv.block_inv, vec![0x03, 0x00, 0x02, 0x00, 0x00]);
    assert_eq!(peer_inv.microblocks_inv, vec![0x03, 0x00, 0x00, 0x00, 0x02]);
    assert_eq!(peer_inv.num_sortitions, 34);
}

#[test]
fn test_inv_merge_pox_inv() {
    let mut burnchain = Burnchain::regtest("unused");
    burnchain.pox_constants = PoxConstants::test_20_no_sunset();
    let mut peer_inv = PeerBlocksInv::new(vec![0x01], vec![0x01], vec![0x01], 1, 1, 0);
    for i in 0..32 {
        let bit_flipped = peer_inv
            .merge_pox_inv(&burnchain, i + 1, 1, vec![0x01], false)
            .unwrap();
        assert_eq!(bit_flipped, i + 1);
        assert_eq!(peer_inv.num_reward_cycles, i + 2);
    }

    assert_eq!(peer_inv.pox_inv, vec![0xff, 0xff, 0xff, 0xff, 0x01]);
    assert_eq!(peer_inv.num_reward_cycles, 33);
}

#[test]
fn test_inv_truncate_pox_inv() {
    let mut burnchain = Burnchain::regtest("unused");
    burnchain.pox_constants = PoxConstants::test_20_no_sunset();
    let mut peer_inv = PeerBlocksInv::new(vec![0x01], vec![0x01], vec![0x01], 1, 1, 0);
    for i in 0..5 {
        let bit_flipped_opt = peer_inv.merge_pox_inv(&burnchain, i + 1, 1, vec![0x00], false);
        assert!(bit_flipped_opt.is_none());
        assert_eq!(peer_inv.num_reward_cycles, i + 2);
    }

    assert_eq!(peer_inv.pox_inv, vec![0x01]); // 0000 0001
    assert_eq!(peer_inv.num_reward_cycles, 6);

    for i in 0..(6 * burnchain.pox_constants.reward_cycle_length) {
        peer_inv.set_block_bit(i as u64);
        peer_inv.set_microblocks_bit(i as u64);
    }

    // 30 bits set, since the reward cycle is 5 blocks long
    assert_eq!(peer_inv.block_inv, vec![0xff, 0xff, 0xff, 0x3f]);
    assert_eq!(peer_inv.microblocks_inv, vec![0xff, 0xff, 0xff, 0x3f]);
    assert_eq!(
        peer_inv.num_sortitions,
        (6 * burnchain.pox_constants.reward_cycle_length) as u64
    );

    // PoX bit 3 flipped
    let bit_flipped = peer_inv
        .merge_pox_inv(&burnchain, 3, 1, vec![0x01], false)
        .unwrap();
    assert_eq!(bit_flipped, 3);

    assert_eq!(peer_inv.pox_inv, vec![0x9]); // 0000 1001
    assert_eq!(peer_inv.num_reward_cycles, 6);

    // truncate happened -- only reward cycles 0, 1, and 2 remain (3 * 5 = 15 bits)
    // BUT: reward cycles start on the _first_ block, so the first bit doesn't count!
    // The expected bit vector (grouped by reward cycle) is actually 1 11111 11111 11111.
    assert_eq!(peer_inv.block_inv, vec![0xff, 0xff, 0x00, 0x00]);
    assert_eq!(peer_inv.microblocks_inv, vec![0xff, 0xff, 0x00, 0x00]);
    assert_eq!(
        peer_inv.num_sortitions,
        (3 * burnchain.pox_constants.reward_cycle_length + 1) as u64
    );
}

#[test]
fn test_sync_inv_set_blocks_microblocks_available() {
    let mut peer_1_config = TestPeerConfig::new(function_name!(), 0, 0);
    let mut peer_2_config = TestPeerConfig::new(function_name!(), 0, 0);

    let mut peer_1 = TestPeer::new(peer_1_config.clone());
    let mut peer_2 = TestPeer::new(peer_2_config.clone());

    let peer_1_test_path = TestPeer::make_test_path(&peer_1.config);
    let peer_2_test_path = TestPeer::make_test_path(&peer_2.config);

    assert!(peer_1_test_path != peer_2_test_path);

    for (test_path, burnchain) in [
        (peer_1_test_path, &mut peer_1.config.burnchain),
        (peer_2_test_path, &mut peer_2.config.burnchain),
    ]
    .iter_mut()
    {
        let working_dir = get_burnchain(test_path, None).working_dir;

        // pre-populate headers
        let mut indexer = BitcoinIndexer::new_unit_test(&working_dir);
        let now = BURNCHAIN_TEST_BLOCK_TIME;

        for header_height in 1..6 {
            let parent_hdr = indexer
                .read_burnchain_header(header_height - 1)
                .unwrap()
                .unwrap();

            let block_header_hash = BurnchainHeaderHash::from_bitcoin_hash(
                &BitcoinIndexer::mock_bitcoin_header(&parent_hdr.block_hash, now as u32)
                    .bitcoin_hash(),
            );

            let block_header = BurnchainBlockHeader {
                block_height: header_height,
                block_hash: block_header_hash.clone(),
                parent_block_hash: parent_hdr.block_hash.clone(),
                num_txs: 0,
                timestamp: now,
            };

            test_debug!(
                "Pre-populate block header for {}-{} ({})",
                &block_header.block_hash,
                &block_header.parent_block_hash,
                block_header.block_height
            );
            indexer.raw_store_header(block_header.clone()).unwrap();
        }

        let hdr = indexer
            .read_burnchain_header(burnchain.first_block_height)
            .unwrap()
            .unwrap();
        burnchain.first_block_hash = hdr.block_hash;
    }

    peer_1_config.burnchain.first_block_height = 5;
    peer_2_config.burnchain.first_block_height = 5;
    peer_1.config.burnchain.first_block_height = 5;
    peer_2.config.burnchain.first_block_height = 5;

    assert_eq!(
        peer_1_config.burnchain.first_block_hash,
        peer_2_config.burnchain.first_block_hash
    );

    let burnchain = peer_1_config.burnchain;

    let num_blocks = 5;
    let first_stacks_block_height = {
        let sn = SortitionDB::get_canonical_burn_chain_tip(peer_1.sortdb.as_ref().unwrap().conn())
            .unwrap();
        sn.block_height
    };

    for i in 0..num_blocks {
        let (burn_ops, stacks_block, microblocks) = peer_2.make_default_tenure();

        peer_1.next_burnchain_block(burn_ops.clone());
        peer_2.next_burnchain_block(burn_ops.clone());
        peer_2.process_stacks_epoch_at_tip(&stacks_block, &microblocks);
    }

    let (tip, num_burn_blocks) = {
        let sn = SortitionDB::get_canonical_burn_chain_tip(peer_1.sortdb.as_ref().unwrap().conn())
            .unwrap();
        let num_burn_blocks = sn.block_height - peer_1.config.burnchain.first_block_height;
        (sn, num_burn_blocks)
    };

    let nk = peer_1.to_neighbor().addr;

    let sortdb = peer_1.sortdb.take().unwrap();
    peer_1.network.init_inv_sync_epoch2x(&sortdb);
    match peer_1.network.inv_state {
        Some(ref mut inv) => {
            inv.add_peer(nk.clone(), true);
        }
        None => {
            panic!("No inv state");
        }
    };
    peer_1.sortdb = Some(sortdb);

    for i in 0..num_blocks {
        let sortdb = peer_1.sortdb.take().unwrap();
        let sn = {
            let ic = sortdb.index_conn();
            let sn = SortitionDB::get_ancestor_snapshot(
                &ic,
                i + 1 + first_stacks_block_height,
                &tip.sortition_id,
            )
            .unwrap()
            .unwrap();
            eprintln!("{:?}", &sn);
            sn
        };
        peer_1.sortdb = Some(sortdb);
    }

    for i in 0..num_blocks {
        let sortdb = peer_1.sortdb.take().unwrap();
        match peer_1.network.inv_state {
            Some(ref mut inv) => {
                assert!(!inv
                    .block_stats
                    .get(&nk)
                    .unwrap()
                    .inv
                    .has_ith_block(i + first_stacks_block_height + 1));
                assert!(!inv
                    .block_stats
                    .get(&nk)
                    .unwrap()
                    .inv
                    .has_ith_microblock_stream(i + first_stacks_block_height + 1));

                let sn = {
                    let ic = sortdb.index_conn();
                    let sn = SortitionDB::get_ancestor_snapshot(
                        &ic,
                        i + first_stacks_block_height + 1,
                        &tip.sortition_id,
                    )
                    .unwrap()
                    .unwrap();
                    eprintln!("{:?}", &sn);
                    sn
                };

                // non-existent consensus has
                let sh =
                    inv.set_block_available(&burnchain, &nk, &sortdb, &ConsensusHash([0xfe; 20]));
                assert_eq!(Err(net_error::NotFoundError), sh);
                assert!(!inv
                    .block_stats
                    .get(&nk)
                    .unwrap()
                    .inv
                    .has_ith_block(i + first_stacks_block_height + 1));
                assert!(!inv
                    .block_stats
                    .get(&nk)
                    .unwrap()
                    .inv
                    .has_ith_microblock_stream(i + first_stacks_block_height + 1));

                // existing consensus hash (mock num_reward_cycles)
                inv.block_stats.get_mut(&nk).unwrap().inv.num_reward_cycles = 10;
                let sh = inv
                    .set_block_available(&burnchain, &nk, &sortdb, &sn.consensus_hash)
                    .unwrap();

                assert_eq!(
                    Some(i + first_stacks_block_height - sortdb.first_block_height + 1),
                    sh
                );
                assert!(inv
                    .block_stats
                    .get(&nk)
                    .unwrap()
                    .inv
                    .has_ith_block(i + first_stacks_block_height + 1));

                // idempotent
                let sh = inv
                    .set_microblocks_available(&burnchain, &nk, &sortdb, &sn.consensus_hash)
                    .unwrap();

                assert_eq!(
                    Some(i + first_stacks_block_height - sortdb.first_block_height + 1),
                    sh
                );
                assert!(inv
                    .block_stats
                    .get(&nk)
                    .unwrap()
                    .inv
                    .has_ith_microblock_stream(i + first_stacks_block_height + 1));

                assert!(inv
                    .set_block_available(&burnchain, &nk, &sortdb, &sn.consensus_hash)
                    .unwrap()
                    .is_none());
                assert!(inv
                    .set_microblocks_available(&burnchain, &nk, &sortdb, &sn.consensus_hash)
                    .unwrap()
                    .is_none());

                // existing consensus hash, but too far ahead (mock)
                inv.block_stats.get_mut(&nk).unwrap().inv.num_reward_cycles = 0;
                let sh = inv.set_block_available(&burnchain, &nk, &sortdb, &sn.consensus_hash);
                assert_eq!(Err(net_error::NotFoundError), sh);

                let sh =
                    inv.set_microblocks_available(&burnchain, &nk, &sortdb, &sn.consensus_hash);
                assert_eq!(Err(net_error::NotFoundError), sh);
            }
            None => {
                panic!("No inv state");
            }
        }
        peer_1.sortdb = Some(sortdb);
    }
}

#[test]
fn test_sync_inv_make_inv_messages() {
    let peer_1_config = TestPeerConfig::new(function_name!(), 0, 0);

    let indexer = BitcoinIndexer::new_unit_test(&peer_1_config.burnchain.working_dir);
    let reward_cycle_length = peer_1_config.burnchain.pox_constants.reward_cycle_length;
    let num_blocks = peer_1_config.burnchain.pox_constants.reward_cycle_length * 2;

    assert_eq!(reward_cycle_length, 5);

    let mut peer_1 = TestPeer::new(peer_1_config);

    let first_stacks_block_height = {
        let sn = SortitionDB::get_canonical_burn_chain_tip(peer_1.sortdb.as_ref().unwrap().conn())
            .unwrap();
        sn.block_height
    };

    for i in 0..num_blocks {
        let (burn_ops, stacks_block, microblocks) = peer_1.make_default_tenure();

        peer_1.next_burnchain_block(burn_ops.clone());
        peer_1.process_stacks_epoch_at_tip(&stacks_block, &microblocks);
    }

    let (tip, num_burn_blocks) = {
        let sn = SortitionDB::get_canonical_burn_chain_tip(peer_1.sortdb.as_ref().unwrap().conn())
            .unwrap();
        let num_burn_blocks = sn.block_height - peer_1.config.burnchain.first_block_height;
        (sn, num_burn_blocks)
    };

    peer_1
        .with_network_state(|sortdb, chainstate, network, _relayer, _mempool| {
            network.refresh_local_peer().unwrap();
            network
                .refresh_burnchain_view(sortdb, chainstate, false)
                .unwrap();
            network.refresh_sortition_view(sortdb).unwrap();
            Ok(())
        })
        .unwrap();

    // simulate a getpoxinv / poxinv for one reward cycle
    let getpoxinv_request = peer_1
        .with_network_state(|sortdb, _chainstate, network, _relayer, _mempool| {
            let height = network.burnchain.reward_cycle_to_block_height(1);
            let sn = {
                let ic = sortdb.index_conn();
                let sn = SortitionDB::get_ancestor_snapshot(&ic, height, &tip.sortition_id)
                    .unwrap()
                    .unwrap();
                sn
            };
            let getpoxinv = GetPoxInv {
                consensus_hash: sn.consensus_hash,
                num_cycles: 1,
            };
            Ok(getpoxinv)
        })
        .unwrap();

    test_debug!("\n\nSend {getpoxinv_request:?}\n\n");

    let reply = peer_1
        .with_network_state(|sortdb, _chainstate, network, _relayer, _mempool| {
            ConversationP2P::make_getpoxinv_response(network, sortdb, &getpoxinv_request)
        })
        .unwrap();

    test_debug!("\n\nReply {reply:?}\n\n");

    match reply {
        StacksMessageType::PoxInv(poxinv) => {
            assert_eq!(poxinv.bitlen, 1);
            assert_eq!(poxinv.pox_bitvec, vec![0x01]);
        }
        x => {
            panic!("Did not get PoxInv, but got {x:?}");
        }
    }

    // simulate a getpoxinv / poxinv for several reward cycles, including more than we have
    // (10, but only have 7)
    let getpoxinv_request = peer_1
        .with_network_state(|sortdb, _chainstate, network, _relayer, _mempool| {
            let height = network.burnchain.reward_cycle_to_block_height(1);
            let sn = {
                let ic = sortdb.index_conn();
                let sn = SortitionDB::get_ancestor_snapshot(&ic, height, &tip.sortition_id)
                    .unwrap()
                    .unwrap();
                sn
            };
            let getpoxinv = GetPoxInv {
                consensus_hash: sn.consensus_hash,
                num_cycles: 10,
            };
            Ok(getpoxinv)
        })
        .unwrap();

    test_debug!("\n\nSend {getpoxinv_request:?}\n\n");

    let reply = peer_1
        .with_network_state(|sortdb, _chainstate, network, _relayer, _mempool| {
            ConversationP2P::make_getpoxinv_response(network, sortdb, &getpoxinv_request)
        })
        .unwrap();

    test_debug!("\n\nReply {reply:?}\n\n");

    match reply {
        StacksMessageType::PoxInv(poxinv) => {
            assert_eq!(poxinv.bitlen, 7); // 2 reward cycles we generated, plus 5 reward cycles when booted up (1 reward cycle = 5 blocks).  1st one is free
            assert_eq!(poxinv.pox_bitvec, vec![0x7f]);
        }
        x => {
            panic!("Did not get PoxInv, but got {x:?}");
        }
    }

    // ask for a PoX vector off of an unknown consensus hash
    let getpoxinv_request = peer_1
        .with_network_state(|sortdb, _chainstate, network, _relayer, _mempool| {
            let getpoxinv = GetPoxInv {
                consensus_hash: ConsensusHash([0xaa; 20]),
                num_cycles: 10,
            };
            Ok(getpoxinv)
        })
        .unwrap();

    test_debug!("\n\nSend {getpoxinv_request:?}\n\n");

    let reply = peer_1
        .with_network_state(|sortdb, _chainstate, network, _relayer, _mempool| {
            ConversationP2P::make_getpoxinv_response(network, sortdb, &getpoxinv_request)
        })
        .unwrap();

    test_debug!("\n\nReply {reply:?}\n\n");

    match reply {
        StacksMessageType::Nack(nack_data) => {
            assert_eq!(nack_data.error_code, NackErrorCodes::InvalidPoxFork);
        }
        x => {
            panic!("Did not get PoxInv, but got {x:?}");
        }
    }

    // ask for a getblocksinv, aligned on a reward cycle.
    let getblocksinv_request = peer_1
        .with_network_state(|sortdb, _chainstate, network, _relayer, _mempool| {
            let height = network.burnchain.reward_cycle_to_block_height(
                network
                    .burnchain
                    .block_height_to_reward_cycle(first_stacks_block_height)
                    .unwrap(),
            );
            let sn = {
                let ic = sortdb.index_conn();
                let sn = SortitionDB::get_ancestor_snapshot(&ic, height, &tip.sortition_id)
                    .unwrap()
                    .unwrap();
                sn
            };
            let getblocksinv = GetBlocksInv {
                consensus_hash: sn.consensus_hash,
                num_blocks: reward_cycle_length as u16,
            };
            Ok(getblocksinv)
        })
        .unwrap();

    test_debug!("\n\nSend {getblocksinv_request:?}\n\n");

    let reply = peer_1
        .with_network_state(|sortdb, chainstate, network, _relayer, _mempool| {
            ConversationP2P::make_getblocksinv_response(
                network,
                sortdb,
                chainstate,
                &getblocksinv_request,
            )
        })
        .unwrap();

    test_debug!("\n\nReply {reply:?}\n\n");

    match reply {
        StacksMessageType::BlocksInv(blocksinv) => {
            assert_eq!(blocksinv.bitlen, reward_cycle_length as u16);
            assert_eq!(blocksinv.block_bitvec, vec![0x1f]);
            assert_eq!(blocksinv.microblocks_bitvec, vec![0x1e]);
        }
        x => {
            panic!("Did not get BlocksInv, but got {x:?}");
        }
    };

    // ask for a getblocksinv, right at the first Stacks block height
    let getblocksinv_request = peer_1
        .with_network_state(|sortdb, _chainstate, network, _relayer, _mempool| {
            let height = network.burnchain.reward_cycle_to_block_height(
                network
                    .burnchain
                    .block_height_to_reward_cycle(first_stacks_block_height)
                    .unwrap(),
            );
            test_debug!("Ask for inv at height {height}");
            let sn = {
                let ic = sortdb.index_conn();
                let sn = SortitionDB::get_ancestor_snapshot(&ic, height, &tip.sortition_id)
                    .unwrap()
                    .unwrap();
                sn
            };
            let getblocksinv = GetBlocksInv {
                consensus_hash: sn.consensus_hash,
                num_blocks: reward_cycle_length as u16,
            };
            Ok(getblocksinv)
        })
        .unwrap();

    test_debug!("\n\nSend {getblocksinv_request:?}\n\n");

    let reply = peer_1
        .with_network_state(|sortdb, chainstate, network, _relayer, _mempool| {
            ConversationP2P::make_getblocksinv_response(
                network,
                sortdb,
                chainstate,
                &getblocksinv_request,
            )
        })
        .unwrap();

    test_debug!("\n\nReply {reply:?}\n\n");

    match reply {
        StacksMessageType::BlocksInv(blocksinv) => {
            assert_eq!(blocksinv.bitlen, reward_cycle_length as u16);
            assert_eq!(blocksinv.block_bitvec, vec![0x1f]);
            assert_eq!(blocksinv.microblocks_bitvec, vec![0x1e]);
        }
        x => {
            panic!("Did not get Nack, but got {x:?}");
        }
    };

    // ask for a getblocksinv, prior to the first Stacks block height
    let getblocksinv_request = peer_1
        .with_network_state(|sortdb, _chainstate, network, _relayer, _mempool| {
            let height = network.burnchain.reward_cycle_to_block_height(
                network
                    .burnchain
                    .block_height_to_reward_cycle(first_stacks_block_height)
                    .unwrap()
                    - 1,
            );
            test_debug!("Ask for inv at height {height}");
            let sn = {
                let ic = sortdb.index_conn();
                let sn = SortitionDB::get_ancestor_snapshot(&ic, height, &tip.sortition_id)
                    .unwrap()
                    .unwrap();
                sn
            };
            let getblocksinv = GetBlocksInv {
                consensus_hash: sn.consensus_hash,
                num_blocks: reward_cycle_length as u16,
            };
            Ok(getblocksinv)
        })
        .unwrap();

    test_debug!("\n\nSend {getblocksinv_request:?}\n\n");

    let reply = peer_1
        .with_network_state(|sortdb, chainstate, network, _relayer, _mempool| {
            ConversationP2P::make_getblocksinv_response(
                network,
                sortdb,
                chainstate,
                &getblocksinv_request,
            )
        })
        .unwrap();

    test_debug!("\n\nReply {reply:?}\n\n");

    match reply {
        StacksMessageType::BlocksInv(blocksinv) => {
            assert_eq!(blocksinv.bitlen, reward_cycle_length as u16);
            assert_eq!(blocksinv.block_bitvec, vec![0x0]);
            assert_eq!(blocksinv.microblocks_bitvec, vec![0x0]);
        }
        x => {
            panic!("Did not get BlocksInv, but got {x:?}");
        }
    };

    // ask for a getblocksinv, unaligned to a reward cycle
    let getblocksinv_request = peer_1
        .with_network_state(|sortdb, _chainstate, network, _relayer, _mempool| {
            let height = network.burnchain.reward_cycle_to_block_height(
                network
                    .burnchain
                    .block_height_to_reward_cycle(first_stacks_block_height)
                    .unwrap(),
            ) + 1;
            let sn = {
                let ic = sortdb.index_conn();
                let sn = SortitionDB::get_ancestor_snapshot(&ic, height, &tip.sortition_id)
                    .unwrap()
                    .unwrap();
                sn
            };
            let getblocksinv = GetBlocksInv {
                consensus_hash: sn.consensus_hash,
                num_blocks: reward_cycle_length as u16,
            };
            Ok(getblocksinv)
        })
        .unwrap();

    test_debug!("\n\nSend {getblocksinv_request:?}\n\n");

    let reply = peer_1
        .with_network_state(|sortdb, chainstate, network, _relayer, _mempool| {
            ConversationP2P::make_getblocksinv_response(
                network,
                sortdb,
                chainstate,
                &getblocksinv_request,
            )
        })
        .unwrap();

    test_debug!("\n\nReply {reply:?}\n\n");

    match reply {
        StacksMessageType::Nack(nack_data) => {
            assert_eq!(nack_data.error_code, NackErrorCodes::InvalidPoxFork);
        }
        x => {
            panic!("Did not get Nack, but got {x:?}");
        }
    };

    // ask for a getblocksinv, for an unknown consensus hash
    let getblocksinv_request = peer_1
        .with_network_state(|sortdb, _chainstate, network, _relayer, _mempool| {
            let getblocksinv = GetBlocksInv {
                consensus_hash: ConsensusHash([0xaa; 20]),
                num_blocks: reward_cycle_length as u16,
            };
            Ok(getblocksinv)
        })
        .unwrap();

    test_debug!("\n\nSend {getblocksinv_request:?}\n\n");

    let reply = peer_1
        .with_network_state(|sortdb, chainstate, network, _relayer, _mempool| {
            ConversationP2P::make_getblocksinv_response(
                network,
                sortdb,
                chainstate,
                &getblocksinv_request,
            )
        })
        .unwrap();

    test_debug!("\n\nReply {reply:?}\n\n");

    match reply {
        StacksMessageType::Nack(nack_data) => {
            assert_eq!(nack_data.error_code, NackErrorCodes::NoSuchBurnchainBlock);
        }
        x => {
            panic!("Did not get Nack, but got {x:?}");
        }
    };
}

#[test]
fn test_sync_inv_diagnose_nack() {
    let peer_config = TestPeerConfig::new(function_name!(), 0, 0);
    let neighbor = peer_config.to_neighbor();
    let neighbor_key = neighbor.addr;
    let nack_no_block = NackData {
        error_code: NackErrorCodes::NoSuchBurnchainBlock,
    };

    let mut burnchain_view = BurnchainView {
        burn_block_height: 12346,
        burn_block_hash: BurnchainHeaderHash([0x11; 32]),
        burn_stable_block_height: 12340,
        burn_stable_block_hash: BurnchainHeaderHash([0x22; 32]),
        last_burn_block_hashes: HashMap::new(),
        rc_consensus_hash: ConsensusHash([0x33; 20]),
    };

    burnchain_view.make_test_data();
    let ch_12345 = burnchain_view
        .last_burn_block_hashes
        .get(&12345)
        .unwrap()
        .clone();
    let ch_12340 = burnchain_view
        .last_burn_block_hashes
        .get(&12340)
        .unwrap()
        .clone();
    let ch_12341 = burnchain_view
        .last_burn_block_hashes
        .get(&12341)
        .unwrap()
        .clone();
    let ch_12339 = burnchain_view
        .last_burn_block_hashes
        .get(&12339)
        .unwrap()
        .clone();
    let ch_12334 = burnchain_view
        .last_burn_block_hashes
        .get(&12334)
        .unwrap()
        .clone();

    // should be stable; but got nacked (so this would be inappropriate)
    assert_eq!(
        NodeStatus::Diverged,
        NeighborBlockStats::diagnose_nack(
            &neighbor_key,
            nack_no_block.clone(),
            &burnchain_view,
            12346,
            12340,
            &BurnchainHeaderHash([0x11; 32]),
            &BurnchainHeaderHash([0x22; 32]),
            false
        )
    );

    assert_eq!(
        NodeStatus::Diverged,
        NeighborBlockStats::diagnose_nack(
            &neighbor_key,
            nack_no_block.clone(),
            &burnchain_view,
            12346,
            12340,
            &BurnchainHeaderHash([0x11; 32]),
            &BurnchainHeaderHash([0x22; 32]),
            true
        )
    );

    // should be stale
    assert_eq!(
        NodeStatus::Stale,
        NeighborBlockStats::diagnose_nack(
            &neighbor_key,
            nack_no_block.clone(),
            &burnchain_view,
            12345,
            12339,
            &ch_12345.clone(),
            &ch_12339.clone(),
            false
        )
    );

    // should be diverged -- different stable burn block hash
    assert_eq!(
        NodeStatus::Diverged,
        NeighborBlockStats::diagnose_nack(
            &neighbor_key,
            nack_no_block,
            &burnchain_view,
            12346,
            12340,
            &BurnchainHeaderHash([0x12; 32]),
            &BurnchainHeaderHash([0x23; 32]),
            false
        )
    );
}

#[test]
fn test_inv_sync_start_reward_cycle() {
    let mut peer_1_config = TestPeerConfig::new(function_name!(), 0, 0);
    peer_1_config.connection_opts.inv_reward_cycles = 0;

    let mut peer_1 = TestPeer::new(peer_1_config);

    let num_blocks = GETPOXINV_MAX_BITLEN * 2;
    for i in 0..num_blocks {
        let (burn_ops, stacks_block, microblocks) = peer_1.make_default_tenure();
        peer_1.next_burnchain_block(burn_ops.clone());
        peer_1.process_stacks_epoch_at_tip(&stacks_block, &microblocks);
    }

    let _ = peer_1.step();

    let block_scan_start = peer_1
        .network
        .get_block_scan_start(peer_1.sortdb.as_ref().unwrap(), 10);
    assert_eq!(block_scan_start, 7);

    peer_1.network.connection_opts.inv_reward_cycles = 1;

    let block_scan_start = peer_1
        .network
        .get_block_scan_start(peer_1.sortdb.as_ref().unwrap(), 10);
    assert_eq!(block_scan_start, 7);

    peer_1.network.connection_opts.inv_reward_cycles = 2;

    let block_scan_start = peer_1
        .network
        .get_block_scan_start(peer_1.sortdb.as_ref().unwrap(), 10);
    assert_eq!(block_scan_start, 6);

    peer_1.network.connection_opts.inv_reward_cycles = 3;

    let block_scan_start = peer_1
        .network
        .get_block_scan_start(peer_1.sortdb.as_ref().unwrap(), 10);
    assert_eq!(block_scan_start, 5);

    peer_1.network.connection_opts.inv_reward_cycles = 300;

    let block_scan_start = peer_1
        .network
        .get_block_scan_start(peer_1.sortdb.as_ref().unwrap(), 10);
    assert_eq!(block_scan_start, 0);

    peer_1.network.connection_opts.inv_reward_cycles = 0;

    let block_scan_start = peer_1
        .network
        .get_block_scan_start(peer_1.sortdb.as_ref().unwrap(), 1);
    assert_eq!(block_scan_start, 1);
}

#[test]
fn test_inv_sync_check_peer_epoch2x_synced() {
    let mut peer_1_config = TestPeerConfig::new(function_name!(), 0, 0);
    peer_1_config.connection_opts.inv_reward_cycles = 0;

    let mut peer_1 = TestPeer::new(peer_1_config);

    let num_blocks = GETPOXINV_MAX_BITLEN * 2;
    for i in 0..num_blocks {
        let (burn_ops, stacks_block, microblocks) = peer_1.make_default_tenure();
        peer_1.next_burnchain_block(burn_ops.clone());
        peer_1.process_stacks_epoch_at_tip(&stacks_block, &microblocks);
    }

    let _ = peer_1.step();
    let tip_rc = peer_1
        .network
        .burnchain
        .block_height_to_reward_cycle(peer_1.network.burnchain_tip.block_height)
        .unwrap();
    assert!(tip_rc > 0);

    let pox_rc = peer_1.network.pox_id.num_inventory_reward_cycles() as u64;

    assert!(peer_1.network.check_peer_epoch2x_synced(true, tip_rc));
    assert!(peer_1.network.check_peer_epoch2x_synced(true, tip_rc + 1));
    assert!(!peer_1.network.check_peer_epoch2x_synced(true, tip_rc - 1));

    assert!(peer_1.network.check_peer_epoch2x_synced(false, pox_rc));
    assert!(peer_1.network.check_peer_epoch2x_synced(false, pox_rc + 1));
    assert!(!peer_1.network.check_peer_epoch2x_synced(false, pox_rc - 1));
}

#[test]
#[ignore]
fn test_sync_inv_2_peers_plain() {
    with_timeout(600, || {
        let mut peer_1_config = TestPeerConfig::new(function_name!(), 0, 0);
        let mut peer_2_config = TestPeerConfig::new(function_name!(), 0, 0);

        peer_1_config.connection_opts.inv_reward_cycles = 10;
        peer_2_config.connection_opts.inv_reward_cycles = 10;

        let mut peer_1 = TestPeer::new(peer_1_config);
        let mut peer_2 = TestPeer::new(peer_2_config);

        peer_1.add_neighbor(&mut peer_2.to_neighbor(), None, true);
        peer_2.add_neighbor(&mut peer_1.to_neighbor(), None, true);

        let num_blocks = GETPOXINV_MAX_BITLEN * 2;
        let first_stacks_block_height = {
            let sn =
                SortitionDB::get_canonical_burn_chain_tip(peer_1.sortdb.as_ref().unwrap().conn())
                    .unwrap();
            sn.block_height + 1
        };

        for i in 0..num_blocks {
            let (burn_ops, stacks_block, microblocks) = peer_2.make_default_tenure();

            peer_1.next_burnchain_block(burn_ops.clone());
            peer_2.next_burnchain_block(burn_ops.clone());

            peer_1.process_stacks_epoch_at_tip(&stacks_block, &microblocks);
            peer_2.process_stacks_epoch_at_tip(&stacks_block, &microblocks);
        }

        let num_burn_blocks = {
            let sn =
                SortitionDB::get_canonical_burn_chain_tip(peer_1.sortdb.as_ref().unwrap().conn())
                    .unwrap();
            sn.block_height + 1
        };

        let mut round = 0;
        let mut inv_1_count = 0;
        let mut inv_2_count = 0;

        while inv_1_count < num_blocks || inv_2_count < num_blocks {
            let _ = peer_1.step();
            let _ = peer_2.step();

            inv_1_count = match peer_1.network.inv_state {
                Some(ref inv) => {
                    info!("Peer 1 stats: {:?}", &inv.block_stats);
                    inv.get_inv_num_blocks(&peer_2.to_neighbor().addr)
                }
                None => 0,
            };

            inv_2_count = match peer_2.network.inv_state {
                Some(ref inv) => {
                    info!("Peer 2 stats: {:?}", &inv.block_stats);
                    inv.get_inv_num_blocks(&peer_1.to_neighbor().addr)
                }
                None => 0,
            };

            // nothing should break
            if let Some(ref inv) = peer_1.network.inv_state {
                assert!(inv.get_broken_peers().is_empty());
                assert!(inv.get_dead_peers().is_empty());
                assert!(inv.get_diverged_peers().is_empty());
            }

            if let Some(ref inv) = peer_2.network.inv_state {
                assert!(inv.get_broken_peers().is_empty());
                assert!(inv.get_dead_peers().is_empty());
                assert!(inv.get_diverged_peers().is_empty());
            }

            round += 1;

            info!("Peer 1: {}, Peer 2: {}", inv_1_count, inv_2_count);
        }

        info!("Completed walk round {} step(s)", round);

        peer_1.dump_frontier();
        peer_2.dump_frontier();

        info!(
            "Peer 1 stats: {:?}",
            &peer_1.network.inv_state.as_ref().unwrap().block_stats
        );
        info!(
            "Peer 2 stats: {:?}",
            &peer_2.network.inv_state.as_ref().unwrap().block_stats
        );

        let peer_1_inv = peer_2
            .network
            .inv_state
            .as_ref()
            .unwrap()
            .block_stats
            .get(&peer_1.to_neighbor().addr)
            .unwrap()
            .inv
            .clone();
        let peer_2_inv = peer_1
            .network
            .inv_state
            .as_ref()
            .unwrap()
            .block_stats
            .get(&peer_2.to_neighbor().addr)
            .unwrap()
            .inv
            .clone();

        info!("Peer 1 inv: {:?}", &peer_1_inv);
        info!("Peer 2 inv: {:?}", &peer_2_inv);

        info!("peer 1's view of peer 2: {:?}", &peer_2_inv);

        assert_eq!(peer_2_inv.num_sortitions, num_burn_blocks);

        // peer 1 should have learned that peer 2 has all the blocks
        for i in 0..num_blocks {
            assert!(
                peer_2_inv.has_ith_block(i + first_stacks_block_height),
                "Missing block {} (+ {})",
                i,
                first_stacks_block_height
            );
        }

        // peer 1 should have learned that peer 2 has all the microblock streams
        for i in 1..(num_blocks - 1) {
            assert!(
                peer_2_inv.has_ith_microblock_stream(i + first_stacks_block_height),
                "Missing microblock {} (+ {})",
                i,
                first_stacks_block_height
            );
        }

        let peer_1_inv = peer_2
            .network
            .inv_state
            .as_ref()
            .unwrap()
            .block_stats
            .get(&peer_1.to_neighbor().addr)
            .unwrap()
            .inv
            .clone();
        test_debug!("peer 2's view of peer 1: {:?}", &peer_1_inv);

        assert_eq!(peer_1_inv.num_sortitions, num_burn_blocks);

        // peer 2 should have learned that peer 1 has all the blocks as well
        for i in 0..num_blocks {
            assert!(
                peer_1_inv.has_ith_block(i + first_stacks_block_height),
                "Missing block {} (+ {})",
                i,
                first_stacks_block_height
            );
        }
    })
}

#[test]
#[ignore]
fn test_sync_inv_2_peers_stale() {
    with_timeout(600, || {
        let mut peer_1_config = TestPeerConfig::new(function_name!(), 0, 0);
        let mut peer_2_config = TestPeerConfig::new(function_name!(), 0, 0);

        peer_1_config.connection_opts.inv_reward_cycles = 10;
        peer_2_config.connection_opts.inv_reward_cycles = 10;

        let mut peer_1 = TestPeer::new(peer_1_config);
        let mut peer_2 = TestPeer::new(peer_2_config);

        peer_1.add_neighbor(&mut peer_2.to_neighbor(), None, true);
        peer_2.add_neighbor(&mut peer_1.to_neighbor(), None, true);

        let num_blocks = GETPOXINV_MAX_BITLEN * 2;
        let first_stacks_block_height = {
            let sn =
                SortitionDB::get_canonical_burn_chain_tip(peer_1.sortdb.as_ref().unwrap().conn())
                    .unwrap();
            sn.block_height + 1
        };

        for i in 0..num_blocks {
            let (burn_ops, stacks_block, microblocks) = peer_2.make_default_tenure();

            peer_2.next_burnchain_block(burn_ops.clone());
            peer_2.process_stacks_epoch_at_tip(&stacks_block, &microblocks);
        }

        let mut round = 0;
        let mut inv_1_count = 0;
        let mut inv_2_count = 0;

        let mut peer_1_check = false;
        let mut peer_2_check = false;

        while !peer_1_check || !peer_2_check {
            let _ = peer_1.step();
            let _ = peer_2.step();

            inv_1_count = match peer_1.network.inv_state {
                Some(ref inv) => inv.get_inv_sortitions(&peer_2.to_neighbor().addr),
                None => 0,
            };

            inv_2_count = match peer_2.network.inv_state {
                Some(ref inv) => inv.get_inv_sortitions(&peer_1.to_neighbor().addr),
                None => 0,
            };

            if let Some(ref inv) = peer_1.network.inv_state {
                info!("Peer 1 stats: {:?}", &inv.block_stats);
                assert!(inv.get_broken_peers().is_empty());
                assert!(inv.get_dead_peers().is_empty());
                assert!(inv.get_diverged_peers().is_empty());

                if let Some(peer_2_inv) = inv.block_stats.get(&peer_2.to_neighbor().addr) {
                    if peer_2_inv.inv.num_sortitions
                        == first_stacks_block_height - peer_1.config.burnchain.first_block_height
                    {
                        for i in 0..first_stacks_block_height {
                            assert!(!peer_2_inv.inv.has_ith_block(i));
                            assert!(!peer_2_inv.inv.has_ith_microblock_stream(i));
                        }
                        peer_2_check = true;
                    }
                }
            }

            if let Some(ref inv) = peer_2.network.inv_state {
                info!("Peer 2 stats: {:?}", &inv.block_stats);
                assert!(inv.get_broken_peers().is_empty());
                assert!(inv.get_dead_peers().is_empty());
                assert!(inv.get_diverged_peers().is_empty());

                if let Some(peer_1_inv) = inv.block_stats.get(&peer_1.to_neighbor().addr) {
                    if peer_1_inv.inv.num_sortitions
                        == first_stacks_block_height - peer_1.config.burnchain.first_block_height
                    {
                        peer_1_check = true;
                    }
                }
            }

            round += 1;

            test_debug!("\n\npeer_1_check = {}, peer_2_check = {}, inv_1_count = {}, inv_2_count = {}, first_stacks_block_height = {}\n\n", peer_1_check, peer_2_check, inv_1_count, inv_2_count, first_stacks_block_height);
        }

        info!("Completed walk round {} step(s)", round);

        peer_1.dump_frontier();
        peer_2.dump_frontier();
    })
}

#[test]
#[ignore]
fn test_sync_inv_2_peers_unstable() {
    with_timeout(600, || {
        let mut peer_1_config = TestPeerConfig::new(function_name!(), 0, 0);
        let mut peer_2_config = TestPeerConfig::new(function_name!(), 0, 0);

        peer_1_config.connection_opts.inv_reward_cycles = 10;
        peer_2_config.connection_opts.inv_reward_cycles = 10;

        let stable_confs = peer_1_config.burnchain.stable_confirmations as u64;

        let mut peer_1 = TestPeer::new(peer_1_config);
        let mut peer_2 = TestPeer::new(peer_2_config);

        peer_1.add_neighbor(&mut peer_2.to_neighbor(), None, true);
        peer_2.add_neighbor(&mut peer_1.to_neighbor(), None, true);

        let num_blocks = GETPOXINV_MAX_BITLEN * 2;

        let first_stacks_block_height = {
            let sn =
                SortitionDB::get_canonical_burn_chain_tip(peer_1.sortdb.as_ref().unwrap().conn())
                    .unwrap();
            sn.block_height + 1
        };

        // only peer 2 makes progress after the point of stability.
        for i in 0..num_blocks {
            let (mut burn_ops, stacks_block, microblocks) = peer_2.make_default_tenure();

            let (_, burn_header_hash, consensus_hash) =
                peer_2.next_burnchain_block(burn_ops.clone());
            peer_2.process_stacks_epoch_at_tip(&stacks_block, &microblocks);

            TestPeer::set_ops_burn_header_hash(&mut burn_ops, &burn_header_hash);

            // NOTE: the nodes only differ by one block -- they agree on the same PoX vector
            if i + 1 < num_blocks {
                peer_1.next_burnchain_block_raw(burn_ops.clone());
                peer_1.process_stacks_epoch_at_tip(&stacks_block, &microblocks);
            } else {
                // peer 1 diverges
                test_debug!("Peer 1 diverges at {}", i + first_stacks_block_height);
                peer_1.next_burnchain_block_diverge(vec![burn_ops[0].clone()]);
            }
        }

        // tips must differ
        {
            let sn1 =
                SortitionDB::get_canonical_burn_chain_tip(peer_1.sortdb.as_ref().unwrap().conn())
                    .unwrap();
            let sn2 =
                SortitionDB::get_canonical_burn_chain_tip(peer_2.sortdb.as_ref().unwrap().conn())
                    .unwrap();
            assert_ne!(sn1.burn_header_hash, sn2.burn_header_hash);
        }

        let num_stable_blocks = num_blocks - stable_confs;

        let num_burn_blocks = {
            let sn =
                SortitionDB::get_canonical_burn_chain_tip(peer_1.sortdb.as_ref().unwrap().conn())
                    .unwrap();
            sn.block_height + 1
        };

        let mut round = 0;
        let mut inv_1_count = 0;
        let mut inv_2_count = 0;

        let mut peer_1_pox_cycle_start = false;
        let mut peer_1_block_cycle_start = false;
        let mut peer_2_pox_cycle_start = false;
        let mut peer_2_block_cycle_start = false;

        let mut peer_1_pox_cycle = false;
        let mut peer_1_block_cycle = false;
        let mut peer_2_pox_cycle = false;
        let mut peer_2_block_cycle = false;

        while inv_1_count < num_stable_blocks || inv_2_count < num_stable_blocks {
            let _ = peer_1.step();
            let _ = peer_2.step();

            inv_1_count = match peer_1.network.inv_state {
                Some(ref inv) => inv.get_inv_num_blocks(&peer_2.to_neighbor().addr),
                None => 0,
            };

            inv_2_count = match peer_2.network.inv_state {
                Some(ref inv) => inv.get_inv_num_blocks(&peer_1.to_neighbor().addr),
                None => 0,
            };

            if let Some(ref inv) = peer_1.network.inv_state {
                info!("Peer 1 stats: {:?}", &inv.block_stats);
                assert!(inv.get_broken_peers().is_empty());
                assert!(inv.get_dead_peers().is_empty());
                assert!(inv.get_diverged_peers().is_empty());

                if let Some(stats) = inv.get_stats(&peer_2.to_neighbor().addr) {
                    if stats.target_pox_reward_cycle > 0 {
                        peer_1_pox_cycle_start = true;
                    }
                    if stats.target_block_reward_cycle > 0 {
                        peer_1_block_cycle_start = true;
                    }
                    if stats.target_pox_reward_cycle == 0 && peer_1_pox_cycle_start {
                        peer_1_pox_cycle = true;
                    }
                    if stats.target_block_reward_cycle == 0 && peer_1_block_cycle_start {
                        peer_1_block_cycle = true;
                    }
                }
            }

            if let Some(ref inv) = peer_2.network.inv_state {
                info!("Peer 2 stats: {:?}", &inv.block_stats);
                assert!(inv.get_broken_peers().is_empty());
                assert!(inv.get_dead_peers().is_empty());
                assert!(inv.get_diverged_peers().is_empty());

                if let Some(stats) = inv.get_stats(&peer_1.to_neighbor().addr) {
                    if stats.target_pox_reward_cycle > 0 {
                        peer_2_pox_cycle_start = true;
                    }
                    if stats.target_block_reward_cycle > 0 {
                        peer_2_block_cycle_start = true;
                    }
                    if stats.target_pox_reward_cycle == 0 && peer_2_pox_cycle_start {
                        peer_2_pox_cycle = true;
                    }
                    if stats.target_block_reward_cycle == 0 && peer_2_block_cycle_start {
                        peer_2_block_cycle = true;
                    }
                }
            }

            round += 1;

            test_debug!(
                "\n\ninv_1_count = {}, inv_2_count = {}, num_stable_blocks = {}\n\n",
                inv_1_count,
                inv_2_count,
                num_stable_blocks
            );
        }

        info!("Completed walk round {} step(s)", round);

        peer_1.dump_frontier();
        peer_2.dump_frontier();

        let peer_2_inv = peer_1
            .network
            .inv_state
            .as_ref()
            .unwrap()
            .block_stats
            .get(&peer_2.to_neighbor().addr)
            .unwrap()
            .inv
            .clone();
        test_debug!("peer 1's view of peer 2: {:?}", &peer_2_inv);

        let peer_1_inv = peer_2
            .network
            .inv_state
            .as_ref()
            .unwrap()
            .block_stats
            .get(&peer_1.to_neighbor().addr)
            .unwrap()
            .inv
            .clone();
        test_debug!("peer 2's view of peer 1: {:?}", &peer_1_inv);

        assert_eq!(peer_2_inv.num_sortitions, num_burn_blocks - stable_confs);
        assert_eq!(peer_1_inv.num_sortitions, num_burn_blocks - stable_confs);

        // only 8 reward cycles -- we couldn't agree on the 9th
        assert_eq!(peer_1_inv.pox_inv, vec![255]);
        assert_eq!(peer_2_inv.pox_inv, vec![255]);

        // peer 1 should have learned that peer 2 has all the blocks, up to the point of
        // instability
        for i in 0..(num_blocks - stable_confs) {
            assert!(peer_2_inv.has_ith_block(i + first_stacks_block_height));
            if i > 0 {
                assert!(peer_2_inv.has_ith_microblock_stream(i + first_stacks_block_height));
            } else {
                assert!(!peer_2_inv.has_ith_microblock_stream(i + first_stacks_block_height));
            }
        }

        for i in 0..(num_blocks - stable_confs) {
            assert!(peer_1_inv.has_ith_block(i + first_stacks_block_height));
        }

        assert!(!peer_2_inv.has_ith_block(num_blocks - stable_confs));
        assert!(!peer_2_inv.has_ith_microblock_stream(num_blocks - stable_confs));
    })
}

<<<<<<< HEAD
/// Helper function to create a test neighbor without binding to a port
fn create_test_neighbor(port: u16) -> Neighbor {
    let private_key = Secp256k1PrivateKey::random();
    let public_key = Secp256k1PublicKey::from_private(&private_key);
    let public_key_hash = Hash160::from_node_public_key(&public_key);

    let neighbor_address = NeighborAddress {
        addrbytes: PeerAddress::from_ipv4(127, 0, 0, 1),
        port,
        public_key_hash,
    };

    let neighbor_key = NeighborKey::from_neighbor_address(
        0x18000000, // peer_version
        0x80000000, // network_id
        &neighbor_address,
    );

    Neighbor::empty(&neighbor_key, &public_key, 9999999)
}

/// Specification for a test peer
struct TestPeerSpec {
    port: u16,
    status: NodeStatus,
    num_sortitions: u64,
}

impl TestPeerSpec {
    fn new(port: u16, status: NodeStatus, num_sortitions: u64) -> Self {
        Self {
            port,
            status,
            num_sortitions,
        }
    }
}

/// Helper function to setup multiple peers at once
fn setup_test_inv_state(specs: &[TestPeerSpec]) -> (InvState, Vec<Neighbor>) {
    // first_block_height=100, so heights = 100 + num_sortitions
    let mut inv_state = InvState::new(100, 60, 3);
    let mut neighbors = Vec::new();

    for spec in specs {
        let neighbor = create_test_neighbor(spec.port);
        let neighbor_key = neighbor.addr.clone();

        inv_state.add_peer(neighbor_key.clone(), false);
        if let Some(stats) = inv_state.get_stats_mut(&neighbor_key) {
            stats.status = spec.status;
            stats.inv.num_sortitions = spec.num_sortitions;
        }

        neighbors.push(neighbor);
    }

    (inv_state, neighbors)
}

/// Helper function to create neighbors without adding them to inv_state
fn create_test_neighbors(ports: &[u16]) -> Vec<Neighbor> {
    ports
        .iter()
        .map(|&port| create_test_neighbor(port))
        .collect()
}

/// Helper function to assert the expected heights for both IBD and non-IBD modes
fn assert_max_heights(
    inv_state: &InvState,
    neighbors: Option<&[Neighbor]>,
    expected_non_ibd: Option<u64>,
    expected_ibd: Option<u64>,
) {
    assert_eq!(
        inv_state.get_max_stacks_height_of_neighbors(neighbors, false),
        expected_non_ibd,
        "Non-IBD mode assertion failed"
    );
    assert_eq!(
        inv_state.get_max_stacks_height_of_neighbors(neighbors, true),
        expected_ibd,
        "IBD mode assertion failed"
    );
}

#[test]
fn test_get_max_stacks_height_of_neighbors() {
    // Test empty neighbors list
    let (inv_state, neighbors) = setup_test_inv_state(&[]);
    assert_max_heights(&inv_state, Some(&neighbors), None, None);
}

#[test]
fn test_get_max_stacks_height_of_neighbors_no_stats() {
    // Test neighbors without any stats in the inv_state
    let inv_state = InvState::new(100, 60, 3);
    let neighbors = create_test_neighbors(&[8080]);

    // Should return None since no stats exist for the neighbor
    assert_max_heights(&inv_state, Some(&neighbors), None, None);
}

#[test]
fn test_get_max_stacks_height_of_neighbors_single_online_peer() {
    let (inv_state, neighbors) =
        setup_test_inv_state(&[TestPeerSpec::new(8080, NodeStatus::Online, 150)]);

    // Online peers should be accepted in both modes (height = 100 + 150 = 250)
    assert_max_heights(&inv_state, Some(&neighbors), Some(250), Some(250));
}

#[test]
fn test_get_max_stacks_height_of_neighbors_single_diverged_peer() {
    let (inv_state, neighbors) =
        setup_test_inv_state(&[TestPeerSpec::new(8080, NodeStatus::Diverged, 200)]);

    // Diverged peers accepted only in IBD mode (height = 100 + 200 = 300)
    assert_max_heights(&inv_state, Some(&neighbors), None, Some(300));
}

#[test]
fn test_get_max_stacks_height_of_neighbors_single_broken_peer() {
    let (inv_state, neighbors) =
        setup_test_inv_state(&[TestPeerSpec::new(8080, NodeStatus::Broken, 180)]);

    // Broken peers never accepted
    assert_max_heights(&inv_state, Some(&neighbors), None, None);
}

#[test]
fn test_get_max_stacks_height_of_neighbors_single_stale_peer() {
    let (inv_state, neighbors) =
        setup_test_inv_state(&[TestPeerSpec::new(8080, NodeStatus::Stale, 120)]);

    // Stale peers never accepted
    assert_max_heights(&inv_state, Some(&neighbors), None, None);
}

#[test]
fn test_get_max_stacks_height_of_neighbors_single_dead_peer() {
    let (inv_state, neighbors) =
        setup_test_inv_state(&[TestPeerSpec::new(8080, NodeStatus::Dead, 190)]);

    // Dead peers never accepted
    assert_max_heights(&inv_state, Some(&neighbors), None, None);
}

#[test]
fn test_get_max_stacks_height_of_neighbors_multiple_online_peers() {
    let specs = [
        TestPeerSpec::new(8080, NodeStatus::Online, 100), // height = 200
        TestPeerSpec::new(8081, NodeStatus::Online, 250), // height = 350 (max)
        TestPeerSpec::new(8082, NodeStatus::Online, 180), // height = 280
    ];

    let (inv_state, neighbors) = setup_test_inv_state(&specs);

    // Should return max height among all online peers (350)
    assert_max_heights(&inv_state, Some(&neighbors), Some(350), Some(350));
}

#[test]
fn test_get_max_stacks_height_of_neighbors_mixed_statuses_non_ibd() {
    let specs = [
        TestPeerSpec::new(8080, NodeStatus::Online, 150), // height = 250
        TestPeerSpec::new(8081, NodeStatus::Diverged, 300), // height = 400 (ignored in non-IBD)
        TestPeerSpec::new(8082, NodeStatus::Online, 200), // height = 300 (max among Online)
        TestPeerSpec::new(8083, NodeStatus::Broken, 350), // ignored
    ];

    let (inv_state, neighbors) = setup_test_inv_state(&specs);

    // Non-IBD: only Online peers considered, max = 300
    assert_max_heights(&inv_state, Some(&neighbors), Some(300), Some(400));
}

#[test]
fn test_get_max_stacks_height_of_neighbors_mixed_statuses_ibd() {
    let specs = [
        TestPeerSpec::new(8080, NodeStatus::Online, 150), // height = 250
        TestPeerSpec::new(8081, NodeStatus::Diverged, 300), // height = 400 (max in IBD)
        TestPeerSpec::new(8082, NodeStatus::Online, 200), // height = 300
        TestPeerSpec::new(8083, NodeStatus::Broken, 350), // ignored even in IBD
    ];

    let (inv_state, neighbors) = setup_test_inv_state(&specs);

    // IBD: both Online and Diverged considered, max = 400
    assert_max_heights(&inv_state, Some(&neighbors), Some(300), Some(400));
}

#[test]
fn test_get_max_stacks_height_of_neighbors_minimum_height() {
    let (inv_state, neighbors) =
        setup_test_inv_state(&[TestPeerSpec::new(8080, NodeStatus::Online, 0)]);

    // Should handle minimum height correctly (height = 100 + 0 = 100)
    assert_max_heights(&inv_state, Some(&neighbors), Some(100), Some(100));
}

#[test]
fn test_get_max_stacks_height_of_neighbors_all_invalid_statuses() {
    let specs = [
        TestPeerSpec::new(8080, NodeStatus::Broken, 150),
        TestPeerSpec::new(8081, NodeStatus::Dead, 200),
    ];

    let (inv_state, neighbors) = setup_test_inv_state(&specs);

    // All invalid statuses should return None
    assert_max_heights(&inv_state, Some(&neighbors), None, None);
}

#[test]
fn test_get_max_stacks_height_of_neighbors_diverged_only_non_ibd() {
    let specs = [
        TestPeerSpec::new(8080, NodeStatus::Diverged, 150), // height = 250
        TestPeerSpec::new(8081, NodeStatus::Diverged, 200), // height = 300 (max)
    ];

    let (inv_state, neighbors) = setup_test_inv_state(&specs);

    // Non-IBD: Diverged ignored, IBD: Diverged accepted
    assert_max_heights(&inv_state, Some(&neighbors), None, Some(300));
}

#[test]
fn test_get_max_stacks_height_of_all_neighbors_mixed_statuses() {
    let specs = [
        TestPeerSpec::new(8080, NodeStatus::Online, 150), // height = 250
        TestPeerSpec::new(8081, NodeStatus::Diverged, 300), // height = 400
        TestPeerSpec::new(8082, NodeStatus::Online, 200), // height = 300
        TestPeerSpec::new(8083, NodeStatus::Broken, 350), // ignored
    ];

    let (inv_state, _neighbors) = setup_test_inv_state(&specs);

    // When neighbors is None, it should scan all peers in block_stats.
    // Non-IBD: only Online peers considered, max height = 300.
    // IBD: both Online and Diverged considered, max height = 400.
    assert_max_heights(&inv_state, None, Some(300), Some(400));
}

#[test]
fn test_get_max_stacks_height_of_all_neighbors_empty_stats() {
    // inv_state with no block_stats
    let inv_state = InvState::new(100, 60, 3);
    assert_max_heights(&inv_state, None, None, None);
}

#[test]
fn test_get_max_stacks_height_of_all_neighbors_no_valid_peers() {
    let specs = [
        TestPeerSpec::new(8080, NodeStatus::Broken, 150),
        TestPeerSpec::new(8081, NodeStatus::Dead, 200),
        TestPeerSpec::new(8082, NodeStatus::Stale, 250),
    ];

    let (inv_state, _neighbors) = setup_test_inv_state(&specs);

    // No peers with Online or Diverged status
    assert_max_heights(&inv_state, None, None, None);
=======
#[test]
#[ignore]
fn test_sync_inv_2_peers_different_pox_vectors() {
    with_timeout(600, || {
        let mut peer_1_config = TestPeerConfig::new(function_name!(), 0, 0);
        let mut peer_2_config = TestPeerConfig::new(function_name!(), 0, 0);

        peer_1_config.connection_opts.inv_reward_cycles = 10;
        peer_2_config.connection_opts.inv_reward_cycles = 10;

        let reward_cycle_length = peer_1_config.burnchain.pox_constants.reward_cycle_length as u64;
        assert_eq!(reward_cycle_length, 5);

        let mut peer_1 = TestPeer::new(peer_1_config);
        let mut peer_2 = TestPeer::new(peer_2_config);

        peer_1.add_neighbor(&mut peer_2.to_neighbor(), None, true);
        peer_2.add_neighbor(&mut peer_1.to_neighbor(), None, true);

        let num_blocks = GETPOXINV_MAX_BITLEN * 3;

        let first_stacks_block_height = {
            let sn =
                SortitionDB::get_canonical_burn_chain_tip(peer_1.sortdb.as_ref().unwrap().conn())
                    .unwrap();
            sn.block_height + 1
        };

        // only peer 2 makes progress after the point of stability.
        for i in 0..num_blocks {
            let (mut burn_ops, stacks_block, microblocks) = peer_2.make_default_tenure();

            let (_, burn_header_hash, consensus_hash) =
                peer_2.next_burnchain_block(burn_ops.clone());
            peer_2.process_stacks_epoch_at_tip(&stacks_block, &microblocks);

            TestPeer::set_ops_burn_header_hash(&mut burn_ops, &burn_header_hash);

            peer_1.next_burnchain_block_raw(burn_ops.clone());
            if i < num_blocks - reward_cycle_length * 2 {
                peer_1.process_stacks_epoch_at_tip(&stacks_block, &microblocks);
            }
        }

        let peer_1_pox_id = {
            let tip_sort_id =
                SortitionDB::get_canonical_sortition_tip(peer_1.sortdb.as_ref().unwrap().conn())
                    .unwrap();
            let ic = peer_1.sortdb.as_ref().unwrap().index_conn();
            let sortdb_reader = SortitionHandleConn::open_reader(&ic, &tip_sort_id).unwrap();
            sortdb_reader.get_pox_id().unwrap()
        };

        let peer_2_pox_id = {
            let tip_sort_id =
                SortitionDB::get_canonical_sortition_tip(peer_2.sortdb.as_ref().unwrap().conn())
                    .unwrap();
            let ic = peer_2.sortdb.as_ref().unwrap().index_conn();
            let sortdb_reader = SortitionHandleConn::open_reader(&ic, &tip_sort_id).unwrap();
            sortdb_reader.get_pox_id().unwrap()
        };

        // peers must have different PoX bit vectors -- peer 1 didn't see the last reward cycle
        assert_eq!(
            peer_1_pox_id,
            PoxId::from_bools(vec![
                true, true, true, true, true, true, true, true, true, true, false
            ])
        );
        assert_eq!(
            peer_2_pox_id,
            PoxId::from_bools(vec![
                true, true, true, true, true, true, true, true, true, true, true
            ])
        );

        let num_burn_blocks = {
            let sn =
                SortitionDB::get_canonical_burn_chain_tip(peer_1.sortdb.as_ref().unwrap().conn())
                    .unwrap();
            sn.block_height + 1
        };

        let mut round = 0;
        let mut inv_1_count = 0;
        let mut inv_2_count = 0;
        let mut peer_1_sorts = 0;
        let mut peer_2_sorts = 0;

        while inv_1_count < reward_cycle_length * 4
            || inv_2_count < num_blocks - reward_cycle_length * 2
            || peer_1_sorts < reward_cycle_length * 9 + 1
            || peer_2_sorts < reward_cycle_length * 9 + 1
        {
            let _ = peer_1.step();
            let _ = peer_2.step();

            // peer 1 should see that peer 2 has all blocks for reward cycles 5 through 9
            if let Some(ref inv) = peer_1.network.inv_state {
                inv_1_count = inv.get_inv_num_blocks(&peer_2.to_neighbor().addr);
                peer_1_sorts = inv.get_inv_sortitions(&peer_2.to_neighbor().addr);
            };

            // peer 2 should see that peer 1 has all blocks up to where we stopped feeding them to
            // it
            if let Some(ref inv) = peer_2.network.inv_state {
                inv_2_count = inv.get_inv_num_blocks(&peer_1.to_neighbor().addr);
                peer_2_sorts = inv.get_inv_sortitions(&peer_1.to_neighbor().addr);
            };

            if let Some(ref inv) = peer_1.network.inv_state {
                info!("Peer 1 stats: {:?}", &inv.block_stats);
                assert!(inv.get_broken_peers().is_empty());
                assert!(inv.get_dead_peers().is_empty());
                assert!(inv.get_diverged_peers().is_empty());
            }

            if let Some(ref inv) = peer_2.network.inv_state {
                info!("Peer 2 stats: {:?}", &inv.block_stats);
                assert!(inv.get_broken_peers().is_empty());
                assert!(inv.get_dead_peers().is_empty());
                assert!(inv.get_diverged_peers().is_empty());
            }

            round += 1;

            test_debug!(
                "\n\ninv_1_count = {} <? {}, inv_2_count = {} <? {}, peer_1_sorts = {} <? {}, peer_2_sorts = {} <? {}",
                inv_1_count,
                reward_cycle_length * 4,
                inv_2_count,
                num_blocks - reward_cycle_length * 2,
                peer_1_sorts,
                reward_cycle_length * 9 + 1,
                peer_2_sorts,
                reward_cycle_length * 9 + 1
            );
        }

        info!("Completed walk round {} step(s)", round);

        peer_1.dump_frontier();
        peer_2.dump_frontier();

        let peer_1_pox_id = {
            let tip_sort_id =
                SortitionDB::get_canonical_sortition_tip(peer_1.sortdb.as_ref().unwrap().conn())
                    .unwrap();
            let ic = peer_1.sortdb.as_ref().unwrap().index_conn();
            let sortdb_reader = SortitionHandleConn::open_reader(&ic, &tip_sort_id).unwrap();
            sortdb_reader.get_pox_id().unwrap()
        };

        let peer_2_pox_id = {
            let tip_sort_id =
                SortitionDB::get_canonical_sortition_tip(peer_2.sortdb.as_ref().unwrap().conn())
                    .unwrap();
            let ic = peer_2.sortdb.as_ref().unwrap().index_conn();
            let sortdb_reader = SortitionHandleConn::open_reader(&ic, &tip_sort_id).unwrap();
            sortdb_reader.get_pox_id().unwrap()
        };

        let peer_2_inv = peer_1
            .network
            .inv_state
            .as_ref()
            .unwrap()
            .block_stats
            .get(&peer_2.to_neighbor().addr)
            .unwrap()
            .inv
            .clone();
        test_debug!("peer 1's view of peer 2: {:?}", &peer_2_inv);
        test_debug!("peer 1's PoX bit vector is {:?}", &peer_1_pox_id);

        let peer_1_inv = peer_2
            .network
            .inv_state
            .as_ref()
            .unwrap()
            .block_stats
            .get(&peer_1.to_neighbor().addr)
            .unwrap()
            .inv
            .clone();
        test_debug!("peer 2's view of peer 1: {:?}", &peer_1_inv);
        test_debug!("peer 2's PoX bit vector is {:?}", &peer_2_pox_id);

        // nodes only learn about the prefix of their PoX bit vectors that they agree on
        assert_eq!(peer_2_inv.num_sortitions, reward_cycle_length * 9 + 1);
        assert_eq!(peer_1_inv.num_sortitions, reward_cycle_length * 9 + 1);

        // only 9 reward cycles -- we couldn't agree on the 10th
        assert_eq!(peer_1_inv.pox_inv, vec![255, 1]);
        assert_eq!(peer_2_inv.pox_inv, vec![255, 1]);

        // peer 1 should have learned that peer 2 has all the blocks, up to the point of
        // PoX instability between the two
        for i in 0..(reward_cycle_length * 4) {
            assert!(peer_2_inv.has_ith_block(i + first_stacks_block_height));
            if i > 0 {
                assert!(peer_2_inv.has_ith_microblock_stream(i + first_stacks_block_height));
            } else {
                assert!(!peer_2_inv.has_ith_microblock_stream(i + first_stacks_block_height));
            }
        }

        // peer 2 should have learned about all of peer 1's blocks
        for i in 0..(num_blocks - 2 * reward_cycle_length) {
            assert!(peer_1_inv.has_ith_block(i + first_stacks_block_height));
            if i > 0 && i != num_blocks - 2 * reward_cycle_length - 1 {
                // peer 1 doesn't have the final microblock stream, since no anchor block confirmed it
                assert!(peer_1_inv.has_ith_microblock_stream(i + first_stacks_block_height));
            }
        }

        assert!(!peer_1_inv.has_ith_block(reward_cycle_length * 4));
        assert!(!peer_1_inv.has_ith_microblock_stream(reward_cycle_length * 4));

        assert!(!peer_2_inv.has_ith_block(num_blocks - 2 * reward_cycle_length));
        assert!(!peer_2_inv.has_ith_microblock_stream(num_blocks - 2 * reward_cycle_length));
    })
>>>>>>> 03d84fab
}<|MERGE_RESOLUTION|>--- conflicted
+++ resolved
@@ -1794,495 +1794,4 @@
         assert!(!peer_2_inv.has_ith_block(num_blocks - stable_confs));
         assert!(!peer_2_inv.has_ith_microblock_stream(num_blocks - stable_confs));
     })
-}
-
-<<<<<<< HEAD
-/// Helper function to create a test neighbor without binding to a port
-fn create_test_neighbor(port: u16) -> Neighbor {
-    let private_key = Secp256k1PrivateKey::random();
-    let public_key = Secp256k1PublicKey::from_private(&private_key);
-    let public_key_hash = Hash160::from_node_public_key(&public_key);
-
-    let neighbor_address = NeighborAddress {
-        addrbytes: PeerAddress::from_ipv4(127, 0, 0, 1),
-        port,
-        public_key_hash,
-    };
-
-    let neighbor_key = NeighborKey::from_neighbor_address(
-        0x18000000, // peer_version
-        0x80000000, // network_id
-        &neighbor_address,
-    );
-
-    Neighbor::empty(&neighbor_key, &public_key, 9999999)
-}
-
-/// Specification for a test peer
-struct TestPeerSpec {
-    port: u16,
-    status: NodeStatus,
-    num_sortitions: u64,
-}
-
-impl TestPeerSpec {
-    fn new(port: u16, status: NodeStatus, num_sortitions: u64) -> Self {
-        Self {
-            port,
-            status,
-            num_sortitions,
-        }
-    }
-}
-
-/// Helper function to setup multiple peers at once
-fn setup_test_inv_state(specs: &[TestPeerSpec]) -> (InvState, Vec<Neighbor>) {
-    // first_block_height=100, so heights = 100 + num_sortitions
-    let mut inv_state = InvState::new(100, 60, 3);
-    let mut neighbors = Vec::new();
-
-    for spec in specs {
-        let neighbor = create_test_neighbor(spec.port);
-        let neighbor_key = neighbor.addr.clone();
-
-        inv_state.add_peer(neighbor_key.clone(), false);
-        if let Some(stats) = inv_state.get_stats_mut(&neighbor_key) {
-            stats.status = spec.status;
-            stats.inv.num_sortitions = spec.num_sortitions;
-        }
-
-        neighbors.push(neighbor);
-    }
-
-    (inv_state, neighbors)
-}
-
-/// Helper function to create neighbors without adding them to inv_state
-fn create_test_neighbors(ports: &[u16]) -> Vec<Neighbor> {
-    ports
-        .iter()
-        .map(|&port| create_test_neighbor(port))
-        .collect()
-}
-
-/// Helper function to assert the expected heights for both IBD and non-IBD modes
-fn assert_max_heights(
-    inv_state: &InvState,
-    neighbors: Option<&[Neighbor]>,
-    expected_non_ibd: Option<u64>,
-    expected_ibd: Option<u64>,
-) {
-    assert_eq!(
-        inv_state.get_max_stacks_height_of_neighbors(neighbors, false),
-        expected_non_ibd,
-        "Non-IBD mode assertion failed"
-    );
-    assert_eq!(
-        inv_state.get_max_stacks_height_of_neighbors(neighbors, true),
-        expected_ibd,
-        "IBD mode assertion failed"
-    );
-}
-
-#[test]
-fn test_get_max_stacks_height_of_neighbors() {
-    // Test empty neighbors list
-    let (inv_state, neighbors) = setup_test_inv_state(&[]);
-    assert_max_heights(&inv_state, Some(&neighbors), None, None);
-}
-
-#[test]
-fn test_get_max_stacks_height_of_neighbors_no_stats() {
-    // Test neighbors without any stats in the inv_state
-    let inv_state = InvState::new(100, 60, 3);
-    let neighbors = create_test_neighbors(&[8080]);
-
-    // Should return None since no stats exist for the neighbor
-    assert_max_heights(&inv_state, Some(&neighbors), None, None);
-}
-
-#[test]
-fn test_get_max_stacks_height_of_neighbors_single_online_peer() {
-    let (inv_state, neighbors) =
-        setup_test_inv_state(&[TestPeerSpec::new(8080, NodeStatus::Online, 150)]);
-
-    // Online peers should be accepted in both modes (height = 100 + 150 = 250)
-    assert_max_heights(&inv_state, Some(&neighbors), Some(250), Some(250));
-}
-
-#[test]
-fn test_get_max_stacks_height_of_neighbors_single_diverged_peer() {
-    let (inv_state, neighbors) =
-        setup_test_inv_state(&[TestPeerSpec::new(8080, NodeStatus::Diverged, 200)]);
-
-    // Diverged peers accepted only in IBD mode (height = 100 + 200 = 300)
-    assert_max_heights(&inv_state, Some(&neighbors), None, Some(300));
-}
-
-#[test]
-fn test_get_max_stacks_height_of_neighbors_single_broken_peer() {
-    let (inv_state, neighbors) =
-        setup_test_inv_state(&[TestPeerSpec::new(8080, NodeStatus::Broken, 180)]);
-
-    // Broken peers never accepted
-    assert_max_heights(&inv_state, Some(&neighbors), None, None);
-}
-
-#[test]
-fn test_get_max_stacks_height_of_neighbors_single_stale_peer() {
-    let (inv_state, neighbors) =
-        setup_test_inv_state(&[TestPeerSpec::new(8080, NodeStatus::Stale, 120)]);
-
-    // Stale peers never accepted
-    assert_max_heights(&inv_state, Some(&neighbors), None, None);
-}
-
-#[test]
-fn test_get_max_stacks_height_of_neighbors_single_dead_peer() {
-    let (inv_state, neighbors) =
-        setup_test_inv_state(&[TestPeerSpec::new(8080, NodeStatus::Dead, 190)]);
-
-    // Dead peers never accepted
-    assert_max_heights(&inv_state, Some(&neighbors), None, None);
-}
-
-#[test]
-fn test_get_max_stacks_height_of_neighbors_multiple_online_peers() {
-    let specs = [
-        TestPeerSpec::new(8080, NodeStatus::Online, 100), // height = 200
-        TestPeerSpec::new(8081, NodeStatus::Online, 250), // height = 350 (max)
-        TestPeerSpec::new(8082, NodeStatus::Online, 180), // height = 280
-    ];
-
-    let (inv_state, neighbors) = setup_test_inv_state(&specs);
-
-    // Should return max height among all online peers (350)
-    assert_max_heights(&inv_state, Some(&neighbors), Some(350), Some(350));
-}
-
-#[test]
-fn test_get_max_stacks_height_of_neighbors_mixed_statuses_non_ibd() {
-    let specs = [
-        TestPeerSpec::new(8080, NodeStatus::Online, 150), // height = 250
-        TestPeerSpec::new(8081, NodeStatus::Diverged, 300), // height = 400 (ignored in non-IBD)
-        TestPeerSpec::new(8082, NodeStatus::Online, 200), // height = 300 (max among Online)
-        TestPeerSpec::new(8083, NodeStatus::Broken, 350), // ignored
-    ];
-
-    let (inv_state, neighbors) = setup_test_inv_state(&specs);
-
-    // Non-IBD: only Online peers considered, max = 300
-    assert_max_heights(&inv_state, Some(&neighbors), Some(300), Some(400));
-}
-
-#[test]
-fn test_get_max_stacks_height_of_neighbors_mixed_statuses_ibd() {
-    let specs = [
-        TestPeerSpec::new(8080, NodeStatus::Online, 150), // height = 250
-        TestPeerSpec::new(8081, NodeStatus::Diverged, 300), // height = 400 (max in IBD)
-        TestPeerSpec::new(8082, NodeStatus::Online, 200), // height = 300
-        TestPeerSpec::new(8083, NodeStatus::Broken, 350), // ignored even in IBD
-    ];
-
-    let (inv_state, neighbors) = setup_test_inv_state(&specs);
-
-    // IBD: both Online and Diverged considered, max = 400
-    assert_max_heights(&inv_state, Some(&neighbors), Some(300), Some(400));
-}
-
-#[test]
-fn test_get_max_stacks_height_of_neighbors_minimum_height() {
-    let (inv_state, neighbors) =
-        setup_test_inv_state(&[TestPeerSpec::new(8080, NodeStatus::Online, 0)]);
-
-    // Should handle minimum height correctly (height = 100 + 0 = 100)
-    assert_max_heights(&inv_state, Some(&neighbors), Some(100), Some(100));
-}
-
-#[test]
-fn test_get_max_stacks_height_of_neighbors_all_invalid_statuses() {
-    let specs = [
-        TestPeerSpec::new(8080, NodeStatus::Broken, 150),
-        TestPeerSpec::new(8081, NodeStatus::Dead, 200),
-    ];
-
-    let (inv_state, neighbors) = setup_test_inv_state(&specs);
-
-    // All invalid statuses should return None
-    assert_max_heights(&inv_state, Some(&neighbors), None, None);
-}
-
-#[test]
-fn test_get_max_stacks_height_of_neighbors_diverged_only_non_ibd() {
-    let specs = [
-        TestPeerSpec::new(8080, NodeStatus::Diverged, 150), // height = 250
-        TestPeerSpec::new(8081, NodeStatus::Diverged, 200), // height = 300 (max)
-    ];
-
-    let (inv_state, neighbors) = setup_test_inv_state(&specs);
-
-    // Non-IBD: Diverged ignored, IBD: Diverged accepted
-    assert_max_heights(&inv_state, Some(&neighbors), None, Some(300));
-}
-
-#[test]
-fn test_get_max_stacks_height_of_all_neighbors_mixed_statuses() {
-    let specs = [
-        TestPeerSpec::new(8080, NodeStatus::Online, 150), // height = 250
-        TestPeerSpec::new(8081, NodeStatus::Diverged, 300), // height = 400
-        TestPeerSpec::new(8082, NodeStatus::Online, 200), // height = 300
-        TestPeerSpec::new(8083, NodeStatus::Broken, 350), // ignored
-    ];
-
-    let (inv_state, _neighbors) = setup_test_inv_state(&specs);
-
-    // When neighbors is None, it should scan all peers in block_stats.
-    // Non-IBD: only Online peers considered, max height = 300.
-    // IBD: both Online and Diverged considered, max height = 400.
-    assert_max_heights(&inv_state, None, Some(300), Some(400));
-}
-
-#[test]
-fn test_get_max_stacks_height_of_all_neighbors_empty_stats() {
-    // inv_state with no block_stats
-    let inv_state = InvState::new(100, 60, 3);
-    assert_max_heights(&inv_state, None, None, None);
-}
-
-#[test]
-fn test_get_max_stacks_height_of_all_neighbors_no_valid_peers() {
-    let specs = [
-        TestPeerSpec::new(8080, NodeStatus::Broken, 150),
-        TestPeerSpec::new(8081, NodeStatus::Dead, 200),
-        TestPeerSpec::new(8082, NodeStatus::Stale, 250),
-    ];
-
-    let (inv_state, _neighbors) = setup_test_inv_state(&specs);
-
-    // No peers with Online or Diverged status
-    assert_max_heights(&inv_state, None, None, None);
-=======
-#[test]
-#[ignore]
-fn test_sync_inv_2_peers_different_pox_vectors() {
-    with_timeout(600, || {
-        let mut peer_1_config = TestPeerConfig::new(function_name!(), 0, 0);
-        let mut peer_2_config = TestPeerConfig::new(function_name!(), 0, 0);
-
-        peer_1_config.connection_opts.inv_reward_cycles = 10;
-        peer_2_config.connection_opts.inv_reward_cycles = 10;
-
-        let reward_cycle_length = peer_1_config.burnchain.pox_constants.reward_cycle_length as u64;
-        assert_eq!(reward_cycle_length, 5);
-
-        let mut peer_1 = TestPeer::new(peer_1_config);
-        let mut peer_2 = TestPeer::new(peer_2_config);
-
-        peer_1.add_neighbor(&mut peer_2.to_neighbor(), None, true);
-        peer_2.add_neighbor(&mut peer_1.to_neighbor(), None, true);
-
-        let num_blocks = GETPOXINV_MAX_BITLEN * 3;
-
-        let first_stacks_block_height = {
-            let sn =
-                SortitionDB::get_canonical_burn_chain_tip(peer_1.sortdb.as_ref().unwrap().conn())
-                    .unwrap();
-            sn.block_height + 1
-        };
-
-        // only peer 2 makes progress after the point of stability.
-        for i in 0..num_blocks {
-            let (mut burn_ops, stacks_block, microblocks) = peer_2.make_default_tenure();
-
-            let (_, burn_header_hash, consensus_hash) =
-                peer_2.next_burnchain_block(burn_ops.clone());
-            peer_2.process_stacks_epoch_at_tip(&stacks_block, &microblocks);
-
-            TestPeer::set_ops_burn_header_hash(&mut burn_ops, &burn_header_hash);
-
-            peer_1.next_burnchain_block_raw(burn_ops.clone());
-            if i < num_blocks - reward_cycle_length * 2 {
-                peer_1.process_stacks_epoch_at_tip(&stacks_block, &microblocks);
-            }
-        }
-
-        let peer_1_pox_id = {
-            let tip_sort_id =
-                SortitionDB::get_canonical_sortition_tip(peer_1.sortdb.as_ref().unwrap().conn())
-                    .unwrap();
-            let ic = peer_1.sortdb.as_ref().unwrap().index_conn();
-            let sortdb_reader = SortitionHandleConn::open_reader(&ic, &tip_sort_id).unwrap();
-            sortdb_reader.get_pox_id().unwrap()
-        };
-
-        let peer_2_pox_id = {
-            let tip_sort_id =
-                SortitionDB::get_canonical_sortition_tip(peer_2.sortdb.as_ref().unwrap().conn())
-                    .unwrap();
-            let ic = peer_2.sortdb.as_ref().unwrap().index_conn();
-            let sortdb_reader = SortitionHandleConn::open_reader(&ic, &tip_sort_id).unwrap();
-            sortdb_reader.get_pox_id().unwrap()
-        };
-
-        // peers must have different PoX bit vectors -- peer 1 didn't see the last reward cycle
-        assert_eq!(
-            peer_1_pox_id,
-            PoxId::from_bools(vec![
-                true, true, true, true, true, true, true, true, true, true, false
-            ])
-        );
-        assert_eq!(
-            peer_2_pox_id,
-            PoxId::from_bools(vec![
-                true, true, true, true, true, true, true, true, true, true, true
-            ])
-        );
-
-        let num_burn_blocks = {
-            let sn =
-                SortitionDB::get_canonical_burn_chain_tip(peer_1.sortdb.as_ref().unwrap().conn())
-                    .unwrap();
-            sn.block_height + 1
-        };
-
-        let mut round = 0;
-        let mut inv_1_count = 0;
-        let mut inv_2_count = 0;
-        let mut peer_1_sorts = 0;
-        let mut peer_2_sorts = 0;
-
-        while inv_1_count < reward_cycle_length * 4
-            || inv_2_count < num_blocks - reward_cycle_length * 2
-            || peer_1_sorts < reward_cycle_length * 9 + 1
-            || peer_2_sorts < reward_cycle_length * 9 + 1
-        {
-            let _ = peer_1.step();
-            let _ = peer_2.step();
-
-            // peer 1 should see that peer 2 has all blocks for reward cycles 5 through 9
-            if let Some(ref inv) = peer_1.network.inv_state {
-                inv_1_count = inv.get_inv_num_blocks(&peer_2.to_neighbor().addr);
-                peer_1_sorts = inv.get_inv_sortitions(&peer_2.to_neighbor().addr);
-            };
-
-            // peer 2 should see that peer 1 has all blocks up to where we stopped feeding them to
-            // it
-            if let Some(ref inv) = peer_2.network.inv_state {
-                inv_2_count = inv.get_inv_num_blocks(&peer_1.to_neighbor().addr);
-                peer_2_sorts = inv.get_inv_sortitions(&peer_1.to_neighbor().addr);
-            };
-
-            if let Some(ref inv) = peer_1.network.inv_state {
-                info!("Peer 1 stats: {:?}", &inv.block_stats);
-                assert!(inv.get_broken_peers().is_empty());
-                assert!(inv.get_dead_peers().is_empty());
-                assert!(inv.get_diverged_peers().is_empty());
-            }
-
-            if let Some(ref inv) = peer_2.network.inv_state {
-                info!("Peer 2 stats: {:?}", &inv.block_stats);
-                assert!(inv.get_broken_peers().is_empty());
-                assert!(inv.get_dead_peers().is_empty());
-                assert!(inv.get_diverged_peers().is_empty());
-            }
-
-            round += 1;
-
-            test_debug!(
-                "\n\ninv_1_count = {} <? {}, inv_2_count = {} <? {}, peer_1_sorts = {} <? {}, peer_2_sorts = {} <? {}",
-                inv_1_count,
-                reward_cycle_length * 4,
-                inv_2_count,
-                num_blocks - reward_cycle_length * 2,
-                peer_1_sorts,
-                reward_cycle_length * 9 + 1,
-                peer_2_sorts,
-                reward_cycle_length * 9 + 1
-            );
-        }
-
-        info!("Completed walk round {} step(s)", round);
-
-        peer_1.dump_frontier();
-        peer_2.dump_frontier();
-
-        let peer_1_pox_id = {
-            let tip_sort_id =
-                SortitionDB::get_canonical_sortition_tip(peer_1.sortdb.as_ref().unwrap().conn())
-                    .unwrap();
-            let ic = peer_1.sortdb.as_ref().unwrap().index_conn();
-            let sortdb_reader = SortitionHandleConn::open_reader(&ic, &tip_sort_id).unwrap();
-            sortdb_reader.get_pox_id().unwrap()
-        };
-
-        let peer_2_pox_id = {
-            let tip_sort_id =
-                SortitionDB::get_canonical_sortition_tip(peer_2.sortdb.as_ref().unwrap().conn())
-                    .unwrap();
-            let ic = peer_2.sortdb.as_ref().unwrap().index_conn();
-            let sortdb_reader = SortitionHandleConn::open_reader(&ic, &tip_sort_id).unwrap();
-            sortdb_reader.get_pox_id().unwrap()
-        };
-
-        let peer_2_inv = peer_1
-            .network
-            .inv_state
-            .as_ref()
-            .unwrap()
-            .block_stats
-            .get(&peer_2.to_neighbor().addr)
-            .unwrap()
-            .inv
-            .clone();
-        test_debug!("peer 1's view of peer 2: {:?}", &peer_2_inv);
-        test_debug!("peer 1's PoX bit vector is {:?}", &peer_1_pox_id);
-
-        let peer_1_inv = peer_2
-            .network
-            .inv_state
-            .as_ref()
-            .unwrap()
-            .block_stats
-            .get(&peer_1.to_neighbor().addr)
-            .unwrap()
-            .inv
-            .clone();
-        test_debug!("peer 2's view of peer 1: {:?}", &peer_1_inv);
-        test_debug!("peer 2's PoX bit vector is {:?}", &peer_2_pox_id);
-
-        // nodes only learn about the prefix of their PoX bit vectors that they agree on
-        assert_eq!(peer_2_inv.num_sortitions, reward_cycle_length * 9 + 1);
-        assert_eq!(peer_1_inv.num_sortitions, reward_cycle_length * 9 + 1);
-
-        // only 9 reward cycles -- we couldn't agree on the 10th
-        assert_eq!(peer_1_inv.pox_inv, vec![255, 1]);
-        assert_eq!(peer_2_inv.pox_inv, vec![255, 1]);
-
-        // peer 1 should have learned that peer 2 has all the blocks, up to the point of
-        // PoX instability between the two
-        for i in 0..(reward_cycle_length * 4) {
-            assert!(peer_2_inv.has_ith_block(i + first_stacks_block_height));
-            if i > 0 {
-                assert!(peer_2_inv.has_ith_microblock_stream(i + first_stacks_block_height));
-            } else {
-                assert!(!peer_2_inv.has_ith_microblock_stream(i + first_stacks_block_height));
-            }
-        }
-
-        // peer 2 should have learned about all of peer 1's blocks
-        for i in 0..(num_blocks - 2 * reward_cycle_length) {
-            assert!(peer_1_inv.has_ith_block(i + first_stacks_block_height));
-            if i > 0 && i != num_blocks - 2 * reward_cycle_length - 1 {
-                // peer 1 doesn't have the final microblock stream, since no anchor block confirmed it
-                assert!(peer_1_inv.has_ith_microblock_stream(i + first_stacks_block_height));
-            }
-        }
-
-        assert!(!peer_1_inv.has_ith_block(reward_cycle_length * 4));
-        assert!(!peer_1_inv.has_ith_microblock_stream(reward_cycle_length * 4));
-
-        assert!(!peer_2_inv.has_ith_block(num_blocks - 2 * reward_cycle_length));
-        assert!(!peer_2_inv.has_ith_microblock_stream(num_blocks - 2 * reward_cycle_length));
-    })
->>>>>>> 03d84fab
 }