--- conflicted
+++ resolved
@@ -17,10 +17,6 @@
 use std::collections::{BTreeMap, HashSet};
 use std::fmt;
 use std::io::{Read, Write};
-<<<<<<< HEAD
-use std::ops::Deref;
-=======
->>>>>>> c21aea77
 
 use stacks_common::codec::{Error as CodecError, StacksMessageCodec};
 use stacks_common::deps_common::httparse;
@@ -350,20 +346,11 @@
 }
 
 /// Get an RFC 7231 date that represents the current time
-<<<<<<< HEAD
-fn rfc7231_now() -> String {
-    let now_utc = time::OffsetDateTime::now_utc();
-    let format = time::macros::format_description!(
-        "[weekday repr:short], [month repr:short] [day] [year] [hour] [minute] [second] GMT"
-    );
-    now_utc.format(&format).unwrap()
-=======
 fn rfc7231_now() -> Result<String, CodecError> {
     time::OffsetDateTime::now_utc()
         .format(&time::format_description::well_known::Rfc2822)
         .map(|date| date.replace("+0000", "GMT"))
         .map_err(|e| CodecError::GenericError(format!("Failed to format RFC 7231 date: {:?}", e)))
->>>>>>> c21aea77
 }
 
 /// Read from a stream until we see '\r\n\r\n', with the purpose of reading an HTTP preamble.
