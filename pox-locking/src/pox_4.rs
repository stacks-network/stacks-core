// Copyright (C) 2013-2020 Blockstack PBC, a public benefit corporation
// Copyright (C) 2020-2023 Stacks Open Internet Foundation
//
// This program is free software: you can redistribute it and/or modify
// it under the terms of the GNU General Public License as published by
// the Free Software Foundation, either version 3 of the License, or
// (at your option) any later version.
//
// This program is distributed in the hope that it will be useful,
// but WITHOUT ANY WARRANTY; without even the implied warranty of
// MERCHANTABILITY or FITNESS FOR A PARTICULAR PURPOSE.  See the
// GNU General Public License for more details.
//
// You should have received a copy of the GNU General Public License
// along with this program.  If not, see <http://www.gnu.org/licenses/>.

use clarity::boot_util::boot_code_id;
use clarity::vm::contexts::GlobalContext;
use clarity::vm::costs::cost_functions::ClarityCostFunction;
use clarity::vm::costs::runtime_cost;
use clarity::vm::database::{ClarityDatabase, STXBalance};
<<<<<<< HEAD
use clarity::vm::errors::{RuntimeErrorType, VmExecutionError};
=======
use clarity::vm::errors::{Error as ClarityError, RuntimeError};
>>>>>>> aa1d5aac
use clarity::vm::events::{STXEventType, STXLockEventData, StacksTransactionEvent};
use clarity::vm::types::{PrincipalData, QualifiedContractIdentifier};
use clarity::vm::{Environment, Value};
use stacks_common::{debug, error};

use crate::events::synthesize_pox_event_info;
// Note: PoX-4 uses the same contract-call result parsing routines as PoX-2
use crate::pox_2::{parse_pox_extend_result, parse_pox_increase, parse_pox_stacking_result};
use crate::{LockingError, POX_4_NAME};

/////////////////////// PoX-4 /////////////////////////////////

/// Lock up STX for PoX for a time.  Does NOT touch the account nonce.
pub fn pox_lock_v4(
    db: &mut ClarityDatabase,
    principal: &PrincipalData,
    lock_amount: u128,
    unlock_burn_height: u64,
) -> Result<(), LockingError> {
    assert!(unlock_burn_height > 0);
    assert!(lock_amount > 0);

    let mut snapshot = db.get_stx_balance_snapshot(principal)?;

    if snapshot.has_locked_tokens()? {
        return Err(LockingError::PoxAlreadyLocked);
    }
    if !snapshot.can_transfer(lock_amount)? {
        return Err(LockingError::PoxInsufficientBalance);
    }
    snapshot.lock_tokens_v4(lock_amount, unlock_burn_height)?;

    debug!(
        "PoX v4 lock applied";
        "pox_locked_ustx" => snapshot.balance().amount_locked(),
        "available_ustx" => snapshot.balance().amount_unlocked(),
        "unlock_burn_height" => unlock_burn_height,
        "account" => %principal,
    );

    snapshot.save()?;
    Ok(())
}

/// Extend a STX lock up for PoX for a time.  Does NOT touch the account nonce.
/// Returns Ok(lock_amount) when successful
///
/// # Errors
/// - Returns Error::PoxExtendNotLocked if this function was called on an account
///   which isn't locked. This *should* have been checked by the PoX v4 contract,
///   so this should surface in a panic.
pub fn pox_lock_extend_v4(
    db: &mut ClarityDatabase,
    principal: &PrincipalData,
    unlock_burn_height: u64,
) -> Result<u128, LockingError> {
    assert!(unlock_burn_height > 0);

    let mut snapshot = db.get_stx_balance_snapshot(principal)?;

    if !snapshot.has_locked_tokens()? {
        return Err(LockingError::PoxExtendNotLocked);
    }

    snapshot.extend_lock_v4(unlock_burn_height)?;

    let amount_locked = snapshot.balance().amount_locked();

    debug!(
        "PoX v4 lock applied";
        "pox_locked_ustx" => amount_locked,
        "available_ustx" => snapshot.balance().amount_unlocked(),
        "unlock_burn_height" => unlock_burn_height,
        "account" => %principal,
    );

    snapshot.save()?;
    Ok(amount_locked)
}

/// Increase a STX lock up for PoX-4.  Does NOT touch the account nonce.
/// Returns Ok( account snapshot ) when successful
///
/// # Errors
/// - Returns Error::PoxExtendNotLocked if this function was called on an account
///   which isn't locked. This *should* have been checked by the PoX v4 contract,
///   so this should surface in a panic.
pub fn pox_lock_increase_v4(
    db: &mut ClarityDatabase,
    principal: &PrincipalData,
    new_total_locked: u128,
) -> Result<STXBalance, LockingError> {
    assert!(new_total_locked > 0);

    let mut snapshot = db.get_stx_balance_snapshot(principal)?;

    if !snapshot.has_locked_tokens()? {
        return Err(LockingError::PoxExtendNotLocked);
    }

    let bal = snapshot.canonical_balance_repr()?;
    let total_amount = bal
        .amount_unlocked()
        .checked_add(bal.amount_locked())
        .expect("STX balance overflowed u128");
    if total_amount < new_total_locked {
        return Err(LockingError::PoxInsufficientBalance);
    }

    if bal.amount_locked() > new_total_locked {
        return Err(LockingError::PoxInvalidIncrease);
    }

    snapshot.increase_lock_v4(new_total_locked)?;

    let out_balance = snapshot.canonical_balance_repr()?;

    debug!(
        "PoX v4 lock increased";
        "pox_locked_ustx" => out_balance.amount_locked(),
        "available_ustx" => out_balance.amount_unlocked(),
        "unlock_burn_height" => out_balance.unlock_height(),
        "account" => %principal,
    );

    snapshot.save()?;
    Ok(out_balance)
}

/// Handle responses from stack-stx and delegate-stack-stx in pox-4 -- functions that *lock up* STX
fn handle_stack_lockup_pox_v4(
    global_context: &mut GlobalContext,
    function_name: &str,
    value: &Value,
) -> Result<Option<StacksTransactionEvent>, VmExecutionError> {
    debug!(
        "Handle special-case contract-call to {:?} {function_name} (which returned {value:?})",
        boot_code_id(POX_4_NAME, global_context.mainnet)
    );
    // applying a pox lock at this point is equivalent to evaluating a transfer
    runtime_cost(
        ClarityCostFunction::StxTransfer,
        &mut global_context.cost_track,
        1,
    )?;

    let (stacker, locked_amount, unlock_height) = match parse_pox_stacking_result(value) {
        Ok(x) => x,
        Err(_) => {
            // nothing to do -- the function failed
            return Ok(None);
        }
    };

    match pox_lock_v4(
        &mut global_context.database,
        &stacker,
        locked_amount,
        unlock_height,
    ) {
        Ok(_) => {
            let event =
                StacksTransactionEvent::STXEvent(STXEventType::STXLockEvent(STXLockEventData {
                    locked_amount,
                    unlock_height,
                    locked_address: stacker,
                    contract_identifier: boot_code_id(POX_4_NAME, global_context.mainnet),
                }));
            Ok(Some(event))
        }
<<<<<<< HEAD
        Err(LockingError::DefunctPoxContract) => Err(VmExecutionError::Runtime(
            RuntimeErrorType::DefunctPoxContract,
=======
        Err(LockingError::DefunctPoxContract) => Err(ClarityError::Runtime(
            RuntimeError::DefunctPoxContract,
>>>>>>> aa1d5aac
            None,
        )),
        Err(LockingError::PoxAlreadyLocked) => {
            // the caller tried to lock tokens into multiple pox contracts
<<<<<<< HEAD
            Err(VmExecutionError::Runtime(
                RuntimeErrorType::PoxAlreadyLocked,
                None,
            ))
=======
            Err(ClarityError::Runtime(RuntimeError::PoxAlreadyLocked, None))
>>>>>>> aa1d5aac
        }
        Err(e) => {
            panic!(
                "FATAL: failed to lock {locked_amount} from {stacker} until {unlock_height}: '{e:?}'"
            );
        }
    }
}

/// Handle responses from stack-extend and delegate-stack-extend in pox-4 -- functions that *extend
/// already-locked* STX.
fn handle_stack_lockup_extension_pox_v4(
    global_context: &mut GlobalContext,
    function_name: &str,
    value: &Value,
) -> Result<Option<StacksTransactionEvent>, VmExecutionError> {
    // in this branch case, the PoX-4 contract has stored the extension information
    //  and performed the extension checks. Now, the VM needs to update the account locks
    //  (because the locks cannot be applied directly from the Clarity code itself)
    // applying a pox lock at this point is equivalent to evaluating a transfer
    debug!(
        "Handle special-case contract-call to {:?} {function_name} (which returned {value:?})",
        boot_code_id("pox-4", global_context.mainnet),
    );

    runtime_cost(
        ClarityCostFunction::StxTransfer,
        &mut global_context.cost_track,
        1,
    )?;

    let (stacker, unlock_height) = match parse_pox_extend_result(value) {
        Ok(x) => x,
        Err(_) => {
            // The stack-extend function returned an error: we do not need to apply a lock
            //  in this case, and can just return and let the normal VM codepath surface the
            //  error response type.
            return Ok(None);
        }
    };

    match pox_lock_extend_v4(&mut global_context.database, &stacker, unlock_height) {
        Ok(locked_amount) => {
            let event =
                StacksTransactionEvent::STXEvent(STXEventType::STXLockEvent(STXLockEventData {
                    locked_amount,
                    unlock_height,
                    locked_address: stacker,
                    contract_identifier: boot_code_id(POX_4_NAME, global_context.mainnet),
                }));
            Ok(Some(event))
        }
<<<<<<< HEAD
        Err(LockingError::DefunctPoxContract) => Err(VmExecutionError::Runtime(
            RuntimeErrorType::DefunctPoxContract,
=======
        Err(LockingError::DefunctPoxContract) => Err(ClarityError::Runtime(
            RuntimeError::DefunctPoxContract,
>>>>>>> aa1d5aac
            None,
        )),
        Err(e) => {
            // Error results *other* than a DefunctPoxContract panic, because
            //  those errors should have been caught by the PoX contract before
            //  getting to this code path.
            panic!("FATAL: failed to extend lock from {stacker} until {unlock_height}: '{e:?}'");
        }
    }
}

/// Handle responses from stack-increase and delegate-stack-increase in PoX-4 -- functions
/// that *increase already-locked* STX amounts.
fn handle_stack_lockup_increase_pox_v4(
    global_context: &mut GlobalContext,
    function_name: &str,
    value: &Value,
) -> Result<Option<StacksTransactionEvent>, VmExecutionError> {
    // in this branch case, the PoX-4 contract has stored the increase information
    //  and performed the increase checks. Now, the VM needs to update the account locks
    //  (because the locks cannot be applied directly from the Clarity code itself)
    // applying a pox lock at this point is equivalent to evaluating a transfer
    debug!(
        "Handle special-case contract-call";
        "contract" => ?boot_code_id("pox-4", global_context.mainnet),
        "function" => function_name,
        "return-value" => %value,
    );

    runtime_cost(
        ClarityCostFunction::StxTransfer,
        &mut global_context.cost_track,
        1,
    )?;

    let (stacker, total_locked) = match parse_pox_increase(value) {
        Ok(x) => x,
        Err(_) => {
            // nothing to do -- function failed
            return Ok(None);
        }
    };
    match pox_lock_increase_v4(&mut global_context.database, &stacker, total_locked) {
        Ok(new_balance) => {
            let event =
                StacksTransactionEvent::STXEvent(STXEventType::STXLockEvent(STXLockEventData {
                    locked_amount: new_balance.amount_locked(),
                    unlock_height: new_balance.unlock_height(),
                    locked_address: stacker,
                    contract_identifier: boot_code_id(POX_4_NAME, global_context.mainnet),
                }));

            Ok(Some(event))
        }
<<<<<<< HEAD
        Err(LockingError::DefunctPoxContract) => Err(VmExecutionError::Runtime(
            RuntimeErrorType::DefunctPoxContract,
=======
        Err(LockingError::DefunctPoxContract) => Err(ClarityError::Runtime(
            RuntimeError::DefunctPoxContract,
>>>>>>> aa1d5aac
            None,
        )),
        Err(e) => {
            // Error results *other* than a DefunctPoxContract panic, because
            //  those errors should have been caught by the PoX contract before
            //  getting to this code path.
            panic!("FATAL: failed to increase lock from {stacker}: '{e:?}'");
        }
    }
}

/// Handle special cases when calling into the PoX-4 API contract
pub fn handle_contract_call(
    global_context: &mut GlobalContext,
    sender_opt: Option<&PrincipalData>,
    contract_id: &QualifiedContractIdentifier,
    function_name: &str,
    args: &[Value],
    value: &Value,
) -> Result<(), VmExecutionError> {
    // Generate a synthetic print event for all functions that alter stacking state
    let print_event_opt = if let Value::Response(response) = value {
        if response.committed {
            // method succeeded.  Synthesize event info, but default to no event report if we fail
            // for some reason.
            // Failure to synthesize an event due to a bug is *NOT* an excuse to crash the whole
            // network!  Event capture is not consensus-critical.
            let event_info_opt = match synthesize_pox_event_info(
                global_context,
                contract_id,
                sender_opt,
                function_name,
                args,
                response,
            ) {
                Ok(Some(event_info)) => Some(event_info),
                Ok(None) => None,
                Err(e) => {
                    error!("Failed to synthesize PoX-4 event info: {e:?}");
                    None
                }
            };
            if let Some(event_info) = event_info_opt {
                let event_response =
                    Value::okay(event_info).expect("FATAL: failed to construct (ok event-info)");
                let tx_event =
                    Environment::construct_print_transaction_event(contract_id, &event_response);
                Some(tx_event)
            } else {
                None
            }
        } else {
            None
        }
    } else {
        None
    };

    // Execute function specific logic to complete the lock-up
    let lock_event_opt = if function_name == "stack-stx" || function_name == "delegate-stack-stx" {
        handle_stack_lockup_pox_v4(global_context, function_name, value)?
    } else if function_name == "stack-extend" || function_name == "delegate-stack-extend" {
        handle_stack_lockup_extension_pox_v4(global_context, function_name, value)?
    } else if function_name == "stack-increase" || function_name == "delegate-stack-increase" {
        handle_stack_lockup_increase_pox_v4(global_context, function_name, value)?
    } else {
        None
    };

    // append the lockup event, so it looks as if the print event happened before the lock-up
    if let Some(batch) = global_context.event_batches.last_mut() {
        if let Some(print_event) = print_event_opt {
            batch.events.push(print_event);
        }
        if let Some(lock_event) = lock_event_opt {
            batch.events.push(lock_event);
        }
    }

    Ok(())
}<|MERGE_RESOLUTION|>--- conflicted
+++ resolved
@@ -19,11 +19,7 @@
 use clarity::vm::costs::cost_functions::ClarityCostFunction;
 use clarity::vm::costs::runtime_cost;
 use clarity::vm::database::{ClarityDatabase, STXBalance};
-<<<<<<< HEAD
-use clarity::vm::errors::{RuntimeErrorType, VmExecutionError};
-=======
-use clarity::vm::errors::{Error as ClarityError, RuntimeError};
->>>>>>> aa1d5aac
+use clarity::vm::errors::{RuntimeError, VmExecutionError};
 use clarity::vm::events::{STXEventType, STXLockEventData, StacksTransactionEvent};
 use clarity::vm::types::{PrincipalData, QualifiedContractIdentifier};
 use clarity::vm::{Environment, Value};
@@ -194,25 +190,16 @@
                 }));
             Ok(Some(event))
         }
-<<<<<<< HEAD
         Err(LockingError::DefunctPoxContract) => Err(VmExecutionError::Runtime(
-            RuntimeErrorType::DefunctPoxContract,
-=======
-        Err(LockingError::DefunctPoxContract) => Err(ClarityError::Runtime(
             RuntimeError::DefunctPoxContract,
->>>>>>> aa1d5aac
             None,
         )),
         Err(LockingError::PoxAlreadyLocked) => {
             // the caller tried to lock tokens into multiple pox contracts
-<<<<<<< HEAD
             Err(VmExecutionError::Runtime(
-                RuntimeErrorType::PoxAlreadyLocked,
+                RuntimeError::PoxAlreadyLocked,
                 None,
             ))
-=======
-            Err(ClarityError::Runtime(RuntimeError::PoxAlreadyLocked, None))
->>>>>>> aa1d5aac
         }
         Err(e) => {
             panic!(
@@ -265,13 +252,8 @@
                 }));
             Ok(Some(event))
         }
-<<<<<<< HEAD
         Err(LockingError::DefunctPoxContract) => Err(VmExecutionError::Runtime(
-            RuntimeErrorType::DefunctPoxContract,
-=======
-        Err(LockingError::DefunctPoxContract) => Err(ClarityError::Runtime(
             RuntimeError::DefunctPoxContract,
->>>>>>> aa1d5aac
             None,
         )),
         Err(e) => {
@@ -326,13 +308,8 @@
 
             Ok(Some(event))
         }
-<<<<<<< HEAD
         Err(LockingError::DefunctPoxContract) => Err(VmExecutionError::Runtime(
-            RuntimeErrorType::DefunctPoxContract,
-=======
-        Err(LockingError::DefunctPoxContract) => Err(ClarityError::Runtime(
             RuntimeError::DefunctPoxContract,
->>>>>>> aa1d5aac
             None,
         )),
         Err(e) => {
