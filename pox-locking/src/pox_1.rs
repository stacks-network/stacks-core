// Copyright (C) 2013-2020 Blockstack PBC, a public benefit corporation
// Copyright (C) 2020-2023 Stacks Open Internet Foundation
//
// This program is free software: you can redistribute it and/or modify
// it under the terms of the GNU General Public License as published by
// the Free Software Foundation, either version 3 of the License, or
// (at your option) any later version.
//
// This program is distributed in the hope that it will be useful,
// but WITHOUT ANY WARRANTY; without even the implied warranty of
// MERCHANTABILITY or FITNESS FOR A PARTICULAR PURPOSE.  See the
// GNU General Public License for more details.
//
// You should have received a copy of the GNU General Public License
// along with this program.  If not, see <http://www.gnu.org/licenses/>.

use clarity::boot_util::boot_code_id;
use clarity::vm::contexts::GlobalContext;
use clarity::vm::costs::cost_functions::ClarityCostFunction;
use clarity::vm::costs::runtime_cost;
use clarity::vm::database::ClarityDatabase;
<<<<<<< HEAD
use clarity::vm::errors::{RuntimeErrorType, VmExecutionError};
=======
use clarity::vm::errors::{Error as ClarityError, RuntimeError};
>>>>>>> aa1d5aac
use clarity::vm::events::{STXEventType, STXLockEventData, StacksTransactionEvent};
use clarity::vm::types::PrincipalData;
use clarity::vm::Value;
use stacks_common::debug;

use crate::LockingError;

/// Parse the returned value from PoX `stack-stx` and `delegate-stack-stx` functions
///  from pox.clar into a format more readily digestible in rust.
/// Panics if the supplied value doesn't match the expected tuple structure
fn parse_pox_stacking_result_v1(
    result: &Value,
) -> std::result::Result<(PrincipalData, u128, u64), i128> {
    match result
        .clone()
        .expect_result()
        .expect("FATAL: unexpected clarity value")
    {
        Ok(res) => {
            // should have gotten back (ok (tuple (stacker principal) (lock-amount uint) (unlock-burn-height uint)))
            let tuple_data = res.expect_tuple().expect("FATAL: unexpected clarity value");
            let stacker = tuple_data
                .get("stacker")
                .expect("FATAL: no 'stacker'")
                .to_owned()
                .expect_principal()
                .expect("FATAL: unexpected clarity value");

            let lock_amount = tuple_data
                .get("lock-amount")
                .expect("FATAL: no 'lock-amount'")
                .to_owned()
                .expect_u128()
                .expect("FATAL: unexpected clarity value");

            let unlock_burn_height = tuple_data
                .get("unlock-burn-height")
                .expect("FATAL: no 'unlock-burn-height'")
                .to_owned()
                .expect_u128()
                .expect("FATAL: unexpected clarity value")
                .try_into()
                .expect("FATAL: 'unlock-burn-height' overflow");

            Ok((stacker, lock_amount, unlock_burn_height))
        }
        Err(e) => Err(e.expect_i128().expect("FATAL: unexpected clarity value")),
    }
}

/// Is a PoX-1 function read-only?
/// i.e. can we call it without incurring an error?
pub fn is_read_only(func_name: &str) -> bool {
    func_name == "get-pox-rejection"
        || func_name == "is-pox-active"
        || func_name == "get-stacker-info"
        || func_name == "get-reward-set-size"
        || func_name == "get-total-ustx-stacked"
        || func_name == "get-reward-set-pox-address"
        || func_name == "get-stacking-minimum"
        || func_name == "can-stack-stx"
        || func_name == "minimal-can-stack-stx"
        || func_name == "get-pox-info"
}

/////////////////////// PoX (first version) /////////////////////////////////

/// Lock up STX for PoX for a time.  Does NOT touch the account nonce.
pub fn pox_lock_v1(
    db: &mut ClarityDatabase,
    principal: &PrincipalData,
    lock_amount: u128,
    unlock_burn_height: u64,
) -> Result<(), LockingError> {
    assert!(unlock_burn_height > 0);
    assert!(lock_amount > 0);

    let mut snapshot = db.get_stx_balance_snapshot(principal)?;

    if snapshot.balance().was_locked_by_v2() {
        debug!("PoX Lock attempted on an account locked by v2");
        return Err(LockingError::DefunctPoxContract);
    }

    if snapshot.has_locked_tokens()? {
        return Err(LockingError::PoxAlreadyLocked);
    }
    if !snapshot.can_transfer(lock_amount)? {
        return Err(LockingError::PoxInsufficientBalance);
    }
    snapshot.lock_tokens_v1(lock_amount, unlock_burn_height)?;

    debug!(
        "PoX v1 lock applied";
        "pox_locked_ustx" => snapshot.balance().amount_locked(),
        "available_ustx" => snapshot.balance().amount_unlocked(),
        "unlock_burn_height" => unlock_burn_height,
        "account" => %principal,
    );

    snapshot.save()?;
    Ok(())
}

/// Handle special cases when calling into the PoX v1 contract
#[allow(clippy::needless_return)]
pub fn handle_contract_call(
    global_context: &mut GlobalContext,
    _sender_opt: Option<&PrincipalData>,
    function_name: &str,
    value: &Value,
) -> Result<(), VmExecutionError> {
    if !(function_name == "stack-stx" || function_name == "delegate-stack-stx") {
        // only have work to do if the function is `stack-stx` or `delegate-stack-stx`
        return Ok(());
    }

    debug!(
        "Handle special-case contract-call to {:?} {} (which returned {:?})",
        "pox-1", function_name, value
    );

    // applying a pox lock at this point is equivalent to evaluating a transfer
    runtime_cost(
        ClarityCostFunction::StxTransfer,
        &mut global_context.cost_track,
        1,
    )?;

    let (stacker, locked_amount, unlock_height) = match parse_pox_stacking_result_v1(value) {
        Ok(x) => x,
        Err(_) => {
            // the pox method failed: do not apply a lock.
            return Ok(());
        }
    };

    // in most cases, if this fails, then there's a bug in the contract (since it already does
    // the necessary checks), but with v2 introduction, that's no longer true -- if someone
    // locks on PoX v2, and then tries to lock again in PoX v1, that's not captured by the v1
    // contract.
    match pox_lock_v1(
        &mut global_context.database,
        &stacker,
        locked_amount,
        unlock_height,
    ) {
        Ok(_) => {
            if let Some(batch) = global_context.event_batches.last_mut() {
                batch.events.push(StacksTransactionEvent::STXEvent(
                    STXEventType::STXLockEvent(STXLockEventData {
                        locked_amount,
                        unlock_height,
                        locked_address: stacker,
                        contract_identifier: boot_code_id("pox", global_context.mainnet),
                    }),
                ));
            }
            return Ok(());
        }
        Err(LockingError::DefunctPoxContract) => {
<<<<<<< HEAD
            return Err(VmExecutionError::Runtime(
                RuntimeErrorType::DefunctPoxContract,
=======
            return Err(ClarityError::Runtime(
                RuntimeError::DefunctPoxContract,
>>>>>>> aa1d5aac
                None,
            ));
        }
        Err(LockingError::PoxAlreadyLocked) => {
            // the caller tried to lock tokens into both pox-1 and pox-2
<<<<<<< HEAD
            return Err(VmExecutionError::Runtime(
                RuntimeErrorType::PoxAlreadyLocked,
                None,
            ));
=======
            return Err(ClarityError::Runtime(RuntimeError::PoxAlreadyLocked, None));
>>>>>>> aa1d5aac
        }
        Err(e) => {
            panic!(
                "FATAL: failed to lock {} from {} until {}: '{:?}'",
                locked_amount, stacker, unlock_height, &e
            );
        }
    }
}<|MERGE_RESOLUTION|>--- conflicted
+++ resolved
@@ -19,11 +19,7 @@
 use clarity::vm::costs::cost_functions::ClarityCostFunction;
 use clarity::vm::costs::runtime_cost;
 use clarity::vm::database::ClarityDatabase;
-<<<<<<< HEAD
-use clarity::vm::errors::{RuntimeErrorType, VmExecutionError};
-=======
-use clarity::vm::errors::{Error as ClarityError, RuntimeError};
->>>>>>> aa1d5aac
+use clarity::vm::errors::{RuntimeError, VmExecutionError};
 use clarity::vm::events::{STXEventType, STXLockEventData, StacksTransactionEvent};
 use clarity::vm::types::PrincipalData;
 use clarity::vm::Value;
@@ -185,26 +181,17 @@
             return Ok(());
         }
         Err(LockingError::DefunctPoxContract) => {
-<<<<<<< HEAD
             return Err(VmExecutionError::Runtime(
-                RuntimeErrorType::DefunctPoxContract,
-=======
-            return Err(ClarityError::Runtime(
                 RuntimeError::DefunctPoxContract,
->>>>>>> aa1d5aac
                 None,
             ));
         }
         Err(LockingError::PoxAlreadyLocked) => {
             // the caller tried to lock tokens into both pox-1 and pox-2
-<<<<<<< HEAD
             return Err(VmExecutionError::Runtime(
-                RuntimeErrorType::PoxAlreadyLocked,
+                RuntimeError::PoxAlreadyLocked,
                 None,
             ));
-=======
-            return Err(ClarityError::Runtime(RuntimeError::PoxAlreadyLocked, None));
->>>>>>> aa1d5aac
         }
         Err(e) => {
             panic!(
