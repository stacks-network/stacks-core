// Copyright (C) 2013-2020 Blockstack PBC, a public benefit corporation
// Copyright (C) 2020-2024 Stacks Open Internet Foundation
//
// This program is free software: you can redistribute it and/or modify
// it under the terms of the GNU General Public License as published by
// the Free Software Foundation, either version 3 of the License, or
// (at your option) any later version.
//
// This program is distributed in the hope that it will be useful,
// but WITHOUT ANY WARRANTY; without even the implied warranty of
// MERCHANTABILITY or FITNESS FOR A PARTICULAR PURPOSE.  See the
// GNU General Public License for more details.
//
// You should have received a copy of the GNU General Public License
// along with this program.  If not, see <http://www.gnu.org/licenses/>.

use std::io::Cursor;
use std::sync::atomic::{AtomicBool, Ordering};
use std::sync::Arc;
use std::time::{Duration, Instant};
use std::{cmp, io};

use base64::encode;
use serde::Serialize;
use serde_json::json;
use serde_json::value::RawValue;
use stacks::burnchains::bitcoin::address::{
    BitcoinAddress, LegacyBitcoinAddress, LegacyBitcoinAddressType, SegwitBitcoinAddress,
};
use stacks::burnchains::bitcoin::indexer::{
    BitcoinIndexer, BitcoinIndexerConfig, BitcoinIndexerRuntime,
};
use stacks::burnchains::bitcoin::spv::SpvClient;
use stacks::burnchains::bitcoin::BitcoinNetworkType;
use stacks::burnchains::db::BurnchainDB;
use stacks::burnchains::indexer::BurnchainIndexer;
use stacks::burnchains::{
    Burnchain, BurnchainParameters, BurnchainStateTransitionOps, Error as burnchain_error,
    PoxConstants, PublicKey, Txid,
};
use stacks::chainstate::burn::db::sortdb::SortitionDB;
use stacks::chainstate::burn::operations::{
    BlockstackOperationType, DelegateStxOp, LeaderBlockCommitOp, LeaderKeyRegisterOp, PreStxOp,
    StackStxOp, TransferStxOp, VoteForAggregateKeyOp,
};
#[cfg(test)]
use stacks::chainstate::burn::Opcodes;
use stacks::chainstate::coordinator::comm::CoordinatorChannels;
#[cfg(test)]
use stacks::chainstate::stacks::address::PoxAddress;
use stacks::config::BurnchainConfig;
#[cfg(test)]
use stacks::config::{
    OP_TX_ANY_ESTIM_SIZE, OP_TX_DELEGATE_STACKS_ESTIM_SIZE, OP_TX_PRE_STACKS_ESTIM_SIZE,
    OP_TX_STACK_STX_ESTIM_SIZE, OP_TX_TRANSFER_STACKS_ESTIM_SIZE, OP_TX_VOTE_AGG_ESTIM_SIZE,
};
use stacks::core::{EpochList, StacksEpochId};
use stacks::monitoring::{increment_btc_blocks_received_counter, increment_btc_ops_sent_counter};
use stacks::net::http::{HttpRequestContents, HttpResponsePayload};
use stacks::net::httpcore::{send_http_request, StacksHttpRequest};
use stacks::net::Error as NetError;
use stacks_common::codec::StacksMessageCodec;
use stacks_common::deps_common::bitcoin::blockdata::opcodes;
use stacks_common::deps_common::bitcoin::blockdata::script::{Builder, Script};
use stacks_common::deps_common::bitcoin::blockdata::transaction::{
    OutPoint, Transaction, TxIn, TxOut,
};
use stacks_common::deps_common::bitcoin::network::encodable::ConsensusEncodable;
use stacks_common::deps_common::bitcoin::network::serialize::RawEncoder;
use stacks_common::deps_common::bitcoin::util::hash::Sha256dHash;
use stacks_common::types::chainstate::BurnchainHeaderHash;
use stacks_common::types::net::PeerHost;
use stacks_common::util::hash::{hex_bytes, Hash160};
use stacks_common::util::secp256k1::Secp256k1PublicKey;
use stacks_common::util::sleep_ms;
use url::Url;

use super::super::operations::BurnchainOpSigner;
use super::super::Config;
use super::{BurnchainController, BurnchainTip, Error as BurnchainControllerError};
use crate::burnchains::rpc::bitcoin_rpc_client::BitcoinRpcClient;
#[cfg(test)]
use crate::burnchains::rpc::bitcoin_rpc_client::BitcoinRpcClientError;

/// The number of bitcoin blocks that can have
///  passed since the UTXO cache was last refreshed before
///  the cache is force-reset.
const UTXO_CACHE_STALENESS_LIMIT: u64 = 6;
const DUST_UTXO_LIMIT: u64 = 5500;

#[cfg(test)]
// Used to inject invalid block commits during testing.
pub static TEST_MAGIC_BYTES: std::sync::Mutex<Option<[u8; 2]>> = std::sync::Mutex::new(None);

pub struct BitcoinRegtestController {
    config: Config,
    indexer: BitcoinIndexer,
    db: Option<SortitionDB>,
    burnchain_db: Option<BurnchainDB>,
    chain_tip: Option<BurnchainTip>,
    use_coordinator: Option<CoordinatorChannels>,
    burnchain_config: Option<Burnchain>,
    ongoing_block_commit: Option<OngoingBlockCommit>,
    should_keep_running: Option<Arc<AtomicBool>>,
    rpc_client: BitcoinRpcClient,
}

#[derive(Clone)]
pub struct OngoingBlockCommit {
    pub payload: LeaderBlockCommitOp,
    utxos: UTXOSet,
    fees: LeaderBlockCommitFees,
    txids: Vec<Txid>,
}

#[derive(Clone)]
struct LeaderBlockCommitFees {
    sunset_fee: u64,
    fee_rate: u64,
    sortition_fee: u64,
    outputs_len: u64,
    default_tx_size: u64,
    spent_in_attempts: u64,
    is_rbf_enabled: bool,
    final_size: u64,
}

#[cfg(test)]
pub fn addr2str(btc_addr: &BitcoinAddress) -> String {
    if let BitcoinAddress::Segwit(segwit_addr) = btc_addr {
        // regtest segwit addresses use a different hrp
        let s = segwit_addr.to_bech32_hrp("bcrt");
        warn!("Re-encoding {segwit_addr} to {s}");
        s
    } else {
        format!("{btc_addr}")
    }
}

#[cfg(not(test))]
pub fn addr2str(btc_addr: &BitcoinAddress) -> String {
    format!("{btc_addr}")
}

// TODO: add tests from mutation testing results #4862
#[cfg_attr(test, mutants::skip)]
pub fn burnchain_params_from_config(config: &BurnchainConfig) -> BurnchainParameters {
    let (network, _) = config.get_bitcoin_network();
    let mut params = BurnchainParameters::from_params(&config.chain, &network)
        .expect("Bitcoin network unsupported");
    if let Some(first_burn_block_height) = config.first_burn_block_height {
        params.first_block_height = first_burn_block_height;
    }
    params
}

// TODO: add tests from mutation testing results #4863
#[cfg_attr(test, mutants::skip)]
/// Helper method to create a BitcoinIndexer
pub fn make_bitcoin_indexer(
    config: &Config,
    should_keep_running: Option<Arc<AtomicBool>>,
) -> BitcoinIndexer {
    let burnchain_params = burnchain_params_from_config(&config.burnchain);
    let indexer_config = {
        let burnchain_config = config.burnchain.clone();
        BitcoinIndexerConfig {
            peer_host: burnchain_config.peer_host,
            peer_port: burnchain_config.peer_port,
            rpc_port: burnchain_config.rpc_port,
            rpc_ssl: burnchain_config.rpc_ssl,
            username: burnchain_config.username,
            password: burnchain_config.password,
            timeout: burnchain_config.timeout,
            socket_timeout: burnchain_config.socket_timeout,
            spv_headers_path: config.get_spv_headers_file_path(),
            first_block: burnchain_params.first_block_height,
            magic_bytes: burnchain_config.magic_bytes,
            epochs: burnchain_config.epochs,
        }
    };

    let (_, network_type) = config.burnchain.get_bitcoin_network();
    let indexer_runtime = BitcoinIndexerRuntime::new(network_type, indexer_config.timeout);
    BitcoinIndexer {
        config: indexer_config,
        runtime: indexer_runtime,
        should_keep_running,
    }
}

pub fn get_satoshis_per_byte(config: &Config) -> u64 {
    config.get_burnchain_config().satoshis_per_byte
}

pub fn get_rbf_fee_increment(config: &Config) -> u64 {
    config.get_burnchain_config().rbf_fee_increment
}

pub fn get_max_rbf(config: &Config) -> u64 {
    config.get_burnchain_config().max_rbf
}

impl LeaderBlockCommitFees {
    pub fn fees_from_previous_tx(
        &self,
        payload: &LeaderBlockCommitOp,
        config: &Config,
    ) -> LeaderBlockCommitFees {
        let mut fees = LeaderBlockCommitFees::estimated_fees_from_payload(payload, config);
        fees.spent_in_attempts = cmp::max(1, self.spent_in_attempts);
        fees.final_size = self.final_size;
        fees.fee_rate = self.fee_rate + get_rbf_fee_increment(config);
        fees.is_rbf_enabled = true;
        fees
    }

    pub fn estimated_fees_from_payload(
        payload: &LeaderBlockCommitOp,
        config: &Config,
    ) -> LeaderBlockCommitFees {
        let sunset_fee = if payload.sunset_burn > 0 {
            cmp::max(payload.sunset_burn, DUST_UTXO_LIMIT)
        } else {
            0
        };

        let number_of_transfers = payload.commit_outs.len() as u64;
        let value_per_transfer = payload.burn_fee / number_of_transfers;
        let sortition_fee = value_per_transfer * number_of_transfers;
        let spent_in_attempts = 0;
        let fee_rate = get_satoshis_per_byte(config);
        let default_tx_size = config.burnchain.block_commit_tx_estimated_size;

        LeaderBlockCommitFees {
            sunset_fee,
            fee_rate,
            sortition_fee,
            outputs_len: number_of_transfers,
            default_tx_size,
            spent_in_attempts,
            is_rbf_enabled: false,
            final_size: 0,
        }
    }

    pub fn estimated_miner_fee(&self) -> u64 {
        self.fee_rate * self.default_tx_size
    }

    pub fn rbf_fee(&self) -> u64 {
        if self.is_rbf_enabled {
            self.spent_in_attempts + self.default_tx_size
        } else {
            0
        }
    }

    pub fn estimated_amount_required(&self) -> u64 {
        self.estimated_miner_fee() + self.rbf_fee() + self.sunset_fee + self.sortition_fee
    }

    pub fn total_spent(&self) -> u64 {
        self.fee_rate * self.final_size
            + self.spent_in_attempts
            + self.sunset_fee
            + self.sortition_fee
    }

    pub fn amount_per_output(&self) -> u64 {
        self.sortition_fee / self.outputs_len
    }

    pub fn total_spent_in_outputs(&self) -> u64 {
        self.sunset_fee + self.sortition_fee
    }

    pub fn min_tx_size(&self) -> u64 {
        cmp::max(self.final_size, self.default_tx_size)
    }

    pub fn register_replacement(&mut self, tx_size: u64) {
        let new_size = cmp::max(tx_size, self.final_size);
        if self.is_rbf_enabled {
            self.spent_in_attempts += new_size;
        }
        self.final_size = new_size;
    }
}

/// Extension methods for working with [`BitcoinRpcClient`] result
/// that log failures and panic.
#[cfg(test)]
trait BitcoinRpcClientResultExt<T> {
    /// Unwraps the result, returning the value if `Ok`.
    ///
    /// If the result is an `Err`, it logs the error with the given context
    /// using the [`error!`] macro and then panics.
    fn unwrap_or_log_panic(self, context: &str) -> T;
}

#[cfg(test)]
impl<T> BitcoinRpcClientResultExt<T> for Result<T, BitcoinRpcClientError> {
    fn unwrap_or_log_panic(self, context: &str) -> T {
        match self {
            Ok(val) => val,
            Err(e) => {
                error!("Bitcoin RPC failure: {context} {e:?}");
                panic!();
            }
        }
    }
}

impl BitcoinRegtestController {
    pub fn new(config: Config, coordinator_channel: Option<CoordinatorChannels>) -> Self {
        BitcoinRegtestController::with_burnchain(config, coordinator_channel, None, None)
    }

    // TODO: add tests from mutation testing results #4864
    #[cfg_attr(test, mutants::skip)]
    pub fn with_burnchain(
        config: Config,
        coordinator_channel: Option<CoordinatorChannels>,
        burnchain: Option<Burnchain>,
        should_keep_running: Option<Arc<AtomicBool>>,
    ) -> Self {
        std::fs::create_dir_all(config.get_burnchain_path_str()).expect("Unable to create workdir");
        let (_, network_id) = config.burnchain.get_bitcoin_network();

        let res = SpvClient::new(
            &config.get_spv_headers_file_path(),
            0,
            None,
            network_id,
            true,
            false,
        );
        if let Err(err) = res {
            error!("Unable to init block headers: {err}");
            panic!()
        }

        let burnchain_params = burnchain_params_from_config(&config.burnchain);

        if network_id == BitcoinNetworkType::Mainnet && config.burnchain.epochs.is_some() {
            panic!("It is an error to set custom epochs while running on Mainnet: network_id {network_id:?} config.burnchain {:#?}",
                   &config.burnchain);
        }

        let indexer_config = {
            let burnchain_config = config.burnchain.clone();
            BitcoinIndexerConfig {
                peer_host: burnchain_config.peer_host,
                peer_port: burnchain_config.peer_port,
                rpc_port: burnchain_config.rpc_port,
                rpc_ssl: burnchain_config.rpc_ssl,
                username: burnchain_config.username,
                password: burnchain_config.password,
                timeout: burnchain_config.timeout,
                socket_timeout: burnchain_config.socket_timeout,
                spv_headers_path: config.get_spv_headers_file_path(),
                first_block: burnchain_params.first_block_height,
                magic_bytes: burnchain_config.magic_bytes,
                epochs: burnchain_config.epochs,
            }
        };

        let (_, network_type) = config.burnchain.get_bitcoin_network();
        let indexer_runtime = BitcoinIndexerRuntime::new(network_type, config.burnchain.timeout);
        let burnchain_indexer = BitcoinIndexer {
            config: indexer_config,
            runtime: indexer_runtime,
            should_keep_running: should_keep_running.clone(),
        };

        let rpc_client = BitcoinRpcClient::from_stx_config(&config)
            .expect("unable to instantiate the RPC client!");

        Self {
            use_coordinator: coordinator_channel,
            config,
            indexer: burnchain_indexer,
            db: None,
            burnchain_db: None,
            chain_tip: None,
            burnchain_config: burnchain,
            ongoing_block_commit: None,
            should_keep_running,
            rpc_client,
        }
    }

    // TODO: add tests from mutation testing results #4864
    #[cfg_attr(test, mutants::skip)]
    /// create a dummy bitcoin regtest controller.
    ///   used just for submitting bitcoin ops.
    pub fn new_dummy(config: Config) -> Self {
        let burnchain_params = burnchain_params_from_config(&config.burnchain);

        let indexer_config = {
            let burnchain_config = config.burnchain.clone();
            BitcoinIndexerConfig {
                peer_host: burnchain_config.peer_host,
                peer_port: burnchain_config.peer_port,
                rpc_port: burnchain_config.rpc_port,
                rpc_ssl: burnchain_config.rpc_ssl,
                username: burnchain_config.username,
                password: burnchain_config.password,
                timeout: burnchain_config.timeout,
                socket_timeout: burnchain_config.socket_timeout,
                spv_headers_path: config.get_spv_headers_file_path(),
                first_block: burnchain_params.first_block_height,
                magic_bytes: burnchain_config.magic_bytes,
                epochs: burnchain_config.epochs,
            }
        };

        let (_, network_type) = config.burnchain.get_bitcoin_network();
        let indexer_runtime = BitcoinIndexerRuntime::new(network_type, config.burnchain.timeout);
        let burnchain_indexer = BitcoinIndexer {
            config: indexer_config,
            runtime: indexer_runtime,
            should_keep_running: None,
        };

        let rpc_client = BitcoinRpcClient::from_stx_config(&config)
            .expect("unable to instantiate the RPC client!");

        Self {
            use_coordinator: None,
            config,
            indexer: burnchain_indexer,
            db: None,
            burnchain_db: None,
            chain_tip: None,
            burnchain_config: None,
            ongoing_block_commit: None,
            should_keep_running: None,
            rpc_client,
        }
    }

    /// Creates a dummy bitcoin regtest controller, with the given ongoing block-commits
    pub fn new_ongoing_dummy(config: Config, ongoing: Option<OngoingBlockCommit>) -> Self {
        let mut ret = Self::new_dummy(config);
        ret.ongoing_block_commit = ongoing;
        ret
    }

    /// Get an owned copy of the ongoing block commit state
    pub fn get_ongoing_commit(&self) -> Option<OngoingBlockCommit> {
        self.ongoing_block_commit.clone()
    }

    /// Set the ongoing block commit state
    pub fn set_ongoing_commit(&mut self, ongoing: Option<OngoingBlockCommit>) {
        self.ongoing_block_commit = ongoing;
    }

    /// Get the default Burnchain instance from our config
    fn default_burnchain(&self) -> Burnchain {
        match &self.burnchain_config {
            Some(burnchain) => burnchain.clone(),
            None => self.config.get_burnchain(),
        }
    }

    /// Get the PoX constants in use
    pub fn get_pox_constants(&self) -> PoxConstants {
        let burnchain = self.get_burnchain();
        burnchain.pox_constants
    }

    /// Get the Burnchain in use
    pub fn get_burnchain(&self) -> Burnchain {
        match self.burnchain_config {
            Some(ref burnchain) => burnchain.clone(),
            None => self.default_burnchain(),
        }
    }

    /// Helium (devnet) blocks receiver.  Returns the new burnchain tip.
    fn receive_blocks_helium(&mut self) -> BurnchainTip {
        let mut burnchain = self.get_burnchain();
        let (block_snapshot, state_transition) = loop {
            match burnchain.sync_with_indexer_deprecated(&mut self.indexer) {
                Ok(x) => {
                    break x;
                }
                Err(e) => {
                    // keep trying
                    error!("Unable to sync with burnchain: {e}");
                    match e {
                        burnchain_error::TrySyncAgain => {
                            // try again immediately
                            continue;
                        }
                        burnchain_error::BurnchainPeerBroken => {
                            // remote burnchain peer broke, and produced a shorter blockchain fork.
                            // just keep trying
                            sleep_ms(5000);
                            continue;
                        }
                        _ => {
                            // delay and try again
                            sleep_ms(5000);
                            continue;
                        }
                    }
                }
            }
        };

        let rest = match (state_transition, &self.chain_tip) {
            (None, Some(chain_tip)) => chain_tip.clone(),
            (Some(state_transition), _) => {
                let burnchain_tip = BurnchainTip {
                    block_snapshot,
                    state_transition: BurnchainStateTransitionOps::from(state_transition),
                    received_at: Instant::now(),
                };
                self.chain_tip = Some(burnchain_tip.clone());
                burnchain_tip
            }
            (None, None) => {
                // can happen at genesis
                let burnchain_tip = BurnchainTip {
                    block_snapshot,
                    state_transition: BurnchainStateTransitionOps::noop(),
                    received_at: Instant::now(),
                };
                self.chain_tip = Some(burnchain_tip.clone());
                burnchain_tip
            }
        };

        debug!("Done receiving blocks");
        rest
    }

    fn receive_blocks(
        &mut self,
        block_for_sortitions: bool,
        target_block_height_opt: Option<u64>,
    ) -> Result<(BurnchainTip, u64), BurnchainControllerError> {
        let coordinator_comms = match self.use_coordinator.as_ref() {
            Some(x) => x.clone(),
            None => {
                // pre-PoX helium node
                let tip = self.receive_blocks_helium();
                let height = tip.block_snapshot.block_height;
                return Ok((tip, height));
            }
        };

        let mut burnchain = self.get_burnchain();
        let (block_snapshot, burnchain_height, state_transition) = loop {
            if !self.should_keep_running() {
                return Err(BurnchainControllerError::CoordinatorClosed);
            }

            match burnchain.sync_with_indexer(
                &mut self.indexer,
                coordinator_comms.clone(),
                target_block_height_opt,
                Some(burnchain.pox_constants.reward_cycle_length as u64),
                self.should_keep_running.clone(),
            ) {
                Ok(x) => {
                    increment_btc_blocks_received_counter();

                    // initialize the dbs...
                    self.sortdb_mut();

                    // wait for the chains coordinator to catch up with us.
                    // don't wait for heights beyond the burnchain tip.
                    if block_for_sortitions {
                        self.wait_for_sortitions(
                            coordinator_comms,
                            target_block_height_opt.unwrap_or(x.block_height),
                        )?;
                    }

                    // NOTE: This is the latest _sortition_ on the canonical sortition history, not the latest burnchain block!
                    let sort_tip =
                        SortitionDB::get_canonical_burn_chain_tip(self.sortdb_ref().conn())
                            .expect("Sortition DB error.");

                    let (snapshot, state_transition) = self
                        .sortdb_ref()
                        .get_sortition_result(&sort_tip.sortition_id)
                        .expect("Sortition DB error.")
                        .expect("BUG: no data for the canonical chain tip");

                    let burnchain_height = self
                        .indexer
                        .get_highest_header_height()
                        .map_err(BurnchainControllerError::IndexerError)?;
                    break (snapshot, burnchain_height, state_transition);
                }
                Err(e) => {
                    // keep trying
                    error!("Unable to sync with burnchain: {e}");
                    match e {
                        burnchain_error::CoordinatorClosed => {
                            return Err(BurnchainControllerError::CoordinatorClosed)
                        }
                        burnchain_error::TrySyncAgain => {
                            // try again immediately
                            continue;
                        }
                        burnchain_error::BurnchainPeerBroken => {
                            // remote burnchain peer broke, and produced a shorter blockchain fork.
                            // just keep trying
                            sleep_ms(5000);
                            continue;
                        }
                        _ => {
                            // delay and try again
                            sleep_ms(5000);
                            continue;
                        }
                    }
                }
            }
        };

        let burnchain_tip = BurnchainTip {
            block_snapshot,
            state_transition,
            received_at: Instant::now(),
        };

        let received = self
            .chain_tip
            .as_ref()
            .map(|tip| tip.block_snapshot.block_height)
            .unwrap_or(0)
            == burnchain_tip.block_snapshot.block_height;
        self.chain_tip = Some(burnchain_tip.clone());
        debug!("Done receiving blocks");

        if self.config.burnchain.fault_injection_burnchain_block_delay > 0 && received {
            info!(
                "Fault injection: delaying burnchain blocks by {} milliseconds",
                self.config.burnchain.fault_injection_burnchain_block_delay
            );
            sleep_ms(self.config.burnchain.fault_injection_burnchain_block_delay);
        }

        Ok((burnchain_tip, burnchain_height))
    }

    fn should_keep_running(&self) -> bool {
        match self.should_keep_running {
            Some(ref should_keep_running) => should_keep_running.load(Ordering::SeqCst),
            _ => true,
        }
    }

    #[cfg(test)]
    pub fn get_all_utxos(&self, public_key: &Secp256k1PublicKey) -> Vec<UTXO> {
        // Configure UTXO filter, disregard what epoch we're in
        let address = self.get_miner_address(StacksEpochId::Epoch21, public_key);
        let filter_addresses = vec![addr2str(&address)];

        let pubk = if self.config.miner.segwit {
            let mut p = public_key.clone();
            p.set_compressed(true);
            p
        } else {
            public_key.clone()
        };

        test_debug!("Import public key '{}'", &pubk.to_hex());
        let _result = BitcoinRPCRequest::import_public_key(&self.config, &pubk);

        sleep_ms(1000);

        let min_conf = 0i64;
        let max_conf = 9999999i64;
        let minimum_amount = ParsedUTXO::sat_to_serialized_btc(1);

        test_debug!(
            "List unspent for '{}' ('{}')",
            &addr2str(&address),
            pubk.to_hex()
        );
        let payload = BitcoinRPCRequest {
            method: "listunspent".to_string(),
            params: vec![
                min_conf.into(),
                max_conf.into(),
                filter_addresses.into(),
                true.into(),
                json!({ "minimumAmount": minimum_amount, "maximumCount": self.config.burnchain.max_unspent_utxos }),
            ],
            id: "stacks".to_string(),
            jsonrpc: "2.0".to_string(),
        };

        let mut res = BitcoinRPCRequest::send(&self.config, payload).unwrap();
        let mut result_vec = vec![];

        if let Some(ref mut object) = res.as_object_mut() {
            match object.get_mut("result") {
                Some(serde_json::Value::Array(entries)) => {
                    while let Some(entry) = entries.pop() {
                        let parsed_utxo: ParsedUTXO = match serde_json::from_value(entry) {
                            Ok(utxo) => utxo,
                            Err(err) => {
                                warn!("Failed parsing UTXO: {err}");
                                continue;
                            }
                        };
                        let amount = match parsed_utxo.get_sat_amount() {
                            Some(amount) => amount,
                            None => continue,
                        };

                        if amount < 1 {
                            continue;
                        }

                        let script_pub_key = match parsed_utxo.get_script_pub_key() {
                            Some(script_pub_key) => script_pub_key,
                            None => {
                                continue;
                            }
                        };

                        let txid = match parsed_utxo.get_txid() {
                            Some(amount) => amount,
                            None => continue,
                        };

                        result_vec.push(UTXO {
                            txid,
                            vout: parsed_utxo.vout,
                            script_pub_key,
                            amount,
                            confirmations: parsed_utxo.confirmations,
                        });
                    }
                }
                _ => {
                    warn!("Failed to get UTXOs");
                }
            }
        }

        result_vec
    }

    /// Checks if the config-supplied wallet exists.
    /// If it does not exist, this function creates it.
    pub fn create_wallet_if_dne(&self) -> RPCResult<()> {
        let wallets = BitcoinRPCRequest::list_wallets(&self.config)?;

        if !wallets.contains(&self.config.burnchain.wallet_name) {
            BitcoinRPCRequest::create_wallet(&self.config, &self.config.burnchain.wallet_name)?;
        }
        Ok(())
    }

    pub fn get_utxos(
        &self,
        epoch_id: StacksEpochId,
        public_key: &Secp256k1PublicKey,
        total_required: u64,
        utxos_to_exclude: Option<UTXOSet>,
        block_height: u64,
    ) -> Option<UTXOSet> {
        let pubk = if self.config.miner.segwit && epoch_id >= StacksEpochId::Epoch21 {
            let mut p = public_key.clone();
            p.set_compressed(true);
            p
        } else {
            public_key.clone()
        };

        // Configure UTXO filter
        let address = self.get_miner_address(epoch_id, &pubk);
        test_debug!("Get UTXOs for {} ({})", pubk.to_hex(), addr2str(&address),);
        let filter_addresses = vec![addr2str(&address)];

        let mut utxos = loop {
            let result = BitcoinRPCRequest::list_unspent(
                &self.config,
                filter_addresses.clone(),
                false,
                total_required,
                &utxos_to_exclude,
                block_height,
            );

            // Perform request
            match result {
                Ok(utxos) => {
                    break utxos;
                }
                Err(e) => {
                    error!("Bitcoin RPC failure: error listing utxos {e:?}");
                    sleep_ms(5000);
                    continue;
                }
            };
        };

        let utxos = if utxos.is_empty() {
            let (_, network) = self.config.burnchain.get_bitcoin_network();
            loop {
                if let BitcoinNetworkType::Regtest = network {
                    // Performing this operation on Mainnet / Testnet is very expensive, and can be longer than bitcoin block time.
                    // Assuming that miners are in charge of correctly operating their bitcoind nodes sounds
                    // reasonable to me.
                    // $ bitcoin-cli importaddress mxVFsFW5N4mu1HPkxPttorvocvzeZ7KZyk
                    let _result = BitcoinRPCRequest::import_public_key(&self.config, &pubk);
                    sleep_ms(1000);
                }

                let result = BitcoinRPCRequest::list_unspent(
                    &self.config,
                    filter_addresses.clone(),
                    false,
                    total_required,
                    &utxos_to_exclude,
                    block_height,
                );

                utxos = match result {
                    Ok(utxos) => utxos,
                    Err(e) => {
                        error!("Bitcoin RPC failure: error listing utxos {e:?}");
                        sleep_ms(5000);
                        continue;
                    }
                };

                test_debug!("Unspent for {filter_addresses:?}: {utxos:?}");

                if utxos.is_empty() {
                    return None;
                } else {
                    break utxos;
                }
            }
        } else {
            debug!("Got {} UTXOs for {filter_addresses:?}", utxos.utxos.len(),);
            utxos
        };

        let total_unspent = utxos.total_available();
        if total_unspent < total_required {
            warn!(
                "Total unspent {total_unspent} < {total_required} for {:?}",
                &pubk.to_hex()
            );
            return None;
        }

        Some(utxos)
    }

    fn build_leader_key_register_tx(
        &mut self,
        epoch_id: StacksEpochId,
        payload: LeaderKeyRegisterOp,
        signer: &mut BurnchainOpSigner,
    ) -> Result<Transaction, BurnchainControllerError> {
        let public_key = signer.get_public_key();

        // reload the config to find satoshis_per_byte changes
        let btc_miner_fee = self.config.burnchain.leader_key_tx_estimated_size
            * get_satoshis_per_byte(&self.config);
        let budget_for_outputs = DUST_UTXO_LIMIT;
        let total_required = btc_miner_fee + budget_for_outputs;

        let (mut tx, mut utxos) =
            self.prepare_tx(epoch_id, &public_key, total_required, None, None, 0)?;

        // Serialize the payload
        let op_bytes = {
            let mut buffer = vec![];
            let mut magic_bytes = self.config.burnchain.magic_bytes.as_bytes().to_vec();
            buffer.append(&mut magic_bytes);
            payload
                .consensus_serialize(&mut buffer)
                .expect("FATAL: invalid operation");
            buffer
        };

        let consensus_output = TxOut {
            value: 0,
            script_pubkey: Builder::new()
                .push_opcode(opcodes::All::OP_RETURN)
                .push_slice(&op_bytes)
                .into_script(),
        };

        tx.output = vec![consensus_output];

        let fee_rate = get_satoshis_per_byte(&self.config);

        self.finalize_tx(
            epoch_id,
            &mut tx,
            budget_for_outputs,
            0,
            self.config.burnchain.leader_key_tx_estimated_size,
            fee_rate,
            &mut utxos,
            signer,
            true, // key register op requires change output to exist
        );

        increment_btc_ops_sent_counter();

        info!(
            "Miner node: submitting leader_key_register op - {}, waiting for its inclusion in the next Bitcoin block",
            public_key.to_hex()
        );

        Ok(tx)
    }

    #[cfg(not(test))]
    fn build_transfer_stacks_tx(
        &mut self,
        _epoch_id: StacksEpochId,
        _payload: TransferStxOp,
        _signer: &mut BurnchainOpSigner,
        _utxo: Option<UTXO>,
    ) -> Result<Transaction, BurnchainControllerError> {
        unimplemented!()
    }

    #[cfg(not(test))]
    fn build_delegate_stacks_tx(
        &mut self,
        _epoch_id: StacksEpochId,
        _payload: DelegateStxOp,
        _signer: &mut BurnchainOpSigner,
        _utxo: Option<UTXO>,
    ) -> Result<Transaction, BurnchainControllerError> {
        unimplemented!()
    }

    #[cfg(test)]
    pub fn submit_manual(
        &mut self,
        epoch_id: StacksEpochId,
        operation: BlockstackOperationType,
        op_signer: &mut BurnchainOpSigner,
        utxo: Option<UTXO>,
    ) -> Result<Transaction, BurnchainControllerError> {
        let transaction = match operation {
            BlockstackOperationType::LeaderBlockCommit(_)
            | BlockstackOperationType::LeaderKeyRegister(_)
            | BlockstackOperationType::StackStx(_)
            | BlockstackOperationType::DelegateStx(_)
            | BlockstackOperationType::VoteForAggregateKey(_) => {
                unimplemented!();
            }
            BlockstackOperationType::PreStx(payload) => {
                self.build_pre_stacks_tx(epoch_id, payload, op_signer)
            }
            BlockstackOperationType::TransferStx(payload) => {
                self.build_transfer_stacks_tx(epoch_id, payload, op_signer, utxo)
            }
        }?;

        let ser_transaction = SerializedTx::new(transaction.clone());

        self.send_transaction(ser_transaction).map(|_| transaction)
    }

    #[cfg(test)]
    /// Build a transfer stacks tx.
    ///   this *only* works if the only existant UTXO is from a PreStx Op
    ///   this is okay for testing, but obviously not okay for actual use.
    ///   The reason for this constraint is that the bitcoin_regtest_controller's UTXO
    ///     and signing logic are fairly intertwined, and untangling the two seems excessive
    ///     for a functionality that won't be implemented for production via this controller.
    fn build_transfer_stacks_tx(
        &mut self,
        epoch_id: StacksEpochId,
        payload: TransferStxOp,
        signer: &mut BurnchainOpSigner,
        utxo_to_use: Option<UTXO>,
    ) -> Result<Transaction, BurnchainControllerError> {
        let public_key = signer.get_public_key();
        let max_tx_size = OP_TX_TRANSFER_STACKS_ESTIM_SIZE;
        let (mut tx, mut utxos) = if let Some(utxo) = utxo_to_use {
            (
                Transaction {
                    input: vec![],
                    output: vec![],
                    version: 1,
                    lock_time: 0,
                },
                UTXOSet {
                    bhh: BurnchainHeaderHash::zero(),
                    utxos: vec![utxo],
                },
            )
        } else {
            self.prepare_tx(
                epoch_id,
                &public_key,
                DUST_UTXO_LIMIT + max_tx_size * get_satoshis_per_byte(&self.config),
                None,
                None,
                0,
            )?
        };

        // Serialize the payload
        let op_bytes = {
            let mut bytes = self.config.burnchain.magic_bytes.as_bytes().to_vec();
            payload
                .consensus_serialize(&mut bytes)
                .map_err(BurnchainControllerError::SerializerError)?;
            bytes
        };

        let consensus_output = TxOut {
            value: 0,
            script_pubkey: Builder::new()
                .push_opcode(opcodes::All::OP_RETURN)
                .push_slice(&op_bytes)
                .into_script(),
        };

        tx.output = vec![consensus_output];
        tx.output
            .push(PoxAddress::Standard(payload.recipient, None).to_bitcoin_tx_out(DUST_UTXO_LIMIT));

        self.finalize_tx(
            epoch_id,
            &mut tx,
            DUST_UTXO_LIMIT,
            0,
            max_tx_size,
            get_satoshis_per_byte(&self.config),
            &mut utxos,
            signer,
            false,
        );

        increment_btc_ops_sent_counter();

        info!(
            "Miner node: submitting stacks transfer op - {}",
            public_key.to_hex()
        );

        Ok(tx)
    }

    #[cfg(test)]
    /// Build a delegate stacks tx.
    ///   this *only* works if the only existant UTXO is from a PreStx Op
    ///   this is okay for testing, but obviously not okay for actual use.
    ///   The reason for this constraint is that the bitcoin_regtest_controller's UTXO
    ///     and signing logic are fairly intertwined, and untangling the two seems excessive
    ///     for a functionality that won't be implemented for production via this controller.
    fn build_delegate_stacks_tx(
        &mut self,
        epoch_id: StacksEpochId,
        payload: DelegateStxOp,
        signer: &mut BurnchainOpSigner,
        utxo_to_use: Option<UTXO>,
    ) -> Result<Transaction, BurnchainControllerError> {
        let public_key = signer.get_public_key();
        let max_tx_size = OP_TX_DELEGATE_STACKS_ESTIM_SIZE;

        let (mut tx, mut utxos) = if let Some(utxo) = utxo_to_use {
            (
                Transaction {
                    input: vec![],
                    output: vec![],
                    version: 1,
                    lock_time: 0,
                },
                UTXOSet {
                    bhh: BurnchainHeaderHash::zero(),
                    utxos: vec![utxo],
                },
            )
        } else {
            self.prepare_tx(
                epoch_id,
                &public_key,
                DUST_UTXO_LIMIT + max_tx_size * get_satoshis_per_byte(&self.config),
                None,
                None,
                0,
            )?
        };

        // Serialize the payload
        let op_bytes = {
            let mut bytes = self.config.burnchain.magic_bytes.as_bytes().to_vec();
            payload
                .consensus_serialize(&mut bytes)
                .map_err(BurnchainControllerError::SerializerError)?;
            bytes
        };

        let consensus_output = TxOut {
            value: 0,
            script_pubkey: Builder::new()
                .push_opcode(opcodes::All::OP_RETURN)
                .push_slice(&op_bytes)
                .into_script(),
        };

        tx.output = vec![consensus_output];
        tx.output.push(
            PoxAddress::Standard(payload.delegate_to, None).to_bitcoin_tx_out(DUST_UTXO_LIMIT),
        );

        self.finalize_tx(
            epoch_id,
            &mut tx,
            DUST_UTXO_LIMIT,
            0,
            max_tx_size,
            get_satoshis_per_byte(&self.config),
            &mut utxos,
            signer,
            false,
        );

        increment_btc_ops_sent_counter();

        info!(
            "Miner node: submitting stacks delegate op - {}",
            public_key.to_hex()
        );

        Ok(tx)
    }

    #[cfg(test)]
    /// Build a vote-for-aggregate-key burn op tx
    fn build_vote_for_aggregate_key_tx(
        &mut self,
        epoch_id: StacksEpochId,
        payload: VoteForAggregateKeyOp,
        signer: &mut BurnchainOpSigner,
        utxo_to_use: Option<UTXO>,
    ) -> Result<Transaction, BurnchainControllerError> {
        let public_key = signer.get_public_key();
        let max_tx_size = OP_TX_VOTE_AGG_ESTIM_SIZE;

        let (mut tx, mut utxos) = if let Some(utxo) = utxo_to_use {
            (
                Transaction {
                    input: vec![],
                    output: vec![],
                    version: 1,
                    lock_time: 0,
                },
                UTXOSet {
                    bhh: BurnchainHeaderHash::zero(),
                    utxos: vec![utxo],
                },
            )
        } else {
            self.prepare_tx(
                epoch_id,
                &public_key,
                DUST_UTXO_LIMIT + max_tx_size * get_satoshis_per_byte(&self.config),
                None,
                None,
                0,
            )?
        };

        // Serialize the payload
        let op_bytes = {
            let mut bytes = self.config.burnchain.magic_bytes.as_bytes().to_vec();
            payload
                .consensus_serialize(&mut bytes)
                .map_err(BurnchainControllerError::SerializerError)?;
            bytes
        };

        let consensus_output = TxOut {
            value: 0,
            script_pubkey: Builder::new()
                .push_opcode(opcodes::All::OP_RETURN)
                .push_slice(&op_bytes)
                .into_script(),
        };

        tx.output = vec![consensus_output];

        self.finalize_tx(
            epoch_id,
            &mut tx,
            DUST_UTXO_LIMIT,
            0,
            max_tx_size,
            get_satoshis_per_byte(&self.config),
            &mut utxos,
            signer,
            false,
        );

        increment_btc_ops_sent_counter();

        info!(
            "Miner node: submitting vote for aggregate key op - {}",
            public_key.to_hex()
        );

        Ok(tx)
    }

    #[cfg(not(test))]
    /// Build a vote-for-aggregate-key burn op tx
    fn build_vote_for_aggregate_key_tx(
        &mut self,
        _epoch_id: StacksEpochId,
        _payload: VoteForAggregateKeyOp,
        _signer: &mut BurnchainOpSigner,
        _utxo_to_use: Option<UTXO>,
    ) -> Result<Transaction, BurnchainControllerError> {
        unimplemented!()
    }

    #[cfg(not(test))]
    fn build_pre_stacks_tx(
        &mut self,
        _epoch_id: StacksEpochId,
        _payload: PreStxOp,
        _signer: &mut BurnchainOpSigner,
    ) -> Result<Transaction, BurnchainControllerError> {
        unimplemented!()
    }

    #[cfg(test)]
    fn build_pre_stacks_tx(
        &mut self,
        epoch_id: StacksEpochId,
        payload: PreStxOp,
        signer: &mut BurnchainOpSigner,
    ) -> Result<Transaction, BurnchainControllerError> {
        let public_key = signer.get_public_key();
        let max_tx_size = OP_TX_PRE_STACKS_ESTIM_SIZE;

        let max_tx_size_any_op = OP_TX_ANY_ESTIM_SIZE;
        let output_amt = DUST_UTXO_LIMIT + max_tx_size_any_op * get_satoshis_per_byte(&self.config);

        let (mut tx, mut utxos) =
            self.prepare_tx(epoch_id, &public_key, output_amt, None, None, 0)?;

        // Serialize the payload
        let op_bytes = {
            let mut bytes = self.config.burnchain.magic_bytes.as_bytes().to_vec();
            bytes.push(Opcodes::PreStx as u8);
            bytes
        };

        let consensus_output = TxOut {
            value: 0,
            script_pubkey: Builder::new()
                .push_opcode(opcodes::All::OP_RETURN)
                .push_slice(&op_bytes)
                .into_script(),
        };

        tx.output = vec![consensus_output];
        tx.output
            .push(PoxAddress::Standard(payload.output, None).to_bitcoin_tx_out(output_amt));

        self.finalize_tx(
            epoch_id,
            &mut tx,
            output_amt,
            0,
            max_tx_size,
            get_satoshis_per_byte(&self.config),
            &mut utxos,
            signer,
            false,
        );

        increment_btc_ops_sent_counter();

        info!(
            "Miner node: submitting pre_stacks op - {}",
            public_key.to_hex()
        );

        Ok(tx)
    }

    #[cfg_attr(test, mutants::skip)]
    #[cfg(not(test))]
    fn build_stack_stx_tx(
        &mut self,
        _epoch_id: StacksEpochId,
        _payload: StackStxOp,
        _signer: &mut BurnchainOpSigner,
        _utxo_to_use: Option<UTXO>,
    ) -> Result<Transaction, BurnchainControllerError> {
        unimplemented!()
    }

    #[cfg(test)]
    fn build_stack_stx_tx(
        &mut self,
        epoch_id: StacksEpochId,
        payload: StackStxOp,
        signer: &mut BurnchainOpSigner,
        utxo_to_use: Option<UTXO>,
    ) -> Result<Transaction, BurnchainControllerError> {
        let public_key = signer.get_public_key();
        let max_tx_size = OP_TX_STACK_STX_ESTIM_SIZE;

        let (mut tx, mut utxos) = if let Some(utxo) = utxo_to_use {
            (
                Transaction {
                    input: vec![],
                    output: vec![],
                    version: 1,
                    lock_time: 0,
                },
                UTXOSet {
                    bhh: BurnchainHeaderHash::zero(),
                    utxos: vec![utxo],
                },
            )
        } else {
            self.prepare_tx(
                epoch_id,
                &public_key,
                DUST_UTXO_LIMIT + max_tx_size * get_satoshis_per_byte(&self.config),
                None,
                None,
                0,
            )?
        };

        // Serialize the payload
        let op_bytes = {
            let mut bytes = self.config.burnchain.magic_bytes.as_bytes().to_vec();
            payload
                .consensus_serialize(&mut bytes)
                .map_err(BurnchainControllerError::SerializerError)?;
            bytes
        };

        let consensus_output = TxOut {
            value: 0,
            script_pubkey: Builder::new()
                .push_opcode(opcodes::All::OP_RETURN)
                .push_slice(&op_bytes)
                .into_script(),
        };

        tx.output = vec![consensus_output];
        tx.output
            .push(payload.reward_addr.to_bitcoin_tx_out(DUST_UTXO_LIMIT));

        self.finalize_tx(
            epoch_id,
            &mut tx,
            DUST_UTXO_LIMIT,
            0,
            max_tx_size,
            get_satoshis_per_byte(&self.config),
            &mut utxos,
            signer,
            false,
        );

        increment_btc_ops_sent_counter();

        info!(
            "Miner node: submitting stack-stx op - {}",
            public_key.to_hex()
        );

        Ok(tx)
    }

    fn magic_bytes(&self) -> Vec<u8> {
        #[cfg(test)]
        {
            if let Some(set_bytes) = *TEST_MAGIC_BYTES
                .lock()
                .expect("FATAL: test magic bytes mutex poisoned")
            {
                return set_bytes.to_vec();
            }
        }
        self.config.burnchain.magic_bytes.as_bytes().to_vec()
    }

    #[allow(clippy::too_many_arguments)]
    fn send_block_commit_operation(
        &mut self,
        epoch_id: StacksEpochId,
        payload: LeaderBlockCommitOp,
        signer: &mut BurnchainOpSigner,
        utxos_to_include: Option<UTXOSet>,
        utxos_to_exclude: Option<UTXOSet>,
        previous_fees: Option<LeaderBlockCommitFees>,
        previous_txids: &[Txid],
    ) -> Result<Transaction, BurnchainControllerError> {
        let _ = self.sortdb_mut();
        let burn_chain_tip = self
            .burnchain_db
            .as_ref()
            .ok_or(BurnchainControllerError::BurnchainError)?
            .get_canonical_chain_tip()
            .map_err(|_| BurnchainControllerError::BurnchainError)?;
        let estimated_fees = match previous_fees {
            Some(fees) => fees.fees_from_previous_tx(&payload, &self.config),
            None => LeaderBlockCommitFees::estimated_fees_from_payload(&payload, &self.config),
        };

        self.send_block_commit_operation_at_burnchain_height(
            epoch_id,
            payload,
            signer,
            utxos_to_include,
            utxos_to_exclude,
            estimated_fees,
            previous_txids,
            burn_chain_tip.block_height,
        )
    }

    #[allow(clippy::too_many_arguments)]
    fn send_block_commit_operation_at_burnchain_height(
        &mut self,
        epoch_id: StacksEpochId,
        payload: LeaderBlockCommitOp,
        signer: &mut BurnchainOpSigner,
        utxos_to_include: Option<UTXOSet>,
        utxos_to_exclude: Option<UTXOSet>,
        mut estimated_fees: LeaderBlockCommitFees,
        previous_txids: &[Txid],
        burnchain_block_height: u64,
    ) -> Result<Transaction, BurnchainControllerError> {
        let public_key = signer.get_public_key();
        let (mut tx, mut utxos) = self.prepare_tx(
            epoch_id,
            &public_key,
            estimated_fees.estimated_amount_required(),
            utxos_to_include,
            utxos_to_exclude,
            burnchain_block_height,
        )?;

        // Serialize the payload
        let op_bytes = {
            let mut buffer = vec![];
            let mut magic_bytes = self.magic_bytes();
            buffer.append(&mut magic_bytes);
            payload
                .consensus_serialize(&mut buffer)
                .expect("FATAL: invalid operation");
            buffer
        };

        let consensus_output = TxOut {
            value: estimated_fees.sunset_fee,
            script_pubkey: Builder::new()
                .push_opcode(opcodes::All::OP_RETURN)
                .push_slice(&op_bytes)
                .into_script(),
        };

        tx.output = vec![consensus_output];

        for commit_to in payload.commit_outs.iter() {
            tx.output
                .push(commit_to.to_bitcoin_tx_out(estimated_fees.amount_per_output()));
        }

        let fee_rate = estimated_fees.fee_rate;
        self.finalize_tx(
            epoch_id,
            &mut tx,
            estimated_fees.total_spent_in_outputs(),
            estimated_fees.spent_in_attempts,
            estimated_fees.min_tx_size(),
            fee_rate,
            &mut utxos,
            signer,
            true, // block commit op requires change output to exist
        );

        let serialized_tx = SerializedTx::new(tx.clone());

        let tx_size = serialized_tx.bytes.len() as u64;
        estimated_fees.register_replacement(tx_size);
        let mut txid = tx.txid().as_bytes().to_vec();
        txid.reverse();

        debug!("Transaction relying on UTXOs: {utxos:?}");
        let txid = Txid::from_bytes(&txid[..]).unwrap();
        let mut txids = previous_txids.to_vec();
        txids.push(txid);
        let ongoing_block_commit = OngoingBlockCommit {
            payload,
            utxos,
            fees: estimated_fees,
            txids,
        };

        info!(
            "Miner node: submitting leader_block_commit (txid: {}, rbf: {}, total spent: {}, size: {}, fee_rate: {fee_rate})",
            txid.to_hex(),
            ongoing_block_commit.fees.is_rbf_enabled,
            ongoing_block_commit.fees.total_spent(),
            ongoing_block_commit.fees.final_size
        );

        self.ongoing_block_commit = Some(ongoing_block_commit);

        increment_btc_ops_sent_counter();

        Ok(tx)
    }

    fn build_leader_block_commit_tx(
        &mut self,
        epoch_id: StacksEpochId,
        payload: LeaderBlockCommitOp,
        signer: &mut BurnchainOpSigner,
    ) -> Result<Transaction, BurnchainControllerError> {
        // Are we currently tracking an operation?
        if self.ongoing_block_commit.is_none() {
            // Good to go, let's build the transaction and send it.
            let res =
                self.send_block_commit_operation(epoch_id, payload, signer, None, None, None, &[]);
            return res;
        }

        let ongoing_op = self.ongoing_block_commit.take().unwrap();

        let _ = self.sortdb_mut();
        let burnchain_db = self.burnchain_db.as_ref().expect("BurnchainDB not opened");

        for txid in ongoing_op.txids.iter() {
            // check if ongoing_op is in the burnchain_db *or* has been confirmed via the bitcoin RPC
            let mined_op = burnchain_db.find_burnchain_op(&self.indexer, txid);
            let ongoing_tx_confirmed = mined_op.is_some() || self.is_transaction_confirmed(txid);

            test_debug!("Ongoing Tx confirmed: {ongoing_tx_confirmed} - TXID: {txid}");
            if ongoing_tx_confirmed {
                if ongoing_op.payload == payload {
                    info!("Abort attempt to re-submit confirmed LeaderBlockCommit");
                    self.ongoing_block_commit = Some(ongoing_op);
                    return Err(BurnchainControllerError::IdenticalOperation);
                }

                debug!("Was able to retrieve confirmation of ongoing burnchain TXID - {txid}");
                let res = self.send_block_commit_operation(
                    epoch_id,
                    payload,
                    signer,
                    None,
                    None,
                    None,
                    &[],
                );
                return res;
            } else {
                debug!("Was unable to retrieve ongoing TXID - {txid}");
            };
        }

        // Did a re-org occur since we fetched our UTXOs, or are the UTXOs so stale that they should be abandoned?
        let mut traversal_depth = 0;
        let mut burn_chain_tip = burnchain_db
            .get_canonical_chain_tip()
            .map_err(|_| BurnchainControllerError::BurnchainError)?;
        let mut found_last_mined_at = false;
        while traversal_depth < UTXO_CACHE_STALENESS_LIMIT {
            if burn_chain_tip.block_hash == ongoing_op.utxos.bhh {
                found_last_mined_at = true;
                break;
            }

            let parent = BurnchainDB::get_burnchain_block(
                burnchain_db.conn(),
                &burn_chain_tip.parent_block_hash,
            )
            .map_err(|_| BurnchainControllerError::BurnchainError)?;

            burn_chain_tip = parent.header;
            traversal_depth += 1;
        }

        if !found_last_mined_at {
            info!(
                "Possible presence of fork or stale UTXO cache, invalidating cached set of UTXOs.";
                "cached_burn_block_hash" => %ongoing_op.utxos.bhh,
            );
            let res =
                self.send_block_commit_operation(epoch_id, payload, signer, None, None, None, &[]);
            return res;
        }

        // Stop as soon as the fee_rate is ${self.config.burnchain.max_rbf} percent higher, stop RBF
        if ongoing_op.fees.fee_rate
            > (get_satoshis_per_byte(&self.config) * get_max_rbf(&self.config) / 100)
        {
            warn!(
                "RBF'd block commits reached {}% satoshi per byte fee rate, not resubmitting",
                get_max_rbf(&self.config)
            );
            self.ongoing_block_commit = Some(ongoing_op);
            return Err(BurnchainControllerError::MaxFeeRateExceeded);
        }

        // An ongoing operation is in the mempool and we received a new block. The desired behaviour is the following:
        // (1) If the ongoing and the incoming operation are **strictly** identical, we will be idempotent and discard the incoming.
        // (2) If the 2 operations are different, attempt to RBF the outgoing transaction:

        // Let's start by early returning (1)
        if payload == ongoing_op.payload {
            info!("Abort attempt to re-submit identical LeaderBlockCommit");
            self.ongoing_block_commit = Some(ongoing_op);
            return Err(BurnchainControllerError::IdenticalOperation);
        }

        // If we reach this point, we are attempting to RBF the ongoing operation (2)
        info!(
            "Attempt to replace by fee an outdated leader block commit";
            "ongoing_txids" => ?ongoing_op.txids
        );
        let res = self.send_block_commit_operation(
            epoch_id,
            payload,
            signer,
            Some(ongoing_op.utxos.clone()),
            None,
            Some(ongoing_op.fees.clone()),
            &ongoing_op.txids,
        );

        if res.is_err() {
            self.ongoing_block_commit = Some(ongoing_op);
        }

        res
    }

    pub(crate) fn get_miner_address(
        &self,
        epoch_id: StacksEpochId,
        public_key: &Secp256k1PublicKey,
    ) -> BitcoinAddress {
        let (_, network_id) = self.config.burnchain.get_bitcoin_network();

        if self.config.miner.segwit && epoch_id >= StacksEpochId::Epoch21 {
            let hash160 = Hash160::from_data(&public_key.to_bytes_compressed());
            BitcoinAddress::from_bytes_segwit_p2wpkh(network_id, &hash160.0)
                .expect("Public key incorrect")
        } else {
            let hash160 = Hash160::from_data(&public_key.to_bytes());
            BitcoinAddress::from_bytes_legacy(
                network_id,
                LegacyBitcoinAddressType::PublicKeyHash,
                &hash160.0,
            )
            .expect("Public key incorrect")
        }
    }

    // TODO: add tests from mutation testing results #4865
    #[cfg_attr(test, mutants::skip)]
    fn prepare_tx(
        &mut self,
        epoch_id: StacksEpochId,
        public_key: &Secp256k1PublicKey,
        total_required: u64,
        utxos_to_include: Option<UTXOSet>,
        utxos_to_exclude: Option<UTXOSet>,
        block_height: u64,
    ) -> Result<(Transaction, UTXOSet), BurnchainControllerError> {
        let utxos = if let Some(utxos) = utxos_to_include {
            // in RBF, you have to consume the same UTXOs
            utxos
        } else {
            // if mock mining, do not even bother requesting UTXOs
            if self.config.node.mock_mining {
                return Err(BurnchainControllerError::NoUTXOs);
            }

            // Fetch some UTXOs
            let addr = self.get_miner_address(epoch_id, public_key);
            match self.get_utxos(
                epoch_id,
                public_key,
                total_required,
                utxos_to_exclude,
                block_height,
            ) {
                Some(utxos) => utxos,
                None => {
                    warn!(
                        "No UTXOs for {} ({}) in epoch {epoch_id}",
                        &public_key.to_hex(),
                        &addr2str(&addr)
                    );
                    return Err(BurnchainControllerError::NoUTXOs);
                }
            }
        };

        // Prepare a backbone for the tx
        let transaction = Transaction {
            input: vec![],
            output: vec![],
            version: 1,
            lock_time: 0,
        };

        Ok((transaction, utxos))
    }

    #[allow(clippy::too_many_arguments)]
    fn finalize_tx(
        &mut self,
        epoch_id: StacksEpochId,
        tx: &mut Transaction,
        spent_in_outputs: u64,
        spent_in_rbf: u64,
        min_tx_size: u64,
        fee_rate: u64,
        utxos_set: &mut UTXOSet,
        signer: &mut BurnchainOpSigner,
        force_change_output: bool,
    ) {
        // spend UTXOs in order by confirmations.  Spend the least-confirmed UTXO first, and in the
        // event of a tie, spend the smallest-value UTXO first.
        utxos_set.utxos.sort_by(|u1, u2| {
            if u1.confirmations != u2.confirmations {
                u1.confirmations.cmp(&u2.confirmations)
            } else {
                // for block-commits, the smaller value is likely the UTXO-chained value, so
                // continue to prioritize it as the first spend in order to avoid breaking the
                // miner commit chain.
                u1.amount.cmp(&u2.amount)
            }
        });

        let tx_size = {
            // We will be calling 2 times serialize_tx, the first time with an estimated size,
            // Second time with the actual size, computed thanks to the 1st attempt.
            let estimated_rbf = if spent_in_rbf == 0 {
                0
            } else {
                spent_in_rbf + min_tx_size // we're spending 1 sat / byte in RBF
            };
            let mut tx_cloned = tx.clone();
            let mut utxos_cloned = utxos_set.clone();
            self.serialize_tx(
                epoch_id,
                &mut tx_cloned,
                spent_in_outputs + min_tx_size * fee_rate + estimated_rbf,
                &mut utxos_cloned,
                signer,
                force_change_output,
            );
            let serialized_tx = SerializedTx::new(tx_cloned);
            cmp::max(min_tx_size, serialized_tx.bytes.len() as u64)
        };

        let rbf_fee = if spent_in_rbf == 0 {
            0
        } else {
            spent_in_rbf + tx_size // we're spending 1 sat / byte in RBF
        };
        self.serialize_tx(
            epoch_id,
            tx,
            spent_in_outputs + tx_size * fee_rate + rbf_fee,
            utxos_set,
            signer,
            force_change_output,
        );
        signer.dispose();
    }

    /// Sign and serialize a tx, consuming the UTXOs in utxo_set and spending total_to_spend
    /// satoshis.  Uses the key in signer.
    /// If self.config.miner.segwit is true, the transaction's change address will be a p2wpkh
    /// output. Otherwise, it will be a p2pkh output.
    fn serialize_tx(
        &mut self,
        epoch_id: StacksEpochId,
        tx: &mut Transaction,
        tx_cost: u64,
        utxos_set: &mut UTXOSet,
        signer: &mut BurnchainOpSigner,
        force_change_output: bool,
    ) -> bool {
        let mut public_key = signer.get_public_key();

        let total_target = if force_change_output {
            tx_cost + DUST_UTXO_LIMIT
        } else {
            tx_cost
        };

        // select UTXOs until we have enough to cover the cost
        let mut total_consumed = 0;
        let mut available_utxos = vec![];
        available_utxos.append(&mut utxos_set.utxos);
        for utxo in available_utxos.into_iter() {
            total_consumed += utxo.amount;
            utxos_set.utxos.push(utxo);

            if total_consumed >= total_target {
                break;
            }
        }

        if total_consumed < total_target {
            warn!("Consumed total {total_consumed} is less than intended spend: {total_target}");
            return false;
        }

        // Append the change output
        let value = total_consumed - tx_cost;
        debug!(
            "Payments value: {value:?}, total_consumed: {total_consumed:?}, total_spent: {total_target:?}"
        );
        if value >= DUST_UTXO_LIMIT {
            let change_output = if self.config.miner.segwit && epoch_id >= StacksEpochId::Epoch21 {
                // p2wpkh
                public_key.set_compressed(true);
                let change_address_hash = Hash160::from_data(&public_key.to_bytes());
                SegwitBitcoinAddress::to_p2wpkh_tx_out(&change_address_hash.0, value)
            } else {
                // p2pkh
                let change_address_hash = Hash160::from_data(&public_key.to_bytes());
                LegacyBitcoinAddress::to_p2pkh_tx_out(&change_address_hash, value)
            };
            tx.output.push(change_output);
        } else {
            // Instead of leaving that change to the BTC miner, we could / should bump the sortition fee
            debug!("Not enough change to clear dust limit. Not adding change address.");
        }

        for utxo in utxos_set.utxos.iter() {
            let input = TxIn {
                previous_output: OutPoint {
                    txid: utxo.txid,
                    vout: utxo.vout,
                },
                script_sig: Script::new(),
                sequence: 0xFFFFFFFD, // allow RBF
                witness: vec![],
            };
            tx.input.push(input);
        }
        for (i, utxo) in utxos_set.utxos.iter().enumerate() {
            let script_pub_key = utxo.script_pub_key.clone();
            let sig_hash_all = 0x01;

            let (sig_hash, is_segwit) = if script_pub_key.as_bytes().len() == 22
                && script_pub_key.as_bytes()[0..2] == [0x00, 0x14]
            {
                // p2wpkh
                (
                    tx.segwit_signature_hash(i, &script_pub_key, utxo.amount, sig_hash_all),
                    true,
                )
            } else {
                // p2pkh
                (tx.signature_hash(i, &script_pub_key, sig_hash_all), false)
            };

            let sig1_der = {
                let message = signer
                    .sign_message(sig_hash.as_bytes())
                    .expect("Unable to sign message");
                message
                    .to_secp256k1_recoverable()
                    .expect("Unable to get recoverable signature")
                    .to_standard()
                    .serialize_der()
            };

            if is_segwit {
                // segwit
                public_key.set_compressed(true);
                tx.input[i].script_sig = Script::from(vec![]);
                tx.input[i].witness = vec![
                    [&*sig1_der, &[sig_hash_all as u8][..]].concat().to_vec(),
                    public_key.to_bytes(),
                ];
            } else {
                // legacy scriptSig
                tx.input[i].script_sig = Builder::new()
                    .push_slice(&[&*sig1_der, &[sig_hash_all as u8][..]].concat())
                    .push_slice(&public_key.to_bytes())
                    .into_script();
                tx.input[i].witness.clear();
            }
        }
        true
    }

    /// Send a serialized tx to the Bitcoin node.  Return Some(txid) on successful send; None on
    /// failure.
    pub fn send_transaction(
        &self,
        transaction: SerializedTx,
    ) -> Result<Txid, BurnchainControllerError> {
        debug!("Sending raw transaction: {}", transaction.to_hex());

        BitcoinRPCRequest::send_raw_transaction(&self.config, transaction.to_hex())
            .map(|_| {
                debug!("Transaction {} sent successfully", &transaction.txid());
                transaction.txid()
            })
            .map_err(|e| {
                error!("Bitcoin RPC error: transaction submission failed - {e:?}");
                BurnchainControllerError::TransactionSubmissionFailed(format!("{e:?}"))
            })
    }

    /// wait until the ChainsCoordinator has processed sortitions up to
    /// height_to_wait
    pub fn wait_for_sortitions(
        &self,
        coord_comms: CoordinatorChannels,
        height_to_wait: u64,
    ) -> Result<BurnchainTip, BurnchainControllerError> {
        let mut debug_ctr = 0;
        loop {
            let canonical_sortition_tip =
                SortitionDB::get_canonical_burn_chain_tip(self.sortdb_ref().conn()).unwrap();

            if debug_ctr % 10 == 0 {
                debug!(
                    "Waiting until canonical sortition height reaches {height_to_wait} (currently {})",
                    canonical_sortition_tip.block_height
                );
            }
            debug_ctr += 1;

            if canonical_sortition_tip.block_height >= height_to_wait {
                let (_, state_transition) = self
                    .sortdb_ref()
                    .get_sortition_result(&canonical_sortition_tip.sortition_id)
                    .expect("Sortition DB error.")
                    .expect("BUG: no data for the canonical chain tip");

                return Ok(BurnchainTip {
                    block_snapshot: canonical_sortition_tip,
                    received_at: Instant::now(),
                    state_transition,
                });
            }

            if !self.should_keep_running() {
                return Err(BurnchainControllerError::CoordinatorClosed);
            }

            // help the chains coordinator along
            coord_comms.announce_new_burn_block();
            coord_comms.announce_new_stacks_block();

            // yield some time
            sleep_ms(1000);
        }
    }

    /// Instruct a regtest Bitcoin node to build the next block.
    pub fn build_next_block(&self, num_blocks: u64) {
        debug!("Generate {num_blocks} block(s)");
        let public_key_bytes = match &self.config.burnchain.local_mining_public_key {
            Some(public_key) => hex_bytes(public_key).expect("Invalid byte sequence"),
            None => panic!("Unable to make new block, mining public key"),
        };

        // NOTE: miner address is whatever the configured segwit setting is
        let public_key = Secp256k1PublicKey::from_slice(&public_key_bytes)
            .expect("FATAL: invalid public key bytes");
        let address = self.get_miner_address(StacksEpochId::Epoch21, &public_key);
        let result =
            BitcoinRPCRequest::generate_to_address(&self.config, num_blocks, addr2str(&address));

        match result {
            Ok(_) => {}
            Err(e) => {
                error!("Bitcoin RPC failure: error generating block {e:?}");
                panic!();
            }
        }
    }

    #[cfg(test)]
    /// Instruct a regtest Bitcoin node to build an empty block.
    pub fn build_empty_block(&self) {
        info!("Generate empty block");
        let public_key_bytes = match &self.config.burnchain.local_mining_public_key {
            Some(public_key) => hex_bytes(public_key).expect("Invalid byte sequence"),
            None => panic!("Unable to make new block, mining public key"),
        };

        // NOTE: miner address is whatever the configured segwit setting is
        let public_key = Secp256k1PublicKey::from_slice(&public_key_bytes)
            .expect("FATAL: invalid public key bytes");
        let address = self.get_miner_address(StacksEpochId::Epoch21, &public_key);
        let result = BitcoinRPCRequest::generate_empty_to_address(&self.config, addr2str(&address));

        match result {
            Ok(_) => {}
            Err(e) => {
                error!("Bitcoin RPC failure: error generating block {e:?}");
                panic!();
            }
        }
    }

    /// Invalidate a block given its hash as a [`BurnchainHeaderHash`].
    #[cfg(test)]
    pub fn invalidate_block(&self, block: &BurnchainHeaderHash) {
        info!("Invalidating block {block}");
        self.rpc_client
            .invalidate_block(block)
            .unwrap_or_log_panic("invalidate block")
    }

    /// Retrieve the hash (as a [`BurnchainHeaderHash`]) of the block at the given height.
    #[cfg(test)]
    pub fn get_block_hash(&self, height: u64) -> BurnchainHeaderHash {
        self.rpc_client
            .get_block_hash(height)
            .unwrap_or_log_panic("retrieve block")
    }

    #[cfg(test)]
    pub fn get_mining_pubkey(&self) -> Option<String> {
        self.config.burnchain.local_mining_public_key.clone()
    }

    #[cfg(test)]
    pub fn set_mining_pubkey(&mut self, pubkey: String) -> Option<String> {
        let old_key = self.config.burnchain.local_mining_public_key.take();
        self.config.burnchain.local_mining_public_key = Some(pubkey);
        old_key
    }

    #[cfg(test)]
    pub fn set_use_segwit(&mut self, segwit: bool) {
        self.config.miner.segwit = segwit;
    }

    // TODO: add tests from mutation testing results #4866
    #[cfg_attr(test, mutants::skip)]
    fn make_operation_tx(
        &mut self,
        epoch_id: StacksEpochId,
        operation: BlockstackOperationType,
        op_signer: &mut BurnchainOpSigner,
    ) -> Result<SerializedTx, BurnchainControllerError> {
        let transaction = match operation {
            BlockstackOperationType::LeaderBlockCommit(payload) => {
                self.build_leader_block_commit_tx(epoch_id, payload, op_signer)
            }
            BlockstackOperationType::LeaderKeyRegister(payload) => {
                self.build_leader_key_register_tx(epoch_id, payload, op_signer)
            }
            BlockstackOperationType::PreStx(payload) => {
                self.build_pre_stacks_tx(epoch_id, payload, op_signer)
            }
            BlockstackOperationType::TransferStx(payload) => {
                self.build_transfer_stacks_tx(epoch_id, payload, op_signer, None)
            }
            BlockstackOperationType::StackStx(_payload) => {
                self.build_stack_stx_tx(epoch_id, _payload, op_signer, None)
            }
            BlockstackOperationType::DelegateStx(payload) => {
                self.build_delegate_stacks_tx(epoch_id, payload, op_signer, None)
            }
            BlockstackOperationType::VoteForAggregateKey(payload) => {
                self.build_vote_for_aggregate_key_tx(epoch_id, payload, op_signer, None)
            }
        };

        transaction.map(SerializedTx::new)
    }

    /// Retrieves a raw [`Transaction`] by its [`Txid`]
    #[cfg(test)]
    pub fn get_raw_transaction(&self, txid: &Txid) -> Transaction {
        self.rpc_client
            .get_raw_transaction(txid)
            .unwrap_or_log_panic("retrieve raw tx")
    }

    /// Produce `num_blocks` regtest bitcoin blocks, sending the bitcoin coinbase rewards
    ///  to the bitcoin single sig addresses corresponding to `pks` in a round robin fashion.
    #[cfg(test)]
    pub fn bootstrap_chain_to_pks(&self, num_blocks: usize, pks: &[Secp256k1PublicKey]) {
        info!("Creating wallet if it does not exist");
        if let Err(e) = self.create_wallet_if_dne() {
            error!("Error when creating wallet: {e:?}");
        }

        for pk in pks {
            debug!("Import public key '{}'", &pk.to_hex());
            if let Err(e) = BitcoinRPCRequest::import_public_key(&self.config, pk) {
                warn!("Error when importing pubkey: {e:?}");
            }
        }

        if pks.len() == 1 {
            // if we only have one pubkey, just generate all the blocks at once
            let address = self.get_miner_address(StacksEpochId::Epoch21, &pks[0]);
            debug!(
                "Generate to address '{}' for public key '{}'",
                &addr2str(&address),
                &pks[0].to_hex()
            );
            if let Err(e) = BitcoinRPCRequest::generate_to_address(
                &self.config,
                num_blocks.try_into().unwrap(),
                addr2str(&address),
            ) {
                error!("Bitcoin RPC failure: error generating block {e:?}");
                panic!();
            }
            return;
        }

        // otherwise, round robin generate blocks
        for i in 0..num_blocks {
            let pk = &pks[i % pks.len()];
            let address = self.get_miner_address(StacksEpochId::Epoch21, pk);
            if i < pks.len() {
                debug!(
                    "Generate to address '{}' for public key '{}'",
                    &addr2str(&address),
                    &pk.to_hex(),
                );
            }
            if let Err(e) =
                BitcoinRPCRequest::generate_to_address(&self.config, 1, addr2str(&address))
            {
                error!("Bitcoin RPC failure: error generating block {e:?}");
                panic!();
            }
        }
    }

    /// Checks whether a transaction has been confirmed by the burnchain
    ///
    /// # Arguments
    ///
    /// * `txid` - The transaction ID to check (in big-endian order)
    ///
    /// # Returns
    ///
    /// * `true` if the transaction is confirmed (has at least one confirmation).
    /// * `false` if the transaction is unconfirmed or could not be found.
    pub fn is_transaction_confirmed(&self, txid: &Txid) -> bool {
        match self.rpc_client.get_transaction(txid) {
            Ok(info) => info.confirmations > 0,
            Err(e) => {
                error!("Bitcoin RPC failure: checking tx confirmation {e:?}");
                false
            }
        }
    }
}

impl BurnchainController for BitcoinRegtestController {
    fn sortdb_ref(&self) -> &SortitionDB {
        self.db
            .as_ref()
            .expect("BUG: did not instantiate the burn DB")
    }

    fn sortdb_mut(&mut self) -> &mut SortitionDB {
        let burnchain = self.get_burnchain();

        let (db, burnchain_db) = burnchain.open_db(true).unwrap();
        self.db = Some(db);
        self.burnchain_db = Some(burnchain_db);

        match self.db {
            Some(ref mut sortdb) => sortdb,
            None => unreachable!(),
        }
    }

    fn get_chain_tip(&self) -> BurnchainTip {
        match &self.chain_tip {
            Some(chain_tip) => chain_tip.clone(),
            None => {
                unreachable!();
            }
        }
    }

    fn get_headers_height(&self) -> u64 {
        let (_, network_id) = self.config.burnchain.get_bitcoin_network();
        let spv_client = SpvClient::new(
            &self.config.get_spv_headers_file_path(),
            0,
            None,
            network_id,
            false,
            false,
        )
        .expect("Unable to open burnchain headers DB");
        spv_client
            .get_headers_height()
            .expect("Unable to query number of burnchain headers")
    }

    fn connect_dbs(&mut self) -> Result<(), BurnchainControllerError> {
        let burnchain = self.get_burnchain();
        burnchain.connect_db(
            true,
            self.indexer.get_first_block_header_hash()?,
            self.indexer.get_first_block_header_timestamp()?,
            self.indexer.get_stacks_epochs(),
        )?;
        Ok(())
    }

    fn get_stacks_epochs(&self) -> EpochList {
        self.indexer.get_stacks_epochs()
    }

    fn start(
        &mut self,
        target_block_height_opt: Option<u64>,
    ) -> Result<(BurnchainTip, u64), BurnchainControllerError> {
        // if no target block height is given, just fetch the first burnchain block.
        self.receive_blocks(false, target_block_height_opt.map_or_else(|| Some(1), Some))
    }

    fn sync(
        &mut self,
        target_block_height_opt: Option<u64>,
    ) -> Result<(BurnchainTip, u64), BurnchainControllerError> {
        let (burnchain_tip, burnchain_height) = if self.config.burnchain.mode == "helium" {
            // Helium: this node is responsible for mining new burnchain blocks
            self.build_next_block(1);
            self.receive_blocks(true, None)?
        } else {
            // Neon: this node is waiting on a block to be produced
            self.receive_blocks(true, target_block_height_opt)?
        };

        // Evaluate process_exit_at_block_height setting
        if let Some(cap) = self.config.burnchain.process_exit_at_block_height {
            if burnchain_tip.block_snapshot.block_height >= cap {
                info!("Node succesfully reached the end of the ongoing {cap} blocks epoch!");
                info!("This process will automatically terminate in 30s, restart your node for participating in the next epoch.");
                sleep_ms(30000);
                std::process::exit(0);
            }
        }
        Ok((burnchain_tip, burnchain_height))
    }

    // returns true if the operation was submitted successfully, false otherwise
    fn submit_operation(
        &mut self,
        epoch_id: StacksEpochId,
        operation: BlockstackOperationType,
        op_signer: &mut BurnchainOpSigner,
    ) -> Result<Txid, BurnchainControllerError> {
        let transaction = self.make_operation_tx(epoch_id, operation, op_signer)?;
        self.send_transaction(transaction)
    }

    #[cfg(test)]
    fn bootstrap_chain(&self, num_blocks: u64) {
        let Some(ref local_mining_pubkey) = &self.config.burnchain.local_mining_public_key else {
            warn!("No local mining pubkey while bootstrapping bitcoin regtest, will not generate bitcoin blocks");
            return;
        };

        // NOTE: miner address is whatever the miner's segwit setting says it is here
        let mut local_mining_pubkey = Secp256k1PublicKey::from_hex(local_mining_pubkey).unwrap();

        if self.config.miner.segwit {
            local_mining_pubkey.set_compressed(true);
        }

        self.bootstrap_chain_to_pks(num_blocks.try_into().unwrap(), &[local_mining_pubkey])
    }
}

#[derive(Debug, Clone)]
pub struct UTXOSet {
    bhh: BurnchainHeaderHash,
    utxos: Vec<UTXO>,
}

impl UTXOSet {
    pub fn is_empty(&self) -> bool {
        self.utxos.len() == 0
    }

    pub fn total_available(&self) -> u64 {
        self.utxos.iter().map(|o| o.amount).sum()
    }

    pub fn num_utxos(&self) -> usize {
        self.utxos.len()
    }
}

#[derive(Debug, Clone)]
pub struct SerializedTx {
    pub bytes: Vec<u8>,
    pub txid: Txid,
}

impl SerializedTx {
    pub fn new(tx: Transaction) -> SerializedTx {
        let txid = Txid::from_vec_be(tx.txid().as_bytes()).unwrap();
        let mut encoder = RawEncoder::new(Cursor::new(vec![]));
        tx.consensus_encode(&mut encoder)
            .expect("BUG: failed to serialize to a vec");
        let bytes: Vec<u8> = encoder.into_inner().into_inner();

        SerializedTx { txid, bytes }
    }

    pub fn txid(&self) -> Txid {
        self.txid
    }

    pub fn to_hex(&self) -> String {
        let formatted_bytes: Vec<String> = self.bytes.iter().map(|b| format!("{b:02x}")).collect();
        formatted_bytes.join("")
    }
}

#[derive(Debug, Clone, Deserialize)]
#[serde(rename_all = "camelCase")]
#[allow(dead_code)]
pub struct ParsedUTXO {
    txid: String,
    vout: u32,
    script_pub_key: String,
    amount: Box<RawValue>,
    confirmations: u32,
}

#[derive(Clone, Debug, PartialEq)]
pub struct UTXO {
    pub txid: Sha256dHash,
    pub vout: u32,
    pub script_pub_key: Script,
    pub amount: u64,
    pub confirmations: u32,
}

impl ParsedUTXO {
    pub fn get_txid(&self) -> Option<Sha256dHash> {
        match hex_bytes(&self.txid) {
            Ok(ref mut txid) => {
                txid.reverse();
                Some(Sha256dHash::from(&txid[..]))
            }
            Err(err) => {
                warn!("Unable to get txid from UTXO {err}");
                None
            }
        }
    }

    pub fn get_sat_amount(&self) -> Option<u64> {
        ParsedUTXO::serialized_btc_to_sat(self.amount.get())
    }

    pub fn serialized_btc_to_sat(amount: &str) -> Option<u64> {
        let comps: Vec<&str> = amount.split('.').collect();
        match comps[..] {
            [lhs, rhs] => {
                if rhs.len() > 8 {
                    warn!("Unexpected amount of decimals");
                    return None;
                }

                match (lhs.parse::<u64>(), rhs.parse::<u64>()) {
                    (Ok(btc), Ok(frac_part)) => {
                        let base: u64 = 10;
                        let btc_to_sat = base.pow(8);
                        let mut amount = btc * btc_to_sat;
                        let sat = frac_part * base.pow(8 - rhs.len() as u32);
                        amount += sat;
                        Some(amount)
                    }
                    (lhs, rhs) => {
                        warn!("Error while converting BTC to sat {lhs:?} - {rhs:?}");
                        None
                    }
                }
            }
            _ => None,
        }
    }

    pub fn sat_to_serialized_btc(amount: u64) -> String {
        let base: u64 = 10;
        let int_part = amount / base.pow(8);
        let frac_part = amount % base.pow(8);
        let amount = format!("{int_part}.{frac_part:08}");
        amount
    }

    pub fn get_script_pub_key(&self) -> Option<Script> {
        match hex_bytes(&self.script_pub_key) {
            Ok(bytes) => Some(bytes.into()),
            Err(_) => {
                warn!("Unable to get script pub key");
                None
            }
        }
    }
}

#[derive(Debug, Clone, Deserialize, Serialize)]
pub struct BitcoinRPCRequest {
    /// The name of the RPC call
    pub method: String,
    /// Parameters to the RPC call
    pub params: Vec<serde_json::Value>,
    /// Identifier for this Request, which should appear in the response
    pub id: String,
    /// jsonrpc field, MUST be "2.0"
    pub jsonrpc: String,
}

#[derive(Debug, Clone, Deserialize, Serialize)]
pub enum RPCError {
    Network(String),
    Parsing(String),
    Bitcoind(String),
}

type RPCResult<T> = Result<T, RPCError>;

impl From<io::Error> for RPCError {
    fn from(ioe: io::Error) -> Self {
        Self::Network(format!("IO Error: {ioe:?}"))
    }
}

impl From<NetError> for RPCError {
    fn from(ne: NetError) -> Self {
        Self::Network(format!("Net Error: {ne:?}"))
    }
}

impl BitcoinRPCRequest {
    fn build_rpc_request(config: &Config, payload: &BitcoinRPCRequest) -> StacksHttpRequest {
        let url = {
            // some methods require a wallet ID
            let wallet_id = match payload.method.as_str() {
                "importaddress" | "listunspent" => Some(config.burnchain.wallet_name.clone()),
                _ => None,
            };
            let url = config.burnchain.get_rpc_url(wallet_id);
            Url::parse(&url).unwrap_or_else(|_| panic!("Unable to parse {url} as a URL"))
        };
        debug!(
            "BitcoinRPC builder '{}': {:?}:{:?}@{url}",
            &payload.method, &config.burnchain.username, &config.burnchain.password
        );

        let host = url
            .host_str()
            .expect("Invalid bitcoin RPC URL: missing host");
        let port = url.port_or_known_default().unwrap_or(8333);
        let peerhost: PeerHost = format!("{host}:{port}")
            .parse()
            .unwrap_or_else(|_| panic!("FATAL: could not parse URL into PeerHost"));

        let mut request = StacksHttpRequest::new_for_peer(
            peerhost,
            "POST".into(),
            url.path().into(),
            HttpRequestContents::new().payload_json(
                serde_json::to_value(payload).unwrap_or_else(|_| {
                    panic!("FATAL: failed to encode Bitcoin RPC request as JSON")
                }),
            ),
        )
        .unwrap_or_else(|_| panic!("FATAL: failed to encode infallible data as HTTP request"));
        request.add_header("Connection".into(), "close".into());

        if let (Some(username), Some(password)) =
            (&config.burnchain.username, &config.burnchain.password)
        {
            let auth_token = format!("Basic {}", encode(format!("{username}:{password}")));
            request.add_header("Authorization".into(), auth_token);
        }
        request
    }

<<<<<<< HEAD
    /// Was a given transaction ID confirmed by the burnchain?
    pub fn check_transaction_confirmed(config: &Config, txid: &Txid) -> RPCResult<bool> {
        let payload = BitcoinRPCRequest {
            method: "gettransaction".to_string(),
=======
    #[cfg(test)]
    pub fn get_raw_transaction(config: &Config, txid: &Txid) -> RPCResult<String> {
        debug!("Get raw transaction {txid}");
        let payload = BitcoinRPCRequest {
            method: "getrawtransaction".to_string(),
>>>>>>> d22bad70
            params: vec![format!("{txid}").into()],
            id: "stacks".to_string(),
            jsonrpc: "2.0".to_string(),
        };
        let res = BitcoinRPCRequest::send(config, payload)?;
<<<<<<< HEAD
        let confirmations = res
            .get("result")
            .ok_or_else(|| RPCError::Parsing("No 'result' field in bitcoind RPC response".into()))?
            .get("confirmations")
            .ok_or_else(|| {
                RPCError::Parsing("No 'confirmations' field in bitcoind RPC response".into())
            })?
            .as_i64()
            .ok_or_else(|| {
                RPCError::Parsing(
                    "Expected 'confirmations' field to be numeric in bitcoind RPC response".into(),
                )
            })?;

        Ok(confirmations >= 1)
=======
        debug!("Got raw transaction {txid}: {res:?}");
        Ok(res.get("result").unwrap().as_str().unwrap().to_string())
>>>>>>> d22bad70
    }

    pub fn generate_to_address(config: &Config, num_blocks: u64, address: String) -> RPCResult<()> {
        debug!("Generate {num_blocks} blocks to {address}");
        let payload = BitcoinRPCRequest {
            method: "generatetoaddress".to_string(),
            params: vec![num_blocks.into(), address.clone().into()],
            id: "stacks".to_string(),
            jsonrpc: "2.0".to_string(),
        };

        let res = BitcoinRPCRequest::send(config, payload)?;
        debug!("Generated {num_blocks} blocks to {address}: {res:?}");
        Ok(())
    }

    #[cfg(test)]
    pub fn generate_empty_to_address(config: &Config, address: String) -> RPCResult<()> {
        debug!("Generate empty block to {address}");
        let payload = BitcoinRPCRequest {
            method: "generateblock".to_string(),
            params: vec![address.clone().into(), serde_json::Value::Array(vec![])],
            id: "stacks".to_string(),
            jsonrpc: "2.0".to_string(),
        };

        let res = BitcoinRPCRequest::send(config, payload)?;
        debug!("Generated empty block to {address}: {res:?}");
        Ok(())
    }

    pub fn list_unspent(
        config: &Config,
        addresses: Vec<String>,
        include_unsafe: bool,
        minimum_sum_amount: u64,
        utxos_to_exclude: &Option<UTXOSet>,
        block_height: u64,
    ) -> RPCResult<UTXOSet> {
        let payload = BitcoinRPCRequest {
            method: "getblockhash".to_string(),
            params: vec![block_height.into()],
            id: "stacks".to_string(),
            jsonrpc: "2.0".to_string(),
        };

        let mut res = BitcoinRPCRequest::send(config, payload)?;
        let Some(res) = res.as_object_mut() else {
            return Err(RPCError::Parsing("Failed to get UTXOs".to_string()));
        };
        let res = res
            .get("result")
            .ok_or(RPCError::Parsing("Failed to get bestblockhash".to_string()))?;
        let bhh_string: String = serde_json::from_value(res.to_owned())
            .map_err(|_| RPCError::Parsing("Failed to get bestblockhash".to_string()))?;
        let bhh = BurnchainHeaderHash::from_hex(&bhh_string)
            .map_err(|_| RPCError::Parsing("Failed to get bestblockhash".to_string()))?;
        let min_conf = 0i64;
        let max_conf = 9999999i64;
        let minimum_amount = ParsedUTXO::sat_to_serialized_btc(minimum_sum_amount);

        let payload = BitcoinRPCRequest {
            method: "listunspent".to_string(),
            params: vec![
                min_conf.into(),
                max_conf.into(),
                addresses.into(),
                include_unsafe.into(),
                json!({ "minimumAmount": minimum_amount, "maximumCount": config.burnchain.max_unspent_utxos }),
            ],
            id: "stacks".to_string(),
            jsonrpc: "2.0".to_string(),
        };

        let mut res = BitcoinRPCRequest::send(config, payload)?;
        let txids_to_filter = if let Some(utxos_to_exclude) = utxos_to_exclude {
            utxos_to_exclude
                .utxos
                .iter()
                .map(|utxo| utxo.txid)
                .collect::<Vec<_>>()
        } else {
            vec![]
        };

        let mut utxos = vec![];

        match res.as_object_mut() {
            Some(ref mut object) => match object.get_mut("result") {
                Some(serde_json::Value::Array(entries)) => {
                    while let Some(entry) = entries.pop() {
                        let parsed_utxo: ParsedUTXO = match serde_json::from_value(entry) {
                            Ok(utxo) => utxo,
                            Err(err) => {
                                warn!("Failed parsing UTXO: {err}");
                                continue;
                            }
                        };
                        let amount = match parsed_utxo.get_sat_amount() {
                            Some(amount) => amount,
                            None => continue,
                        };

                        if amount < minimum_sum_amount {
                            continue;
                        }

                        let script_pub_key = match parsed_utxo.get_script_pub_key() {
                            Some(script_pub_key) => script_pub_key,
                            None => {
                                continue;
                            }
                        };

                        let txid = match parsed_utxo.get_txid() {
                            Some(amount) => amount,
                            None => continue,
                        };

                        // Exclude UTXOs that we want to filter
                        if txids_to_filter.contains(&txid) {
                            continue;
                        }

                        utxos.push(UTXO {
                            txid,
                            vout: parsed_utxo.vout,
                            script_pub_key,
                            amount,
                            confirmations: parsed_utxo.confirmations,
                        });
                    }
                }
                _ => {
                    warn!("Failed to get UTXOs");
                }
            },
            _ => {
                warn!("Failed to get UTXOs");
            }
        };

        Ok(UTXOSet { bhh, utxos })
    }

    pub fn send_raw_transaction(config: &Config, tx: String) -> RPCResult<()> {
        let payload = BitcoinRPCRequest {
            method: "sendrawtransaction".to_string(),
            // set maxfee (as uncapped) and maxburncap (new in bitcoin 25)
            params: vec![tx.into(), 0.into(), 1_000_000.into()],
            id: "stacks".to_string(),
            jsonrpc: "2.0".to_string(),
        };

        let json_resp = BitcoinRPCRequest::send(config, payload)?;

        if let Some(e) = json_resp.get("error") {
            if !e.is_null() {
                error!("Error submitting transaction: {json_resp}");
                return Err(RPCError::Bitcoind(json_resp.to_string()));
            }
        }
        Ok(())
    }

    pub fn import_public_key(config: &Config, public_key: &Secp256k1PublicKey) -> RPCResult<()> {
        let pkh = Hash160::from_data(&public_key.to_bytes())
            .to_bytes()
            .to_vec();
        let (_, network_id) = config.burnchain.get_bitcoin_network();

        // import both the legacy and segwit variants of this public key
        let mut addresses = vec![BitcoinAddress::from_bytes_legacy(
            network_id,
            LegacyBitcoinAddressType::PublicKeyHash,
            &pkh,
        )
        .expect("Public key incorrect")];

        if config.miner.segwit {
            addresses.push(
                BitcoinAddress::from_bytes_segwit_p2wpkh(network_id, &pkh)
                    .expect("Public key incorrect"),
            );
        }

        for address in addresses.into_iter() {
            debug!(
                "Import address {} for public key {}",
                addr2str(&address),
                public_key.to_hex()
            );

            let payload = BitcoinRPCRequest {
                method: "getdescriptorinfo".to_string(),
                params: vec![format!("addr({})", &addr2str(&address)).into()],
                id: "stacks".to_string(),
                jsonrpc: "2.0".to_string(),
            };

            let result = BitcoinRPCRequest::send(config, payload)?;
            let checksum = result
                .get("result")
                .and_then(|res| res.as_object())
                .and_then(|obj| obj.get("checksum"))
                .and_then(|checksum_val| checksum_val.as_str())
                .ok_or(RPCError::Bitcoind(format!(
                    "Did not receive an object with `checksum` from `getdescriptorinfo \"{}\"`",
                    &addr2str(&address)
                )))?;

            let payload = BitcoinRPCRequest {
                method: "importdescriptors".to_string(),
                params: vec![
                    json!([{ "desc": format!("addr({})#{checksum}", &addr2str(&address)), "timestamp": 0, "internal": true }]),
                ],
                id: "stacks".to_string(),
                jsonrpc: "2.0".to_string(),
            };

            BitcoinRPCRequest::send(config, payload)?;
        }
        Ok(())
    }

    /// Calls `listwallets` method through RPC call and returns wallet names as a vector of Strings
    pub fn list_wallets(config: &Config) -> RPCResult<Vec<String>> {
        let payload = BitcoinRPCRequest {
            method: "listwallets".to_string(),
            params: vec![],
            id: "stacks".to_string(),
            jsonrpc: "2.0".to_string(),
        };

        let mut res = BitcoinRPCRequest::send(config, payload)?;
        let mut wallets = Vec::new();
        match res.as_object_mut() {
            Some(ref mut object) => match object.get_mut("result") {
                Some(serde_json::Value::Array(entries)) => {
                    while let Some(entry) = entries.pop() {
                        let parsed_wallet_name: String = match serde_json::from_value(entry) {
                            Ok(wallet_name) => wallet_name,
                            Err(err) => {
                                warn!("Failed parsing wallet name: {err}");
                                continue;
                            }
                        };

                        wallets.push(parsed_wallet_name);
                    }
                }
                _ => {
                    warn!("Failed to get wallets");
                }
            },
            _ => {
                warn!("Failed to get wallets");
            }
        };

        Ok(wallets)
    }

    /// Tries to create a wallet with the given name
    pub fn create_wallet(config: &Config, wallet_name: &str) -> RPCResult<()> {
        let payload = BitcoinRPCRequest {
            method: "createwallet".to_string(),
            params: vec![wallet_name.into(), true.into()],
            id: "stacks".to_string(),
            jsonrpc: "2.0".to_string(),
        };

        BitcoinRPCRequest::send(config, payload)?;
        Ok(())
    }

    pub fn send(config: &Config, payload: BitcoinRPCRequest) -> RPCResult<serde_json::Value> {
        let request = BitcoinRPCRequest::build_rpc_request(config, &payload);
        let timeout = Duration::from_secs(u64::from(config.burnchain.timeout));

        let host = request.preamble().host.hostname();
        let port = request.preamble().host.port();

        let response = send_http_request(&host, port, request, timeout)?;
        if let HttpResponsePayload::JSON(js) = response.destruct().1 {
            Ok(js)
        } else {
            Err(RPCError::Parsing("Did not get a JSON response".into()))
        }
    }
}

#[cfg(test)]
mod tests {
    use std::env::{self, temp_dir};
    use std::fs::File;
    use std::io::Write;

    use stacks::burnchains::BurnchainSigner;
    use stacks::config::DEFAULT_SATS_PER_VB;
    use stacks_common::deps_common::bitcoin::blockdata::script::Builder;
    use stacks_common::types::chainstate::{BlockHeaderHash, StacksAddress, VRFSeed};
    use stacks_common::util::hash::to_hex;
    use stacks_common::util::secp256k1::Secp256k1PrivateKey;

    use super::*;
    use crate::burnchains::bitcoin::core_controller::BitcoinCoreController;
    use crate::Keychain;

    mod utils {
        use std::net::TcpListener;

        use stacks::burnchains::MagicBytes;
        use stacks::chainstate::burn::ConsensusHash;
        use stacks::util::vrf::{VRFPrivateKey, VRFPublicKey};

        use super::*;
        use crate::burnchains::bitcoin::core_controller::BURNCHAIN_CONFIG_PEER_PORT_DISABLED;
        use crate::util::get_epoch_time_nanos;

        pub fn create_config() -> Config {
            let mut config = Config::default();
            config.burnchain.magic_bytes = "T3".as_bytes().into();
            config.burnchain.username = Some(String::from("user"));
            config.burnchain.password = Some(String::from("12345"));
            // overriding default "0.0.0.0" because doesn't play nicely on Windows.
            config.burnchain.peer_host = String::from("127.0.0.1");
            // avoiding peer port biding to reduce the number of ports to bind to.
            config.burnchain.peer_port = BURNCHAIN_CONFIG_PEER_PORT_DISABLED;

            //Ask the OS for a free port. Not guaranteed to stay free,
            //after TcpListner is dropped, but good enough for testing
            //and starting bitcoind right after config is created
            let tmp_listener =
                TcpListener::bind("127.0.0.1:0").expect("Failed to bind to get a free port");
            let port = tmp_listener.local_addr().unwrap().port();

            config.burnchain.rpc_port = port;

            let now = get_epoch_time_nanos();
            let dir = format!("/tmp/regtest-ctrl-{port}-{now}");
            config.node.working_dir = dir;

            config
        }

        pub fn create_keychain() -> Keychain {
            create_keychain_with_seed(1)
        }

        pub fn create_keychain_with_seed(value: u8) -> Keychain {
            let seed = vec![value; 4];
            let keychain = Keychain::default(seed);
            keychain
        }

        pub fn create_miner1_pubkey() -> Secp256k1PublicKey {
            create_keychain_with_seed(1).get_pub_key()
        }

        pub fn create_miner2_pubkey() -> Secp256k1PublicKey {
            create_keychain_with_seed(2).get_pub_key()
        }

        pub fn mine_tx(btc_controller: &BitcoinRegtestController, tx: Transaction) {
            let ser = SerializedTx::new(tx);
            btc_controller
                .send_transaction(ser)
                .expect("Tx should be sent to the burnchain!");
            btc_controller.build_next_block(1); // Now tx is confirmed
        }

        pub fn create_templated_commit_op() -> LeaderBlockCommitOp {
            LeaderBlockCommitOp {
                block_header_hash: BlockHeaderHash::from_hex(
                    "e88c3d30cb59a142f83de3b27f897a43bbb0f13316911bb98a3229973dae32af",
                )
                .unwrap(),
                new_seed: VRFSeed::from_hex(
                    "d5b9f21bc1f40f24e2c101ecd13c55b8619e5e03dad81de2c62a1cc1d8c1b375",
                )
                .unwrap(),
                parent_block_ptr: 2211, // 0x000008a3
                parent_vtxindex: 1,     // 0x0001
                key_block_ptr: 1432,    // 0x00000598
                key_vtxindex: 1,        // 0x0001
                memo: vec![11],         // 0x5a >> 3

                burn_fee: 110_000, //relevant for fee calculation when sending the tx
                input: (Txid([0x00; 32]), 0),
                burn_parent_modulus: 2, // 0x5a & 0b111

                apparent_sender: BurnchainSigner("mgbpit8FvkVJ9kuXY8QSM5P7eibnhcEMBk".to_string()),
                commit_outs: vec![
                    PoxAddress::Standard(StacksAddress::burn_address(false), None),
                    PoxAddress::Standard(StacksAddress::burn_address(false), None),
                ],

                treatment: vec![],
                sunset_burn: 5_500, //relevant for fee calculation when sending the tx

                txid: Txid([0x00; 32]),
                vtxindex: 0,
                block_height: 2212,
                burn_header_hash: BurnchainHeaderHash([0x01; 32]),
            }
        }

        pub fn txout_opreturn<T: StacksMessageCodec>(
            op: &T,
            magic: &MagicBytes,
            value: u64,
        ) -> TxOut {
            let op_bytes = {
                let mut buffer = vec![];
                let mut magic_bytes = magic.as_bytes().to_vec();
                buffer.append(&mut magic_bytes);
                op.consensus_serialize(&mut buffer)
                    .expect("FATAL: invalid operation");
                buffer
            };

            TxOut {
                value,
                script_pubkey: Builder::new()
                    .push_opcode(opcodes::All::OP_RETURN)
                    .push_slice(&op_bytes)
                    .into_script(),
            }
        }

        pub fn txout_opdup_commit_to(addr: &PoxAddress, amount: u64) -> TxOut {
            addr.to_bitcoin_tx_out(amount)
        }

        pub fn txout_opdup_change_legacy(signer: &mut BurnchainOpSigner, amount: u64) -> TxOut {
            let public_key = signer.get_public_key();
            let change_address_hash = Hash160::from_data(&public_key.to_bytes());
            LegacyBitcoinAddress::to_p2pkh_tx_out(&change_address_hash, amount)
        }

        pub fn txin_at_index(
            complete_tx: &Transaction,
            signer: &BurnchainOpSigner,
            utxos: &[UTXO],
            index: usize,
        ) -> TxIn {
            //Refresh op signer
            let mut signer = signer.undisposed();
            let mut public_key = signer.get_public_key();

            let mut tx = Transaction {
                version: complete_tx.version,
                lock_time: complete_tx.lock_time,
                input: vec![],
                output: complete_tx.output.clone(),
            };

            for utxo in utxos.iter() {
                let input = TxIn {
                    previous_output: OutPoint {
                        txid: utxo.txid,
                        vout: utxo.vout,
                    },
                    script_sig: Script::new(),
                    sequence: 0xFFFFFFFD, // allow RBF
                    witness: vec![],
                };
                tx.input.push(input);
            }

            for (i, utxo) in utxos.iter().enumerate() {
                let script_pub_key = utxo.script_pub_key.clone();
                let sig_hash_all = 0x01;

                let (sig_hash, is_segwit) = if script_pub_key.as_bytes().len() == 22
                    && script_pub_key.as_bytes()[0..2] == [0x00, 0x14]
                {
                    // p2wpkh
                    (
                        tx.segwit_signature_hash(i, &script_pub_key, utxo.amount, sig_hash_all),
                        true,
                    )
                } else {
                    // p2pkh
                    (tx.signature_hash(i, &script_pub_key, sig_hash_all), false)
                };

                let sig1_der = {
                    let message = signer
                        .sign_message(sig_hash.as_bytes())
                        .expect("Unable to sign message");
                    message
                        .to_secp256k1_recoverable()
                        .expect("Unable to get recoverable signature")
                        .to_standard()
                        .serialize_der()
                };

                if is_segwit {
                    // segwit
                    public_key.set_compressed(true);
                    tx.input[i].script_sig = Script::from(vec![]);
                    tx.input[i].witness = vec![
                        [&*sig1_der, &[sig_hash_all as u8][..]].concat().to_vec(),
                        public_key.to_bytes(),
                    ];
                } else {
                    // legacy scriptSig
                    tx.input[i].script_sig = Builder::new()
                        .push_slice(&[&*sig1_der, &[sig_hash_all as u8][..]].concat())
                        .push_slice(&public_key.to_bytes())
                        .into_script();
                    tx.input[i].witness.clear();
                }
            }

            tx.input[index].clone()
        }

        pub fn create_templated_leader_key_op() -> LeaderKeyRegisterOp {
            LeaderKeyRegisterOp {
                consensus_hash: ConsensusHash([0u8; 20]),
                public_key: VRFPublicKey::from_private(
                    &VRFPrivateKey::from_bytes(&[0u8; 32]).unwrap(),
                ),
                memo: vec![],
                txid: Txid([3u8; 32]),
                vtxindex: 0,
                block_height: 1,
                burn_header_hash: BurnchainHeaderHash([9u8; 32]),
            }
        }

        pub fn create_templated_pre_stx_op() -> PreStxOp {
            PreStxOp {
                output: StacksAddress::p2pkh_from_hash(false, Hash160::from_data(&[2u8; 20])),
                txid: Txid([0u8; 32]),
                vtxindex: 0,
                block_height: 0,
                burn_header_hash: BurnchainHeaderHash([0u8; 32]),
            }
        }
    }

    #[test]
    fn test_get_satoshis_per_byte() {
        let dir = temp_dir();
        let file_path = dir.as_path().join("config.toml");

        let mut config = Config::default();

        let satoshis_per_byte = get_satoshis_per_byte(&config);
        assert_eq!(satoshis_per_byte, DEFAULT_SATS_PER_VB);

        let mut file = File::create(&file_path).unwrap();
        writeln!(file, "[burnchain]").unwrap();
        writeln!(file, "satoshis_per_byte = 51").unwrap();
        config.config_path = Some(file_path.to_str().unwrap().to_string());

        assert_eq!(get_satoshis_per_byte(&config), 51);
    }

    /// Verify that we can build a valid Bitcoin transaction with multiple UTXOs.
    /// Taken from production data.
    /// Tests `serialize_tx()` and `send_block_commit_operation_at_burnchain_height()`
    #[test]
    fn test_multiple_inputs() {
        let spend_utxos = vec![
            UTXO {
                txid: Sha256dHash::from_hex(
                    "d3eafb3aba3cec925473550ed2e4d00bcb0d00744bb3212e4a8e72878909daee",
                )
                .unwrap(),
                vout: 3,
                script_pub_key: Builder::from(
                    hex_bytes("76a9141dc27eba0247f8cc9575e7d45e50a0bc7e72427d88ac").unwrap(),
                )
                .into_script(),
                amount: 42051,
                confirmations: 1421,
            },
            UTXO {
                txid: Sha256dHash::from_hex(
                    "01132f2d4a98cc715624e033214c8d841098a1ee15b30188ab89589a320b3b24",
                )
                .unwrap(),
                vout: 0,
                script_pub_key: Builder::from(
                    hex_bytes("76a9141dc27eba0247f8cc9575e7d45e50a0bc7e72427d88ac").unwrap(),
                )
                .into_script(),
                amount: 326456,
                confirmations: 1421,
            },
        ];

        // test serialize_tx()
        let config = utils::create_config();

        let mut btc_controller = BitcoinRegtestController::new(config, None);
        let mut utxo_set = UTXOSet {
            bhh: BurnchainHeaderHash([0x01; 32]),
            utxos: spend_utxos.clone(),
        };
        let mut transaction = Transaction {
            input: vec![],
            output: vec![
                TxOut {
                    value: 0,
                    script_pubkey: Builder::from(hex_bytes("6a4c5054335be88c3d30cb59a142f83de3b27f897a43bbb0f13316911bb98a3229973dae32afd5b9f21bc1f40f24e2c101ecd13c55b8619e5e03dad81de2c62a1cc1d8c1b375000008a300010000059800015a").unwrap()).into_script(),
                },
                TxOut {
                    value: 10000,
                    script_pubkey: Builder::from(hex_bytes("76a914000000000000000000000000000000000000000088ac").unwrap()).into_script(),
                },
                TxOut {
                    value: 10000,
                    script_pubkey: Builder::from(hex_bytes("76a914000000000000000000000000000000000000000088ac").unwrap()).into_script(),
                },
            ],
            version: 1,
            lock_time: 0,
        };

        let mut signer = BurnchainOpSigner::new(
            Secp256k1PrivateKey::from_hex(
                "9e446f6b0c6a96cf2190e54bcd5a8569c3e386f091605499464389b8d4e0bfc201",
            )
            .unwrap(),
        );
        assert!(btc_controller.serialize_tx(
            StacksEpochId::Epoch25,
            &mut transaction,
            44950,
            &mut utxo_set,
            &mut signer,
            true
        ));
        assert_eq!(transaction.output[3].value, 323557);

        // test send_block_commit_operation_at_burn_height()
        let utxo_set = UTXOSet {
            bhh: BurnchainHeaderHash([0x01; 32]),
            utxos: spend_utxos,
        };

        let commit_op = LeaderBlockCommitOp {
            block_header_hash: BlockHeaderHash::from_hex(
                "e88c3d30cb59a142f83de3b27f897a43bbb0f13316911bb98a3229973dae32af",
            )
            .unwrap(),
            new_seed: VRFSeed::from_hex(
                "d5b9f21bc1f40f24e2c101ecd13c55b8619e5e03dad81de2c62a1cc1d8c1b375",
            )
            .unwrap(),
            parent_block_ptr: 2211, // 0x000008a3
            parent_vtxindex: 1,     // 0x0001
            key_block_ptr: 1432,    // 0x00000598
            key_vtxindex: 1,        // 0x0001
            memo: vec![11],         // 0x5a >> 3

            burn_fee: 0,
            input: (Txid([0x00; 32]), 0),
            burn_parent_modulus: 2, // 0x5a & 0b111

            apparent_sender: BurnchainSigner("mgbpit8FvkVJ9kuXY8QSM5P7eibnhcEMBk".to_string()),
            commit_outs: vec![
                PoxAddress::Standard(StacksAddress::burn_address(false), None),
                PoxAddress::Standard(StacksAddress::burn_address(false), None),
            ],

            treatment: vec![],
            sunset_burn: 0,

            txid: Txid([0x00; 32]),
            vtxindex: 0,
            block_height: 2212,
            burn_header_hash: BurnchainHeaderHash([0x01; 32]),
        };

        assert_eq!(to_hex(&commit_op.serialize_to_vec()), "5be88c3d30cb59a142f83de3b27f897a43bbb0f13316911bb98a3229973dae32afd5b9f21bc1f40f24e2c101ecd13c55b8619e5e03dad81de2c62a1cc1d8c1b375000008a300010000059800015a".to_string());

        let leader_fees = LeaderBlockCommitFees {
            sunset_fee: 0,
            fee_rate: 50,
            sortition_fee: 20000,
            outputs_len: 2,
            default_tx_size: 380,
            spent_in_attempts: 0,
            is_rbf_enabled: false,
            final_size: 498,
        };

        assert_eq!(leader_fees.amount_per_output(), 10000);
        assert_eq!(leader_fees.total_spent(), 44900);

        let block_commit = btc_controller
            .send_block_commit_operation_at_burnchain_height(
                StacksEpochId::Epoch30,
                commit_op,
                &mut signer,
                Some(utxo_set),
                None,
                leader_fees,
                &[],
                2212,
            )
            .unwrap();

        debug!("send_block_commit_operation:\n{block_commit:#?}");
        debug!("{}", &SerializedTx::new(block_commit.clone()).to_hex());
        assert_eq!(block_commit.output[3].value, 323507);

        assert_eq!(&SerializedTx::new(block_commit).to_hex(), "0100000002eeda098987728e4a2e21b34b74000dcb0bd0e4d20e55735492ec3cba3afbead3030000006a4730440220558286e20e10ce31537f0625dae5cc62fac7961b9d2cf272c990de96323d7e2502202255adbea3d2e0509b80c5d8a3a4fe6397a87bcf18da1852740d5267d89a0cb20121035379aa40c02890d253cfa577964116eb5295570ae9f7287cbae5f2585f5b2c7cfdffffff243b0b329a5889ab8801b315eea19810848d4c2133e0245671cc984a2d2f1301000000006a47304402206d9f8de107f9e1eb15aafac66c2bb34331a7523260b30e18779257e367048d34022013c7dabb32a5c281aa00d405e2ccbd00f34f03a65b2336553a4acd6c52c251ef0121035379aa40c02890d253cfa577964116eb5295570ae9f7287cbae5f2585f5b2c7cfdffffff040000000000000000536a4c5054335be88c3d30cb59a142f83de3b27f897a43bbb0f13316911bb98a3229973dae32afd5b9f21bc1f40f24e2c101ecd13c55b8619e5e03dad81de2c62a1cc1d8c1b375000008a300010000059800015a10270000000000001976a914000000000000000000000000000000000000000088ac10270000000000001976a914000000000000000000000000000000000000000088acb3ef0400000000001976a9141dc27eba0247f8cc9575e7d45e50a0bc7e72427d88ac00000000");
    }

    #[test]
    #[ignore]
    fn test_create_wallet_from_default_empty_name() {
        if env::var("BITCOIND_TEST") != Ok("1".into()) {
            return;
        }

        let config = utils::create_config();

        let mut btcd_controller = BitcoinCoreController::from_stx_config(&config);
        btcd_controller
            .start_bitcoind()
            .expect("bitcoind should be started!");

        let btc_controller = BitcoinRegtestController::new(config.clone(), None);

        let wallets = BitcoinRPCRequest::list_wallets(&config).unwrap();
        assert_eq!(0, wallets.len());

        btc_controller
            .create_wallet_if_dne()
            .expect("Wallet should now exists!");

        let wallets = BitcoinRPCRequest::list_wallets(&config).unwrap();
        assert_eq!(1, wallets.len());
        assert_eq!("".to_owned(), wallets[0]);
    }

    #[test]
    #[ignore]
    fn test_create_wallet_from_custom_name() {
        let mut config = utils::create_config();
        config.burnchain.wallet_name = String::from("mywallet");

        let mut btcd_controller = BitcoinCoreController::from_stx_config(&config);
        btcd_controller
            .start_bitcoind()
            .expect("bitcoind should be started!");

        let btc_controller = BitcoinRegtestController::new(config.clone(), None);

        btc_controller
            .create_wallet_if_dne()
            .expect("Wallet should now exists!");

        let wallets = BitcoinRPCRequest::list_wallets(&config).unwrap();
        assert_eq!(1, wallets.len());
        assert_eq!("mywallet".to_owned(), wallets[0]);
    }

    #[test]
    #[ignore]
    fn test_get_all_utxos_with_confirmation() {
        if env::var("BITCOIND_TEST") != Ok("1".into()) {
            return;
        }

        let miner_pubkey = utils::create_miner1_pubkey();

        let mut config = utils::create_config();
        config.burnchain.local_mining_public_key = Some(miner_pubkey.to_hex());

        let mut btcd_controller = BitcoinCoreController::from_stx_config(&config);
        btcd_controller
            .start_bitcoind()
            .expect("bitcoind should be started!");

        let btc_controller = BitcoinRegtestController::new(config.clone(), None);

        btc_controller.bootstrap_chain(100);
        let utxos = btc_controller.get_all_utxos(&miner_pubkey);
        assert_eq!(0, utxos.len());

        btc_controller.build_next_block(1);
        let utxos = btc_controller.get_all_utxos(&miner_pubkey);
        assert_eq!(1, utxos.len());
        assert_eq!(101, utxos[0].confirmations);
        assert_eq!(5_000_000_000, utxos[0].amount);

        btc_controller.build_next_block(1);
        let mut utxos = btc_controller.get_all_utxos(&miner_pubkey);
        utxos.sort_by(|a, b| b.confirmations.cmp(&a.confirmations));

        assert_eq!(2, utxos.len());
        assert_eq!(102, utxos[0].confirmations);
        assert_eq!(5_000_000_000, utxos[0].amount);
        assert_eq!(101, utxos[1].confirmations);
        assert_eq!(5_000_000_000, utxos[1].amount);
    }

    #[test]
    #[ignore]
    fn test_get_all_utxos_empty_for_other_pubkey() {
        if env::var("BITCOIND_TEST") != Ok("1".into()) {
            return;
        }

        let miner_pubkey = utils::create_miner1_pubkey();
        let other_pubkey = utils::create_miner2_pubkey();

        let mut config = utils::create_config();
        config.burnchain.local_mining_public_key = Some(miner_pubkey.to_hex());

        let mut btcd_controller = BitcoinCoreController::from_stx_config(&config);
        btcd_controller
            .start_bitcoind()
            .expect("bitcoind should be started!");

        let btc_controller = BitcoinRegtestController::new(config.clone(), None);
        btc_controller.bootstrap_chain(101); // one utxo exists

        let utxos = btc_controller.get_all_utxos(&other_pubkey);
        assert_eq!(0, utxos.len());
    }

    #[test]
    #[ignore]
    fn test_get_utxos_ok_with_confirmation() {
        if env::var("BITCOIND_TEST") != Ok("1".into()) {
            return;
        }

        let miner_pubkey = utils::create_miner1_pubkey();

        let mut config = utils::create_config();
        config.burnchain.local_mining_public_key = Some(miner_pubkey.to_hex());

        let mut btcd_controller = BitcoinCoreController::from_stx_config(&config);
        btcd_controller
            .start_bitcoind()
            .expect("bitcoind should be started!");

        let btc_controller = BitcoinRegtestController::new(config.clone(), None);
        btc_controller.bootstrap_chain(101);

        let utxos_opt =
            btc_controller.get_utxos(StacksEpochId::Epoch31, &miner_pubkey, 1, None, 101);
        let uxto_set = utxos_opt.expect("Shouldn't be None at height 101!");

        assert_eq!(btc_controller.get_block_hash(101), uxto_set.bhh);
        assert_eq!(1, uxto_set.num_utxos());
        assert_eq!(5_000_000_000, uxto_set.total_available());
        let utxos = uxto_set.utxos;
        assert_eq!(101, utxos[0].confirmations);
        assert_eq!(5_000_000_000, utxos[0].amount);

        btc_controller.build_next_block(1);

        let utxos_opt =
            btc_controller.get_utxos(StacksEpochId::Epoch31, &miner_pubkey, 1, None, 102);
        let uxto_set = utxos_opt.expect("Shouldn't be None at height 102!");

        assert_eq!(btc_controller.get_block_hash(102), uxto_set.bhh);
        assert_eq!(2, uxto_set.num_utxos());
        assert_eq!(10_000_000_000, uxto_set.total_available());
        let mut utxos = uxto_set.utxos;
        utxos.sort_by(|a, b| b.confirmations.cmp(&a.confirmations));
        assert_eq!(102, utxos[0].confirmations);
        assert_eq!(5_000_000_000, utxos[0].amount);
        assert_eq!(101, utxos[1].confirmations);
        assert_eq!(5_000_000_000, utxos[1].amount);
    }

    #[test]
    #[ignore]
    fn test_get_utxos_none_due_to_filter_total_required() {
        if env::var("BITCOIND_TEST") != Ok("1".into()) {
            return;
        }

        let miner_pubkey = utils::create_miner1_pubkey();

        let mut config = utils::create_config();
        config.burnchain.local_mining_public_key = Some(miner_pubkey.to_hex());

        let mut btcd_controller = BitcoinCoreController::from_stx_config(&config);
        btcd_controller
            .start_bitcoind()
            .expect("bitcoind should be started!");

        let btc_controller = BitcoinRegtestController::new(config.clone(), None);
        btc_controller.bootstrap_chain(101); // one utxo exists

        let too_much_required = 10_000_000_000;
        let utxos = btc_controller.get_utxos(
            StacksEpochId::Epoch31,
            &miner_pubkey,
            too_much_required,
            None,
            0,
        );
        assert!(utxos.is_none(), "None because too much required");
    }

    #[test]
    #[ignore]
    fn test_get_utxos_none_due_to_filter_pubkey() {
        if env::var("BITCOIND_TEST") != Ok("1".into()) {
            return;
        }

        let miner_pubkey = utils::create_miner1_pubkey();

        let mut config = utils::create_config();
        config.burnchain.local_mining_public_key = Some(miner_pubkey.to_hex());

        let mut btcd_controller = BitcoinCoreController::from_stx_config(&config);
        btcd_controller
            .start_bitcoind()
            .expect("bitcoind should be started!");

        let btc_controller = BitcoinRegtestController::new(config.clone(), None);
        btc_controller.bootstrap_chain(101); // one utxo exists

        let other_pubkey = utils::create_miner2_pubkey();
        let utxos = btc_controller.get_utxos(StacksEpochId::Epoch31, &other_pubkey, 1, None, 0);
        assert!(
            utxos.is_none(),
            "None because utxos for other pubkey don't exist"
        );
    }

    #[test]
    #[ignore]
    fn test_get_utxos_none_due_to_filter_utxo_exclusion() {
        if env::var("BITCOIND_TEST") != Ok("1".into()) {
            return;
        }

        let miner_pubkey = utils::create_miner1_pubkey();

        let mut config = utils::create_config();
        config.burnchain.local_mining_public_key = Some(miner_pubkey.to_hex());

        let mut btcd_controller = BitcoinCoreController::from_stx_config(&config);
        btcd_controller
            .start_bitcoind()
            .expect("bitcoind should be started!");

        let btc_controller = BitcoinRegtestController::new(config.clone(), None);
        btc_controller.bootstrap_chain(101); // one utxo exists

        let existent_utxo = btc_controller
            .get_utxos(StacksEpochId::Epoch31, &miner_pubkey, 0, None, 0)
            .expect("utxo set should exist");
        let utxos = btc_controller.get_utxos(
            StacksEpochId::Epoch31,
            &miner_pubkey,
            0,
            Some(existent_utxo),
            0,
        );
        assert!(
            utxos.is_none(),
            "None because filtering exclude existent utxo set"
        );
    }

    #[test]
    #[ignore]
    fn test_tx_confirmed_from_utxo_ok() {
        if env::var("BITCOIND_TEST") != Ok("1".into()) {
            return;
        }

        let miner_pubkey = utils::create_miner1_pubkey();

        let mut config = utils::create_config();
        config.burnchain.local_mining_public_key = Some(miner_pubkey.to_hex());

        let mut btcd_controller = BitcoinCoreController::from_stx_config(&config);
        btcd_controller
            .start_bitcoind()
            .expect("bitcoind should be started!");

        let btc_controller = BitcoinRegtestController::new(config.clone(), None);

        btc_controller.bootstrap_chain(101);
        let utxos = btc_controller.get_all_utxos(&miner_pubkey);
        assert_eq!(1, utxos.len(), "One UTXO should be confirmed!");

        let txid = Txid::from_bitcoin_tx_hash(&utxos[0].txid);
        assert!(
            btc_controller.is_transaction_confirmed(&txid),
            "UTXO tx should be confirmed!"
        );
    }

    /// Tests related to Leader Block Commit operation
    mod leader_commit_op {
        use super::*;

        #[test]
        #[ignore]
        fn test_build_leader_block_commit_tx_ok_with_new_commit_op() {
            if env::var("BITCOIND_TEST") != Ok("1".into()) {
                return;
            }

            let keychain = utils::create_keychain();
            let miner_pubkey = keychain.get_pub_key();
            let mut op_signer = keychain.generate_op_signer();

            let mut config = utils::create_config();
            config.burnchain.local_mining_public_key = Some(miner_pubkey.to_hex());

            let mut btcd_controller = BitcoinCoreController::from_stx_config(&config);
            btcd_controller
                .start_bitcoind()
                .expect("bitcoind should be started!");

            let mut btc_controller = BitcoinRegtestController::new(config.clone(), None);
            btc_controller
                .connect_dbs()
                .expect("Dbs initialization required!");
            btc_controller.bootstrap_chain(101); // now, one utxo exists

            let mut commit_op = utils::create_templated_commit_op();
            commit_op.sunset_burn = 5_500;
            commit_op.burn_fee = 110_000;

            let tx = btc_controller
                .build_leader_block_commit_tx(
                    StacksEpochId::Epoch31,
                    commit_op.clone(),
                    &mut op_signer,
                )
                .expect("Build leader block commit should work");

            assert!(op_signer.is_disposed());

            assert_eq!(1, tx.version);
            assert_eq!(0, tx.lock_time);
            assert_eq!(1, tx.input.len());
            assert_eq!(4, tx.output.len());

            // utxos list contains the only existing utxo
            let used_utxos = btc_controller.get_all_utxos(&miner_pubkey);
            let input_0 = utils::txin_at_index(&tx, &op_signer, &used_utxos, 0);
            assert_eq!(input_0, tx.input[0]);

            let op_return = utils::txout_opreturn(&commit_op, &config.burnchain.magic_bytes, 5_500);
            let op_commit_1 = utils::txout_opdup_commit_to(&commit_op.commit_outs[0], 55_000);
            let op_commit_2 = utils::txout_opdup_commit_to(&commit_op.commit_outs[1], 55_000);
            let op_change = utils::txout_opdup_change_legacy(&mut op_signer, 4_999_865_300);
            assert_eq!(op_return, tx.output[0]);
            assert_eq!(op_commit_1, tx.output[1]);
            assert_eq!(op_commit_2, tx.output[2]);
            assert_eq!(op_change, tx.output[3]);
        }

        #[test]
        #[ignore]
        fn test_build_leader_block_commit_tx_fails_resub_same_commit_op_while_prev_not_confirmed() {
            if env::var("BITCOIND_TEST") != Ok("1".into()) {
                return;
            }

            let keychain = utils::create_keychain();
            let miner_pubkey = keychain.get_pub_key();
            let mut op_signer = keychain.generate_op_signer();

            let mut config = utils::create_config();
            config.burnchain.local_mining_public_key = Some(miner_pubkey.to_hex());

            let mut btcd_controller = BitcoinCoreController::from_stx_config(&config);
            btcd_controller
                .start_bitcoind()
                .expect("bitcoind should be started!");

            let mut btc_controller = BitcoinRegtestController::new(config, None);
            btc_controller
                .connect_dbs()
                .expect("Dbs initialization required!");
            btc_controller.bootstrap_chain(101); // now, one utxo exists

            let commit_op = utils::create_templated_commit_op();

            let _first_tx_ok = btc_controller
                .build_leader_block_commit_tx(
                    StacksEpochId::Epoch31,
                    commit_op.clone(),
                    &mut op_signer,
                )
                .expect("At first, building leader block commit should work");

            // re-submitting same commit while previous it is not confirmed by the burnchain
            let resubmit = btc_controller.build_leader_block_commit_tx(
                StacksEpochId::Epoch31,
                commit_op,
                &mut op_signer,
            );

            assert!(resubmit.is_err());
            assert_eq!(
                BurnchainControllerError::IdenticalOperation,
                resubmit.unwrap_err()
            );
        }

        #[test]
        #[ignore]
        fn test_build_leader_block_commit_tx_fails_resub_same_commit_op_while_prev_is_confirmed() {
            if env::var("BITCOIND_TEST") != Ok("1".into()) {
                return;
            }

            let keychain = utils::create_keychain();
            let miner_pubkey = keychain.get_pub_key();
            let mut op_signer = keychain.generate_op_signer();

            let mut config = utils::create_config();
            config.burnchain.local_mining_public_key = Some(miner_pubkey.to_hex());

            let mut btcd_controller = BitcoinCoreController::from_stx_config(&config);
            btcd_controller
                .start_bitcoind()
                .expect("bitcoind should be started!");

            let mut btc_controller = BitcoinRegtestController::new(config, None);
            btc_controller
                .connect_dbs()
                .expect("Dbs initialization required!");
            btc_controller.bootstrap_chain(101); // now, one utxo exists

            let commit_op = utils::create_templated_commit_op();

            let first_tx_ok = btc_controller
                .build_leader_block_commit_tx(
                    StacksEpochId::Epoch31,
                    commit_op.clone(),
                    &mut op_signer,
                )
                .expect("At first, building leader block commit should work");

            utils::mine_tx(&btc_controller, first_tx_ok); // Now tx is confirmed

            // re-submitting same commit while previous it is confirmed by the burnchain
            let resubmit = btc_controller.build_leader_block_commit_tx(
                StacksEpochId::Epoch31,
                commit_op,
                &mut op_signer,
            );

            assert!(resubmit.is_err());
            assert_eq!(
                BurnchainControllerError::IdenticalOperation,
                resubmit.unwrap_err()
            );
        }

        #[test]
        #[ignore]
        fn test_build_leader_block_commit_tx_ok_while_prev_is_confirmed() {
            if env::var("BITCOIND_TEST") != Ok("1".into()) {
                return;
            }

            let keychain = utils::create_keychain();
            let miner_pubkey = keychain.get_pub_key();
            let mut op_signer = keychain.generate_op_signer();

            let mut config = utils::create_config();
            config.burnchain.local_mining_public_key = Some(miner_pubkey.to_hex());

            let mut btcd_controller = BitcoinCoreController::from_stx_config(&config);
            btcd_controller
                .start_bitcoind()
                .expect("bitcoind should be started!");

            let mut btc_controller = BitcoinRegtestController::new(config.clone(), None);
            btc_controller
                .connect_dbs()
                .expect("Dbs initialization required!");
            btc_controller.bootstrap_chain(101); // now, one utxo exists

            let mut commit_op = utils::create_templated_commit_op();
            commit_op.sunset_burn = 5_500;
            commit_op.burn_fee = 110_000;

            let first_tx_ok = btc_controller
                .build_leader_block_commit_tx(
                    StacksEpochId::Epoch31,
                    commit_op.clone(),
                    &mut op_signer,
                )
                .expect("At first, building leader block commit should work");

            let first_txid = first_tx_ok.txid();

            // Now tx is confirmed: prev utxo is updated and one more utxo is generated
            utils::mine_tx(&btc_controller, first_tx_ok);

            // re-gen signer othewise fails because it will be disposed during previous commit tx.
            let mut signer = keychain.generate_op_signer();
            // Modify the commit operation payload slightly, so it no longer matches the confirmed version.
            commit_op.burn_fee += 10;

            let new_tx = btc_controller
                .build_leader_block_commit_tx(
                    StacksEpochId::Epoch31,
                    commit_op.clone(),
                    &mut signer,
                )
                .expect("Commit tx should be created!");

            assert!(op_signer.is_disposed());

            assert_eq!(1, new_tx.version);
            assert_eq!(0, new_tx.lock_time);
            assert_eq!(1, new_tx.input.len());
            assert_eq!(4, new_tx.output.len());

            // utxos list contains the sole utxo used by prev commit operation
            // because has enough amount to cover the new commit
            let used_utxos: Vec<UTXO> = btc_controller
                .get_all_utxos(&miner_pubkey)
                .into_iter()
                .filter(|utxo| utxo.txid == first_txid)
                .collect();

            let input_0 = utils::txin_at_index(&new_tx, &op_signer, &used_utxos, 0);
            assert_eq!(input_0, new_tx.input[0]);

            let op_return = utils::txout_opreturn(&commit_op, &config.burnchain.magic_bytes, 5_500);
            let op_commit_1 = utils::txout_opdup_commit_to(&commit_op.commit_outs[0], 55_005);
            let op_commit_2 = utils::txout_opdup_commit_to(&commit_op.commit_outs[1], 55_005);
            let op_change = utils::txout_opdup_change_legacy(&mut signer, 4_999_730_590);
            assert_eq!(op_return, new_tx.output[0]);
            assert_eq!(op_commit_1, new_tx.output[1]);
            assert_eq!(op_commit_2, new_tx.output[2]);
            assert_eq!(op_change, new_tx.output[3]);
        }

        #[test]
        #[ignore]
        fn test_build_leader_block_commit_tx_ok_rbf_while_prev_not_confirmed() {
            if env::var("BITCOIND_TEST") != Ok("1".into()) {
                return;
            }

            let keychain = utils::create_keychain();
            let miner_pubkey = keychain.get_pub_key();
            let mut op_signer = keychain.generate_op_signer();

            let mut config = utils::create_config();
            config.burnchain.local_mining_public_key = Some(miner_pubkey.to_hex());

            let mut btcd_controller = BitcoinCoreController::from_stx_config(&config);
            btcd_controller
                .start_bitcoind()
                .expect("bitcoind should be started!");

            let mut btc_controller = BitcoinRegtestController::new(config.clone(), None);
            btc_controller
                .connect_dbs()
                .expect("Dbs initialization required!");
            btc_controller.bootstrap_chain(101); // Now, one utxo exists

            let mut commit_op = utils::create_templated_commit_op();
            commit_op.sunset_burn = 5_500;
            commit_op.burn_fee = 110_000;

            let _first_tx_ok = btc_controller
                .build_leader_block_commit_tx(
                    StacksEpochId::Epoch31,
                    commit_op.clone(),
                    &mut op_signer,
                )
                .expect("At first, building leader block commit should work");

            //re-gen signer othewise fails because it will be disposed during previous commit tx.
            let mut signer = keychain.generate_op_signer();
            //small change to the commit op payload
            commit_op.burn_fee += 10;

            let rbf_tx = btc_controller
                .build_leader_block_commit_tx(
                    StacksEpochId::Epoch31,
                    commit_op.clone(),
                    &mut signer,
                )
                .expect("Commit tx should be rbf-ed");

            assert!(op_signer.is_disposed());

            assert_eq!(1, rbf_tx.version);
            assert_eq!(0, rbf_tx.lock_time);
            assert_eq!(1, rbf_tx.input.len());
            assert_eq!(4, rbf_tx.output.len());

            // utxos list contains the only existing utxo
            let used_utxos = btc_controller.get_all_utxos(&miner_pubkey);

            let input_0 = utils::txin_at_index(&rbf_tx, &op_signer, &used_utxos, 0);
            assert_eq!(input_0, rbf_tx.input[0]);

            let op_return = utils::txout_opreturn(&commit_op, &config.burnchain.magic_bytes, 5_500);
            let op_commit_1 = utils::txout_opdup_commit_to(&commit_op.commit_outs[0], 55_005);
            let op_commit_2 = utils::txout_opdup_commit_to(&commit_op.commit_outs[1], 55_005);
            let op_change = utils::txout_opdup_change_legacy(&mut signer, 4_999_862_985);
            assert_eq!(op_return, rbf_tx.output[0]);
            assert_eq!(op_commit_1, rbf_tx.output[1]);
            assert_eq!(op_commit_2, rbf_tx.output[2]);
            assert_eq!(op_change, rbf_tx.output[3]);
        }

        #[test]
        #[ignore]
        fn test_make_operation_leader_block_commit_tx_ok() {
            if env::var("BITCOIND_TEST") != Ok("1".into()) {
                return;
            }

            let keychain = utils::create_keychain();
            let miner_pubkey = keychain.get_pub_key();
            let mut op_signer = keychain.generate_op_signer();

            let mut config = utils::create_config();
            config.burnchain.local_mining_public_key = Some(miner_pubkey.to_hex());

            let mut btcd_controller = BitcoinCoreController::from_stx_config(&config);
            btcd_controller
                .start_bitcoind()
                .expect("bitcoind should be started!");

            let mut btc_controller = BitcoinRegtestController::new(config.clone(), None);
            btc_controller
                .connect_dbs()
                .expect("Dbs initialization required!");
            btc_controller.bootstrap_chain(101); // now, one utxo exists

            let mut commit_op = utils::create_templated_commit_op();
            commit_op.sunset_burn = 5_500;
            commit_op.burn_fee = 110_000;

            let ser_tx = btc_controller
                .make_operation_tx(
                    StacksEpochId::Epoch31,
                    BlockstackOperationType::LeaderBlockCommit(commit_op),
                    &mut op_signer,
                )
                .expect("Make op should work");

            assert!(op_signer.is_disposed());

            assert_eq!(
                "01000000014d9e9dc7d126446e90dd013f023937eba9cb2c88f4d12707400a3ede994a62c5000000008b483045022100e4f934cf20a42ae5709f96505b73ad4e7ab19f41931940257089bfe6935840780220503af1cafd02e42ed008ad473dd619ee591d6926333413275168cf2697ce91430141044227d7e5c0997524ce011c126f0464d43e7518872a9b1ad29436ac5142d73eab5fb48d764676900fc2fac56917412114bf7dfafe51f715cf466fe0c1a6c69d11fdffffff047c15000000000000536a4c5054335be88c3d30cb59a142f83de3b27f897a43bbb0f13316911bb98a3229973dae32afd5b9f21bc1f40f24e2c101ecd13c55b8619e5e03dad81de2c62a1cc1d8c1b375000008a300010000059800015ad8d60000000000001976a914000000000000000000000000000000000000000088acd8d60000000000001976a914000000000000000000000000000000000000000088acd4e3032a010000001976a9145e52c53cb96b55f0e3d719adbca21005bc54cb2e88ac00000000",
                ser_tx.to_hex()
            );
        }

        #[test]
        #[ignore]
        fn test_submit_leader_block_commit_tx_ok() {
            if env::var("BITCOIND_TEST") != Ok("1".into()) {
                return;
            }

            let keychain = utils::create_keychain();
            let miner_pubkey = keychain.get_pub_key();
            let mut op_signer = keychain.generate_op_signer();

            let mut config = utils::create_config();
            config.burnchain.local_mining_public_key = Some(miner_pubkey.to_hex());

            let mut btcd_controller = BitcoinCoreController::from_stx_config(&config);
            btcd_controller
                .start_bitcoind()
                .expect("bitcoind should be started!");

            let mut btc_controller = BitcoinRegtestController::new(config.clone(), None);
            btc_controller
                .connect_dbs()
                .expect("Dbs initialization required!");
            btc_controller.bootstrap_chain(101); // now, one utxo exists

            let mut commit_op = utils::create_templated_commit_op();
            commit_op.sunset_burn = 5_500;
            commit_op.burn_fee = 110_000;

            let tx_id = btc_controller
                .submit_operation(
                    StacksEpochId::Epoch31,
                    BlockstackOperationType::LeaderBlockCommit(commit_op),
                    &mut op_signer,
                )
                .expect("Submit op should work");

            assert!(op_signer.is_disposed());

            assert_eq!(
                "1a74106bd760117892fbd90fca11646b4de46f99fd2b065c9e0706cfdcea0336",
                tx_id.to_hex()
            );
        }
    }

    /// Tests related to Leader Key Register operation
    mod leader_key_op {
        use super::*;

        #[test]
        #[ignore]
        fn test_build_leader_key_tx_ok() {
            if env::var("BITCOIND_TEST") != Ok("1".into()) {
                return;
            }

            let keychain = utils::create_keychain();
            let miner_pubkey = keychain.get_pub_key();
            let mut op_signer = keychain.generate_op_signer();

            let mut config = utils::create_config();
            config.burnchain.local_mining_public_key = Some(miner_pubkey.to_hex());

            let mut btcd_controller = BitcoinCoreController::from_stx_config(&config);
            btcd_controller
                .start_bitcoind()
                .expect("bitcoind should be started!");

            let mut btc_controller = BitcoinRegtestController::new(config.clone(), None);
            btc_controller.bootstrap_chain(101); // now, one utxo exists

            let leader_key_op = utils::create_templated_leader_key_op();

            let tx = btc_controller
                .build_leader_key_register_tx(
                    StacksEpochId::Epoch31,
                    leader_key_op.clone(),
                    &mut op_signer,
                )
                .expect("Build leader key should work");

            assert!(op_signer.is_disposed());

            assert_eq!(1, tx.version);
            assert_eq!(0, tx.lock_time);
            assert_eq!(1, tx.input.len());
            assert_eq!(2, tx.output.len());

            // utxos list contains the only existing utxo
            let used_utxos = btc_controller.get_all_utxos(&miner_pubkey);
            let input_0 = utils::txin_at_index(&tx, &op_signer, &used_utxos, 0);
            assert_eq!(input_0, tx.input[0]);

            let op_return = utils::txout_opreturn(&leader_key_op, &config.burnchain.magic_bytes, 0);
            let op_change = utils::txout_opdup_change_legacy(&mut op_signer, 4_999_980_000);
            assert_eq!(op_return, tx.output[0]);
            assert_eq!(op_change, tx.output[1]);
        }

        #[test]
        #[ignore]
        fn test_build_leader_key_tx_fails_due_to_no_utxos() {
            if env::var("BITCOIND_TEST") != Ok("1".into()) {
                return;
            }

            let keychain = utils::create_keychain();
            let miner_pubkey = keychain.get_pub_key();
            let mut op_signer = keychain.generate_op_signer();

            let mut config = utils::create_config();
            config.burnchain.local_mining_public_key = Some(miner_pubkey.to_hex());

            let mut btcd_controller = BitcoinCoreController::from_stx_config(&config);
            btcd_controller
                .start_bitcoind()
                .expect("bitcoind should be started!");

            let mut btc_controller = BitcoinRegtestController::new(config.clone(), None);
            btc_controller.bootstrap_chain(100); // no utxos exist

            let leader_key_op = utils::create_templated_leader_key_op();

            let error = btc_controller
                .build_leader_key_register_tx(
                    StacksEpochId::Epoch31,
                    leader_key_op.clone(),
                    &mut op_signer,
                )
                .expect_err("Leader key build should fail!");

            assert!(!op_signer.is_disposed());
            assert_eq!(BurnchainControllerError::NoUTXOs, error);
        }

        #[test]
        #[ignore]
        fn test_make_operation_leader_key_register_tx_ok() {
            if env::var("BITCOIND_TEST") != Ok("1".into()) {
                return;
            }

            let keychain = utils::create_keychain();
            let miner_pubkey = keychain.get_pub_key();
            let mut op_signer = keychain.generate_op_signer();

            let mut config = utils::create_config();
            config.burnchain.local_mining_public_key = Some(miner_pubkey.to_hex());

            let mut btcd_controller = BitcoinCoreController::from_stx_config(&config);
            btcd_controller
                .start_bitcoind()
                .expect("bitcoind should be started!");

            let mut btc_controller = BitcoinRegtestController::new(config.clone(), None);
            btc_controller.bootstrap_chain(101); // now, one utxo exists

            let leader_key_op = utils::create_templated_leader_key_op();

            let ser_tx = btc_controller
                .make_operation_tx(
                    StacksEpochId::Epoch31,
                    BlockstackOperationType::LeaderKeyRegister(leader_key_op),
                    &mut op_signer,
                )
                .expect("Make op should work");

            assert!(op_signer.is_disposed());

            assert_eq!(
                "01000000014d9e9dc7d126446e90dd013f023937eba9cb2c88f4d12707400a3ede994a62c5000000008b483045022100c8694688b4269585ef63bfeb96d017bafae02621ebd0b5012e7564d3efcb71f70220070528674f75ca3503246030f064a85d2010256336372b246100f29ba21bf28b0141044227d7e5c0997524ce011c126f0464d43e7518872a9b1ad29436ac5142d73eab5fb48d764676900fc2fac56917412114bf7dfafe51f715cf466fe0c1a6c69d11fdffffff020000000000000000396a3754335e00000000000000000000000000000000000000003b6a27bcceb6a42d62a3a8d02a6f0d73653215771de243a63ac048a18b59da29e0a3052a010000001976a9145e52c53cb96b55f0e3d719adbca21005bc54cb2e88ac00000000",
                ser_tx.to_hex()
            );
        }

        #[test]
        #[ignore]
        fn test_submit_operation_leader_key_register_tx_ok() {
            if env::var("BITCOIND_TEST") != Ok("1".into()) {
                return;
            }

            let keychain = utils::create_keychain();
            let miner_pubkey = keychain.get_pub_key();
            let mut op_signer = keychain.generate_op_signer();

            let mut config = utils::create_config();
            config.burnchain.local_mining_public_key = Some(miner_pubkey.to_hex());

            let mut btcd_controller = BitcoinCoreController::from_stx_config(&config);
            btcd_controller
                .start_bitcoind()
                .expect("bitcoind should be started!");

            let mut btc_controller = BitcoinRegtestController::new(config.clone(), None);
            btc_controller.bootstrap_chain(101); // now, one utxo exists

            let leader_key_op = utils::create_templated_leader_key_op();

            let tx_id = btc_controller
                .submit_operation(
                    StacksEpochId::Epoch31,
                    BlockstackOperationType::LeaderKeyRegister(leader_key_op),
                    &mut op_signer,
                )
                .expect("Submit op should work");

            assert!(op_signer.is_disposed());

            assert_eq!(
                "4ecd7ba71bebd1aaed49dd63747ee424473f1c571bb9a576361607a669191024",
                tx_id.to_hex()
            );
        }
    }

    /// Tests related to Pre Stacks operation
    mod pre_stx_op {
        use super::*;

        #[test]
        #[ignore]
        fn test_build_pre_stx_tx_ok() {
            if env::var("BITCOIND_TEST") != Ok("1".into()) {
                return;
            }

            let keychain = utils::create_keychain();
            let miner_pubkey = keychain.get_pub_key();
            let mut op_signer = keychain.generate_op_signer();

            let mut config = utils::create_config();
            config.burnchain.local_mining_public_key = Some(miner_pubkey.to_hex());

            let mut btcd_controller = BitcoinCoreController::from_stx_config(&config);
            btcd_controller
                .start_bitcoind()
                .expect("bitcoind should be started!");

            let mut btc_controller = BitcoinRegtestController::new(config.clone(), None);
            btc_controller.bootstrap_chain(101); // now, one utxo exists

            let mut pre_stx_op = utils::create_templated_pre_stx_op();
            pre_stx_op.output = keychain.get_address(false);

            let tx = btc_controller
                .build_pre_stacks_tx(StacksEpochId::Epoch31, pre_stx_op.clone(), &mut op_signer)
                .expect("Build leader key should work");

            assert!(op_signer.is_disposed());

            assert_eq!(1, tx.version);
            assert_eq!(0, tx.lock_time);
            assert_eq!(1, tx.input.len());
            assert_eq!(3, tx.output.len());

            // utxos list contains the only existing utxo
            let used_utxos = btc_controller.get_all_utxos(&miner_pubkey);
            let input_0 = utils::txin_at_index(&tx, &op_signer, &used_utxos, 0);
            assert_eq!(input_0, tx.input[0]);

            let op_return = utils::txout_opreturn(&pre_stx_op, &config.burnchain.magic_bytes, 0);
            let op_change = utils::txout_opdup_change_legacy(&mut op_signer, 24_500);
            assert_eq!(op_return, tx.output[0]);
            assert_eq!(op_change, tx.output[1]);
        }

        #[test]
        #[ignore]
        fn test_build_pre_stx_tx_fails_due_to_no_utxos() {
            if env::var("BITCOIND_TEST") != Ok("1".into()) {
                return;
            }

            let keychain = utils::create_keychain();
            let miner_pubkey = keychain.get_pub_key();
            let mut op_signer = keychain.generate_op_signer();

            let mut config = utils::create_config();
            config.burnchain.local_mining_public_key = Some(miner_pubkey.to_hex());

            let mut btcd_controller = BitcoinCoreController::from_stx_config(&config);
            btcd_controller
                .start_bitcoind()
                .expect("bitcoind should be started!");

            let mut btc_controller = BitcoinRegtestController::new(config.clone(), None);
            btc_controller.bootstrap_chain(100); // no utxo exists

            let mut pre_stx_op = utils::create_templated_pre_stx_op();
            pre_stx_op.output = keychain.get_address(false);

            let error = btc_controller
                .build_pre_stacks_tx(StacksEpochId::Epoch31, pre_stx_op.clone(), &mut op_signer)
                .expect_err("Leader key build should fail!");

            assert!(!op_signer.is_disposed());
            assert_eq!(BurnchainControllerError::NoUTXOs, error);
        }

        #[test]
        #[ignore]
        fn test_make_operation_pre_stx_tx_ok() {
            if env::var("BITCOIND_TEST") != Ok("1".into()) {
                return;
            }

            let keychain = utils::create_keychain();
            let miner_pubkey = keychain.get_pub_key();
            let mut op_signer = keychain.generate_op_signer();

            let mut config = utils::create_config();
            config.burnchain.local_mining_public_key = Some(miner_pubkey.to_hex());

            let mut btcd_controller = BitcoinCoreController::from_stx_config(&config);
            btcd_controller
                .start_bitcoind()
                .expect("bitcoind should be started!");

            let mut btc_controller = BitcoinRegtestController::new(config.clone(), None);
            btc_controller.bootstrap_chain(101); // now, one utxo exists

            let mut pre_stx_op = utils::create_templated_pre_stx_op();
            pre_stx_op.output = keychain.get_address(false);

            let ser_tx = btc_controller
                .make_operation_tx(
                    StacksEpochId::Epoch31,
                    BlockstackOperationType::PreStx(pre_stx_op),
                    &mut op_signer,
                )
                .expect("Make op should work");

            assert!(op_signer.is_disposed());

            assert_eq!(
                "01000000014d9e9dc7d126446e90dd013f023937eba9cb2c88f4d12707400a3ede994a62c5000000008a47304402203351a9351e887f4b66023893f55e308c3c345aec6f50dd3bd11fc90b7049703102200fbbf08747e4961ec8e0a5f5e991fa5f709cac9083d22772cd48e9325a48bba30141044227d7e5c0997524ce011c126f0464d43e7518872a9b1ad29436ac5142d73eab5fb48d764676900fc2fac56917412114bf7dfafe51f715cf466fe0c1a6c69d11fdffffff030000000000000000056a03543370b45f0000000000001976a9145e52c53cb96b55f0e3d719adbca21005bc54cb2e88ac9c5b052a010000001976a9145e52c53cb96b55f0e3d719adbca21005bc54cb2e88ac00000000",
                ser_tx.to_hex()
            );
        }

        #[test]
        #[ignore]
        fn test_submit_operation_pre_stx_tx_ok() {
            if env::var("BITCOIND_TEST") != Ok("1".into()) {
                return;
            }

            let keychain = utils::create_keychain();
            let miner_pubkey = keychain.get_pub_key();
            let mut op_signer = keychain.generate_op_signer();

            let mut config = utils::create_config();
            config.burnchain.local_mining_public_key = Some(miner_pubkey.to_hex());

            let mut btcd_controller = BitcoinCoreController::from_stx_config(&config);
            btcd_controller
                .start_bitcoind()
                .expect("bitcoind should be started!");

            let mut btc_controller = BitcoinRegtestController::new(config.clone(), None);
            btc_controller.bootstrap_chain(101); // now, one utxo exists

            let mut pre_stx_op = utils::create_templated_pre_stx_op();
            pre_stx_op.output = keychain.get_address(false);

            let tx_id = btc_controller
                .submit_operation(
                    StacksEpochId::Epoch31,
                    BlockstackOperationType::PreStx(pre_stx_op),
                    &mut op_signer,
                )
                .expect("submit op should work");

            assert!(op_signer.is_disposed());

            assert_eq!(
                "2d061c42c6f13a62fd9d80dc9fdcd19bdb4f9e4a07f786e42530c64c52ed9d1d",
                tx_id.to_hex()
            );
        }
    }
}<|MERGE_RESOLUTION|>--- conflicted
+++ resolved
@@ -2516,45 +2516,6 @@
         request
     }
 
-<<<<<<< HEAD
-    /// Was a given transaction ID confirmed by the burnchain?
-    pub fn check_transaction_confirmed(config: &Config, txid: &Txid) -> RPCResult<bool> {
-        let payload = BitcoinRPCRequest {
-            method: "gettransaction".to_string(),
-=======
-    #[cfg(test)]
-    pub fn get_raw_transaction(config: &Config, txid: &Txid) -> RPCResult<String> {
-        debug!("Get raw transaction {txid}");
-        let payload = BitcoinRPCRequest {
-            method: "getrawtransaction".to_string(),
->>>>>>> d22bad70
-            params: vec![format!("{txid}").into()],
-            id: "stacks".to_string(),
-            jsonrpc: "2.0".to_string(),
-        };
-        let res = BitcoinRPCRequest::send(config, payload)?;
-<<<<<<< HEAD
-        let confirmations = res
-            .get("result")
-            .ok_or_else(|| RPCError::Parsing("No 'result' field in bitcoind RPC response".into()))?
-            .get("confirmations")
-            .ok_or_else(|| {
-                RPCError::Parsing("No 'confirmations' field in bitcoind RPC response".into())
-            })?
-            .as_i64()
-            .ok_or_else(|| {
-                RPCError::Parsing(
-                    "Expected 'confirmations' field to be numeric in bitcoind RPC response".into(),
-                )
-            })?;
-
-        Ok(confirmations >= 1)
-=======
-        debug!("Got raw transaction {txid}: {res:?}");
-        Ok(res.get("result").unwrap().as_str().unwrap().to_string())
->>>>>>> d22bad70
-    }
-
     pub fn generate_to_address(config: &Config, num_blocks: u64, address: String) -> RPCResult<()> {
         debug!("Generate {num_blocks} blocks to {address}");
         let payload = BitcoinRPCRequest {
