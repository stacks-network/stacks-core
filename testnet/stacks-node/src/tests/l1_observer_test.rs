use std;
use std::process::{Child, Command, Stdio};
use std::thread::{self, JoinHandle};

use crate::config::{EventKeyType, EventObserverConfig};
use crate::neon;
use crate::tests::neon_integrations::{get_account, submit_tx, test_observer};
use crate::tests::{make_contract_call, make_contract_publish, to_addr};
use clarity::types::chainstate::StacksAddress;
use clarity::util::get_epoch_time_secs;
use clarity::util::hash::{MerklePathOrder, MerkleTree, Sha512Trunc256Sum};
use clarity::vm::database::ClaritySerializable;
use clarity::vm::events::NFTEventType::NFTWithdrawEvent;
use clarity::vm::events::STXEventType::STXWithdrawEvent;
use clarity::vm::events::STXWithdrawEventData;
use clarity::vm::representations::ContractName;
use clarity::vm::types::{AssetIdentifier, PrincipalData, TypeSignature};
use clarity::vm::Value;
use reqwest::Response;
use stacks::burnchains::Burnchain;
use stacks::chainstate::burn::db::sortdb::SortitionDB;
use stacks::chainstate::stacks::events::{StacksTransactionReceipt, TransactionOrigin};
use stacks::chainstate::stacks::{
    CoinbasePayload, StacksPrivateKey, StacksTransaction, TransactionAuth, TransactionPayload,
    TransactionSpendingCondition, TransactionVersion,
};
use stacks::clarity::types::chainstate::StacksPublicKey;
use stacks::clarity::vm::events::NFTWithdrawEventData;
use stacks::clarity_vm::withdrawal::{
    convert_withdrawal_key_to_bytes, create_withdrawal_merkle_tree, generate_key_from_event,
};
use stacks::codec::StacksMessageCodec;
use stacks::net::CallReadOnlyRequestBody;
use stacks::net::RPCPeerInfoData;
use stacks::util::hash::hex_bytes;
use stacks::vm::costs::ExecutionCost;
use stacks::vm::events::FTEventType::FTWithdrawEvent;
use stacks::vm::events::{FTWithdrawEventData, StacksTransactionEvent};
use stacks::vm::types::{QualifiedContractIdentifier, TupleData};
use stacks::vm::ClarityName;
use std::convert::{TryFrom, TryInto};
use std::env;
use std::io::{BufRead, BufReader};
use std::sync::atomic::{AtomicU64, Ordering};
use std::sync::Arc;
use std::time::{Duration, Instant};

#[derive(std::fmt::Debug)]
pub enum SubprocessError {
    SpawnFailed(String),
}

type SubprocessResult<T> = Result<T, SubprocessError>;

/// In charge of running L1 `stacks-node`.
pub struct StacksL1Controller {
    sub_process: Option<Child>,
    config_path: String,
    printer_handle: Option<JoinHandle<()>>,
    log_process: bool,
}

lazy_static! {
    pub static ref MOCKNET_PRIVATE_KEY_1: StacksPrivateKey = StacksPrivateKey::from_hex(
        "aaf57b4730f713cf942bc63f0801c4a62abe5a6ac8e3da10389f9ca3420b0dc701"
    )
    .unwrap();
    pub static ref MOCKNET_PRIVATE_KEY_2: StacksPrivateKey = StacksPrivateKey::from_hex(
        "0916e2eb04b5702e0e946081829cee67d3bb76e1792af506646843db9252ff4101"
    )
    .unwrap();
    pub static ref MOCKNET_PRIVATE_KEY_3: StacksPrivateKey = StacksPrivateKey::from_hex(
        "374b6734eaff979818c5f1367331c685459b03b1a2053310906d1408dc928a0001"
    )
    .unwrap();
}

pub fn call_read_only(
    http_origin: &str,
    addr: &StacksAddress,
    contract_name: &str,
    function_name: &str,
    args: Vec<String>,
) -> serde_json::Value {
    let client = reqwest::blocking::Client::new();

    let path = format!(
        "{}/v2/contracts/call-read/{}/{}/{}",
        &http_origin, addr, contract_name, function_name
    );
    let principal: PrincipalData = addr.clone().into();
    let body = CallReadOnlyRequestBody {
        sender: principal.to_string(),
        arguments: args,
    };

    let read_info = client
        .post(&path)
        .json(&body)
        .send()
        .unwrap()
        .json::<serde_json::Value>()
        .unwrap();

    read_info
}

impl StacksL1Controller {
    pub fn new(config_path: String, log_process: bool) -> StacksL1Controller {
        StacksL1Controller {
            sub_process: None,
            config_path,
            printer_handle: None,
            log_process,
        }
    }

    pub fn start_process(&mut self) -> SubprocessResult<()> {
        let binary = match env::var("STACKS_BASE_DIR") {
            Err(_) => {
                // assume stacks-node is in path
                "stacks-node".into()
            }
            Ok(path) => path,
        };
        let mut command = Command::new(&binary);
        command
            .stderr(Stdio::piped())
            .arg("start")
            .arg("--config=".to_owned() + &self.config_path);

        info!("stacks-node mainchain spawn: {:?}", command);

        let mut process = match command.spawn() {
            Ok(child) => child,
            Err(e) => return Err(SubprocessError::SpawnFailed(format!("{:?}", e))),
        };

        let printer_handle = if self.log_process {
            let child_out = process.stderr.take().unwrap();
            Some(thread::spawn(|| {
                let buffered_out = BufReader::new(child_out);
                for line in buffered_out.lines() {
                    let line = match line {
                        Ok(x) => x,
                        Err(_e) => return,
                    };
                    println!("L1: {}", line);
                }
            }))
        } else {
            None
        };

        info!("stacks-node mainchain spawned, waiting for startup");

        self.sub_process = Some(process);
        self.printer_handle = printer_handle;

        Ok(())
    }

    pub fn kill_process(&mut self) {
        if let Some(mut sub_process) = self.sub_process.take() {
            sub_process.kill().unwrap();
        }
        if let Some(handle) = self.printer_handle.take() {
            println!("Joining print handler: {:?}", handle.join());
        }
    }
}

impl Drop for StacksL1Controller {
    fn drop(&mut self) {
        self.kill_process();
    }
}

/// Longest time to wait for a stacks block before aborting.
const PANIC_TIMEOUT_SECS: u64 = 600;

/// Height of the current stacks tip.
fn get_stacks_tip_height(sortition_db: &SortitionDB) -> i64 {
    let tip_snapshot = SortitionDB::get_canonical_burn_chain_tip(&sortition_db.conn())
        .expect("Could not read from SortitionDB.");

    tip_snapshot.canonical_stacks_tip_height.try_into().unwrap()
}

/// Wait for the *height* of the stacks chain tip to increment.
pub fn wait_for_next_stacks_block(sortition_db: &SortitionDB) -> bool {
    let current = get_stacks_tip_height(sortition_db);
    let mut next = current;
    info!(
        "wait_for_next_stacks_block: STARTS waiting at time {:?}, Stacks block height {:?}",
        Instant::now(),
        current
    );
    let start = Instant::now();
    while next <= current {
        if start.elapsed() > Duration::from_secs(PANIC_TIMEOUT_SECS) {
            panic!("Timed out waiting for block to process, aborting test.");
        }
        thread::sleep(Duration::from_millis(100));
        next = get_stacks_tip_height(sortition_db);
    }
    info!(
        "wait_for_next_stacks_block: STOPS waiting at time {:?}, Stacks block height {}",
        Instant::now(),
        next
    );
    true
}

/// Deserializes the `StacksTransaction` objects from `blocks` and returns all those that
/// match `test_fn`.
fn select_transactions_where(
    blocks: &Vec<serde_json::Value>,
    test_fn: fn(&StacksTransaction) -> bool,
) -> Vec<StacksTransaction> {
    let mut result = vec![];
    for block in blocks {
        let transactions = block.get("transactions").unwrap().as_array().unwrap();
        for tx in transactions.iter() {
            let raw_tx = tx.get("raw_tx").unwrap().as_str().unwrap();
            let tx_bytes = hex_bytes(&raw_tx[2..]).unwrap();
            let parsed = StacksTransaction::consensus_deserialize(&mut &tx_bytes[..]).unwrap();
            let test_value = test_fn(&parsed);
            if test_value {
                result.push(parsed);
            }
        }
    }

    return result;
}

/// This test brings up the Stacks-L1 chain in "mocknet" mode, and ensures that our listener can hear and record burn blocks
/// from the Stacks-L1 chain.
#[test]
fn l1_basic_listener_test() {
    if env::var("STACKS_NODE_TEST") != Ok("1".into()) {
        return;
    }

    // Start Stacks L1.
    let l1_toml_file = "../../contrib/conf/stacks-l1-mocknet.toml";
    let mut stacks_l1_controller = StacksL1Controller::new(l1_toml_file.to_string(), true);
    let _stacks_res = stacks_l1_controller
        .start_process()
        .expect("stacks l1 controller didn't start");

    // Start the L2 run loop.
    let mut config = super::new_test_conf();
    config.burnchain.first_burn_header_hash =
        "9946c68526249c259231f1660be4c72e915ebe1f25a8c8400095812b487eb279".to_string();
    config.burnchain.first_burn_header_height = 1;
    config.burnchain.chain = "stacks_layer_1".to_string();
    config.burnchain.mode = "hyperchain".to_string();
    config.burnchain.rpc_ssl = false;
    config.burnchain.rpc_port = 20443;
    config.burnchain.peer_host = "127.0.0.1".into();

    let mut run_loop = neon::RunLoop::new(config.clone());
    let termination_switch = run_loop.get_termination_switch();
    let run_loop_thread = thread::spawn(move || run_loop.start(None, 0));

    // Start Stacks L1.
    let l1_toml_file = "../../contrib/conf/stacks-l1-mocknet.toml";
    let mut stacks_l1_controller = StacksL1Controller::new(l1_toml_file.to_string(), true);
    let _stacks_res = stacks_l1_controller
        .start_process()
        .expect("stacks l1 controller didn't start");

    // Sleep to give the run loop time to listen to blocks.
    thread::sleep(Duration::from_millis(45000));

    // The burnchain should have registered what the listener recorded.
    let burnchain = Burnchain::new(
        &config.get_burn_db_path(),
        &config.burnchain.chain,
        &config.burnchain.mode,
    )
    .unwrap();
    let (_, burndb) = burnchain.open_db(true).unwrap();
    let tip = burndb
        .get_canonical_chain_tip()
        .expect("couldn't get chain tip");
    info!("burnblock chain tip is {:?}", &tip);

    // Ensure that the tip height has moved beyond height 0.
    // We check that we have moved past 3 just to establish we are reliably getting blocks.
    assert!(tip.block_height > 3);

    termination_switch.store(false, Ordering::SeqCst);
    stacks_l1_controller.kill_process();
    run_loop_thread.join().expect("Failed to join run loop.");
}

#[test]
fn l1_integration_test() {
    // running locally:
    // STACKS_BASE_DIR=~/devel/stacks-blockchain/target/release/stacks-node STACKS_NODE_TEST=1 cargo test --workspace l1_integration_test
    if env::var("STACKS_NODE_TEST") != Ok("1".into()) {
        return;
    }

    // Start Stacks L1.
    let l1_toml_file = "../../contrib/conf/stacks-l1-mocknet.toml";
    let l1_rpc_origin = "http://127.0.0.1:20443";
    let nft_trait_name = "nft-trait-standard";
    let ft_trait_name = "ft-trait-standard";

    // Start the L2 run loop.
    let mut config = super::new_test_conf();
    config.node.mining_key = Some(MOCKNET_PRIVATE_KEY_2.clone());
    let miner_account = to_addr(&MOCKNET_PRIVATE_KEY_2);

    config.burnchain.first_burn_header_hash =
        "9946c68526249c259231f1660be4c72e915ebe1f25a8c8400095812b487eb279".to_string();
    config.burnchain.first_burn_header_height = 1;
    config.burnchain.chain = "stacks_layer_1".to_string();
    config.burnchain.mode = "hyperchain".to_string();
    config.burnchain.rpc_ssl = false;
    config.burnchain.rpc_port = 20443;
    config.burnchain.peer_host = "127.0.0.1".into();
    config.node.wait_time_for_microblocks = 10_000;
    config.node.rpc_bind = "127.0.0.1:30443".into();
    config.node.p2p_bind = "127.0.0.1:30444".into();
    let l2_rpc_origin = format!("http://{}", &config.node.rpc_bind);

    config.burnchain.contract_identifier = QualifiedContractIdentifier::new(
        to_addr(&MOCKNET_PRIVATE_KEY_1).into(),
        "hyperchain-controller".into(),
    );

    config.node.miner = true;

    let mut run_loop = neon::RunLoop::new(config.clone());
    let termination_switch = run_loop.get_termination_switch();
    let run_loop_thread = thread::spawn(move || run_loop.start(None, 0));

    // Give the run loop time to start.
    thread::sleep(Duration::from_millis(2_000));

    let burnchain = Burnchain::new(
        &config.get_burn_db_path(),
        &config.burnchain.chain,
        &config.burnchain.mode,
    )
    .unwrap();
    let (sortition_db, burndb) = burnchain.open_db(true).unwrap();

    let mut stacks_l1_controller = StacksL1Controller::new(l1_toml_file.to_string(), true);
    let _stacks_res = stacks_l1_controller
        .start_process()
        .expect("stacks l1 controller didn't start");

    // Sleep to give the L1 chain time to start
    thread::sleep(Duration::from_millis(10_000));

    // Publish the NFT/FT traits
    let ft_trait_content =
        include_str!("../../../../core-contracts/contracts/helper/ft-trait-standard.clar");
    let ft_trait_publish = make_contract_publish(
        &MOCKNET_PRIVATE_KEY_1,
        0,
        1_000_000,
        &ft_trait_name,
        &ft_trait_content,
    );
    let nft_trait_content =
        include_str!("../../../../core-contracts/contracts/helper/nft-trait-standard.clar");
    let nft_trait_publish = make_contract_publish(
        &MOCKNET_PRIVATE_KEY_1,
        1,
        1_000_000,
        &nft_trait_name,
        &nft_trait_content,
    );

    // Publish the default hyperchains contract on the L1 chain
    let contract_content = include_str!("../../../../core-contracts/contracts/hyperchains.clar");
    let hc_contract_publish = make_contract_publish(
        &MOCKNET_PRIVATE_KEY_1,
        2,
        1_000_000,
        config.burnchain.contract_identifier.name.as_str(),
        &contract_content,
    );

    submit_tx(l1_rpc_origin, &ft_trait_publish);
    submit_tx(l1_rpc_origin, &nft_trait_publish);
    // Because the nonce ensures that the FT contract and NFT contract
    // are published before the HC contract, we can broadcast them
    // all at once, even though the HC contract depends on those
    // contracts.
    submit_tx(l1_rpc_origin, &hc_contract_publish);

    println!("Submitted FT, NFT, and Hyperchain contracts!");

    // Wait for exactly two stacks blocks.
    wait_for_next_stacks_block(&sortition_db);
    wait_for_next_stacks_block(&sortition_db);

    // The burnchain should have registered what the listener recorded.
    let tip = burndb
        .get_canonical_chain_tip()
        .expect("couldn't get chain tip");
    info!("burnblock chain tip is {:?}", &tip);

    // Ensure that the tip height has moved beyond height 0.
    // We check that we have moved past 3 just to establish we are reliably getting blocks.
    assert!(tip.block_height > 3);

    eprintln!("Miner account: {}", miner_account);

    // test the miner's nonce has incremented: this shows that L2 blocks have
    //  been mined (because the coinbase transactions bump the miner's nonce)
    let account = get_account(&l2_rpc_origin, &miner_account);
    assert_eq!(account.balance, 0);
    assert!(
        account.nonce >= 2,
        "Miner should have produced at least 2 coinbase transactions"
    );

    termination_switch.store(false, Ordering::SeqCst);
    stacks_l1_controller.kill_process();
    run_loop_thread.join().expect("Failed to join run loop.");
}

#[test]
fn l1_deposit_and_withdraw_asset_integration_test() {
    // running locally:
    // STACKS_BASE_DIR=~/devel/stacks-blockchain/target/release/stacks-node STACKS_NODE_TEST=1 cargo test --workspace l1_deposit_asset_integration_test
    if env::var("STACKS_NODE_TEST") != Ok("1".into()) {
        return;
    }

    // Start Stacks L1.
    let l1_toml_file = "../../contrib/conf/stacks-l1-mocknet.toml";
    let l1_rpc_origin = "http://127.0.0.1:20443";
    let nft_trait_name = "nft-trait-standard";
    let ft_trait_name = "ft-trait-standard";

    // Start the L2 run loop.
    let mut config = super::new_test_conf();
    config.node.mining_key = Some(MOCKNET_PRIVATE_KEY_2.clone());
    let miner_account = to_addr(&MOCKNET_PRIVATE_KEY_2);
    let user_addr = to_addr(&MOCKNET_PRIVATE_KEY_1);
    config.add_initial_balance(user_addr.to_string(), 10000000);
    config.add_initial_balance(miner_account.to_string(), 10000000);

    config.burnchain.first_burn_header_hash =
        "9946c68526249c259231f1660be4c72e915ebe1f25a8c8400095812b487eb279".to_string();
    config.burnchain.first_burn_header_height = 1;
    config.burnchain.chain = "stacks_layer_1".to_string();
    config.burnchain.mode = "hyperchain".to_string();
    config.burnchain.rpc_ssl = false;
    config.burnchain.rpc_port = 20443;
    config.burnchain.peer_host = "127.0.0.1".into();
    config.node.wait_time_for_microblocks = 10_000;
    config.node.rpc_bind = "127.0.0.1:30443".into();
    config.node.p2p_bind = "127.0.0.1:30444".into();
    let l2_rpc_origin = format!("http://{}", &config.node.rpc_bind);
    let mut l2_nonce = 0;

    config.burnchain.contract_identifier =
        QualifiedContractIdentifier::new(user_addr.into(), "hyperchain-controller".into());

    config.node.miner = true;

    let mut run_loop = neon::RunLoop::new(config.clone());
    let termination_switch = run_loop.get_termination_switch();
    let run_loop_thread = thread::spawn(move || run_loop.start(None, 0));

    // Give the run loop time to start.
    thread::sleep(Duration::from_millis(2_000));

    let mut stacks_l1_controller = StacksL1Controller::new(l1_toml_file.to_string(), true);
    let _stacks_res = stacks_l1_controller
        .start_process()
        .expect("stacks l1 controller didn't start");
    let mut l1_nonce = 0;

    // Sleep to give the L1 chain time to start
    thread::sleep(Duration::from_millis(10_000));

    // Publish the NFT/FT traits
    let ft_trait_content =
        include_str!("../../../../core-contracts/contracts/helper/ft-trait-standard.clar");
    let ft_trait_publish = make_contract_publish(
        &MOCKNET_PRIVATE_KEY_1,
        l1_nonce,
        1_000_000,
        &ft_trait_name,
        &ft_trait_content,
    );
    l1_nonce += 1;
    let nft_trait_content =
        include_str!("../../../../core-contracts/contracts/helper/nft-trait-standard.clar");
    let nft_trait_publish = make_contract_publish(
        &MOCKNET_PRIVATE_KEY_1,
        l1_nonce,
        1_000_000,
        &nft_trait_name,
        &nft_trait_content,
    );
    l1_nonce += 1;
    // Publish a simple FT and NFT
    let ft_content = include_str!("../../../../core-contracts/contracts/helper/simple-ft.clar");
    let ft_publish = make_contract_publish(
        &MOCKNET_PRIVATE_KEY_1,
        l1_nonce,
        1_000_000,
        "simple-ft",
        &ft_content,
    );
    l1_nonce += 1;
    let ft_contract_name = ContractName::from("simple-ft");
    let ft_contract_id = QualifiedContractIdentifier::new(user_addr.into(), ft_contract_name);
    let nft_content = include_str!("../../../../core-contracts/contracts/helper/simple-nft.clar");
    let nft_publish = make_contract_publish(
        &MOCKNET_PRIVATE_KEY_1,
        l1_nonce,
        1_000_000,
        "simple-nft",
        &nft_content,
    );
    l1_nonce += 1;
    let nft_contract_name = ContractName::from("simple-nft");
    let nft_contract_id = QualifiedContractIdentifier::new(user_addr.into(), nft_contract_name);

    // Publish the default hyperchains contract on the L1 chain
    let contract_content = include_str!("../../../../core-contracts/contracts/hyperchains.clar");
    let hc_contract_publish = make_contract_publish(
        &MOCKNET_PRIVATE_KEY_1,
        l1_nonce,
        1_000_000,
        config.burnchain.contract_identifier.name.as_str(),
        &contract_content,
    );
    l1_nonce += 1;

    submit_tx(l1_rpc_origin, &ft_trait_publish);
    submit_tx(l1_rpc_origin, &nft_trait_publish);
    submit_tx(l1_rpc_origin, &nft_publish);
    submit_tx(l1_rpc_origin, &ft_publish);
    // Because the nonce ensures that the FT contract and NFT contract
    // are published before the HC contract, we can broadcast them
    // all at once, even though the HC contract depends on those
    // contracts.
    submit_tx(l1_rpc_origin, &hc_contract_publish);

    println!("Submitted FT, NFT, and Hyperchain contracts!");

    // The burnchain should have registered what the listener recorded.
    let burnchain = Burnchain::new(
        &config.get_burn_db_path(),
        &config.burnchain.chain,
        &config.burnchain.mode,
    )
    .unwrap();
    let (sortition_db, burndb) = burnchain.open_db(true).unwrap();
    wait_for_next_stacks_block(&sortition_db);
    wait_for_next_stacks_block(&sortition_db);
    let tip = burndb
        .get_canonical_chain_tip()
        .expect("couldn't get chain tip");

    // Ensure that the tip height has moved beyond height 0.
    // We check that we have moved past 3 just to establish we are reliably getting blocks.
    assert!(tip.block_height > 3);

    // test the miner's nonce has incremented: this shows that L2 blocks have
    //  been mined (because the coinbase transactions bump the miner's nonce)
    let account = get_account(&l2_rpc_origin, &miner_account);
    assert!(
        account.nonce >= 2,
        "Miner should have produced at least 2 coinbase transactions"
    );

    // Publish hyperchains contract for ft-token
    let hyperchain_simple_ft = "
    (define-fungible-token ft-token)

    (define-public (hyperchain-deposit-ft-token (amount uint) (recipient principal))
      (ft-mint? ft-token amount recipient)
    )

    (define-public (hyperchain-withdraw-ft-token (amount uint) (recipient principal))
      (ft-withdraw? ft-token amount recipient)
    )

    (define-read-only (get-token-balance (user principal))
        (ft-get-balance ft-token user)
    )
    ";
    let hyperchain_ft_publish = make_contract_publish(
        &MOCKNET_PRIVATE_KEY_1,
        l2_nonce,
        1_000_000,
        "simple-ft",
        hyperchain_simple_ft,
    );
    l2_nonce += 1;
    let hc_ft_contract_id =
        QualifiedContractIdentifier::new(user_addr.into(), ContractName::from("simple-ft"));
    // Publish hyperchains contract for nft-token
    let hyperchain_simple_nft = "
    (define-non-fungible-token nft-token uint)

    (define-public (hyperchain-deposit-nft-token (id uint) (recipient principal))
      (nft-mint? nft-token id recipient)
    )

    (define-public (hyperchain-withdraw-nft-token (id uint) (recipient principal))
      (nft-withdraw? nft-token id recipient)
    )

    (define-read-only (get-token-owner (id uint))
        (nft-get-owner? nft-token id)
    )
    ";
    let hyperchain_nft_publish = make_contract_publish(
        &MOCKNET_PRIVATE_KEY_1,
        l2_nonce,
        1_000_000,
        "simple-nft",
        hyperchain_simple_nft,
    );
    l2_nonce += 1;
    let hc_nft_contract_id =
        QualifiedContractIdentifier::new(user_addr.into(), ContractName::from("simple-nft"));

    // Mint a ft-token for user on L1 chain (amount = 1)
    let l1_mint_ft_tx = make_contract_call(
        &MOCKNET_PRIVATE_KEY_1,
        l1_nonce,
        1_000_000,
        &user_addr,
        "simple-ft",
        "gift-tokens",
        &[Value::Principal(user_addr.into())],
    );
    l1_nonce += 1;
    // Mint a nft-token for user on L1 chain (ID = 1)
    let l1_mint_nft_tx = make_contract_call(
        &MOCKNET_PRIVATE_KEY_1,
        l1_nonce,
        1_000_000,
        &user_addr,
        "simple-nft",
        "test-mint",
        &[Value::Principal(user_addr.into())],
    );
    l1_nonce += 1;

    // Setup hyperchains contract
    let hc_setup_tx = make_contract_call(
        &MOCKNET_PRIVATE_KEY_1,
        l1_nonce,
        1_000_000,
        &user_addr,
        config.burnchain.contract_identifier.name.as_str(),
        "setup-allowed-contracts",
        &[],
    );
    l1_nonce += 1;

    submit_tx(&l2_rpc_origin, &hyperchain_ft_publish);
    submit_tx(&l2_rpc_origin, &hyperchain_nft_publish);
    submit_tx(l1_rpc_origin, &l1_mint_ft_tx);
    submit_tx(l1_rpc_origin, &l1_mint_nft_tx);
    submit_tx(l1_rpc_origin, &hc_setup_tx);

    wait_for_next_stacks_block(&sortition_db);
    wait_for_next_stacks_block(&sortition_db);

    // Check that the user does not own any of the fungible tokens on the hyperchain now
    let res = call_read_only(
        &l2_rpc_origin,
        &user_addr,
        "simple-ft",
        "get-token-balance",
        vec![Value::Principal(user_addr.into()).serialize()],
    );
    assert!(res.get("cause").is_none());
    assert!(res["okay"].as_bool().unwrap());
    assert_eq!(res["result"], "0x0100000000000000000000000000000000");
    // Check that the user does not own the NFT on the hyperchain now
    let res = call_read_only(
        &l2_rpc_origin,
        &user_addr,
        "simple-nft",
        "get-token-owner",
        vec![Value::UInt(1).serialize()],
    );
    assert!(res.get("cause").is_none());
    assert!(res["okay"].as_bool().unwrap());
    let result = res["result"]
        .as_str()
        .unwrap()
        .strip_prefix("0x")
        .unwrap()
        .to_string();
    let addr = Value::deserialize(
        &result,
        &TypeSignature::OptionalType(Box::new(TypeSignature::PrincipalType)),
    );
    assert_eq!(addr, Value::none());

    let l1_deposit_ft_tx = make_contract_call(
        &MOCKNET_PRIVATE_KEY_1,
        l1_nonce,
        1_000_000,
        &user_addr,
        config.burnchain.contract_identifier.name.as_str(),
        "deposit-ft-asset",
        &[
            Value::UInt(1),
            Value::Principal(user_addr.into()),
            Value::none(),
            Value::Principal(PrincipalData::Contract(ft_contract_id.clone())),
            Value::Principal(PrincipalData::Contract(hc_ft_contract_id.clone())),
        ],
    );
    l1_nonce += 1;
    let l1_deposit_nft_tx = make_contract_call(
        &MOCKNET_PRIVATE_KEY_1,
        l1_nonce,
        1_000_000,
        &user_addr,
        config.burnchain.contract_identifier.name.as_str(),
        "deposit-nft-asset",
        &[
            Value::UInt(1),
            Value::Principal(user_addr.into()),
            Value::Principal(PrincipalData::Contract(nft_contract_id.clone())),
            Value::Principal(PrincipalData::Contract(hc_nft_contract_id.clone())),
        ],
    );
    l1_nonce += 1;

    // deposit ft-token into hyperchains contract on L1
    submit_tx(&l1_rpc_origin, &l1_deposit_ft_tx);
    // deposit nft-token into hyperchains contract on L1
    submit_tx(&l1_rpc_origin, &l1_deposit_nft_tx);

    wait_for_next_stacks_block(&sortition_db);
    wait_for_next_stacks_block(&sortition_db);

    // Check that the user owns a fungible token on the hyperchain now
    let res = call_read_only(
        &l2_rpc_origin,
        &user_addr,
        "simple-ft",
        "get-token-balance",
        vec![Value::Principal(user_addr.into()).serialize()],
    );
    assert!(res.get("cause").is_none());
    assert!(res["okay"].as_bool().unwrap());
    let result = res["result"]
        .as_str()
        .unwrap()
        .strip_prefix("0x")
        .unwrap()
        .to_string();
    let amount = Value::deserialize(&result, &TypeSignature::UIntType);
    assert_eq!(amount, Value::UInt(1));
    // Check that the user owns the NFT on the hyperchain now
    let res = call_read_only(
        &l2_rpc_origin,
        &user_addr,
        "simple-nft",
        "get-token-owner",
        vec![Value::UInt(1).serialize()],
    );
    assert!(res.get("cause").is_none());
    assert!(res["okay"].as_bool().unwrap());
    let result = res["result"]
        .as_str()
        .unwrap()
        .strip_prefix("0x")
        .unwrap()
        .to_string();
    let addr = Value::deserialize(
        &result,
        &TypeSignature::OptionalType(Box::new(TypeSignature::PrincipalType)),
    );
    assert_eq!(
        addr,
        Value::some(Value::Principal(user_addr.into())).unwrap()
    );

    // Check that the user does not own the FT on the L1
    let res = call_read_only(
        &l1_rpc_origin,
        &user_addr,
        "simple-ft",
        "get-balance",
        vec![Value::Principal(user_addr.into()).serialize()],
    );
    assert!(res.get("cause").is_none());
    assert!(res["okay"].as_bool().unwrap());
    let result = res["result"]
        .as_str()
        .unwrap()
        .strip_prefix("0x")
        .unwrap()
        .to_string();
    let amount = Value::deserialize(
        &result,
        &TypeSignature::ResponseType(Box::new((TypeSignature::UIntType, TypeSignature::UIntType))),
    );
    assert_eq!(amount, Value::okay(Value::UInt(0)).unwrap());
    // Check that the user does not own the NFT on the L1 (the contract should own it)
    let res = call_read_only(
        &l1_rpc_origin,
        &user_addr,
        "simple-nft",
        "get-owner",
        vec![Value::UInt(1).serialize()],
    );
    assert!(res.get("cause").is_none());
    assert!(res["okay"].as_bool().unwrap());
    let result = res["result"]
        .as_str()
        .unwrap()
        .strip_prefix("0x")
        .unwrap()
        .to_string();
    let amount = Value::deserialize(
        &result,
        &TypeSignature::ResponseType(Box::new((
            TypeSignature::OptionalType(Box::new(TypeSignature::PrincipalType)),
            TypeSignature::UIntType,
        ))),
    );
    assert_ne!(
        amount,
        Value::some(Value::Principal(user_addr.into())).unwrap()
    );

    // Withdraw the ft on the L2
    let l2_withdraw_ft_tx = make_contract_call(
        &MOCKNET_PRIVATE_KEY_1,
        l2_nonce,
        1_000_000,
        &user_addr,
        "simple-ft",
        "hyperchain-withdraw-ft-token",
        &[Value::UInt(1), Value::Principal(user_addr.into())],
    );
    l2_nonce += 1;
    // Withdraw the nft on the L2
    let l2_withdraw_nft_tx = make_contract_call(
        &MOCKNET_PRIVATE_KEY_1,
        l2_nonce,
        1_000_000,
        &user_addr,
        "simple-nft",
        "hyperchain-withdraw-nft-token",
        &[Value::UInt(1), Value::Principal(user_addr.into())],
    );
    l2_nonce += 1;
    // Withdraw ft-token from hyperchains contract on L1
    submit_tx(&l2_rpc_origin, &l2_withdraw_ft_tx);
    // Withdraw nft-token from hyperchains contract on L1
    submit_tx(&l2_rpc_origin, &l2_withdraw_nft_tx);

    // Sleep to give the run loop time to mine a block
    thread::sleep(Duration::from_secs(25));

    // Check that user no longer owns the fungible token on L2 chain
    let res = call_read_only(
        &l1_rpc_origin,
        &user_addr,
        "simple-ft",
        "get-balance",
        vec![Value::Principal(user_addr.into()).serialize()],
    );
    assert!(res.get("cause").is_none());
    assert!(res["okay"].as_bool().unwrap());
    let result = res["result"]
        .as_str()
        .unwrap()
        .strip_prefix("0x")
        .unwrap()
        .to_string();
    let amount = Value::deserialize(
        &result,
        &TypeSignature::ResponseType(Box::new((TypeSignature::UIntType, TypeSignature::UIntType))),
    );
    assert_eq!(amount, Value::okay(Value::UInt(0)).unwrap());
    // Check that user no longer owns the nft on L2 chain
    let res = call_read_only(
        &l2_rpc_origin,
        &user_addr,
        "simple-nft",
        "get-token-owner",
        vec![Value::UInt(1).serialize()],
    );
    assert!(res.get("cause").is_none());
    assert!(res["okay"].as_bool().unwrap());
    let result = res["result"]
        .as_str()
        .unwrap()
        .strip_prefix("0x")
        .unwrap()
        .to_string();
    let addr = Value::deserialize(
        &result,
        &TypeSignature::OptionalType(Box::new(TypeSignature::PrincipalType)),
    );
    assert_eq!(addr, Value::none());
    // Check that the user does not *yet* own the FT on the L1
    let res = call_read_only(
        &l1_rpc_origin,
        &user_addr,
        "simple-ft",
        "get-balance",
        vec![Value::Principal(user_addr.into()).serialize()],
    );
    assert!(res.get("cause").is_none());
    assert!(res["okay"].as_bool().unwrap());
    let result = res["result"]
        .as_str()
        .unwrap()
        .strip_prefix("0x")
        .unwrap()
        .to_string();
    let amount = Value::deserialize(
        &result,
        &TypeSignature::ResponseType(Box::new((TypeSignature::UIntType, TypeSignature::UIntType))),
    );
    assert_eq!(amount, Value::okay(Value::UInt(0)).unwrap());
    // Check that the user does not *yet* own the NFT on the L1 (the contract should own it)
    let res = call_read_only(
        &l1_rpc_origin,
        &user_addr,
        "simple-nft",
        "get-owner",
        vec![Value::UInt(1).serialize()],
    );
    assert!(res.get("cause").is_none());
    assert!(res["okay"].as_bool().unwrap());
    let result = res["result"]
        .as_str()
        .unwrap()
        .strip_prefix("0x")
        .unwrap()
        .to_string();
    let amount = Value::deserialize(
        &result,
        &TypeSignature::ResponseType(Box::new((
            TypeSignature::OptionalType(Box::new(TypeSignature::PrincipalType)),
            TypeSignature::UIntType,
        ))),
    );
    assert_ne!(
        amount,
        Value::some(Value::Principal(user_addr.into())).unwrap()
    );

    // Create the withdrawal merkle tree by mocking the ft & nft withdraw event (if the root hash of
    // this constructed merkle tree is not identical to the root hash published by the HC node,
    // then the test will fail).
    let mut spending_condition = TransactionSpendingCondition::new_singlesig_p2pkh(
        StacksPublicKey::from_private(&MOCKNET_PRIVATE_KEY_1),
    )
    .expect("Failed to create p2pkh spending condition from public key.");
    spending_condition.set_nonce(l2_nonce - 1);
    spending_condition.set_tx_fee(1000);
    let auth = TransactionAuth::Standard(spending_condition);
    let ft_withdraw_event = StacksTransactionEvent::FTEvent(FTWithdrawEvent(FTWithdrawEventData {
        asset_identifier: AssetIdentifier {
            contract_identifier: QualifiedContractIdentifier::new(
                user_addr.into(),
                ContractName::from("simple-ft"),
            ),
            asset_name: ClarityName::from("ft-token"),
        },
        sender: user_addr.into(),
        amount: 1,
    }));
    let nft_withdraw_event =
        StacksTransactionEvent::NFTEvent(NFTWithdrawEvent(NFTWithdrawEventData {
            asset_identifier: AssetIdentifier {
                contract_identifier: QualifiedContractIdentifier::new(
                    user_addr.into(),
                    ContractName::from("simple-nft"),
                ),
                asset_name: ClarityName::from("nft-token"),
            },
            sender: user_addr.into(),
            value: Value::UInt(1),
        }));
    let withdrawal_receipt = StacksTransactionReceipt {
        transaction: TransactionOrigin::Stacks(StacksTransaction::new(
            TransactionVersion::Testnet,
            auth.clone(),
            TransactionPayload::Coinbase(CoinbasePayload([0u8; 32])),
        )),
        events: vec![ft_withdraw_event.clone(), nft_withdraw_event.clone()],
        post_condition_aborted: false,
        result: Value::err_none(),
        stx_burned: 0,
        contract_analysis: None,
        execution_cost: ExecutionCost::zero(),
        microblock_header: None,
        tx_index: 0,
    };
    let withdrawal_tree = create_withdrawal_merkle_tree(&vec![withdrawal_receipt]);
    let root_hash = withdrawal_tree.root().as_bytes().to_vec();

    let ft_withdrawal_key = generate_key_from_event(&ft_withdraw_event, 0).unwrap();
    let ft_withdrawal_key_bytes = convert_withdrawal_key_to_bytes(&ft_withdrawal_key);
    let ft_withdrawal_leaf_hash =
        MerkleTree::<Sha512Trunc256Sum>::get_leaf_hash(ft_withdrawal_key_bytes.as_slice())
            .as_bytes()
            .to_vec();
    let ft_path = withdrawal_tree.path(&ft_withdrawal_key_bytes).unwrap();

    let nft_withdrawal_key = generate_key_from_event(&nft_withdraw_event, 1).unwrap();
    let nft_withdrawal_key_bytes = convert_withdrawal_key_to_bytes(&nft_withdrawal_key);
    let nft_withdrawal_leaf_hash =
        MerkleTree::<Sha512Trunc256Sum>::get_leaf_hash(nft_withdrawal_key_bytes.as_slice())
            .as_bytes()
            .to_vec();
    let nft_path = withdrawal_tree.path(&nft_withdrawal_key_bytes).unwrap();

    let mut ft_sib_data = Vec::new();
    for (i, sib) in ft_path.iter().enumerate() {
        let sib_hash = Value::buff_from(sib.hash.as_bytes().to_vec()).unwrap();
        // the sibling's side is the opposite of what PathOrder is set to
        let sib_is_left = Value::Bool(sib.order == MerklePathOrder::Right);
        let curr_sib_data = vec![
            (ClarityName::from("hash"), sib_hash),
            (ClarityName::from("is-left-side"), sib_is_left),
        ];
        let sib_tuple = Value::Tuple(TupleData::from_data(curr_sib_data).unwrap());
        ft_sib_data.push(sib_tuple);
    }
    let mut nft_sib_data = Vec::new();
    for (i, sib) in nft_path.iter().enumerate() {
        let sib_hash = Value::buff_from(sib.hash.as_bytes().to_vec()).unwrap();
        // the sibling's side is the opposite of what PathOrder is set to
        let sib_is_left = Value::Bool(sib.order == MerklePathOrder::Right);
        let curr_sib_data = vec![
            (ClarityName::from("hash"), sib_hash),
            (ClarityName::from("is-left-side"), sib_is_left),
        ];
        let sib_tuple = Value::Tuple(TupleData::from_data(curr_sib_data).unwrap());
        nft_sib_data.push(sib_tuple);
    }

    // TODO: call withdraw from unauthorized principal once leaf verification is added to the HC contract

    let l1_withdraw_ft_tx = make_contract_call(
        &MOCKNET_PRIVATE_KEY_1,
        l1_nonce,
        1_000_000,
        &user_addr,
        config.burnchain.contract_identifier.name.as_str(),
        "withdraw-ft-asset",
        &[
            Value::UInt(1),
            Value::Principal(user_addr.into()),
            Value::none(),
            Value::Principal(PrincipalData::Contract(ft_contract_id.clone())),
            Value::buff_from(root_hash.clone()).unwrap(),
            Value::buff_from(ft_withdrawal_leaf_hash).unwrap(),
            Value::list_from(ft_sib_data).unwrap(),
        ],
    );
    l1_nonce += 1;
    let l1_withdraw_nft_tx = make_contract_call(
        &MOCKNET_PRIVATE_KEY_1,
        l1_nonce,
        1_000_000,
        &user_addr,
        config.burnchain.contract_identifier.name.as_str(),
        "withdraw-nft-asset",
        &[
            Value::UInt(1),
            Value::Principal(user_addr.into()),
            Value::Principal(PrincipalData::Contract(nft_contract_id.clone())),
            Value::buff_from(root_hash).unwrap(),
            Value::buff_from(nft_withdrawal_leaf_hash).unwrap(),
            Value::list_from(nft_sib_data).unwrap(),
        ],
    );
    l1_nonce += 1;
    // Withdraw ft-token from hyperchains contract on L1
    submit_tx(&l1_rpc_origin, &l1_withdraw_ft_tx);
    // Withdraw nft-token from hyperchains contract on L1
    submit_tx(&l1_rpc_origin, &l1_withdraw_nft_tx);

    // Sleep to give the run loop time to mine a block
    thread::sleep(Duration::from_secs(25));

    // Check that the user owns the fungible token on the L1 chain now
    let res = call_read_only(
        &l1_rpc_origin,
        &user_addr,
        "simple-ft",
        "get-balance",
        vec![Value::Principal(user_addr.into()).serialize()],
    );
    assert!(res.get("cause").is_none());
    assert!(res["okay"].as_bool().unwrap());
    let result = res["result"]
        .as_str()
        .unwrap()
        .strip_prefix("0x")
        .unwrap()
        .to_string();
    let amount = Value::deserialize(
        &result,
        &TypeSignature::ResponseType(Box::new((TypeSignature::UIntType, TypeSignature::UIntType))),
    );
    assert_eq!(amount, Value::okay(Value::UInt(1)).unwrap());
    // Check that the user owns the NFT on the L1 chain now
    let res = call_read_only(
        &l1_rpc_origin,
        &user_addr,
        "simple-nft",
        "get-owner",
        vec![Value::UInt(1).serialize()],
    );
    assert!(res.get("cause").is_none());
    assert!(res["okay"].as_bool().unwrap());
    let result = res["result"]
        .as_str()
        .unwrap()
        .strip_prefix("0x")
        .unwrap()
        .to_string();
    let amount = Value::deserialize(
        &result,
        &TypeSignature::ResponseType(Box::new((
            TypeSignature::OptionalType(Box::new(TypeSignature::PrincipalType)),
            TypeSignature::UIntType,
        ))),
    );
    assert_eq!(
        amount,
        Value::okay(Value::some(Value::Principal(user_addr.into())).unwrap()).unwrap()
    );

    termination_switch.store(false, Ordering::SeqCst);
    stacks_l1_controller.kill_process();
    run_loop_thread.join().expect("Failed to join run loop.");
}

/// This test calls the `deposit-stx` function in the hyperchains contract.
/// We expect to see the stx balance for the user in question increase.
#[test]
fn l1_deposit_and_withdraw_stx_integration_test() {
    // running locally:
    // STACKS_BASE_DIR=~/devel/stacks-blockchain/target/release/stacks-node STACKS_NODE_TEST=1 cargo test --workspace l1_deposit_stx_integration_test
    if env::var("STACKS_NODE_TEST") != Ok("1".into()) {
        return;
    }

    // Start Stacks L1.
    let l1_toml_file = "../../contrib/conf/stacks-l1-mocknet.toml";
    let l1_rpc_origin = "http://127.0.0.1:20443";

    // Start the L2 run loop.
    let mut config = super::new_test_conf();
    config.node.mining_key = Some(MOCKNET_PRIVATE_KEY_2.clone());
    let miner_account = to_addr(&MOCKNET_PRIVATE_KEY_2);
    let user_addr = to_addr(&MOCKNET_PRIVATE_KEY_1);
    let alt_user_addr = to_addr(&MOCKNET_PRIVATE_KEY_3);
    let l2_starting_account_balance = 10000000;
    let l1_starting_account_balance = 100000000000000;
    let default_fee = 1_000_000;
    config.add_initial_balance(user_addr.to_string(), l2_starting_account_balance);
    config.add_initial_balance(miner_account.to_string(), l2_starting_account_balance);
    config.add_initial_balance(alt_user_addr.to_string(), l2_starting_account_balance);

    config.burnchain.first_burn_header_hash =
        "9946c68526249c259231f1660be4c72e915ebe1f25a8c8400095812b487eb279".to_string();
    config.burnchain.first_burn_header_height = 1;
    config.burnchain.chain = "stacks_layer_1".to_string();
    config.burnchain.mode = "hyperchain".to_string();
    config.burnchain.rpc_ssl = false;
    config.burnchain.rpc_port = 20443;
    config.burnchain.peer_host = "127.0.0.1".into();
    config.node.wait_time_for_microblocks = 10_000;
    config.node.rpc_bind = "127.0.0.1:30443".into();
    config.node.p2p_bind = "127.0.0.1:30444".into();
    let l2_rpc_origin = format!("http://{}", &config.node.rpc_bind);

    let mut l2_nonce = 0;

    config.burnchain.contract_identifier =
        QualifiedContractIdentifier::new(user_addr.into(), "hyperchain-controller".into());

    config.node.miner = true;

    let mut run_loop = neon::RunLoop::new(config.clone());
    let termination_switch = run_loop.get_termination_switch();
    let run_loop_thread = thread::spawn(move || run_loop.start(None, 0));

    // Sleep to give the run loop time to start
    thread::sleep(Duration::from_millis(2_000));

    let burnchain = Burnchain::new(
        &config.get_burn_db_path(),
        &config.burnchain.chain,
        &config.burnchain.mode,
    )
    .unwrap();
    let (sortition_db, burndb) = burnchain.open_db(true).unwrap();

    let mut stacks_l1_controller = StacksL1Controller::new(l1_toml_file.to_string(), true);
    let _stacks_res = stacks_l1_controller
        .start_process()
        .expect("stacks l1 controller didn't start");
    let mut l1_nonce = 0;

    // Sleep to give the L1 chain time to start
    thread::sleep(Duration::from_millis(10_000));

    // Publish the NFT/FT traits
    let ft_trait_content =
        include_str!("../../../../core-contracts/contracts/helper/ft-trait-standard.clar");
    let ft_trait_publish = make_contract_publish(
        &MOCKNET_PRIVATE_KEY_1,
        l1_nonce,
        1_000_000,
        "ft-trait-standard",
        &ft_trait_content,
    );
    l1_nonce += 1;

    let nft_trait_content =
        include_str!("../../../../core-contracts/contracts/helper/nft-trait-standard.clar");
    let nft_trait_publish = make_contract_publish(
        &MOCKNET_PRIVATE_KEY_1,
        l1_nonce,
        1_000_000,
        "nft-trait-standard",
        &nft_trait_content,
    );
    l1_nonce += 1;
    // Publish the default hyperchains contract on the L1 chain
    let contract_content = include_str!("../../../../core-contracts/contracts/hyperchains.clar");
    let hc_contract_publish = make_contract_publish(
        &MOCKNET_PRIVATE_KEY_1,
        l1_nonce,
        1_000_000,
        config.burnchain.contract_identifier.name.as_str(),
        &contract_content,
    );

    l1_nonce += 1;
    submit_tx(l1_rpc_origin, &ft_trait_publish);
    submit_tx(l1_rpc_origin, &nft_trait_publish);
    submit_tx(l1_rpc_origin, &hc_contract_publish);

    wait_for_next_stacks_block(&sortition_db);
    wait_for_next_stacks_block(&sortition_db);

    // The burnchain should have registered what the listener recorded.
    let tip = burndb
        .get_canonical_chain_tip()
        .expect("couldn't get chain tip");

    // Ensure that the tip height has moved beyond height 0.
    // We check that we have moved past 3 just to establish we are reliably getting blocks.
    assert!(tip.block_height > 3);

    // test the miner's nonce has incremented: this shows that L2 blocks have
    //  been mined (because the coinbase transactions bump the miner's nonce)
    let account = get_account(&l2_rpc_origin, &miner_account);
    assert!(
        account.nonce >= 2,
        "Miner should have produced at least 2 coinbase transactions"
    );

    // Publish hyperchains contract for withdrawing stx
    let hyperchain_simple_stx = "
    (define-public (hyperchain-withdraw-stx (amount uint) (sender principal))
      (stx-withdraw? amount sender)
    )
    ";
    let hyperchain_stx_publish = make_contract_publish(
        &MOCKNET_PRIVATE_KEY_1,
        l2_nonce,
        default_fee,
        "simple-stx",
        hyperchain_simple_stx,
    );
    l2_nonce += 1;
    let hc_stx_contract_id =
        QualifiedContractIdentifier::new(user_addr.into(), ContractName::from("simple-stx"));

    // Setup hyperchains contract
    let hc_setup_tx = make_contract_call(
        &MOCKNET_PRIVATE_KEY_1,
        l1_nonce,
        default_fee,
        &user_addr,
        config.burnchain.contract_identifier.name.as_str(),
        "setup-allowed-contracts",
        &[],
    );
    l1_nonce += 1;
    submit_tx(&l2_rpc_origin, &hyperchain_stx_publish);
    submit_tx(l1_rpc_origin, &hc_setup_tx);

    wait_for_next_stacks_block(&sortition_db);
    wait_for_next_stacks_block(&sortition_db);

    // Check that the user does not own any additional STX on the hyperchain now
    let account = get_account(&l2_rpc_origin, &user_addr);
    assert_eq!(
        account.balance,
        (l2_starting_account_balance - default_fee * l2_nonce) as u128
    );
    // Check the user's balance on the L1
    let account = get_account(&l1_rpc_origin, &user_addr);
    assert_eq!(
        account.balance,
        (l1_starting_account_balance - default_fee * l1_nonce) as u128
    );

    let l1_deposit_stx_tx = make_contract_call(
        &MOCKNET_PRIVATE_KEY_1,
        l1_nonce,
        1_000_000,
        &user_addr,
        config.burnchain.contract_identifier.name.as_str(),
        "deposit-stx",
        &[Value::UInt(1), Value::Principal(user_addr.into())],
    );
    l1_nonce += 1;

    // Deposit stx into hyperchains contract on L1
    submit_tx(&l1_rpc_origin, &l1_deposit_stx_tx);

<<<<<<< HEAD
    // Sleep to give the run loop time to mine a block
    thread::sleep(Duration::from_secs(45));

    // Check that the user owns additional STX on the hyperchain now
    let account = get_account(&l2_rpc_origin, &user_addr);
    assert_eq!(
        account.balance,
        (l2_starting_account_balance - default_fee * l2_nonce + 1) as u128
    );
    // Check that the user's balance decreased on the L1
    let account = get_account(&l1_rpc_origin, &user_addr);
    assert_eq!(
        account.balance,
        (l1_starting_account_balance - default_fee * l1_nonce - 1) as u128
    );

    // Call the withdraw stx function on the L2 from unauthorized user
    let l2_withdraw_stx_tx_unauth = make_contract_call(
        &MOCKNET_PRIVATE_KEY_3,
        0,
        1_000_000,
        &user_addr,
        "simple-stx",
        "hyperchain-withdraw-stx",
        &[Value::UInt(1), Value::Principal(user_addr.into())],
    );
    // withdraw stx from L2
    submit_tx(&l2_rpc_origin, &l2_withdraw_stx_tx_unauth);

    // Sleep to give the run loop time to mine a block
    thread::sleep(Duration::from_secs(25));
    // Check that the user still owns STX on the hyperchain now (withdraw attempt should fail)
    let account = get_account(&l2_rpc_origin, &user_addr);
    assert_eq!(
        account.balance,
        (l2_starting_account_balance - default_fee * l2_nonce + 1) as u128
    );

    // Call the withdraw stx function on the L2 from the correct user
    let l2_withdraw_stx_tx = make_contract_call(
        &MOCKNET_PRIVATE_KEY_1,
        l2_nonce,
        1_000_000,
        &user_addr,
        "simple-stx",
        "hyperchain-withdraw-stx",
        &[Value::UInt(1), Value::Principal(user_addr.into())],
    );
    l2_nonce += 1;
    // withdraw stx from L2
    submit_tx(&l2_rpc_origin, &l2_withdraw_stx_tx);
=======
    wait_for_next_stacks_block(&sortition_db);
    wait_for_next_stacks_block(&sortition_db);
>>>>>>> 0ca265a9

    // Sleep to give the run loop time to mine a block
    thread::sleep(Duration::from_secs(25));
    // Check that the user does not own any additional STX anymore on the hyperchain now
    let account = get_account(&l2_rpc_origin, &user_addr);
    assert_eq!(
        account.balance,
        (l2_starting_account_balance - default_fee * l2_nonce) as u128
    );
    // Check that the user's balance has not yet increased on the L1
    let account = get_account(&l1_rpc_origin, &user_addr);
    assert_eq!(
        account.balance,
        (l1_starting_account_balance - default_fee * l1_nonce - 1) as u128
    );

    // Create the withdrawal merkle tree by mocking the stx withdraw event (if the root hash of
    // this constructed merkle tree is not identical to the root hash published by the HC node,
    // then the test will fail).
    let mut spending_condition = TransactionSpendingCondition::new_singlesig_p2pkh(
        StacksPublicKey::from_private(&MOCKNET_PRIVATE_KEY_1),
    )
    .expect("Failed to create p2pkh spending condition from public key.");
    spending_condition.set_nonce(l2_nonce - 1);
    spending_condition.set_tx_fee(1000);
    let auth = TransactionAuth::Standard(spending_condition);
    let stx_withdraw_event =
        StacksTransactionEvent::STXEvent(STXWithdrawEvent(STXWithdrawEventData {
            sender: user_addr.into(),
            amount: 1,
        }));

    let withdrawal_receipt = StacksTransactionReceipt {
        transaction: TransactionOrigin::Stacks(StacksTransaction::new(
            TransactionVersion::Testnet,
            auth.clone(),
            TransactionPayload::Coinbase(CoinbasePayload([0u8; 32])),
        )),
        events: vec![stx_withdraw_event.clone()],
        post_condition_aborted: false,
        result: Value::err_none(),
        stx_burned: 0,
        contract_analysis: None,
        execution_cost: ExecutionCost::zero(),
        microblock_header: None,
        tx_index: 0,
    };
    let withdrawal_tree = create_withdrawal_merkle_tree(&vec![withdrawal_receipt]);
    let root_hash = withdrawal_tree.root().as_bytes().to_vec();

    let stx_withdrawal_key = generate_key_from_event(&stx_withdraw_event, 0).unwrap();
    let stx_withdrawal_key_bytes = convert_withdrawal_key_to_bytes(&stx_withdrawal_key);
    let stx_withdrawal_leaf_hash =
        MerkleTree::<Sha512Trunc256Sum>::get_leaf_hash(stx_withdrawal_key_bytes.as_slice())
            .as_bytes()
            .to_vec();
    let stx_path = withdrawal_tree.path(&stx_withdrawal_key_bytes).unwrap();

    let mut stx_sib_data = Vec::new();
    for (i, sib) in stx_path.iter().enumerate() {
        let sib_hash = Value::buff_from(sib.hash.as_bytes().to_vec()).unwrap();
        // the sibling's side is the opposite of what PathOrder is set to
        let sib_is_left = Value::Bool(sib.order == MerklePathOrder::Right);
        let curr_sib_data = vec![
            (ClarityName::from("hash"), sib_hash),
            (ClarityName::from("is-left-side"), sib_is_left),
        ];
        let sib_tuple = Value::Tuple(TupleData::from_data(curr_sib_data).unwrap());
        stx_sib_data.push(sib_tuple);
    }

    let l1_withdraw_stx_tx = make_contract_call(
        &MOCKNET_PRIVATE_KEY_1,
        l1_nonce,
        1_000_000,
        &user_addr,
        config.burnchain.contract_identifier.name.as_str(),
        "withdraw-stx",
        &[
            Value::UInt(1),
            Value::Principal(user_addr.into()),
            Value::buff_from(root_hash.clone()).unwrap(),
            Value::buff_from(stx_withdrawal_leaf_hash).unwrap(),
            Value::list_from(stx_sib_data).unwrap(),
        ],
    );
    l1_nonce += 1;

    // Withdraw 1 stx from hyperchains contract on L1
    submit_tx(&l1_rpc_origin, &l1_withdraw_stx_tx);

    // Sleep to give the run loop time to mine a block
    thread::sleep(Duration::from_secs(25));

    // Check that the user still does not own any additional STX on the hyperchain now
    let account = get_account(&l2_rpc_origin, &user_addr);
    assert_eq!(
        account.balance,
        (l2_starting_account_balance - default_fee * l2_nonce) as u128
    );
    // Check that the user's STX was transferred back to the L1
    let account = get_account(&l1_rpc_origin, &user_addr);
    assert_eq!(
        account.balance,
        (l1_starting_account_balance - default_fee * l1_nonce) as u128
    );

    termination_switch.store(false, Ordering::SeqCst);
    stacks_l1_controller.kill_process();
    run_loop_thread.join().expect("Failed to join run loop.");
}

/// Test that we can bring up an L2 node and make some simple calls to the L2 chain.
/// Set up the L2 chain, make N calls, check that they are found in the listener.
#[test]
fn l2_simple_contract_calls() {
    if env::var("STACKS_NODE_TEST") != Ok("1".into()) {
        return;
    }

    // Start Stacks L1.
    let l1_toml_file = "../../contrib/conf/stacks-l1-mocknet.toml";
    let l1_rpc_origin = "http://127.0.0.1:20443";

    let nft_trait_name = "nft-trait-standard";
    let ft_trait_name = "ft-trait-standard";

    // Start the L2 run loop.
    let mut config = super::new_test_conf();
    config.node.mining_key = Some(MOCKNET_PRIVATE_KEY_2.clone());

    config.burnchain.first_burn_header_hash =
        "9946c68526249c259231f1660be4c72e915ebe1f25a8c8400095812b487eb279".to_string();
    config.burnchain.first_burn_header_height = 1;
    config.burnchain.chain = "stacks_layer_1".to_string();
    config.burnchain.mode = "hyperchain".to_string();
    config.burnchain.rpc_ssl = false;
    config.burnchain.rpc_port = 20443;
    config.burnchain.peer_host = "127.0.0.1".into();
    config.node.wait_time_for_microblocks = 10_000;
    config.node.rpc_bind = "127.0.0.1:30443".into();
    config.node.p2p_bind = "127.0.0.1:30444".into();
    let l2_rpc_origin = format!("http://{}", &config.node.rpc_bind);

    config.burnchain.contract_identifier = QualifiedContractIdentifier::new(
        to_addr(&MOCKNET_PRIVATE_KEY_1).into(),
        "hyperchain-controller".into(),
    );

    config.node.miner = true;

    let user_addr = to_addr(&MOCKNET_PRIVATE_KEY_1);
    config.add_initial_balance(user_addr.to_string(), 10000000);

    config.events_observers.push(EventObserverConfig {
        endpoint: format!("localhost:{}", test_observer::EVENT_OBSERVER_PORT),
        events_keys: vec![EventKeyType::AnyEvent],
    });

    test_observer::spawn();

    let mut run_loop = neon::RunLoop::new(config.clone());
    let termination_switch = run_loop.get_termination_switch();
    let run_loop_thread = thread::spawn(move || run_loop.start(None, 0));

    // Sleep to give the run loop time to start
    thread::sleep(Duration::from_millis(2_000));

    let burnchain = Burnchain::new(
        &config.get_burn_db_path(),
        &config.burnchain.chain,
        &config.burnchain.mode,
    )
    .unwrap();
    let (sortition_db, _) = burnchain.open_db(true).unwrap();

    let mut stacks_l1_controller = StacksL1Controller::new(l1_toml_file.to_string(), true);
    let _stacks_res = stacks_l1_controller
        .start_process()
        .expect("stacks l1 controller didn't start");
    // Sleep to give the L1 chain time to start
    thread::sleep(Duration::from_millis(10_000));

    // Publish the NFT/FT traits
    let ft_trait_content =
        include_str!("../../../../core-contracts/contracts/helper/ft-trait-standard.clar");
    let ft_trait_publish = make_contract_publish(
        &MOCKNET_PRIVATE_KEY_1,
        0,
        1_000_000,
        &ft_trait_name,
        &ft_trait_content,
    );
    let nft_trait_content =
        include_str!("../../../../core-contracts/contracts/helper/nft-trait-standard.clar");
    let nft_trait_publish = make_contract_publish(
        &MOCKNET_PRIVATE_KEY_1,
        1,
        1_000_000,
        &nft_trait_name,
        &nft_trait_content,
    );
    // Publish the default hyperchains contract on the L1 chain
    let contract_content = include_str!("../../../../core-contracts/contracts/hyperchains.clar");
    let hc_contract_publish = make_contract_publish(
        &MOCKNET_PRIVATE_KEY_1,
        2,
        1_000_000,
        config.burnchain.contract_identifier.name.as_str(),
        &contract_content,
    );

    submit_tx(l1_rpc_origin, &ft_trait_publish);
    submit_tx(l1_rpc_origin, &nft_trait_publish);
    submit_tx(l1_rpc_origin, &hc_contract_publish);
    println!("Submitted FT, NFT, and Hyperchain contracts!");

    wait_for_next_stacks_block(&sortition_db);
    wait_for_next_stacks_block(&sortition_db);

    let small_contract = "(define-public (return-one) (ok 1))";
    let mut l2_nonce = 0;
    {
        let hyperchain_small_contract_publish = make_contract_publish(
            &MOCKNET_PRIVATE_KEY_1,
            l2_nonce,
            1000,
            "small-contract",
            small_contract,
        );
        l2_nonce += 1;
        submit_tx(&l2_rpc_origin, &hyperchain_small_contract_publish);
    }
    wait_for_next_stacks_block(&sortition_db);
    wait_for_next_stacks_block(&sortition_db);

    // Make two contract calls to "return-one".
    for _ in 0..2 {
        let small_contract_call1 = make_contract_call(
            &MOCKNET_PRIVATE_KEY_1,
            l2_nonce,
            1000,
            &user_addr,
            "small-contract",
            "return-one",
            &[],
        );
        l2_nonce += 1;
        submit_tx(&l2_rpc_origin, &small_contract_call1);
        wait_for_next_stacks_block(&sortition_db);
    }
    // Wait extra blocks to avoid flakes.
    wait_for_next_stacks_block(&sortition_db);
    wait_for_next_stacks_block(&sortition_db);

    // Check for two calls to "return-one".
    let small_contract_calls = select_transactions_where(
        &test_observer::get_blocks(),
        |transaction| match &transaction.payload {
            TransactionPayload::ContractCall(contract) => {
                contract.contract_name == ContractName::try_from("small-contract").unwrap()
                    && contract.function_name == ClarityName::try_from("return-one").unwrap()
            }
            _ => false,
        },
    );
    assert_eq!(small_contract_calls.len(), 2);
    termination_switch.store(false, Ordering::SeqCst);
    stacks_l1_controller.kill_process();
    run_loop_thread.join().expect("Failed to join run loop.");
}<|MERGE_RESOLUTION|>--- conflicted
+++ resolved
@@ -1343,9 +1343,9 @@
     // Deposit stx into hyperchains contract on L1
     submit_tx(&l1_rpc_origin, &l1_deposit_stx_tx);
 
-<<<<<<< HEAD
-    // Sleep to give the run loop time to mine a block
-    thread::sleep(Duration::from_secs(45));
+    // Wait to give the run loop time to mine a block
+    wait_for_next_stacks_block(&sortition_db);
+    wait_for_next_stacks_block(&sortition_db);
 
     // Check that the user owns additional STX on the hyperchain now
     let account = get_account(&l2_rpc_origin, &user_addr);
@@ -1395,10 +1395,6 @@
     l2_nonce += 1;
     // withdraw stx from L2
     submit_tx(&l2_rpc_origin, &l2_withdraw_stx_tx);
-=======
-    wait_for_next_stacks_block(&sortition_db);
-    wait_for_next_stacks_block(&sortition_db);
->>>>>>> 0ca265a9
 
     // Sleep to give the run loop time to mine a block
     thread::sleep(Duration::from_secs(25));
