--- conflicted
+++ resolved
@@ -130,13 +130,9 @@
 
         info!("Got {} signatures", signature.len());
 
-<<<<<<< HEAD
-        assert!(signature.len() >= num_signers / 7 * 10);
-=======
         // NOTE: signature.len() does not need to equal signers.len(); the stacks miner can finish the block
         //  whenever it has crossed the threshold.
         assert!(signature.len() >= num_signers * 7 / 10);
->>>>>>> d688786e
 
         let reward_cycle = self.get_current_reward_cycle();
         let signers = self.get_reward_set_signers(reward_cycle);
