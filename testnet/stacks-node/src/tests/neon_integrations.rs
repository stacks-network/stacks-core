use std::cmp;
use std::sync::mpsc;
use std::sync::Arc;
use std::time::{Duration, Instant};
use std::{
    collections::HashMap,
    sync::atomic::{AtomicU64, Ordering},
};
use std::{env, thread};

use rusqlite::types::ToSql;

use stacks::burnchains::bitcoin::address::{BitcoinAddress, BitcoinAddressType};
use stacks::burnchains::bitcoin::BitcoinNetworkType;
use stacks::burnchains::Txid;
use stacks::chainstate::burn::operations::{BlockstackOperationType, PreStxOp, TransferStxOp};
use stacks::clarity_cli::vm_execute as execute;
use stacks::codec::StacksMessageCodec;
use stacks::core;
use stacks::core::{StacksEpoch, StacksEpochId, CHAIN_ID_TESTNET, PEER_VERSION_EPOCH_2_0};
use stacks::net::atlas::{AtlasConfig, AtlasDB, MAX_ATTACHMENT_INV_PAGES_PER_REQUEST};
use stacks::net::{
    AccountEntryResponse, ContractSrcResponse, GetAttachmentResponse, GetAttachmentsInvResponse,
    PostTransactionRequestBody, RPCPeerInfoData,
};
use stacks::types::chainstate::{
    BlockHeaderHash, BurnchainHeaderHash, StacksAddress, StacksBlockId,
};
use stacks::util::hash::Hash160;
use stacks::util::hash::{bytes_to_hex, hex_bytes, to_hex};
use stacks::util::secp256k1::Secp256k1PublicKey;
use stacks::util::{get_epoch_time_ms, get_epoch_time_secs, sleep_ms};
use stacks::util_lib::boot::boot_code_id;
use stacks::vm::database::ClarityDeserializable;
use stacks::vm::types::PrincipalData;
use stacks::vm::ClarityVersion;
use stacks::vm::Value;
use stacks::{
    burnchains::db::BurnchainDB,
    chainstate::{burn::ConsensusHash, stacks::StacksMicroblock},
};
use stacks::{
    burnchains::{Address, Burnchain, PoxConstants},
    vm::costs::ExecutionCost,
};
use stacks::{
    chainstate::stacks::{
        db::StacksChainState, StacksBlock, StacksBlockHeader, StacksMicroblockHeader,
        StacksPrivateKey, StacksPublicKey, StacksTransaction, TransactionContractCall,
        TransactionPayload,
    },
    net::RPCPoxInfoData,
    util_lib::db::query_row_columns,
    util_lib::db::query_rows,
    util_lib::db::u64_to_sql,
};

use crate::{
    burnchains::bitcoin_regtest_controller::UTXO, config::EventKeyType,
    config::EventObserverConfig, config::InitialBalance, neon, operations::BurnchainOpSigner,
    BitcoinRegtestController, BurnchainController, Config, ConfigFile, Keychain,
};

use crate::util::hash::{MerkleTree, Sha512Trunc256Sum};
use crate::util::secp256k1::MessageSignature;

use rand::Rng;

use super::bitcoin_regtest::BitcoinCoreController;
use super::{
    make_contract_call, make_contract_publish, make_contract_publish_microblock_only,
    make_microblock, make_stacks_transfer, make_stacks_transfer_mblock_only, to_addr, ADDR_4, SK_1,
    SK_2,
};
use stacks::chainstate::stacks::miner::{
    TransactionErrorEvent, TransactionEvent, TransactionSkippedEvent, TransactionSuccessEvent,
};

use crate::config::FeeEstimatorName;
use stacks::net::RPCFeeEstimateResponse;
use stacks::vm::ClarityName;
use stacks::vm::ContractName;
use std::convert::TryFrom;

pub fn neon_integration_test_conf() -> (Config, StacksAddress) {
    let mut conf = super::new_test_conf();

    let keychain = Keychain::default(conf.node.seed.clone());

    conf.node.miner = true;
    conf.node.wait_time_for_microblocks = 500;
    conf.burnchain.burn_fee_cap = 20000;

    conf.burnchain.mode = "neon".into();
    conf.burnchain.username = Some("neon-tester".into());
    conf.burnchain.password = Some("neon-tester-pass".into());
    conf.burnchain.peer_host = "127.0.0.1".into();
    conf.burnchain.local_mining_public_key =
        Some(keychain.generate_op_signer().get_public_key().to_hex());
    conf.burnchain.commit_anchor_block_within = 0;

    // test to make sure config file parsing is correct
<<<<<<< HEAD
    let mut cfile = ConfigFile::xenon();
    if let Some(burnchain) = cfile.burnchain.as_mut() {
        burnchain.peer_host = Some("127.0.0.1".to_string());
    }

    let magic_bytes = Config::from_config_file(cfile).burnchain.magic_bytes;
=======
    let magic_bytes = Config::from_config_file(ConfigFile::xenon())
        .unwrap()
        .burnchain
        .magic_bytes;
>>>>>>> 43b3398c
    assert_eq!(magic_bytes.as_bytes(), &['T' as u8, '2' as u8]);
    conf.burnchain.magic_bytes = magic_bytes;
    conf.burnchain.poll_time_secs = 1;
    conf.node.pox_sync_sample_secs = 0;

    conf.miner.min_tx_fee = 1;
    conf.miner.first_attempt_time_ms = i64::max_value() as u64;
    conf.miner.subsequent_attempt_time_ms = i64::max_value() as u64;

    let miner_account = keychain.origin_address(conf.is_mainnet()).unwrap();

    (conf, miner_account)
}

pub mod test_observer {
    use std::convert::Infallible;
    use std::sync::Mutex;
    use std::thread;

    use tokio;
    use warp;
    use warp::Filter;

    use crate::event_dispatcher::{MinedBlockEvent, MinedMicroblockEvent};

    pub const EVENT_OBSERVER_PORT: u16 = 50303;

    lazy_static! {
        pub static ref NEW_BLOCKS: Mutex<Vec<serde_json::Value>> = Mutex::new(Vec::new());
        pub static ref MINED_BLOCKS: Mutex<Vec<MinedBlockEvent>> = Mutex::new(Vec::new());
        pub static ref MINED_MICROBLOCKS: Mutex<Vec<MinedMicroblockEvent>> = Mutex::new(Vec::new());
        pub static ref NEW_MICROBLOCKS: Mutex<Vec<serde_json::Value>> = Mutex::new(Vec::new());
        pub static ref BURN_BLOCKS: Mutex<Vec<serde_json::Value>> = Mutex::new(Vec::new());
        pub static ref MEMTXS: Mutex<Vec<String>> = Mutex::new(Vec::new());
        pub static ref MEMTXS_DROPPED: Mutex<Vec<(String, String)>> = Mutex::new(Vec::new());
        pub static ref ATTACHMENTS: Mutex<Vec<serde_json::Value>> = Mutex::new(Vec::new());
    }

    async fn handle_burn_block(
        burn_block: serde_json::Value,
    ) -> Result<impl warp::Reply, Infallible> {
        let mut blocks = BURN_BLOCKS.lock().unwrap();
        blocks.push(burn_block);
        Ok(warp::http::StatusCode::OK)
    }

    async fn handle_block(block: serde_json::Value) -> Result<impl warp::Reply, Infallible> {
        let mut blocks = NEW_BLOCKS.lock().unwrap();
        blocks.push(block);
        Ok(warp::http::StatusCode::OK)
    }

    async fn handle_microblocks(
        microblocks: serde_json::Value,
    ) -> Result<impl warp::Reply, Infallible> {
        let mut microblock_events = NEW_MICROBLOCKS.lock().unwrap();
        microblock_events.push(microblocks);
        Ok(warp::http::StatusCode::OK)
    }

    async fn handle_mined_block(block: serde_json::Value) -> Result<impl warp::Reply, Infallible> {
        let mut mined_blocks = MINED_BLOCKS.lock().unwrap();
        // assert that the mined transaction events have string-y txids
        block
            .as_object()
            .expect("Expected JSON object for mined block event")
            .get("tx_events")
            .expect("Expected tx_events key in mined block event")
            .as_array()
            .expect("Expected tx_events key to be an array in mined block event")
            .iter()
            .for_each(|txevent| {
                let txevent_obj = txevent.as_object().expect("TransactionEvent should be object");
                let inner_obj = if let Some(inner_obj) = txevent_obj.get("Success") {
                    inner_obj
                } else if let Some(inner_obj) = txevent_obj.get("ProcessingError") {
                    inner_obj
                } else if let Some(inner_obj) = txevent_obj.get("Skipped") {
                    inner_obj
                } else {
                    panic!("TransactionEvent object should have one of Success, ProcessingError, or Skipped")
                };
                inner_obj
                    .as_object()
                    .expect("TransactionEvent should be an object")
                    .get("txid")
                    .expect("Should have txid key")
                    .as_str()
                    .expect("Expected txid to be a string");
            });

        mined_blocks.push(serde_json::from_value(block).unwrap());
        Ok(warp::http::StatusCode::OK)
    }

    /// Called by the process listening to events on a mined microblock event. The event is added
    /// to the mutex-guarded vector `MINED_MICROBLOCKS`.
    async fn handle_mined_microblock(
        tx_event: serde_json::Value,
    ) -> Result<impl warp::Reply, Infallible> {
        let mut mined_txs = MINED_MICROBLOCKS.lock().unwrap();
        mined_txs.push(serde_json::from_value(tx_event).unwrap());
        Ok(warp::http::StatusCode::OK)
    }

    async fn handle_mempool_txs(txs: serde_json::Value) -> Result<impl warp::Reply, Infallible> {
        let new_rawtxs = txs
            .as_array()
            .unwrap()
            .into_iter()
            .map(|x| x.as_str().unwrap().to_string());
        let mut memtxs = MEMTXS.lock().unwrap();
        for new_tx in new_rawtxs {
            memtxs.push(new_tx);
        }
        Ok(warp::http::StatusCode::OK)
    }

    async fn handle_mempool_drop_txs(
        txs: serde_json::Value,
    ) -> Result<impl warp::Reply, Infallible> {
        let dropped_txids = txs
            .get("dropped_txids")
            .unwrap()
            .as_array()
            .unwrap()
            .into_iter()
            .map(|x| x.as_str().unwrap().to_string());
        let reason = txs.get("reason").unwrap().as_str().unwrap().to_string();

        let mut memtxs = MEMTXS_DROPPED.lock().unwrap();
        for new_tx in dropped_txids {
            memtxs.push((new_tx, reason.clone()));
        }
        Ok(warp::http::StatusCode::OK)
    }

    async fn handle_attachments(
        attachments: serde_json::Value,
    ) -> Result<impl warp::Reply, Infallible> {
        let new_attachments = attachments.as_array().unwrap();
        let mut attachments = ATTACHMENTS.lock().unwrap();
        for new_attachment in new_attachments {
            attachments.push(new_attachment.clone());
        }
        Ok(warp::http::StatusCode::OK)
    }

    pub fn get_memtxs() -> Vec<String> {
        MEMTXS.lock().unwrap().clone()
    }

    pub fn get_memtx_drops() -> Vec<(String, String)> {
        MEMTXS_DROPPED.lock().unwrap().clone()
    }

    pub fn get_blocks() -> Vec<serde_json::Value> {
        NEW_BLOCKS.lock().unwrap().clone()
    }

    pub fn get_microblocks() -> Vec<serde_json::Value> {
        NEW_MICROBLOCKS.lock().unwrap().clone()
    }

    pub fn get_burn_blocks() -> Vec<serde_json::Value> {
        BURN_BLOCKS.lock().unwrap().clone()
    }

    pub fn get_attachments() -> Vec<serde_json::Value> {
        ATTACHMENTS.lock().unwrap().clone()
    }

    pub fn get_mined_blocks() -> Vec<MinedBlockEvent> {
        MINED_BLOCKS.lock().unwrap().clone()
    }

    pub fn get_mined_microblocks() -> Vec<MinedMicroblockEvent> {
        MINED_MICROBLOCKS.lock().unwrap().clone()
    }

    /// each path here should correspond to one of the paths listed in `event_dispatcher.rs`
    async fn serve() {
        let new_blocks = warp::path!("new_block")
            .and(warp::post())
            .and(warp::body::json())
            .and_then(handle_block);
        let mempool_txs = warp::path!("new_mempool_tx")
            .and(warp::post())
            .and(warp::body::json())
            .and_then(handle_mempool_txs);
        let mempool_drop_txs = warp::path!("drop_mempool_tx")
            .and(warp::post())
            .and(warp::body::json())
            .and_then(handle_mempool_drop_txs);
        let new_burn_blocks = warp::path!("new_burn_block")
            .and(warp::post())
            .and(warp::body::json())
            .and_then(handle_burn_block);
        let new_attachments = warp::path!("attachments" / "new")
            .and(warp::post())
            .and(warp::body::json())
            .and_then(handle_attachments);
        let new_microblocks = warp::path!("new_microblocks")
            .and(warp::post())
            .and(warp::body::json())
            .and_then(handle_microblocks);
        let mined_blocks = warp::path!("mined_block")
            .and(warp::post())
            .and(warp::body::json())
            .and_then(handle_mined_block);
        let mined_microblocks = warp::path!("mined_microblock")
            .and(warp::post())
            .and(warp::body::json())
            .and_then(handle_mined_microblock);

        info!("Spawning warp server");
        warp::serve(
            new_blocks
                .or(mempool_txs)
                .or(mempool_drop_txs)
                .or(new_burn_blocks)
                .or(new_attachments)
                .or(new_microblocks)
                .or(mined_blocks)
                .or(mined_microblocks),
        )
        .run(([127, 0, 0, 1], EVENT_OBSERVER_PORT))
        .await
    }

    pub fn spawn() {
        clear();
        thread::spawn(|| {
            let rt = tokio::runtime::Runtime::new().expect("Failed to initialize tokio");
            rt.block_on(serve());
        });
    }

    pub fn clear() {
        ATTACHMENTS.lock().unwrap().clear();
        BURN_BLOCKS.lock().unwrap().clear();
        NEW_BLOCKS.lock().unwrap().clear();
        MEMTXS.lock().unwrap().clear();
        MEMTXS_DROPPED.lock().unwrap().clear();
        MINED_BLOCKS.lock().unwrap().clear();
    }
}

const PANIC_TIMEOUT_SECS: u64 = 600;
/// Returns `false` on a timeout, true otherwise.
pub fn next_block_and_wait(
    btc_controller: &mut BitcoinRegtestController,
    blocks_processed: &Arc<AtomicU64>,
) -> bool {
    let current = blocks_processed.load(Ordering::SeqCst);
    eprintln!(
        "Issuing block at {}, waiting for bump ({})",
        get_epoch_time_secs(),
        current
    );
    btc_controller.build_next_block(1);
    let start = Instant::now();
    while blocks_processed.load(Ordering::SeqCst) <= current {
        if start.elapsed() > Duration::from_secs(PANIC_TIMEOUT_SECS) {
            error!("Timed out waiting for block to process, trying to continue test");
            return false;
        }
        thread::sleep(Duration::from_millis(100));
    }
    eprintln!(
        "Block bumped at {} ({})",
        get_epoch_time_secs(),
        blocks_processed.load(Ordering::SeqCst)
    );
    true
}

/// This function will call `next_block_and_wait` until the burnchain height underlying `BitcoinRegtestController`
/// reaches *exactly* `target_height`.
///
/// Returns `false` if `next_block_and_wait` times out.
fn run_until_burnchain_height(
    btc_regtest_controller: &mut BitcoinRegtestController,
    blocks_processed: &Arc<AtomicU64>,
    target_height: u64,
    conf: &Config,
) -> bool {
    let tip_info = get_chain_info(&conf);
    let mut current_height = tip_info.burn_block_height;

    while current_height < target_height {
        eprintln!(
            "run_until_burnchain_height: Issuing block at {}, current_height burnchain height is ({})",
            get_epoch_time_secs(),
            current_height
        );
        let next_result = next_block_and_wait(btc_regtest_controller, &blocks_processed);
        if !next_result {
            return false;
        }
        let tip_info = get_chain_info(&conf);
        current_height = tip_info.burn_block_height;
    }

    assert_eq!(current_height, target_height);
    true
}

pub fn wait_for_runloop(blocks_processed: &Arc<AtomicU64>) {
    let start = Instant::now();
    while blocks_processed.load(Ordering::SeqCst) == 0 {
        if start.elapsed() > Duration::from_secs(PANIC_TIMEOUT_SECS) {
            panic!("Timed out waiting for run loop to start");
        }
        thread::sleep(Duration::from_millis(100));
    }
}

/// Wait for at least one microblock to be mined, up to a given timeout (in seconds).
/// Returns true if the microblock was mined; false if we timed out.
pub fn wait_for_microblocks(microblocks_processed: &Arc<AtomicU64>, timeout: u64) -> bool {
    let mut current = microblocks_processed.load(Ordering::SeqCst);
    let start = Instant::now();
    info!("Waiting for next microblock (current = {})", &current);
    loop {
        let now = microblocks_processed.load(Ordering::SeqCst);
        if now == 0 && current != 0 {
            // wrapped around -- a new epoch started
            info!(
                "New microblock epoch started while waiting (originally {})",
                current
            );
            current = 0;
        }

        if now > current {
            break;
        }

        if start.elapsed() > Duration::from_secs(timeout) {
            warn!("Timed out waiting for microblocks to process ({})", timeout);
            return false;
        }

        thread::sleep(Duration::from_millis(100));
    }
    info!("Next microblock acknowledged");
    return true;
}

/// returns Txid string
pub fn submit_tx(http_origin: &str, tx: &Vec<u8>) -> String {
    let client = reqwest::blocking::Client::new();
    let path = format!("{}/v2/transactions", http_origin);
    let res = client
        .post(&path)
        .header("Content-Type", "application/octet-stream")
        .body(tx.clone())
        .send()
        .unwrap();
    if res.status().is_success() {
        let res: String = res.json().unwrap();
        assert_eq!(
            res,
            StacksTransaction::consensus_deserialize(&mut &tx[..])
                .unwrap()
                .txid()
                .to_string()
        );
        return res;
    } else {
        eprintln!("{}", res.text().unwrap());
        panic!("");
    }
}

pub fn get_chain_info(conf: &Config) -> RPCPeerInfoData {
    let http_origin = format!("http://{}", &conf.node.rpc_bind);
    let client = reqwest::blocking::Client::new();

    // get the canonical chain tip
    let path = format!("{}/v2/info", &http_origin);
    let tip_info = client
        .get(&path)
        .send()
        .unwrap()
        .json::<RPCPeerInfoData>()
        .unwrap();

    tip_info
}

fn get_tip_anchored_block(conf: &Config) -> (ConsensusHash, StacksBlock) {
    let tip_info = get_chain_info(conf);

    // get the canonical chain tip
    let stacks_tip = tip_info.stacks_tip;
    let stacks_tip_consensus_hash = tip_info.stacks_tip_consensus_hash;

    let stacks_id_tip =
        StacksBlockHeader::make_index_block_hash(&stacks_tip_consensus_hash, &stacks_tip);

    // get the associated anchored block
    let http_origin = format!("http://{}", &conf.node.rpc_bind);
    let client = reqwest::blocking::Client::new();
    let path = format!("{}/v2/blocks/{}", &http_origin, &stacks_id_tip);
    let block_bytes = client.get(&path).send().unwrap().bytes().unwrap();
    let block = StacksBlock::consensus_deserialize(&mut block_bytes.as_ref()).unwrap();

    (stacks_tip_consensus_hash, block)
}

fn find_microblock_privkey(
    conf: &Config,
    pubkey_hash: &Hash160,
    max_tries: u64,
) -> Option<StacksPrivateKey> {
    let mut keychain = Keychain::default(conf.node.seed.clone());
    for ix in 0..max_tries {
        // the first rotation occurs at 203.
        let privk = keychain.rotate_microblock_keypair(203 + ix);
        let pubkh = Hash160::from_node_public_key(&StacksPublicKey::from_private(&privk));
        if pubkh == *pubkey_hash {
            return Some(privk);
        }
    }
    return None;
}

/// Returns true iff `b` is within `0.1%` of `a`.
fn is_close_f64(a: f64, b: f64) -> bool {
    let error = (a - b).abs() / a.abs();
    error < 0.001
}

#[test]
#[ignore]
fn bitcoind_integration_test() {
    if env::var("BITCOIND_TEST") != Ok("1".into()) {
        return;
    }

    let (mut conf, miner_account) = neon_integration_test_conf();
    let prom_bind = format!("{}:{}", "127.0.0.1", 6000);
    conf.node.prometheus_bind = Some(prom_bind.clone());

    let mut btcd_controller = BitcoinCoreController::new(conf.clone());
    btcd_controller
        .start_bitcoind()
        .map_err(|_e| ())
        .expect("Failed starting bitcoind");

    let mut btc_regtest_controller = BitcoinRegtestController::new(conf.clone(), None);
    let http_origin = format!("http://{}", &conf.node.rpc_bind);

    btc_regtest_controller.bootstrap_chain(201);

    eprintln!("Chain bootstrapped...");

    let mut run_loop = neon::RunLoop::new(conf);
    let blocks_processed = run_loop.get_blocks_processed_arc();

    let channel = run_loop.get_coordinator_channel().unwrap();

    thread::spawn(move || run_loop.start(None, 0));

    // give the run loop some time to start up!
    wait_for_runloop(&blocks_processed);

    // first block wakes up the run loop
    next_block_and_wait(&mut btc_regtest_controller, &blocks_processed);

    // first block will hold our VRF registration
    next_block_and_wait(&mut btc_regtest_controller, &blocks_processed);

    // second block will be the first mined Stacks block
    next_block_and_wait(&mut btc_regtest_controller, &blocks_processed);

    // let's query the miner's account nonce:

    eprintln!("Miner account: {}", miner_account);

    let account = get_account(&http_origin, &miner_account);
    assert_eq!(account.balance, 0);
    assert_eq!(account.nonce, 1);

    // query for prometheus metrics
    #[cfg(feature = "monitoring_prom")]
    {
        let prom_http_origin = format!("http://{}", prom_bind);
        let client = reqwest::blocking::Client::new();
        let res = client
            .get(&prom_http_origin)
            .send()
            .unwrap()
            .text()
            .unwrap();
        assert!(res.contains("stacks_node_computed_miner_commitment_high 0"));
        assert!(res.contains("stacks_node_computed_miner_commitment_low 1"));
        assert!(res.contains("stacks_node_computed_relative_miner_score 100"));
        assert!(res.contains("stacks_node_miner_current_median_commitment_high 0"));
        assert!(res.contains("stacks_node_miner_current_median_commitment_low 1"));
        assert!(res.contains("stacks_node_active_miners_total 1"));
    }

    channel.stop_chains_coordinator();
}

#[test]
#[ignore]
fn most_recent_utxo_integration_test() {
    if env::var("BITCOIND_TEST") != Ok("1".into()) {
        return;
    }

    let (conf, _) = neon_integration_test_conf();

    let mut btcd_controller = BitcoinCoreController::new(conf.clone());
    btcd_controller
        .start_bitcoind()
        .map_err(|_e| ())
        .expect("Failed starting bitcoind");

    let mut btc_regtest_controller = BitcoinRegtestController::new(conf.clone(), None);

    btc_regtest_controller.bootstrap_chain(201);

    eprintln!("Chain bootstrapped...");

    let mut run_loop = neon::RunLoop::new(conf.clone());
    let blocks_processed = run_loop.get_blocks_processed_arc();

    let channel = run_loop.get_coordinator_channel().unwrap();

    thread::spawn(move || run_loop.start(None, 0));

    // give the run loop some time to start up!
    wait_for_runloop(&blocks_processed);

    // first block wakes up the run loop
    next_block_and_wait(&mut btc_regtest_controller, &blocks_processed);

    // first block will hold our VRF registration
    next_block_and_wait(&mut btc_regtest_controller, &blocks_processed);

    // second block will be the first mined Stacks block
    next_block_and_wait(&mut btc_regtest_controller, &blocks_processed);

    let mut miner_signer = Keychain::default(conf.node.seed.clone()).generate_op_signer();
    let pubkey = miner_signer.get_public_key();
    let utxos_before = btc_regtest_controller.get_all_utxos(&pubkey);

    let mut last_utxo: Option<UTXO> = None;
    let mut smallest_utxo: Option<UTXO> = None; // smallest non-dust UTXO
    let mut biggest_utxo: Option<UTXO> = None;
    for utxo in utxos_before.iter() {
        if let Some(last) = last_utxo {
            if utxo.confirmations < last.confirmations {
                last_utxo = Some(utxo.clone());
            } else {
                last_utxo = Some(last);
            }
        } else {
            last_utxo = Some(utxo.clone());
        }

        if let Some(smallest) = smallest_utxo {
            if utxo.amount > 5500 && utxo.amount < smallest.amount {
                smallest_utxo = Some(utxo.clone());
            } else {
                smallest_utxo = Some(smallest);
            }
        } else {
            smallest_utxo = Some(utxo.clone());
        }

        if let Some(biggest) = biggest_utxo {
            if utxo.amount > biggest.amount {
                biggest_utxo = Some(utxo.clone());
            } else {
                biggest_utxo = Some(biggest);
            }
        } else {
            biggest_utxo = Some(utxo.clone());
        }
    }

    let last_utxo = last_utxo.unwrap();
    let smallest_utxo = smallest_utxo.unwrap();
    let mut biggest_utxo = biggest_utxo.unwrap();

    eprintln!("Last-spent UTXO is {:?}", &last_utxo);
    eprintln!("Smallest UTXO is {:?}", &smallest_utxo);
    eprintln!("Biggest UTXO is {:?}", &biggest_utxo);

    assert_eq!(last_utxo, smallest_utxo);
    assert_ne!(biggest_utxo, last_utxo);
    assert_ne!(biggest_utxo, smallest_utxo);

    // third block will be the second mined Stacks block, and mining it should *not* spend the
    // biggest UTXO, but should spend the *smallest non-dust* UTXO
    next_block_and_wait(&mut btc_regtest_controller, &blocks_processed);

    let utxos_after = btc_regtest_controller.get_all_utxos(&pubkey);

    // last UTXO was spent, which would also have been the smallest.
    let mut has_biggest = false;
    for utxo in utxos_after.into_iter() {
        assert_ne!(utxo, last_utxo);
        assert_ne!(utxo, smallest_utxo);

        // don't care about confirmations here
        biggest_utxo.confirmations = utxo.confirmations;
        if utxo == biggest_utxo {
            has_biggest = true;
        }
    }

    // biggest UTXO is *not* spent
    assert!(has_biggest);

    channel.stop_chains_coordinator();
}

pub fn get_balance<F: std::fmt::Display>(http_origin: &str, account: &F) -> u128 {
    get_account(http_origin, account).balance
}

#[derive(Debug)]
pub struct Account {
    pub balance: u128,
    pub nonce: u64,
}

pub fn get_account<F: std::fmt::Display>(http_origin: &str, account: &F) -> Account {
    let client = reqwest::blocking::Client::new();
    let path = format!("{}/v2/accounts/{}?proof=0", http_origin, account);
    let res = client
        .get(&path)
        .send()
        .unwrap()
        .json::<AccountEntryResponse>()
        .unwrap();
    info!("Account response: {:#?}", res);
    Account {
        balance: u128::from_str_radix(&res.balance[2..], 16).unwrap(),
        nonce: res.nonce,
    }
}

fn get_pox_info(http_origin: &str) -> RPCPoxInfoData {
    let client = reqwest::blocking::Client::new();
    let path = format!("{}/v2/pox", http_origin);
    client
        .get(&path)
        .send()
        .unwrap()
        .json::<RPCPoxInfoData>()
        .unwrap()
}

fn get_chain_tip(http_origin: &str) -> (ConsensusHash, BlockHeaderHash) {
    let client = reqwest::blocking::Client::new();
    let path = format!("{}/v2/info", http_origin);
    let res = client
        .get(&path)
        .send()
        .unwrap()
        .json::<serde_json::Value>()
        .unwrap();
    (
        ConsensusHash::from_hex(
            res.get("stacks_tip_consensus_hash")
                .unwrap()
                .as_str()
                .unwrap(),
        )
        .unwrap(),
        BlockHeaderHash::from_hex(res.get("stacks_tip").unwrap().as_str().unwrap()).unwrap(),
    )
}

fn get_chain_tip_height(http_origin: &str) -> u64 {
    let client = reqwest::blocking::Client::new();
    let path = format!("{}/v2/info", http_origin);
    let res = client
        .get(&path)
        .send()
        .unwrap()
        .json::<RPCPeerInfoData>()
        .unwrap();

    res.stacks_tip_height
}

pub fn get_contract_src(
    http_origin: &str,
    contract_addr: StacksAddress,
    contract_name: String,
    use_latest_tip: bool,
) -> Result<String, String> {
    let client = reqwest::blocking::Client::new();
    let query_string = if use_latest_tip {
        "?tip=latest".to_string()
    } else {
        "".to_string()
    };
    let path = format!(
        "{}/v2/contracts/source/{}/{}{}",
        http_origin, contract_addr, contract_name, query_string
    );
    let res = client.get(&path).send().unwrap();

    if res.status().is_success() {
        let contract_src_res = res.json::<ContractSrcResponse>().unwrap();
        Ok(contract_src_res.source)
    } else {
        let err_str = res.text().unwrap();
        Err(err_str)
    }
}

#[test]
#[ignore]
fn liquid_ustx_integration() {
    if env::var("BITCOIND_TEST") != Ok("1".into()) {
        return;
    }

    // the contract that we'll test the costs of
    let caller_src = "
    (define-public (execute)
       (ok stx-liquid-supply))
    ";

    let spender_sk = StacksPrivateKey::new();
    let spender_addr = to_addr(&spender_sk);
    let spender_princ: PrincipalData = spender_addr.into();

    let (mut conf, _miner_account) = neon_integration_test_conf();

    test_observer::spawn();

    conf.events_observers.push(EventObserverConfig {
        endpoint: format!("localhost:{}", test_observer::EVENT_OBSERVER_PORT),
        events_keys: vec![EventKeyType::AnyEvent],
    });

    let spender_bal = 10_000_000_000 * (core::MICROSTACKS_PER_STACKS as u64);

    conf.initial_balances.push(InitialBalance {
        address: spender_princ.clone(),
        amount: spender_bal,
    });

    let mut btcd_controller = BitcoinCoreController::new(conf.clone());
    btcd_controller
        .start_bitcoind()
        .map_err(|_e| ())
        .expect("Failed starting bitcoind");

    let burnchain_config = Burnchain::regtest(&conf.get_burn_db_path());

    let mut btc_regtest_controller = BitcoinRegtestController::with_burnchain(
        conf.clone(),
        None,
        Some(burnchain_config.clone()),
        None,
    );
    let http_origin = format!("http://{}", &conf.node.rpc_bind);

    btc_regtest_controller.bootstrap_chain(201);

    eprintln!("Chain bootstrapped...");

    let mut run_loop = neon::RunLoop::new(conf.clone());
    let blocks_processed = run_loop.get_blocks_processed_arc();
    let _client = reqwest::blocking::Client::new();
    let channel = run_loop.get_coordinator_channel().unwrap();

    thread::spawn(move || run_loop.start(Some(burnchain_config), 0));

    // give the run loop some time to start up!
    wait_for_runloop(&blocks_processed);

    // first block wakes up the run loop
    next_block_and_wait(&mut btc_regtest_controller, &blocks_processed);

    // first block will hold our VRF registration
    next_block_and_wait(&mut btc_regtest_controller, &blocks_processed);

    // second block will be the first mined Stacks block
    next_block_and_wait(&mut btc_regtest_controller, &blocks_processed);

    let _sort_height = channel.get_sortitions_processed();

    let publish = make_contract_publish(&spender_sk, 0, 1000, "caller", caller_src);

    let replaced_txid = submit_tx(&http_origin, &publish);

    let publish = make_contract_publish(&spender_sk, 0, 1100, "caller", caller_src);
    submit_tx(&http_origin, &publish);

    let dropped_txs = test_observer::get_memtx_drops();
    assert_eq!(dropped_txs.len(), 1);
    assert_eq!(&dropped_txs[0].1, "ReplaceByFee");
    assert_eq!(&dropped_txs[0].0, &format!("0x{}", replaced_txid));

    // mine 1 burn block for the miner to issue the next block
    next_block_and_wait(&mut btc_regtest_controller, &blocks_processed);
    // mine next burn block for the miner to win
    next_block_and_wait(&mut btc_regtest_controller, &blocks_processed);

    let call_tx = make_contract_call(
        &spender_sk,
        1,
        1000,
        &spender_addr,
        "caller",
        "execute",
        &[],
    );

    submit_tx(&http_origin, &call_tx);

    next_block_and_wait(&mut btc_regtest_controller, &blocks_processed);

    // clear and mine another burnchain block, so that the new winner is seen by the observer
    //   (the observer is logically "one block behind" the miner
    test_observer::clear();
    next_block_and_wait(&mut btc_regtest_controller, &blocks_processed);

    let mut blocks = test_observer::get_blocks();
    // should have produced 1 new block
    assert_eq!(blocks.len(), 1);
    let block = blocks.pop().unwrap();
    let transactions = block.get("transactions").unwrap().as_array().unwrap();
    eprintln!("{}", transactions.len());
    let mut tested = false;
    for tx in transactions.iter() {
        let raw_tx = tx.get("raw_tx").unwrap().as_str().unwrap();
        if raw_tx == "0x00" {
            continue;
        }
        let tx_bytes = hex_bytes(&raw_tx[2..]).unwrap();
        let parsed = StacksTransaction::consensus_deserialize(&mut &tx_bytes[..]).unwrap();
        if let TransactionPayload::ContractCall(contract_call) = parsed.payload {
            eprintln!("{}", contract_call.function_name.as_str());
            if contract_call.function_name.as_str() == "execute" {
                let raw_result = tx.get("raw_result").unwrap().as_str().unwrap();
                let parsed = <Value as ClarityDeserializable<Value>>::deserialize(&raw_result[2..]);
                let liquid_ustx = parsed.expect_result_ok().expect_u128();
                assert!(liquid_ustx > 0, "Should be more liquid ustx than 0");
                tested = true;
            }
        }
    }
    assert!(tested, "Should have found a contract call tx");
}

#[test]
#[ignore]
fn lockup_integration() {
    if env::var("BITCOIND_TEST") != Ok("1".into()) {
        return;
    }

    let (mut conf, _miner_account) = neon_integration_test_conf();

    test_observer::spawn();

    conf.events_observers.push(EventObserverConfig {
        endpoint: format!("localhost:{}", test_observer::EVENT_OBSERVER_PORT),
        events_keys: vec![EventKeyType::AnyEvent],
    });

    let mut btcd_controller = BitcoinCoreController::new(conf.clone());
    btcd_controller
        .start_bitcoind()
        .map_err(|_e| ())
        .expect("Failed starting bitcoind");

    let burnchain_config = Burnchain::regtest(&conf.get_burn_db_path());

    let mut btc_regtest_controller = BitcoinRegtestController::with_burnchain(
        conf.clone(),
        None,
        Some(burnchain_config.clone()),
        None,
    );
    let http_origin = format!("http://{}", &conf.node.rpc_bind);

    btc_regtest_controller.bootstrap_chain(201);

    eprintln!("Chain bootstrapped...");

    let mut run_loop = neon::RunLoop::new(conf.clone());
    let blocks_processed = run_loop.get_blocks_processed_arc();
    let _client = reqwest::blocking::Client::new();

    thread::spawn(move || run_loop.start(Some(burnchain_config), 0));

    // give the run loop some time to start up!
    wait_for_runloop(&blocks_processed);

    // first block wakes up the run loop
    next_block_and_wait(&mut btc_regtest_controller, &blocks_processed);

    // let's query an account that unlocked STX
    // Looking at chainstate-test.txt,
    // 3QsabRcGFfw3B9rNpEcW9rN6twjZGwNz5s,13888888889,1
    // 3QsabRcGFfw3B9rNpEcW9rN6twjZGwNz5s,13888888889,3
    // 3QsabRcGFfw3B9rNpEcW9rN6twjZGwNz5s,13888888889,3
    // 3QsabRcGFfw3B9rNpEcW9rN6twjZGwNz5s -> SN3Z4MMRJ29FVZB38FGYPE94N1D8ZGF55R7YWH00A
    let recipient_addr_str = "SN3Z4MMRJ29FVZB38FGYPE94N1D8ZGF55R7YWH00A";
    let recipient = StacksAddress::from_string(recipient_addr_str).unwrap();

    // first block will hold our VRF registration
    next_block_and_wait(&mut btc_regtest_controller, &blocks_processed);

    // block #1 should be unlocking STX
    next_block_and_wait(&mut btc_regtest_controller, &blocks_processed);
    assert_eq!(get_balance(&http_origin, &recipient), 13888888889);
    let blocks = test_observer::get_blocks();
    let chain_tip = blocks.last().unwrap();

    let events = chain_tip.get("events").unwrap().as_array().unwrap();
    let mut found = false;
    for event in events.iter() {
        if event.get("type").unwrap().as_str().unwrap() == "stx_mint_event" {
            let payload = event.get("stx_mint_event").unwrap().as_object().unwrap();
            let address = payload.get("recipient").unwrap().as_str().unwrap();
            let amount = payload.get("amount").unwrap().as_str().unwrap();
            if address == recipient_addr_str && amount == "13888888889" {
                found = true;
            }
        }
    }
    assert_eq!(found, true);

    // block #2 won't unlock STX
    next_block_and_wait(&mut btc_regtest_controller, &blocks_processed);

    // block #3 should be unlocking STX
    next_block_and_wait(&mut btc_regtest_controller, &blocks_processed);
    assert_eq!(get_balance(&http_origin, &recipient), 13888888889 * 3);

    // now let's ensure that the last block received by the event observer contains the lockup receipt
    let blocks = test_observer::get_blocks();
    let chain_tip = blocks.last().unwrap();

    let events = chain_tip.get("events").unwrap().as_array().unwrap();
    assert_eq!(events.len(), 2);
    for event in events {
        assert_eq!(
            event.get("type").unwrap().as_str().unwrap(),
            "stx_mint_event"
        );
    }

    test_observer::clear();
}

#[test]
#[ignore]
fn stx_transfer_btc_integration_test() {
    if env::var("BITCOIND_TEST") != Ok("1".into()) {
        return;
    }

    let spender_sk = StacksPrivateKey::from_hex(SK_1).unwrap();
    let spender_stx_addr: StacksAddress = to_addr(&spender_sk);
    let spender_addr: PrincipalData = spender_stx_addr.clone().into();
    let _spender_btc_addr = BitcoinAddress::from_bytes(
        BitcoinNetworkType::Regtest,
        BitcoinAddressType::PublicKeyHash,
        &spender_stx_addr.bytes.0,
    )
    .unwrap();

    let spender_2_sk = StacksPrivateKey::from_hex(SK_2).unwrap();
    let spender_2_stx_addr: StacksAddress = to_addr(&spender_2_sk);
    let spender_2_addr: PrincipalData = spender_2_stx_addr.clone().into();

    let (mut conf, _miner_account) = neon_integration_test_conf();

    conf.initial_balances.push(InitialBalance {
        address: spender_addr.clone(),
        amount: 100300,
    });

    conf.initial_balances.push(InitialBalance {
        address: spender_2_addr.clone(),
        amount: 100300,
    });

    let mut btcd_controller = BitcoinCoreController::new(conf.clone());
    btcd_controller
        .start_bitcoind()
        .map_err(|_e| ())
        .expect("Failed starting bitcoind");

    let mut btc_regtest_controller = BitcoinRegtestController::new(conf.clone(), None);
    let http_origin = format!("http://{}", &conf.node.rpc_bind);

    btc_regtest_controller.bootstrap_chain(201);

    eprintln!("Chain bootstrapped...");

    let mut run_loop = neon::RunLoop::new(conf.clone());
    let blocks_processed = run_loop.get_blocks_processed_arc();

    let channel = run_loop.get_coordinator_channel().unwrap();

    thread::spawn(move || run_loop.start(None, 0));

    // give the run loop some time to start up!
    wait_for_runloop(&blocks_processed);

    // first block wakes up the run loop
    next_block_and_wait(&mut btc_regtest_controller, &blocks_processed);

    // first block will hold our VRF registration
    next_block_and_wait(&mut btc_regtest_controller, &blocks_processed);

    // second block will be the first mined Stacks block
    next_block_and_wait(&mut btc_regtest_controller, &blocks_processed);

    // let's query the spender's account:
    assert_eq!(get_balance(&http_origin, &spender_addr), 100300);

    // okay, let's send a pre-stx op.
    let pre_stx_op = PreStxOp {
        output: spender_stx_addr.clone(),
        // to be filled in
        txid: Txid([0u8; 32]),
        vtxindex: 0,
        block_height: 0,
        burn_header_hash: BurnchainHeaderHash([0u8; 32]),
    };

    let mut miner_signer = Keychain::default(conf.node.seed.clone()).generate_op_signer();

    assert!(
        btc_regtest_controller.submit_operation(
            BlockstackOperationType::PreStx(pre_stx_op),
            &mut miner_signer,
            1
        ),
        "Pre-stx operation should submit successfully"
    );

    next_block_and_wait(&mut btc_regtest_controller, &blocks_processed);
    // let's fire off our transfer op.
    let recipient_sk = StacksPrivateKey::new();
    let recipient_addr = to_addr(&recipient_sk);
    let transfer_stx_op = TransferStxOp {
        sender: spender_stx_addr.clone(),
        recipient: recipient_addr.clone(),
        transfered_ustx: 100_000,
        memo: vec![],
        // to be filled in
        txid: Txid([0u8; 32]),
        vtxindex: 0,
        block_height: 0,
        burn_header_hash: BurnchainHeaderHash([0u8; 32]),
    };

    let mut spender_signer = BurnchainOpSigner::new(spender_sk.clone(), false);

    assert!(
        btc_regtest_controller.submit_operation(
            BlockstackOperationType::TransferStx(transfer_stx_op),
            &mut spender_signer,
            1
        ),
        "Transfer operation should submit successfully"
    );
    // should be elected in the same block as the transfer, so balances should be unchanged.
    next_block_and_wait(&mut btc_regtest_controller, &blocks_processed);
    assert_eq!(get_balance(&http_origin, &spender_addr), 100300);
    assert_eq!(get_balance(&http_origin, &recipient_addr), 0);

    // this block should process the transfer
    next_block_and_wait(&mut btc_regtest_controller, &blocks_processed);

    assert_eq!(get_balance(&http_origin, &spender_addr), 300);
    assert_eq!(get_balance(&http_origin, &recipient_addr), 100_000);
    assert_eq!(get_balance(&http_origin, &spender_2_addr), 100_300);

    // now let's do a pre-stx-op and a transfer op in the same burnchain block...
    // NOTE: bitcoind really doesn't want to return the utxo from the first op for some reason,
    //    so we have to get a little creative...

    // okay, let's send a pre-stx op.
    let pre_stx_op = PreStxOp {
        output: spender_2_stx_addr.clone(),
        // to be filled in
        txid: Txid([0u8; 32]),
        vtxindex: 0,
        block_height: 0,
        burn_header_hash: BurnchainHeaderHash([0u8; 32]),
    };

    let mut miner_signer = Keychain::default(conf.node.seed.clone()).generate_op_signer();

    let pre_stx_tx = btc_regtest_controller
        .submit_manual(
            BlockstackOperationType::PreStx(pre_stx_op),
            &mut miner_signer,
            None,
        )
        .expect("Pre-stx operation should submit successfully");

    let transfer_stx_utxo = UTXO {
        txid: pre_stx_tx.txid(),
        vout: 1,
        script_pub_key: pre_stx_tx.output[1].script_pubkey.clone(),
        amount: pre_stx_tx.output[1].value,
        confirmations: 0,
    };

    // let's fire off our transfer op.
    let transfer_stx_op = TransferStxOp {
        sender: spender_2_stx_addr.clone(),
        recipient: recipient_addr.clone(),
        transfered_ustx: 100_000,
        memo: vec![],
        // to be filled in
        txid: Txid([0u8; 32]),
        vtxindex: 0,
        block_height: 0,
        burn_header_hash: BurnchainHeaderHash([0u8; 32]),
    };

    let mut spender_signer = BurnchainOpSigner::new(spender_2_sk.clone(), false);

    btc_regtest_controller
        .submit_manual(
            BlockstackOperationType::TransferStx(transfer_stx_op),
            &mut spender_signer,
            Some(transfer_stx_utxo),
        )
        .expect("Transfer operation should submit successfully");

    // should be elected in the same block as the transfer, so balances should be unchanged.
    next_block_and_wait(&mut btc_regtest_controller, &blocks_processed);

    assert_eq!(get_balance(&http_origin, &spender_addr), 300);
    assert_eq!(get_balance(&http_origin, &recipient_addr), 100_000);
    assert_eq!(get_balance(&http_origin, &spender_2_addr), 100_300);

    // should process the transfer
    next_block_and_wait(&mut btc_regtest_controller, &blocks_processed);

    assert_eq!(get_balance(&http_origin, &spender_addr), 300);
    assert_eq!(get_balance(&http_origin, &recipient_addr), 200_000);
    assert_eq!(get_balance(&http_origin, &spender_2_addr), 300);

    channel.stop_chains_coordinator();
}

#[test]
#[ignore]
fn bitcoind_resubmission_test() {
    if env::var("BITCOIND_TEST") != Ok("1".into()) {
        return;
    }

    let (mut conf, _miner_account) = neon_integration_test_conf();

    let spender_sk = StacksPrivateKey::from_hex(SK_1).unwrap();
    let spender_addr: PrincipalData = to_addr(&spender_sk).into();

    conf.initial_balances.push(InitialBalance {
        address: spender_addr.clone(),
        amount: 100300,
    });

    let mut btcd_controller = BitcoinCoreController::new(conf.clone());
    btcd_controller
        .start_bitcoind()
        .map_err(|_e| ())
        .expect("Failed starting bitcoind");

    let mut btc_regtest_controller = BitcoinRegtestController::new(conf.clone(), None);
    let http_origin = format!("http://{}", &conf.node.rpc_bind);

    btc_regtest_controller.bootstrap_chain(201);

    eprintln!("Chain bootstrapped...");

    let mut run_loop = neon::RunLoop::new(conf.clone());
    let blocks_processed = run_loop.get_blocks_processed_arc();

    let channel = run_loop.get_coordinator_channel().unwrap();

    thread::spawn(move || run_loop.start(None, 0));

    // give the run loop some time to start up!
    wait_for_runloop(&blocks_processed);

    // first block wakes up the run loop
    next_block_and_wait(&mut btc_regtest_controller, &blocks_processed);

    // first block will hold our VRF registration
    next_block_and_wait(&mut btc_regtest_controller, &blocks_processed);

    // next block, issue a commit
    next_block_and_wait(&mut btc_regtest_controller, &blocks_processed);

    next_block_and_wait(&mut btc_regtest_controller, &blocks_processed);

    next_block_and_wait(&mut btc_regtest_controller, &blocks_processed);

    // let's figure out the current chain tip
    let chain_tip = get_chain_tip(&http_origin);

    // HACK: this test relies on manually inserting a bad microblock into the chain state.
    //  this behavior is not guaranteed to continue to work like this, so at some point this
    //  test will need to be updated to handle that.
    {
        let (mut chainstate, _) = StacksChainState::open(
            false,
            conf.burnchain.chain_id,
            &conf.get_chainstate_path_str(),
            None,
        )
        .unwrap();
        let mut tx = chainstate.db_tx_begin().unwrap();

        let (consensus_hash, stacks_block) = get_tip_anchored_block(&conf);

        //        let tip_hash = StacksBlockId::new(&consensus_hash, &stacks_block.header.block_hash());

        let ublock_privk =
            find_microblock_privkey(&conf, &stacks_block.header.microblock_pubkey_hash, 1024)
                .unwrap();

        let garbage_tx = make_stacks_transfer_mblock_only(
            &spender_sk,
            0,
            100,
            &PrincipalData::from(StacksAddress::burn_address(false)),
            1000,
        );
        let mut garbage_block = StacksMicroblock::first_unsigned(
            &chain_tip.1,
            vec![StacksTransaction::consensus_deserialize(&mut garbage_tx.as_slice()).unwrap()],
        );
        garbage_block.header.prev_block = BlockHeaderHash([3; 32]);
        garbage_block.header.sequence = 1;
        garbage_block.sign(&ublock_privk).unwrap();

        eprintln!("Minting microblock at {}/{}", &chain_tip.0, &chain_tip.1);
        StacksChainState::store_staging_microblock(
            &mut tx,
            &consensus_hash,
            &stacks_block.header.block_hash(),
            &garbage_block,
        )
        .unwrap();
        tx.commit().unwrap();
    }

    thread::sleep(Duration::from_secs(30));

    next_block_and_wait(&mut btc_regtest_controller, &blocks_processed);

    let burnchain_db = BurnchainDB::open(
        &btc_regtest_controller
            .get_burnchain()
            .get_burnchaindb_path(),
        false,
    )
    .unwrap();

    let burn_tip = burnchain_db.get_canonical_chain_tip().unwrap();
    let last_burn_block = burnchain_db
        .get_burnchain_block(&burn_tip.block_hash)
        .unwrap();

    assert_eq!(
        last_burn_block.ops.len(),
        1,
        "Should only have ONE operation in the last burn block"
    );

    channel.stop_chains_coordinator();
}

#[test]
#[ignore]
fn bitcoind_forking_test() {
    if env::var("BITCOIND_TEST") != Ok("1".into()) {
        return;
    }

    let (conf, miner_account) = neon_integration_test_conf();

    let mut btcd_controller = BitcoinCoreController::new(conf.clone());
    btcd_controller
        .start_bitcoind()
        .map_err(|_e| ())
        .expect("Failed starting bitcoind");

    let mut btc_regtest_controller = BitcoinRegtestController::new(conf.clone(), None);
    let http_origin = format!("http://{}", &conf.node.rpc_bind);

    btc_regtest_controller.bootstrap_chain(201);

    eprintln!("Chain bootstrapped...");

    let mut run_loop = neon::RunLoop::new(conf);
    let blocks_processed = run_loop.get_blocks_processed_arc();

    let channel = run_loop.get_coordinator_channel().unwrap();

    thread::spawn(move || run_loop.start(None, 0));

    // give the run loop some time to start up!
    wait_for_runloop(&blocks_processed);

    // first block wakes up the run loop
    next_block_and_wait(&mut btc_regtest_controller, &blocks_processed);

    // first block will hold our VRF registration
    next_block_and_wait(&mut btc_regtest_controller, &blocks_processed);

    let mut sort_height = channel.get_sortitions_processed();
    eprintln!("Sort height: {}", sort_height);

    while sort_height < 210 {
        next_block_and_wait(&mut btc_regtest_controller, &blocks_processed);
        sort_height = channel.get_sortitions_processed();
        eprintln!("Sort height: {}", sort_height);
    }
    // let's query the miner's account nonce:

    eprintln!("Miner account: {}", miner_account);

    let account = get_account(&http_origin, &miner_account);

    // N.B. rewards mature after 2 confirmations...
    assert_eq!(account.balance, 4 * (1_000_000_000 + 20_400_000));
    assert_eq!(account.nonce, 7);

    // okay, let's figure out the burn block we want to fork away.
    let burn_header_hash_to_fork = btc_regtest_controller.get_block_hash(206);
    btc_regtest_controller.invalidate_block(&burn_header_hash_to_fork);
    btc_regtest_controller.build_next_block(5);

    thread::sleep(Duration::from_secs(50));
    eprintln!("Wait for block off of shallow fork");
    next_block_and_wait(&mut btc_regtest_controller, &blocks_processed);

    let account = get_account(&http_origin, &miner_account);

    // N.B. rewards mature after 2 confirmations...
    assert_eq!(account.balance, 0);
    assert_eq!(account.nonce, 2);

    next_block_and_wait(&mut btc_regtest_controller, &blocks_processed);

    let account = get_account(&http_origin, &miner_account);

    // N.B. rewards mature after 2 confirmations...
    assert_eq!(account.balance, 0);
    // but we're able to keep on mining
    assert_eq!(account.nonce, 3);

    // Let's create another fork, deeper
    let burn_header_hash_to_fork = btc_regtest_controller.get_block_hash(206);
    btc_regtest_controller.invalidate_block(&burn_header_hash_to_fork);
    btc_regtest_controller.build_next_block(10);

    thread::sleep(Duration::from_secs(50));
    eprintln!("Wait for block off of deep fork");
    next_block_and_wait(&mut btc_regtest_controller, &blocks_processed);

    let account = get_account(&http_origin, &miner_account);

    // N.B. rewards mature after 2 confirmations...
    assert_eq!(account.balance, 0);
    assert_eq!(account.nonce, 3);

    next_block_and_wait(&mut btc_regtest_controller, &blocks_processed);

    let account = get_account(&http_origin, &miner_account);

    // but we're able to keep on mining
    assert!(account.nonce >= 3);

    eprintln!("End of test");
    channel.stop_chains_coordinator();
}

#[test]
#[ignore]
fn should_fix_2771() {
    if env::var("BITCOIND_TEST") != Ok("1".into()) {
        return;
    }

    let (conf, _miner_account) = neon_integration_test_conf();

    let mut btcd_controller = BitcoinCoreController::new(conf.clone());
    btcd_controller
        .start_bitcoind()
        .map_err(|_e| ())
        .expect("Failed starting bitcoind");

    let mut btc_regtest_controller = BitcoinRegtestController::new(conf.clone(), None);

    btc_regtest_controller.bootstrap_chain(201);

    eprintln!("Chain bootstrapped...");

    let mut run_loop = neon::RunLoop::new(conf);
    let blocks_processed = run_loop.get_blocks_processed_arc();

    let channel = run_loop.get_coordinator_channel().unwrap();

    thread::spawn(move || run_loop.start(None, 0));

    // give the run loop some time to start up!
    wait_for_runloop(&blocks_processed);

    // first block wakes up the run loop
    next_block_and_wait(&mut btc_regtest_controller, &blocks_processed);

    // first block will hold our VRF registration
    next_block_and_wait(&mut btc_regtest_controller, &blocks_processed);

    let mut sort_height = channel.get_sortitions_processed();
    eprintln!("Sort height: {}", sort_height);

    while sort_height < 210 {
        next_block_and_wait(&mut btc_regtest_controller, &blocks_processed);
        sort_height = channel.get_sortitions_processed();
        eprintln!("Sort height: {}", sort_height);
    }

    // okay, let's figure out the burn block we want to fork away.
    let reorg_height = 208;
    warn!("Will trigger re-org at block {}", reorg_height);
    let burn_header_hash_to_fork = btc_regtest_controller.get_block_hash(reorg_height);
    btc_regtest_controller.invalidate_block(&burn_header_hash_to_fork);
    btc_regtest_controller.build_next_block(1);
    thread::sleep(Duration::from_secs(5));

    // The test here consists in producing a canonical chain with 210 blocks.
    // Once done, we invalidate the block 208, and instead of rebuilding directly
    // a longer fork with N blocks (as done in the bitcoind_forking_test)
    // we slowly add some more blocks.
    // Without the patch, this behavior ends up crashing the node with errors like:
    // WARN [1626791307.078061] [src/chainstate/coordinator/mod.rs:535] [chains-coordinator] ChainsCoordinator: could not retrieve  block burnhash=40bdbf0dda349642bdf4dd30dd31af4f0c9979ce12a7c17485245d0a6ddd970b
    // WARN [1626791307.078098] [src/chainstate/coordinator/mod.rs:308] [chains-coordinator] Error processing new burn block: NonContiguousBurnchainBlock(UnknownBlock(40bdbf0dda349642bdf4dd30dd31af4f0c9979ce12a7c17485245d0a6ddd970b))
    // And the burnchain db ends up in the same state we ended up while investigating 2771.
    // With this patch, the node is able to entirely register this new canonical fork, and then able to make progress and finish successfully.
    for _i in 0..3 {
        btc_regtest_controller.build_next_block(1);
        thread::sleep(Duration::from_secs(30));
    }

    channel.stop_chains_coordinator();
}

/// Returns a StacksMicroblock with the given transactions, sequence, and parent block that is
/// signed with the given private key.
fn make_signed_microblock(
    block_privk: &StacksPrivateKey,
    txs: Vec<StacksTransaction>,
    parent_block: BlockHeaderHash,
    seq: u16,
) -> StacksMicroblock {
    let mut rng = rand::thread_rng();

    let txid_vecs = txs.iter().map(|tx| tx.txid().as_bytes().to_vec()).collect();
    let merkle_tree = MerkleTree::<Sha512Trunc256Sum>::new(&txid_vecs);
    let tx_merkle_root = merkle_tree.root();

    let mut mblock = StacksMicroblock {
        header: StacksMicroblockHeader {
            version: rng.gen(),
            sequence: seq,
            prev_block: parent_block,
            tx_merkle_root: tx_merkle_root,
            signature: MessageSignature([0u8; 65]),
        },
        txs: txs,
    };
    mblock.sign(block_privk).unwrap();
    mblock
}

#[test]
#[ignore]
fn microblock_integration_test() {
    if env::var("BITCOIND_TEST") != Ok("1".into()) {
        return;
    }

    let spender_sk = StacksPrivateKey::from_hex(SK_1).unwrap();
    let spender_addr: PrincipalData = to_addr(&spender_sk).into();
    let second_spender_sk = StacksPrivateKey::from_hex(SK_2).unwrap();
    let second_spender_addr: PrincipalData = to_addr(&second_spender_sk).into();

    let (mut conf, miner_account) = neon_integration_test_conf();

    conf.initial_balances.push(InitialBalance {
        address: spender_addr.clone(),
        amount: 100300,
    });
    conf.initial_balances.push(InitialBalance {
        address: second_spender_addr.clone(),
        amount: 10000,
    });

    conf.node.mine_microblocks = true;
    conf.node.microblock_frequency = 1_000;
    conf.miner.microblock_attempt_time_ms = 1_000;
    conf.node.wait_time_for_microblocks = 0;

    test_observer::spawn();

    conf.events_observers.push(EventObserverConfig {
        endpoint: format!("localhost:{}", test_observer::EVENT_OBSERVER_PORT),
        events_keys: vec![EventKeyType::AnyEvent],
    });

    let mut btcd_controller = BitcoinCoreController::new(conf.clone());
    btcd_controller
        .start_bitcoind()
        .map_err(|_e| ())
        .expect("Failed starting bitcoind");

    let mut btc_regtest_controller = BitcoinRegtestController::new(conf.clone(), None);
    let http_origin = format!("http://{}", &conf.node.rpc_bind);

    btc_regtest_controller.bootstrap_chain(201);

    eprintln!("Chain bootstrapped...");

    let mut run_loop = neon::RunLoop::new(conf.clone());
    let blocks_processed = run_loop.get_blocks_processed_arc();
    let client = reqwest::blocking::Client::new();

    let channel = run_loop.get_coordinator_channel().unwrap();

    thread::spawn(move || run_loop.start(None, 0));

    // give the run loop some time to start up!
    wait_for_runloop(&blocks_processed);

    // first block wakes up the run loop
    next_block_and_wait(&mut btc_regtest_controller, &blocks_processed);

    // first block will hold our VRF registration
    next_block_and_wait(&mut btc_regtest_controller, &blocks_processed);

    // second block will be the first mined Stacks block
    next_block_and_wait(&mut btc_regtest_controller, &blocks_processed);

    // let's query the miner's account nonce:
    info!("Miner account: {}", miner_account);
    let account = get_account(&http_origin, &miner_account);
    assert_eq!(account.balance, 0);
    assert_eq!(account.nonce, 1);

    // and our first spender
    let account = get_account(&http_origin, &spender_addr);
    assert_eq!(account.balance, 100300);
    assert_eq!(account.nonce, 0);

    // and our second spender
    let account = get_account(&http_origin, &second_spender_addr);
    assert_eq!(account.balance, 10000);
    assert_eq!(account.nonce, 0);

    // okay, let's push a transaction that is marked microblock only!
    let recipient = StacksAddress::from_string(ADDR_4).unwrap();
    let tx = make_stacks_transfer_mblock_only(&spender_sk, 0, 1000, &recipient.into(), 1000);
    submit_tx(&http_origin, &tx);

    info!("Try to mine a microblock-only tx");

    // now let's mine a couple blocks, and then check the sender's nonce.
    // this one wakes up our node, so that it'll mine a microblock _and_ an anchor block.
    next_block_and_wait(&mut btc_regtest_controller, &blocks_processed);
    sleep_ms(10_000);

    // this one will contain the sortition from above anchor block,
    //    which *should* have also confirmed the microblock.
    info!("Wait for second block");
    next_block_and_wait(&mut btc_regtest_controller, &blocks_processed);
    sleep_ms(10_000);

    // I guess let's push another block for good measure?
    info!("Wait for third block");
    next_block_and_wait(&mut btc_regtest_controller, &blocks_processed);
    sleep_ms(10_000);

    info!("Test microblock");

    // microblock must have bumped our nonce
    // and our spender
    let account = get_account(&http_origin, &spender_addr);
    assert_eq!(account.nonce, 1);

    // push another two transactions that are marked microblock only
    let recipient = StacksAddress::from_string(ADDR_4).unwrap();
    let unconfirmed_tx_bytes =
        make_stacks_transfer_mblock_only(&spender_sk, 1, 1000, &recipient.into(), 1000);
    let unconfirmed_tx =
        StacksTransaction::consensus_deserialize(&mut &unconfirmed_tx_bytes[..]).unwrap();
    let second_unconfirmed_tx_bytes =
        make_stacks_transfer_mblock_only(&second_spender_sk, 0, 1000, &recipient.into(), 1500);
    let second_unconfirmed_tx =
        StacksTransaction::consensus_deserialize(&mut &second_unconfirmed_tx_bytes[..]).unwrap();

    // TODO (hack) instantiate the sortdb in the burnchain
    let _ = btc_regtest_controller.sortdb_mut();

    // put each into a microblock
    let (first_microblock, second_microblock) = {
        let tip_info = get_chain_info(&conf);
        let stacks_tip = tip_info.stacks_tip;

        let (consensus_hash, stacks_block) = get_tip_anchored_block(&conf);
        let tip_hash =
            StacksBlockHeader::make_index_block_hash(&consensus_hash, &stacks_block.block_hash());
        let privk =
            find_microblock_privkey(&conf, &stacks_block.header.microblock_pubkey_hash, 1024)
                .unwrap();
        let (mut chainstate, _) = StacksChainState::open(
            false,
            CHAIN_ID_TESTNET,
            &conf.get_chainstate_path_str(),
            None,
        )
        .unwrap();

        chainstate
            .reload_unconfirmed_state(&btc_regtest_controller.sortdb_ref().index_conn(), tip_hash)
            .unwrap();
        let first_microblock = make_microblock(
            &privk,
            &mut chainstate,
            &btc_regtest_controller.sortdb_ref().index_conn(),
            consensus_hash,
            stacks_block.clone(),
            vec![unconfirmed_tx],
        );

        let second_microblock =
            make_signed_microblock(&privk, vec![second_unconfirmed_tx], stacks_tip, 1);

        (first_microblock, second_microblock)
    };

    let mut microblock_bytes = vec![];
    first_microblock
        .consensus_serialize(&mut microblock_bytes)
        .unwrap();

    // post the first microblock
    let path = format!("{}/v2/microblocks", &http_origin);
    let res: String = client
        .post(&path)
        .header("Content-Type", "application/octet-stream")
        .body(microblock_bytes.clone())
        .send()
        .unwrap()
        .json()
        .unwrap();

    assert_eq!(res, format!("{}", &first_microblock.block_hash()));

    eprintln!("\n\nBegin testing\nmicroblock: {:?}\n\n", &first_microblock);

    let account = get_account(&http_origin, &spender_addr);
    assert_eq!(account.nonce, 1);
    assert_eq!(account.balance, 98300);

    let mut second_microblock_bytes = vec![];
    second_microblock
        .consensus_serialize(&mut second_microblock_bytes)
        .unwrap();

    // post the second microblock
    let path = format!("{}/v2/microblocks", &http_origin);
    let res: String = client
        .post(&path)
        .header("Content-Type", "application/octet-stream")
        .body(second_microblock_bytes.clone())
        .send()
        .unwrap()
        .json()
        .unwrap();

    assert_eq!(res, format!("{}", &second_microblock.block_hash()));

    sleep_ms(5_000);

    let mut iter_count = 0;
    let tip_info = loop {
        let tip_info = get_chain_info(&conf);
        eprintln!("{:#?}", tip_info);
        match tip_info.unanchored_tip {
            None => {
                iter_count += 1;
                assert!(
                    iter_count < 10,
                    "Hit retry count while waiting for net module to process pushed microblock"
                );
                sleep_ms(5_000);
                continue;
            }
            Some(_tip) => break tip_info,
        }
    };

    assert!(tip_info.stacks_tip_height >= 3);
    let stacks_tip = tip_info.stacks_tip;
    let stacks_tip_consensus_hash = tip_info.stacks_tip_consensus_hash;
    let stacks_id_tip =
        StacksBlockHeader::make_index_block_hash(&stacks_tip_consensus_hash, &stacks_tip);

    // todo - pipe in the PoxSyncWatchdog to the RunLoop struct to avoid flakiness here
    // wait at least two p2p refreshes so it can produce the microblock
    for i in 0..30 {
        info!(
            "wait {} more seconds for microblock miner to find our transaction...",
            30 - i
        );
        sleep_ms(1000);
    }

    // check event observer for new microblock event (expect at least 2)
    let mut microblock_events = test_observer::get_microblocks();
    assert!(microblock_events.len() >= 2);

    // this microblock should correspond to `second_microblock`
    let microblock = microblock_events.pop().unwrap();
    let transactions = microblock.get("transactions").unwrap().as_array().unwrap();
    assert_eq!(transactions.len(), 1);
    let tx_sequence = transactions[0]
        .get("microblock_sequence")
        .unwrap()
        .as_u64()
        .unwrap();
    assert_eq!(tx_sequence, 1);
    let microblock_hash = transactions[0]
        .get("microblock_hash")
        .unwrap()
        .as_str()
        .unwrap();
    assert_eq!(
        microblock_hash[2..],
        format!("{}", second_microblock.header.block_hash())
    );
    let microblock_associated_hash = microblock
        .get("parent_index_block_hash")
        .unwrap()
        .as_str()
        .unwrap();
    let index_block_hash_bytes = hex_bytes(&microblock_associated_hash[2..]).unwrap();
    assert_eq!(
        StacksBlockId::from_vec(&index_block_hash_bytes),
        Some(stacks_id_tip)
    );
    // make sure we have stats for the burn block
    let _burn_block_hash = microblock.get("burn_block_hash").unwrap().as_str().unwrap();
    let _burn_block_height = microblock
        .get("burn_block_height")
        .unwrap()
        .as_u64()
        .unwrap();
    let _burn_block_timestamp = microblock
        .get("burn_block_timestamp")
        .unwrap()
        .as_u64()
        .unwrap();

    // this microblock should correspond to the first microblock that was posted
    let microblock = microblock_events.pop().unwrap();
    let transactions = microblock.get("transactions").unwrap().as_array().unwrap();
    assert_eq!(transactions.len(), 1);
    let tx_sequence = transactions[0]
        .get("microblock_sequence")
        .unwrap()
        .as_u64()
        .unwrap();
    assert_eq!(tx_sequence, 0);

    // check mempool tx events
    let memtx_events = test_observer::get_memtxs();
    assert_eq!(memtx_events.len(), 1);
    assert_eq!(&memtx_events[0], &format!("0x{}", &bytes_to_hex(&tx)));

    // let's make sure the returned blocks all point at each other.
    let blocks_observed = test_observer::get_blocks();
    // we at least mined 5 blocks
    assert!(
        blocks_observed.len() >= 3,
        "Blocks observed {} should be >= 3",
        blocks_observed.len()
    );
    assert_eq!(blocks_observed.len() as u64, tip_info.stacks_tip_height);

    let burn_blocks_observed = test_observer::get_burn_blocks();
    let burn_blocks_with_burns: Vec<_> = burn_blocks_observed
        .into_iter()
        .filter(|block| block.get("burn_amount").unwrap().as_u64().unwrap() > 0)
        .collect();
    assert!(
        burn_blocks_with_burns.len() >= 3,
        "Burn block sortitions {} should be >= 3",
        burn_blocks_with_burns.len()
    );
    for burn_block in burn_blocks_with_burns {
        eprintln!("{}", burn_block);
    }

    let mut prior = None;
    for block in blocks_observed.iter() {
        let parent_index_hash = block
            .get("parent_index_block_hash")
            .unwrap()
            .as_str()
            .unwrap()
            .to_string();
        let my_index_hash = block
            .get("index_block_hash")
            .unwrap()
            .as_str()
            .unwrap()
            .to_string();
        if let Some(ref previous_index_hash) = prior {
            assert_eq!(&parent_index_hash, previous_index_hash);
        }

        // make sure we have a burn_block_hash, burn_block_height and miner_txid

        let _burn_block_hash = block.get("burn_block_hash").unwrap().as_str().unwrap();

        let _burn_block_height = block.get("burn_block_height").unwrap().as_u64().unwrap();

        let _miner_txid = block.get("miner_txid").unwrap().as_str().unwrap();

        // make sure we have stats for the previous burn block
        let _parent_burn_block_hash = block
            .get("parent_burn_block_hash")
            .unwrap()
            .as_str()
            .unwrap();

        let _parent_burn_block_height = block
            .get("parent_burn_block_height")
            .unwrap()
            .as_u64()
            .unwrap();

        let _parent_burn_block_timestamp = block
            .get("parent_burn_block_timestamp")
            .unwrap()
            .as_u64()
            .unwrap();

        prior = Some(my_index_hash);
    }

    // we can query unconfirmed state from the microblock we announced
    let path = format!(
        "{}/v2/accounts/{}?proof=0&tip={}",
        &http_origin,
        &spender_addr,
        &tip_info.unanchored_tip.unwrap()
    );

    eprintln!("{:?}", &path);

    let mut iter_count = 0;
    let res = loop {
        let http_resp = client.get(&path).send().unwrap();

        info!("{:?}", http_resp);

        match http_resp.json::<AccountEntryResponse>() {
            Ok(x) => break x,
            Err(e) => {
                warn!("Failed to query {}; will try again. Err = {:?}", &path, e);
                iter_count += 1;
                assert!(iter_count < 10, "Retry limit reached querying account");
                sleep_ms(1000);
                continue;
            }
        };
    };

    info!("Account Response = {:#?}", res);
    assert_eq!(res.nonce, 2);
    assert_eq!(u128::from_str_radix(&res.balance[2..], 16).unwrap(), 96300);

    // limited by chaining
    for next_nonce in 2..5 {
        // verify that the microblock miner can automatically pick up transactions
        debug!(
            "Try to send unconfirmed tx from {} to {}",
            &spender_addr, &recipient
        );
        let unconfirmed_tx_bytes = make_stacks_transfer_mblock_only(
            &spender_sk,
            next_nonce,
            1000,
            &recipient.into(),
            1000,
        );

        let path = format!("{}/v2/transactions", &http_origin);
        let res = client
            .post(&path)
            .header("Content-Type", "application/octet-stream")
            .body(unconfirmed_tx_bytes.clone())
            .send()
            .unwrap();
        eprintln!("{:#?}", res);
        if res.status().is_success() {
            let res: String = res.json().unwrap();
            assert_eq!(
                res,
                StacksTransaction::consensus_deserialize(&mut &unconfirmed_tx_bytes[..])
                    .unwrap()
                    .txid()
                    .to_string()
            );
        } else {
            eprintln!("{}", res.text().unwrap());
            panic!("");
        }

        // wait at least two p2p refreshes
        // so it can produce the microblock
        for i in 0..30 {
            debug!(
                "wait {} more seconds for microblock miner to find our transaction...",
                30 - i
            );
            sleep_ms(1000);
        }

        // we can query _new_ unconfirmed state from the microblock we announced
        let path = format!(
            "{}/v2/accounts/{}?proof=0&tip={}",
            &http_origin,
            &spender_addr,
            &tip_info.unanchored_tip.unwrap()
        );

        let res_text = client.get(&path).send().unwrap().text().unwrap();

        eprintln!("text of {}\n{}", &path, &res_text);

        let res = client
            .get(&path)
            .send()
            .unwrap()
            .json::<AccountEntryResponse>()
            .unwrap();
        eprintln!("{:?}", &path);
        eprintln!("{:#?}", res);

        // advanced!
        assert_eq!(res.nonce, next_nonce + 1);
        assert_eq!(
            u128::from_str_radix(&res.balance[2..], 16).unwrap(),
            (96300 - 2000 * (next_nonce - 1)) as u128
        );
    }

    test_observer::clear();
    channel.stop_chains_coordinator();
}

#[test]
#[ignore]
fn filter_low_fee_tx_integration_test() {
    if env::var("BITCOIND_TEST") != Ok("1".into()) {
        return;
    }

    let spender_sks: Vec<_> = (0..10)
        .into_iter()
        .map(|_| StacksPrivateKey::new())
        .collect();
    let spender_addrs: Vec<PrincipalData> = spender_sks.iter().map(|x| to_addr(x).into()).collect();

    let txs: Vec<_> = spender_sks
        .iter()
        .enumerate()
        .map(|(ix, spender_sk)| {
            let recipient = StacksAddress::from_string(ADDR_4).unwrap();

            if ix < 5 {
                // low-fee
                make_stacks_transfer(&spender_sk, 0, 1000 + (ix as u64), &recipient.into(), 1000)
            } else {
                // high-fee
                make_stacks_transfer(&spender_sk, 0, 2000 + (ix as u64), &recipient.into(), 1000)
            }
        })
        .collect();

    let (mut conf, _) = neon_integration_test_conf();
    for spender_addr in spender_addrs.iter() {
        conf.initial_balances.push(InitialBalance {
            address: spender_addr.clone(),
            amount: 1049230,
        });
    }

    // exclude the first 5 transactions from miner consideration
    conf.miner.min_tx_fee = 1500;

    let mut btcd_controller = BitcoinCoreController::new(conf.clone());
    btcd_controller
        .start_bitcoind()
        .map_err(|_e| ())
        .expect("Failed starting bitcoind");

    let mut btc_regtest_controller = BitcoinRegtestController::new(conf.clone(), None);
    let http_origin = format!("http://{}", &conf.node.rpc_bind);

    btc_regtest_controller.bootstrap_chain(201);

    eprintln!("Chain bootstrapped...");

    let mut run_loop = neon::RunLoop::new(conf);
    let blocks_processed = run_loop.get_blocks_processed_arc();

    let channel = run_loop.get_coordinator_channel().unwrap();

    thread::spawn(move || run_loop.start(None, 0));

    // give the run loop some time to start up!
    wait_for_runloop(&blocks_processed);

    // first block wakes up the run loop
    next_block_and_wait(&mut btc_regtest_controller, &blocks_processed);

    // first block will hold our VRF registration
    next_block_and_wait(&mut btc_regtest_controller, &blocks_processed);

    // second block will be the first mined Stacks block
    next_block_and_wait(&mut btc_regtest_controller, &blocks_processed);

    for tx in txs.iter() {
        submit_tx(&http_origin, tx);
    }

    // mine a couple more blocks
    next_block_and_wait(&mut btc_regtest_controller, &blocks_processed);
    next_block_and_wait(&mut btc_regtest_controller, &blocks_processed);
    next_block_and_wait(&mut btc_regtest_controller, &blocks_processed);

    // First five accounts have a transaction. The miner will consider low fee transactions,
    //  but rank by estimated fee rate.
    for i in 0..5 {
        let account = get_account(&http_origin, &spender_addrs[i]);
        assert_eq!(account.nonce, 1);
    }

    // last five accounts have transaction
    for i in 5..10 {
        let account = get_account(&http_origin, &spender_addrs[i]);
        assert_eq!(account.nonce, 1);
    }

    channel.stop_chains_coordinator();
}

#[test]
#[ignore]
fn filter_long_runtime_tx_integration_test() {
    if env::var("BITCOIND_TEST") != Ok("1".into()) {
        return;
    }

    let spender_sks: Vec<_> = (0..10)
        .into_iter()
        .map(|_| StacksPrivateKey::new())
        .collect();
    let spender_addrs: Vec<PrincipalData> = spender_sks.iter().map(|x| to_addr(x).into()).collect();

    let txs: Vec<_> = spender_sks
        .iter()
        .enumerate()
        .map(|(ix, spender_sk)| {
            let recipient = StacksAddress::from_string(ADDR_4).unwrap();
            make_stacks_transfer(&spender_sk, 0, 1000 + (ix as u64), &recipient.into(), 1000)
        })
        .collect();

    let (mut conf, _) = neon_integration_test_conf();
    for spender_addr in spender_addrs.iter() {
        conf.initial_balances.push(InitialBalance {
            address: spender_addr.clone(),
            amount: 1049230,
        });
    }

    // all transactions have high-enough fees...
    conf.miner.min_tx_fee = 1;

    // ...but none of them will be mined since we allot zero ms to do so
    conf.miner.first_attempt_time_ms = 0;
    conf.miner.subsequent_attempt_time_ms = 0;

    let mut btcd_controller = BitcoinCoreController::new(conf.clone());
    btcd_controller
        .start_bitcoind()
        .map_err(|_e| ())
        .expect("Failed starting bitcoind");

    let mut btc_regtest_controller = BitcoinRegtestController::new(conf.clone(), None);
    let http_origin = format!("http://{}", &conf.node.rpc_bind);

    btc_regtest_controller.bootstrap_chain(201);

    eprintln!("Chain bootstrapped...");

    let mut run_loop = neon::RunLoop::new(conf);
    let blocks_processed = run_loop.get_blocks_processed_arc();

    let channel = run_loop.get_coordinator_channel().unwrap();

    thread::spawn(move || run_loop.start(None, 0));

    // give the run loop some time to start up!
    wait_for_runloop(&blocks_processed);

    // first block wakes up the run loop
    next_block_and_wait(&mut btc_regtest_controller, &blocks_processed);

    // first block will hold our VRF registration
    next_block_and_wait(&mut btc_regtest_controller, &blocks_processed);

    // second block will be the first mined Stacks block
    next_block_and_wait(&mut btc_regtest_controller, &blocks_processed);

    for tx in txs.iter() {
        submit_tx(&http_origin, tx);
    }

    // mine a couple more blocks
    next_block_and_wait(&mut btc_regtest_controller, &blocks_processed);
    next_block_and_wait(&mut btc_regtest_controller, &blocks_processed);
    next_block_and_wait(&mut btc_regtest_controller, &blocks_processed);

    // no transactions mined
    for i in 0..10 {
        let account = get_account(&http_origin, &spender_addrs[i]);
        assert_eq!(account.nonce, 0);
    }

    channel.stop_chains_coordinator();
}

#[test]
#[ignore]
fn miner_submit_twice() {
    if env::var("BITCOIND_TEST") != Ok("1".into()) {
        return;
    }

    let spender_sk = StacksPrivateKey::new();
    let spender_addr: PrincipalData = to_addr(&spender_sk).into();
    let contract_content = "
       (define-public (foo (a int))
         (ok (* 2 (+ a 1))))
       (define-private (bar)
         (foo 56))
    ";
    let tx_1 = make_contract_publish(&spender_sk, 0, 50_000, "first-contract", contract_content);
    let tx_2 = make_contract_publish(&spender_sk, 1, 50_000, "second-contract", contract_content);

    let (mut conf, _) = neon_integration_test_conf();
    conf.initial_balances.push(InitialBalance {
        address: spender_addr.clone(),
        amount: 1049230,
    });

    // all transactions have high-enough fees...
    conf.miner.min_tx_fee = 1;
    conf.node.mine_microblocks = false;
    // one should be mined in first attempt, and two should be in second attempt
    conf.miner.first_attempt_time_ms = 20;
    conf.miner.subsequent_attempt_time_ms = 30_000;

    // note: this test depends on timing of how long it takes to assemble a block,
    //  but it won't flake if the miner behaves correctly: a correct miner should
    //  always be able to mine both transactions by the end of this test. an incorrect
    //  miner may sometimes pass this test though, if they can successfully mine a
    //  2-transaction block in 20 ms *OR* if they are slow enough that they mine a
    //  0-transaction block in that time (because this would trigger a re-attempt, which
    //  is exactly what this test is measuring).
    //
    // The "fixed" behavior is the corner case where a miner did a "first attempt", which
    //  included 1 or more transaction, but they could have made a second attempt with
    //  more transactions.

    let mut btcd_controller = BitcoinCoreController::new(conf.clone());
    btcd_controller
        .start_bitcoind()
        .map_err(|_e| ())
        .expect("Failed starting bitcoind");

    let mut btc_regtest_controller = BitcoinRegtestController::new(conf.clone(), None);
    let http_origin = format!("http://{}", &conf.node.rpc_bind);

    btc_regtest_controller.bootstrap_chain(201);

    eprintln!("Chain bootstrapped...");

    let mut run_loop = neon::RunLoop::new(conf);
    let blocks_processed = run_loop.get_blocks_processed_arc();

    let channel = run_loop.get_coordinator_channel().unwrap();

    thread::spawn(move || run_loop.start(None, 0));

    // give the run loop some time to start up!
    wait_for_runloop(&blocks_processed);

    // first block wakes up the run loop
    next_block_and_wait(&mut btc_regtest_controller, &blocks_processed);

    // first block will hold our VRF registration
    next_block_and_wait(&mut btc_regtest_controller, &blocks_processed);

    // second block will be the first mined Stacks block
    next_block_and_wait(&mut btc_regtest_controller, &blocks_processed);

    submit_tx(&http_origin, &tx_1);
    submit_tx(&http_origin, &tx_2);

    // mine a couple more blocks
    // waiting enough time between them that a second attempt could be made.
    next_block_and_wait(&mut btc_regtest_controller, &blocks_processed);
    thread::sleep(Duration::from_secs(15));
    next_block_and_wait(&mut btc_regtest_controller, &blocks_processed);

    // 1 transaction mined
    let account = get_account(&http_origin, &spender_addr);
    assert_eq!(account.nonce, 2);

    channel.stop_chains_coordinator();
}

#[test]
#[ignore]
fn mining_transactions_is_fair() {
    // test that origin addresses with higher-than-min-fee transactions pending will get considered
    // in a round-robin fashion, even if one origin has waaaaaay more outstanding transactions than
    // the other (and with higher fees).
    if env::var("BITCOIND_TEST") != Ok("1".into()) {
        return;
    }

    let spender_sks: Vec<_> = (0..2)
        .into_iter()
        .map(|_| StacksPrivateKey::new())
        .collect();
    let spender_addrs: Vec<PrincipalData> = spender_sks.iter().map(|x| to_addr(x).into()).collect();

    let mut txs = vec![];
    let recipient = StacksAddress::from_string(ADDR_4).unwrap();

    // spender 0 sends 20 txs, at over 2000 uSTX tx fee
    for i in 0..20 {
        let tx = make_stacks_transfer(&spender_sks[0], i, 2000 * (21 - i), &recipient.into(), 1000);
        txs.push(tx);
    }

    // spender 1 sends 1 tx, that is roughly the middle rate among the spender[0] transactions
    let tx = make_stacks_transfer(&spender_sks[1], 0, 20_000, &recipient.into(), 1000);
    txs.push(tx);

    let (mut conf, _) = neon_integration_test_conf();
    for spender_addr in spender_addrs.iter() {
        conf.initial_balances.push(InitialBalance {
            address: spender_addr.clone(),
            amount: 1049230,
        });
    }

    // all transactions have high-enough fees...
    conf.miner.min_tx_fee = 1;
    conf.miner.first_attempt_time_ms = u64::max_value();
    conf.miner.subsequent_attempt_time_ms = u64::max_value();

    test_observer::spawn();
    conf.events_observers.push(EventObserverConfig {
        endpoint: format!("localhost:{}", test_observer::EVENT_OBSERVER_PORT),
        events_keys: vec![EventKeyType::AnyEvent],
    });

    let mut btcd_controller = BitcoinCoreController::new(conf.clone());
    btcd_controller
        .start_bitcoind()
        .map_err(|_e| ())
        .expect("Failed starting bitcoind");

    let mut btc_regtest_controller = BitcoinRegtestController::new(conf.clone(), None);
    let http_origin = format!("http://{}", &conf.node.rpc_bind);

    btc_regtest_controller.bootstrap_chain(201);

    eprintln!("Chain bootstrapped...");

    let mut run_loop = neon::RunLoop::new(conf);
    let blocks_processed = run_loop.get_blocks_processed_arc();

    let channel = run_loop.get_coordinator_channel().unwrap();

    thread::spawn(move || run_loop.start(None, 0));

    // give the run loop some time to start up!
    wait_for_runloop(&blocks_processed);

    // first block wakes up the run loop
    next_block_and_wait(&mut btc_regtest_controller, &blocks_processed);

    // first block will hold our VRF registration
    next_block_and_wait(&mut btc_regtest_controller, &blocks_processed);

    // second block will be the first mined Stacks block
    next_block_and_wait(&mut btc_regtest_controller, &blocks_processed);

    for tx in txs.iter() {
        submit_tx(&http_origin, tx);
    }

    // mine a couple more blocks -- all 21 transactions should get mined; the same origin should be
    // considered more than once per block, but all origins should be considered
    next_block_and_wait(&mut btc_regtest_controller, &blocks_processed);
    next_block_and_wait(&mut btc_regtest_controller, &blocks_processed);
    next_block_and_wait(&mut btc_regtest_controller, &blocks_processed);

    let blocks = test_observer::get_blocks();

    let mut found_sender_1 = false;
    let mut sender_1_is_last = true;

    for block in blocks.iter() {
        let transactions = block.get("transactions").unwrap().as_array().unwrap();
        for tx in transactions.iter() {
            let raw_tx = tx.get("raw_tx").unwrap().as_str().unwrap();
            if raw_tx == "0x00" {
                continue;
            }
            let tx_bytes = hex_bytes(&raw_tx[2..]).unwrap();
            let parsed = StacksTransaction::consensus_deserialize(&mut &tx_bytes[..]).unwrap();
            if let TransactionPayload::TokenTransfer(..) = parsed.payload {
                if parsed.auth().origin().address_testnet() == to_addr(&spender_sks[1]) {
                    found_sender_1 = true;
                } else if found_sender_1 {
                    // some tx from sender 0 got mined after the one from sender 1, which is what
                    // we want -- sender 1 shouldn't monopolize mempool consideration
                    sender_1_is_last = false;
                }
            }
        }
    }

    assert!(found_sender_1);
    assert!(!sender_1_is_last);

    // all transactions mined
    let account_0 = get_account(&http_origin, &spender_addrs[0]);
    assert_eq!(account_0.nonce, 20);

    let account_1 = get_account(&http_origin, &spender_addrs[1]);
    assert_eq!(account_1.nonce, 1);

    channel.stop_chains_coordinator();
}

#[test]
#[ignore]
fn size_check_integration_test() {
    if env::var("BITCOIND_TEST") != Ok("1".into()) {
        return;
    }

    let mut giant_contract = "(define-public (f) (ok 1))".to_string();
    for _i in 0..(1024 * 1024 + 500) {
        giant_contract.push_str(" ");
    }

    let spender_sks: Vec<_> = (0..10)
        .into_iter()
        .map(|_| StacksPrivateKey::new())
        .collect();
    let spender_addrs: Vec<PrincipalData> = spender_sks.iter().map(|x| to_addr(x).into()).collect();

    // make a bunch of txs that will only fit one per block.
    let txs: Vec<_> = spender_sks
        .iter()
        .enumerate()
        .map(|(ix, spender_sk)| {
            if ix % 2 == 0 {
                make_contract_publish(spender_sk, 0, 1049230, "large-0", &giant_contract)
            } else {
                let tx = make_contract_publish_microblock_only(
                    spender_sk,
                    0,
                    1049230,
                    "large-0",
                    &giant_contract,
                );
                let parsed_tx = StacksTransaction::consensus_deserialize(&mut &tx[..]).unwrap();
                debug!("Mine transaction {} in a microblock", &parsed_tx.txid());
                tx
            }
        })
        .collect();

    let (mut conf, miner_account) = neon_integration_test_conf();

    for spender_addr in spender_addrs.iter() {
        conf.initial_balances.push(InitialBalance {
            address: spender_addr.clone(),
            amount: 1049230,
        });
    }

    conf.node.mine_microblocks = true;
    conf.node.wait_time_for_microblocks = 5000;
    conf.node.microblock_frequency = 5000;
    conf.miner.microblock_attempt_time_ms = 120_000;

    conf.miner.min_tx_fee = 1;
    conf.miner.first_attempt_time_ms = i64::max_value() as u64;
    conf.miner.subsequent_attempt_time_ms = i64::max_value() as u64;

    let mut btcd_controller = BitcoinCoreController::new(conf.clone());
    btcd_controller
        .start_bitcoind()
        .map_err(|_e| ())
        .expect("Failed starting bitcoind");

    let mut btc_regtest_controller = BitcoinRegtestController::new(conf.clone(), None);
    let http_origin = format!("http://{}", &conf.node.rpc_bind);

    btc_regtest_controller.bootstrap_chain(201);

    eprintln!("Chain bootstrapped...");

    let mut run_loop = neon::RunLoop::new(conf);
    let blocks_processed = run_loop.get_blocks_processed_arc();

    let channel = run_loop.get_coordinator_channel().unwrap();

    thread::spawn(move || run_loop.start(None, 0));

    // give the run loop some time to start up!
    wait_for_runloop(&blocks_processed);

    // first block wakes up the run loop
    next_block_and_wait(&mut btc_regtest_controller, &blocks_processed);

    // first block will hold our VRF registration
    next_block_and_wait(&mut btc_regtest_controller, &blocks_processed);

    // second block will be the first mined Stacks block
    next_block_and_wait(&mut btc_regtest_controller, &blocks_processed);

    // let's query the miner's account nonce:
    let account = get_account(&http_origin, &miner_account);
    assert_eq!(account.nonce, 1);
    assert_eq!(account.balance, 0);
    // and our potential spenders:

    for spender_addr in spender_addrs.iter() {
        let account = get_account(&http_origin, &spender_addr);
        assert_eq!(account.nonce, 0);
        assert_eq!(account.balance, 1049230);
    }

    for tx in txs.iter() {
        // okay, let's push a bunch of transactions that can only fit one per block!
        submit_tx(&http_origin, tx);
    }

    let mut micro_block_txs = 0;
    let mut anchor_block_txs = 0;

    for i in 0..100 {
        // now let's mine a couple blocks, and then check the sender's nonce.
        //  at the end of mining three blocks, there should be _at least one_ transaction from the microblock
        //  only set that got mined (since the block before this one was empty, a microblock can
        //  be added),
        //  and a number of transactions from equal to the number anchor blocks will get mined.
        //
        // this one wakes up our node, so that it'll mine a microblock _and_ an anchor block.
        next_block_and_wait(&mut btc_regtest_controller, &blocks_processed);
        // this one will contain the sortition from above anchor block,
        //    which *should* have also confirmed the microblock.
        sleep_ms(10_000 * i);

        micro_block_txs = 0;
        anchor_block_txs = 0;

        // let's figure out how many micro-only and anchor-only txs got accepted
        //   by examining our account nonces:
        for (ix, spender_addr) in spender_addrs.iter().enumerate() {
            let res = get_account(&http_origin, &spender_addr);
            if res.nonce == 1 {
                if ix % 2 == 0 {
                    anchor_block_txs += 1;
                } else {
                    micro_block_txs += 1;
                }
            } else if res.nonce != 0 {
                panic!("Spender address nonce incremented past 1");
            }

            debug!("Spender {},{}: {:?}", ix, &spender_addr, &res);
        }

        eprintln!(
            "anchor_block_txs: {}, micro_block_txs: {}",
            anchor_block_txs, micro_block_txs
        );

        if anchor_block_txs >= 2 && micro_block_txs >= 2 {
            break;
        }
    }

    assert!(anchor_block_txs >= 2);
    assert!(micro_block_txs >= 2);

    test_observer::clear();
    channel.stop_chains_coordinator();
}

// if a microblock consumes the majority of the block budget, then _only_ a microblock will be
// mined for an epoch.
#[test]
#[ignore]
fn size_overflow_unconfirmed_microblocks_integration_test() {
    if env::var("BITCOIND_TEST") != Ok("1".into()) {
        return;
    }

    // stuff a gigantic contract into the anchored block
    let mut giant_contract = "(define-public (f) (ok 1))".to_string();
    for _i in 0..(1024 * 1024 + 500) {
        giant_contract.push_str(" ");
    }

    // small-sized contracts for microblocks
    let mut small_contract = "(define-public (f) (ok 1))".to_string();
    for _i in 0..(1024 * 1024 + 500) {
        small_contract.push_str(" ");
    }

    let spender_sks: Vec<_> = (0..5)
        .into_iter()
        .map(|_| StacksPrivateKey::new())
        .collect();
    let spender_addrs: Vec<PrincipalData> = spender_sks.iter().map(|x| to_addr(x).into()).collect();

    let txs: Vec<Vec<_>> = spender_sks
        .iter()
        .enumerate()
        .map(|(ix, spender_sk)| {
            if ix % 2 == 0 {
                // almost fills a whole block
                vec![make_contract_publish(
                    spender_sk,
                    0,
                    1100000,
                    "large-0",
                    &giant_contract,
                )]
            } else {
                let mut ret = vec![];
                for i in 0..25 {
                    let tx = make_contract_publish_microblock_only(
                        spender_sk,
                        i as u64,
                        1100000,
                        &format!("small-{}", i),
                        &small_contract,
                    );
                    ret.push(tx);
                }
                ret
            }
        })
        .collect();

    let (mut conf, miner_account) = neon_integration_test_conf();

    for spender_addr in spender_addrs.iter() {
        conf.initial_balances.push(InitialBalance {
            address: spender_addr.clone(),
            amount: 10492300000,
        });
    }

    conf.node.mine_microblocks = true;
    conf.node.wait_time_for_microblocks = 5_000;
    conf.node.microblock_frequency = 5_000;
    conf.miner.microblock_attempt_time_ms = 120_000;

    conf.miner.min_tx_fee = 1;
    conf.miner.first_attempt_time_ms = i64::max_value() as u64;
    conf.miner.subsequent_attempt_time_ms = i64::max_value() as u64;

    test_observer::spawn();
    conf.events_observers.push(EventObserverConfig {
        endpoint: format!("localhost:{}", test_observer::EVENT_OBSERVER_PORT),
        events_keys: vec![EventKeyType::AnyEvent],
    });

    let mut btcd_controller = BitcoinCoreController::new(conf.clone());
    btcd_controller
        .start_bitcoind()
        .map_err(|_e| ())
        .expect("Failed starting bitcoind");

    let mut btc_regtest_controller = BitcoinRegtestController::new(conf.clone(), None);
    let http_origin = format!("http://{}", &conf.node.rpc_bind);

    btc_regtest_controller.bootstrap_chain(201);

    eprintln!("Chain bootstrapped...");

    let mut run_loop = neon::RunLoop::new(conf);
    let blocks_processed = run_loop.get_blocks_processed_arc();
    let microblocks_processed = run_loop.get_microblocks_processed_arc();

    let channel = run_loop.get_coordinator_channel().unwrap();

    thread::spawn(move || run_loop.start(None, 0));

    // give the run loop some time to start up!
    wait_for_runloop(&blocks_processed);

    // first block wakes up the run loop
    next_block_and_wait(&mut btc_regtest_controller, &blocks_processed);

    // first block will hold our VRF registration
    next_block_and_wait(&mut btc_regtest_controller, &blocks_processed);

    // second block will be the first mined Stacks block
    next_block_and_wait(&mut btc_regtest_controller, &blocks_processed);

    // let's query the miner's account nonce:
    let account = get_account(&http_origin, &miner_account);
    assert_eq!(account.nonce, 1);
    assert_eq!(account.balance, 0);
    // and our potential spenders:

    for spender_addr in spender_addrs.iter() {
        let account = get_account(&http_origin, &spender_addr);
        assert_eq!(account.nonce, 0);
        assert_eq!(account.balance, 10492300000);
    }

    for tx_batch in txs.iter() {
        for tx in tx_batch.iter() {
            // okay, let's push a bunch of transactions that can only fit one per block!
            submit_tx(&http_origin, tx);
        }
    }

    while wait_for_microblocks(&microblocks_processed, 120) {
        info!("Waiting for microblocks to no longer be processed");
    }

    // now let's mine a couple blocks, and then check the sender's nonce.
    //  at the end of mining three blocks, there should be _two_ transactions from the microblock
    //  only set that got mined (since the block before this one was empty, a microblock can
    //  be added),
    //  and _two_ transactions from the two anchor blocks that got mined (and processed)
    //
    // this one wakes up our node, so that it'll mine a microblock _and_ an anchor block.
    next_block_and_wait(&mut btc_regtest_controller, &blocks_processed);
    // this one will contain the sortition from above anchor block,
    //    which *should* have also confirmed the microblock.

    while wait_for_microblocks(&microblocks_processed, 120) {
        info!("Waiting for microblocks to no longer be processed");
    }

    next_block_and_wait(&mut btc_regtest_controller, &blocks_processed);

    sleep_ms(30_000);

    let blocks = test_observer::get_blocks();
    assert_eq!(blocks.len(), 3);

    let mut max_big_txs_per_block = 0;
    let mut max_big_txs_per_microblock = 0;
    let mut total_big_txs_per_block = 0;
    let mut total_big_txs_per_microblock = 0;

    for block in blocks {
        let transactions = block.get("transactions").unwrap().as_array().unwrap();
        eprintln!("{}", transactions.len());

        let mut num_big_anchored_txs = 0;
        let mut num_big_microblock_txs = 0;

        for tx in transactions.iter() {
            let raw_tx = tx.get("raw_tx").unwrap().as_str().unwrap();
            if raw_tx == "0x00" {
                continue;
            }
            let tx_bytes = hex_bytes(&raw_tx[2..]).unwrap();
            let parsed = StacksTransaction::consensus_deserialize(&mut &tx_bytes[..]).unwrap();
            if let TransactionPayload::SmartContract(tsc, ..) = parsed.payload {
                if tsc.name.to_string().find("large-").is_some() {
                    num_big_anchored_txs += 1;
                    total_big_txs_per_block += 1;
                } else if tsc.name.to_string().find("small").is_some() {
                    num_big_microblock_txs += 1;
                    total_big_txs_per_microblock += 1;
                }
            }
        }

        if num_big_anchored_txs > max_big_txs_per_block {
            max_big_txs_per_block = num_big_anchored_txs;
        }
        if num_big_microblock_txs > max_big_txs_per_microblock {
            max_big_txs_per_microblock = num_big_microblock_txs;
        }
    }

    eprintln!(
        "max_big_txs_per_microblock: {}, max_big_txs_per_block: {}, total_big_txs_per_block: {}, total_big_txs_per_microblock: {}",
        max_big_txs_per_microblock, max_big_txs_per_block, total_big_txs_per_block, total_big_txs_per_microblock
    );

    assert!(max_big_txs_per_block > 0);
    assert!(max_big_txs_per_microblock > 0);
    assert!(total_big_txs_per_block > 0);
    assert!(total_big_txs_per_microblock > 0);

    // can't have too many
    assert!(max_big_txs_per_microblock <= 3);
    assert!(max_big_txs_per_block <= 1);

    // NOTE: last-mined blocks aren't counted by the observer
    assert!(total_big_txs_per_block <= 2);
    assert!(total_big_txs_per_microblock <= 3);

    test_observer::clear();
    channel.stop_chains_coordinator();
}

// mine a stream of microblocks, and verify that the miner won't let us overflow the size
#[test]
#[ignore]
fn size_overflow_unconfirmed_stream_microblocks_integration_test() {
    if env::var("BITCOIND_TEST") != Ok("1".into()) {
        return;
    }

    let mut small_contract = "(define-public (f) (ok 1))".to_string();
    for _i in 0..((1024 * 1024 + 500) / 3) {
        small_contract.push_str(" ");
    }

    let spender_sks: Vec<_> = (0..20)
        .into_iter()
        .map(|_| StacksPrivateKey::new())
        .collect();
    let spender_addrs: Vec<PrincipalData> = spender_sks.iter().map(|x| to_addr(x).into()).collect();

    let txs: Vec<_> = spender_sks
        .iter()
        .map(|spender_sk| {
            let tx = make_contract_publish_microblock_only(
                spender_sk,
                0,
                600000,
                "small",
                &small_contract,
            );
            tx
        })
        .collect();

    let (mut conf, miner_account) = neon_integration_test_conf();

    for spender_addr in spender_addrs.iter() {
        conf.initial_balances.push(InitialBalance {
            address: spender_addr.clone(),
            amount: 10492300000,
        });
    }

    conf.node.mine_microblocks = true;
    conf.node.wait_time_for_microblocks = 1000;
    conf.node.microblock_frequency = 1000;
    conf.miner.microblock_attempt_time_ms = 120_000;
    conf.node.max_microblocks = 65536;
    conf.burnchain.max_rbf = 1000000;

    conf.miner.min_tx_fee = 1;
    conf.miner.first_attempt_time_ms = i64::max_value() as u64;
    conf.miner.subsequent_attempt_time_ms = i64::max_value() as u64;

    test_observer::spawn();
    conf.events_observers.push(EventObserverConfig {
        endpoint: format!("localhost:{}", test_observer::EVENT_OBSERVER_PORT),
        events_keys: vec![EventKeyType::AnyEvent],
    });

    let mut btcd_controller = BitcoinCoreController::new(conf.clone());
    btcd_controller
        .start_bitcoind()
        .map_err(|_e| ())
        .expect("Failed starting bitcoind");

    let mut btc_regtest_controller = BitcoinRegtestController::new(conf.clone(), None);
    let http_origin = format!("http://{}", &conf.node.rpc_bind);

    btc_regtest_controller.bootstrap_chain(201);

    eprintln!("Chain bootstrapped...");

    let mut run_loop = neon::RunLoop::new(conf);
    let blocks_processed = run_loop.get_blocks_processed_arc();
    let microblocks_processed = run_loop.get_microblocks_processed_arc();

    let channel = run_loop.get_coordinator_channel().unwrap();

    thread::spawn(move || run_loop.start(None, 0));

    // give the run loop some time to start up!
    wait_for_runloop(&blocks_processed);

    // first block wakes up the run loop
    next_block_and_wait(&mut btc_regtest_controller, &blocks_processed);

    // first block will hold our VRF registration
    next_block_and_wait(&mut btc_regtest_controller, &blocks_processed);

    // second block will be the first mined Stacks block
    next_block_and_wait(&mut btc_regtest_controller, &blocks_processed);

    // let's query the miner's account nonce:
    let account = get_account(&http_origin, &miner_account);
    assert_eq!(account.nonce, 1);
    assert_eq!(account.balance, 0);

    for spender_addr in spender_addrs.iter() {
        let account = get_account(&http_origin, &spender_addr);
        assert_eq!(account.nonce, 0);
        assert_eq!(account.balance, 10492300000);
    }

    let mut ctr = 0;
    while ctr < txs.len() {
        submit_tx(&http_origin, &txs[ctr]);
        if !wait_for_microblocks(&microblocks_processed, 60) {
            // we time out if we *can't* mine any more microblocks
            break;
        }
        ctr += 1;
    }

    // should be able to fit 5 transactions in, in 5 microblocks
    assert_eq!(ctr, 5);
    sleep_ms(5_000);

    next_block_and_wait(&mut btc_regtest_controller, &blocks_processed);

    eprintln!("First confirmed microblock stream!");

    microblocks_processed.store(0, Ordering::SeqCst);

    while ctr < txs.len() {
        submit_tx(&http_origin, &txs[ctr]);
        ctr += 1;
    }
    wait_for_microblocks(&microblocks_processed, 60);

    next_block_and_wait(&mut btc_regtest_controller, &blocks_processed);

    eprintln!("Second confirmed microblock stream!");

    wait_for_microblocks(&microblocks_processed, 60);

    // confirm it
    next_block_and_wait(&mut btc_regtest_controller, &blocks_processed);
    next_block_and_wait(&mut btc_regtest_controller, &blocks_processed);

    // this test can sometimes miss a mine block event.
    next_block_and_wait(&mut btc_regtest_controller, &blocks_processed);

    let blocks = test_observer::get_blocks();
    assert!(blocks.len() >= 5, "Should have produced at least 5 blocks");

    let mut max_big_txs_per_microblock = 0;
    let mut total_big_txs_per_microblock = 0;

    // NOTE: this only counts the number of txs per stream, not in each microblock
    for block in blocks {
        let transactions = block.get("transactions").unwrap().as_array().unwrap();
        eprintln!("{}", transactions.len());

        let mut num_big_microblock_txs = 0;

        for tx in transactions.iter() {
            let raw_tx = tx.get("raw_tx").unwrap().as_str().unwrap();
            if raw_tx == "0x00" {
                continue;
            }
            let tx_bytes = hex_bytes(&raw_tx[2..]).unwrap();
            let parsed = StacksTransaction::consensus_deserialize(&mut &tx_bytes[..]).unwrap();
            if let TransactionPayload::SmartContract(tsc, ..) = parsed.payload {
                if tsc.name.to_string().find("small").is_some() {
                    num_big_microblock_txs += 1;
                    total_big_txs_per_microblock += 1;
                }
            }
        }
        if num_big_microblock_txs > max_big_txs_per_microblock {
            max_big_txs_per_microblock = num_big_microblock_txs;
        }
    }

    eprintln!(
        "max_big_txs_per_microblock: {}, total_big_txs_per_microblock: {}",
        max_big_txs_per_microblock, total_big_txs_per_microblock
    );

    assert_eq!(max_big_txs_per_microblock, 5);
    assert!(total_big_txs_per_microblock >= 10);

    test_observer::clear();
    channel.stop_chains_coordinator();
}

// Mine a too-long microblock stream, and verify that the anchored block miner truncates it down to
// the longest prefix of the stream that can be mined.
#[test]
#[ignore]
fn size_overflow_unconfirmed_invalid_stream_microblocks_integration_test() {
    if env::var("BITCOIND_TEST") != Ok("1".into()) {
        return;
    }

    // create microblock streams that are too big
    env::set_var(core::FAULT_DISABLE_MICROBLOCKS_BYTES_CHECK, "1");
    env::set_var(core::FAULT_DISABLE_MICROBLOCKS_COST_CHECK, "1");

    let mut small_contract = "(define-public (f) (ok 1))".to_string();
    for _i in 0..((1024 * 1024 + 500) / 8) {
        small_contract.push_str(" ");
    }

    let spender_sks: Vec<_> = (0..25)
        .into_iter()
        .map(|_| StacksPrivateKey::new())
        .collect();
    let spender_addrs: Vec<PrincipalData> = spender_sks.iter().map(|x| to_addr(x).into()).collect();

    let txs: Vec<Vec<_>> = spender_sks
        .iter()
        .map(|spender_sk| {
            let tx = make_contract_publish_microblock_only(
                spender_sk,
                0,
                1149230,
                "small",
                &small_contract,
            );
            tx
        })
        .collect();

    let (mut conf, miner_account) = neon_integration_test_conf();

    for spender_addr in spender_addrs.iter() {
        conf.initial_balances.push(InitialBalance {
            address: spender_addr.clone(),
            amount: 10492300000,
        });
    }

    conf.node.mine_microblocks = true;
    conf.node.wait_time_for_microblocks = 5_000;
    conf.node.microblock_frequency = 1_000;
    conf.miner.microblock_attempt_time_ms = 120_000;
    conf.node.max_microblocks = 65536;
    conf.burnchain.max_rbf = 1000000;

    let mut epochs = core::STACKS_EPOCHS_REGTEST.to_vec();
    epochs[1].block_limit = core::BLOCK_LIMIT_MAINNET_20;
    conf.burnchain.epochs = Some(epochs);

    conf.miner.min_tx_fee = 1;
    conf.miner.first_attempt_time_ms = i64::max_value() as u64;
    conf.miner.subsequent_attempt_time_ms = i64::max_value() as u64;

    test_observer::spawn();
    conf.events_observers.push(EventObserverConfig {
        endpoint: format!("localhost:{}", test_observer::EVENT_OBSERVER_PORT),
        events_keys: vec![EventKeyType::AnyEvent],
    });

    let mut btcd_controller = BitcoinCoreController::new(conf.clone());
    btcd_controller
        .start_bitcoind()
        .map_err(|_e| ())
        .expect("Failed starting bitcoind");

    let mut btc_regtest_controller = BitcoinRegtestController::new(conf.clone(), None);
    let http_origin = format!("http://{}", &conf.node.rpc_bind);

    btc_regtest_controller.bootstrap_chain(201);

    eprintln!("Chain bootstrapped...");

    let mut run_loop = neon::RunLoop::new(conf);
    let blocks_processed = run_loop.get_blocks_processed_arc();
    let microblocks_processed = run_loop.get_microblocks_processed_arc();

    let channel = run_loop.get_coordinator_channel().unwrap();

    thread::spawn(move || run_loop.start(None, 0));

    // give the run loop some time to start up!
    wait_for_runloop(&blocks_processed);

    // first block wakes up the run loop
    next_block_and_wait(&mut btc_regtest_controller, &blocks_processed);

    // first block will hold our VRF registration
    next_block_and_wait(&mut btc_regtest_controller, &blocks_processed);

    // second block will be the first mined Stacks block
    next_block_and_wait(&mut btc_regtest_controller, &blocks_processed);

    // let's query the miner's account nonce:
    let account = get_account(&http_origin, &miner_account);
    assert_eq!(account.nonce, 1);
    assert_eq!(account.balance, 0);

    for spender_addr in spender_addrs.iter() {
        let account = get_account(&http_origin, &spender_addr);
        assert_eq!(account.nonce, 0);
        assert_eq!(account.balance, 10492300000);
    }

    let mut ctr = 0;
    for _i in 0..6 {
        submit_tx(&http_origin, &txs[ctr]);
        if !wait_for_microblocks(&microblocks_processed, 60) {
            break;
        }
        ctr += 1;
    }

    // confirm that we were able to use the fault-injection to *mine* 6 microblocks
    assert_eq!(ctr, 6);
    sleep_ms(5_000);

    next_block_and_wait(&mut btc_regtest_controller, &blocks_processed);

    eprintln!("First confirmed microblock stream!");

    // confirm it
    next_block_and_wait(&mut btc_regtest_controller, &blocks_processed);

    let blocks = test_observer::get_blocks();
    assert_eq!(blocks.len(), 3);

    let mut max_big_txs_per_microblock = 0;
    let mut total_big_txs_per_microblock = 0;

    // NOTE: this only counts the number of txs per stream, not in each microblock
    for block in blocks {
        let transactions = block.get("transactions").unwrap().as_array().unwrap();
        eprintln!("{}", transactions.len());

        let mut num_big_microblock_txs = 0;

        for tx in transactions.iter() {
            let raw_tx = tx.get("raw_tx").unwrap().as_str().unwrap();
            if raw_tx == "0x00" {
                continue;
            }
            let tx_bytes = hex_bytes(&raw_tx[2..]).unwrap();
            let parsed = StacksTransaction::consensus_deserialize(&mut &tx_bytes[..]).unwrap();
            if let TransactionPayload::SmartContract(tsc, ..) = parsed.payload {
                if tsc.name.to_string().find("small").is_some() {
                    num_big_microblock_txs += 1;
                    total_big_txs_per_microblock += 1;
                }
            }
        }
        if num_big_microblock_txs > max_big_txs_per_microblock {
            max_big_txs_per_microblock = num_big_microblock_txs;
        }
    }

    eprintln!(
        "max_big_txs_per_microblock: {}, total_big_txs_per_microblock: {}",
        max_big_txs_per_microblock, total_big_txs_per_microblock
    );

    assert_eq!(max_big_txs_per_microblock, 3);
    assert!(total_big_txs_per_microblock <= 6);

    test_observer::clear();
    channel.stop_chains_coordinator();
}

#[test]
#[ignore]
fn runtime_overflow_unconfirmed_microblocks_integration_test() {
    if env::var("BITCOIND_TEST") != Ok("1".into()) {
        return;
    }

    let spender_sks: Vec<_> = (0..4)
        .into_iter()
        .map(|_| StacksPrivateKey::new())
        .collect();
    let spender_addrs: Vec<PrincipalData> = spender_sks.iter().map(|x| to_addr(x).into()).collect();
    let spender_addrs_c32: Vec<StacksAddress> =
        spender_sks.iter().map(|x| to_addr(x).into()).collect();

    let txs: Vec<Vec<_>> = spender_sks
        .iter()
        .enumerate()
        .map(|(ix, spender_sk)| {
            if ix % 2 == 0 {
                // almost fills a whole block
                vec![make_contract_publish(
                    spender_sk,
                    0,
                    1049230,
                    &format!("large-{}", ix),
                    &format!("
                        ;; a single one of these transactions consumes over half the runtime budget
                        (define-constant BUFF_TO_BYTE (list 
                           0x00 0x01 0x02 0x03 0x04 0x05 0x06 0x07 0x08 0x09 0x0a 0x0b 0x0c 0x0d 0x0e 0x0f
                           0x10 0x11 0x12 0x13 0x14 0x15 0x16 0x17 0x18 0x19 0x1a 0x1b 0x1c 0x1d 0x1e 0x1f
                           0x20 0x21 0x22 0x23 0x24 0x25 0x26 0x27 0x28 0x29 0x2a 0x2b 0x2c 0x2d 0x2e 0x2f
                           0x30 0x31 0x32 0x33 0x34 0x35 0x36 0x37 0x38 0x39 0x3a 0x3b 0x3c 0x3d 0x3e 0x3f
                           0x40 0x41 0x42 0x43 0x44 0x45 0x46 0x47 0x48 0x49 0x4a 0x4b 0x4c 0x4d 0x4e 0x4f
                           0x50 0x51 0x52 0x53 0x54 0x55 0x56 0x57 0x58 0x59 0x5a 0x5b 0x5c 0x5d 0x5e 0x5f
                           0x60 0x61 0x62 0x63 0x64 0x65 0x66 0x67 0x68 0x69 0x6a 0x6b 0x6c 0x6d 0x6e 0x6f
                           0x70 0x71 0x72 0x73 0x74 0x75 0x76 0x77 0x78 0x79 0x7a 0x7b 0x7c 0x7d 0x7e 0x7f
                           0x80 0x81 0x82 0x83 0x84 0x85 0x86 0x87 0x88 0x89 0x8a 0x8b 0x8c 0x8d 0x8e 0x8f
                           0x90 0x91 0x92 0x93 0x94 0x95 0x96 0x97 0x98 0x99 0x9a 0x9b 0x9c 0x9d 0x9e 0x9f
                           0xa0 0xa1 0xa2 0xa3 0xa4 0xa5 0xa6 0xa7 0xa8 0xa9 0xaa 0xab 0xac 0xad 0xae 0xaf
                           0xb0 0xb1 0xb2 0xb3 0xb4 0xb5 0xb6 0xb7 0xb8 0xb9 0xba 0xbb 0xbc 0xbd 0xbe 0xbf
                           0xc0 0xc1 0xc2 0xc3 0xc4 0xc5 0xc6 0xc7 0xc8 0xc9 0xca 0xcb 0xcc 0xcd 0xce 0xcf
                           0xd0 0xd1 0xd2 0xd3 0xd4 0xd5 0xd6 0xd7 0xd8 0xd9 0xda 0xdb 0xdc 0xdd 0xde 0xdf
                           0xe0 0xe1 0xe2 0xe3 0xe4 0xe5 0xe6 0xe7 0xe8 0xe9 0xea 0xeb 0xec 0xed 0xee 0xef
                           0xf0 0xf1 0xf2 0xf3 0xf4 0xf5 0xf6 0xf7 0xf8 0xf9 0xfa 0xfb 0xfc 0xfd 0xfe 0xff
                        ))
                        (define-private (crash-me-folder (input (buff 1)) (ctr uint))
                            (begin
                                (unwrap-panic (index-of BUFF_TO_BYTE input))
                                (unwrap-panic (index-of BUFF_TO_BYTE input))
                                (unwrap-panic (index-of BUFF_TO_BYTE input))
                                (unwrap-panic (index-of BUFF_TO_BYTE input))
                                (unwrap-panic (index-of BUFF_TO_BYTE input))
                                (unwrap-panic (index-of BUFF_TO_BYTE input))
                                (unwrap-panic (index-of BUFF_TO_BYTE input))
                                (unwrap-panic (index-of BUFF_TO_BYTE input))
                                (+ u1 ctr)
                            )
                        )
                        (define-public (crash-me (name (string-ascii 128)))
                            (begin
                                (fold crash-me-folder BUFF_TO_BYTE u0)
                                (print name)
                                (ok u0)
                            )
                        )
                        (begin
                            (crash-me \"{}\"))
                        ",
                        &format!("large-contract-{}-{}", &spender_addrs_c32[ix], &ix)
                    )
                )]
            } else {
                let mut ret = vec![];
                for i in 0..1 {
                    let tx = make_contract_publish_microblock_only(
                        spender_sk,
                        i as u64,
                        210000,
                        &format!("small-{}-{}", ix, i),
                        &format!("
                            ;; a single one of these transactions consumes over half the runtime budget
                            (define-constant BUFF_TO_BYTE (list 
                               0x00 0x01 0x02 0x03 0x04 0x05 0x06 0x07 0x08 0x09 0x0a 0x0b 0x0c 0x0d 0x0e 0x0f
                               0x10 0x11 0x12 0x13 0x14 0x15 0x16 0x17 0x18 0x19 0x1a 0x1b 0x1c 0x1d 0x1e 0x1f
                               0x20 0x21 0x22 0x23 0x24 0x25 0x26 0x27 0x28 0x29 0x2a 0x2b 0x2c 0x2d 0x2e 0x2f
                               0x30 0x31 0x32 0x33 0x34 0x35 0x36 0x37 0x38 0x39 0x3a 0x3b 0x3c 0x3d 0x3e 0x3f
                               0x40 0x41 0x42 0x43 0x44 0x45 0x46 0x47 0x48 0x49 0x4a 0x4b 0x4c 0x4d 0x4e 0x4f
                               0x50 0x51 0x52 0x53 0x54 0x55 0x56 0x57 0x58 0x59 0x5a 0x5b 0x5c 0x5d 0x5e 0x5f
                               0x60 0x61 0x62 0x63 0x64 0x65 0x66 0x67 0x68 0x69 0x6a 0x6b 0x6c 0x6d 0x6e 0x6f
                               0x70 0x71 0x72 0x73 0x74 0x75 0x76 0x77 0x78 0x79 0x7a 0x7b 0x7c 0x7d 0x7e 0x7f
                               0x80 0x81 0x82 0x83 0x84 0x85 0x86 0x87 0x88 0x89 0x8a 0x8b 0x8c 0x8d 0x8e 0x8f
                               0x90 0x91 0x92 0x93 0x94 0x95 0x96 0x97 0x98 0x99 0x9a 0x9b 0x9c 0x9d 0x9e 0x9f
                               0xa0 0xa1 0xa2 0xa3 0xa4 0xa5 0xa6 0xa7 0xa8 0xa9 0xaa 0xab 0xac 0xad 0xae 0xaf
                               0xb0 0xb1 0xb2 0xb3 0xb4 0xb5 0xb6 0xb7 0xb8 0xb9 0xba 0xbb 0xbc 0xbd 0xbe 0xbf
                               0xc0 0xc1 0xc2 0xc3 0xc4 0xc5 0xc6 0xc7 0xc8 0xc9 0xca 0xcb 0xcc 0xcd 0xce 0xcf
                               0xd0 0xd1 0xd2 0xd3 0xd4 0xd5 0xd6 0xd7 0xd8 0xd9 0xda 0xdb 0xdc 0xdd 0xde 0xdf
                               0xe0 0xe1 0xe2 0xe3 0xe4 0xe5 0xe6 0xe7 0xe8 0xe9 0xea 0xeb 0xec 0xed 0xee 0xef
                               0xf0 0xf1 0xf2 0xf3 0xf4 0xf5 0xf6 0xf7 0xf8 0xf9 0xfa 0xfb 0xfc 0xfd 0xfe 0xff
                            ))
                            (define-private (crash-me-folder (input (buff 1)) (ctr uint))
                                (begin
                                    (unwrap-panic (index-of BUFF_TO_BYTE input))
                                    (unwrap-panic (index-of BUFF_TO_BYTE input))
                                    (unwrap-panic (index-of BUFF_TO_BYTE input))
                                    (unwrap-panic (index-of BUFF_TO_BYTE input))
                                    (unwrap-panic (index-of BUFF_TO_BYTE input))
                                    (unwrap-panic (index-of BUFF_TO_BYTE input))
                                    (unwrap-panic (index-of BUFF_TO_BYTE input))
                                    (unwrap-panic (index-of BUFF_TO_BYTE input))
                                    (+ u1 ctr)
                                )
                            )
                            (define-public (crash-me (name (string-ascii 128)))
                                (begin
                                    (fold crash-me-folder BUFF_TO_BYTE u0)
                                    (print name)
                                    (ok u0)
                                )
                            )
                            (begin
                                (crash-me \"{}\"))
                            ", &format!("small-contract-{}-{}-{}", &spender_addrs_c32[ix], &ix, i))
                    );
                    ret.push(tx);
                }
                ret
            }
        })
        .collect();

    let (mut conf, miner_account) = neon_integration_test_conf();

    for spender_addr in spender_addrs.iter() {
        conf.initial_balances.push(InitialBalance {
            address: spender_addr.clone(),
            amount: 1049230,
        });
    }

    conf.node.mine_microblocks = true;
    conf.node.wait_time_for_microblocks = 0;
    conf.node.microblock_frequency = 15000;
    conf.miner.microblock_attempt_time_ms = 120_000;

    conf.miner.min_tx_fee = 1;
    conf.miner.first_attempt_time_ms = i64::max_value() as u64;
    conf.miner.subsequent_attempt_time_ms = i64::max_value() as u64;

    let mut epochs = core::STACKS_EPOCHS_REGTEST.to_vec();
    epochs[1].block_limit = core::BLOCK_LIMIT_MAINNET_20;
    conf.burnchain.epochs = Some(epochs);

    test_observer::spawn();
    conf.events_observers.push(EventObserverConfig {
        endpoint: format!("localhost:{}", test_observer::EVENT_OBSERVER_PORT),
        events_keys: vec![EventKeyType::AnyEvent],
    });

    let mut btcd_controller = BitcoinCoreController::new(conf.clone());
    btcd_controller
        .start_bitcoind()
        .map_err(|_e| ())
        .expect("Failed starting bitcoind");

    let mut btc_regtest_controller = BitcoinRegtestController::new(conf.clone(), None);
    let http_origin = format!("http://{}", &conf.node.rpc_bind);

    btc_regtest_controller.bootstrap_chain(201);

    eprintln!("Chain bootstrapped...");

    let mut run_loop = neon::RunLoop::new(conf);
    let blocks_processed = run_loop.get_blocks_processed_arc();

    let channel = run_loop.get_coordinator_channel().unwrap();

    thread::spawn(move || run_loop.start(None, 0));

    // give the run loop some time to start up!
    wait_for_runloop(&blocks_processed);

    // first block wakes up the run loop
    next_block_and_wait(&mut btc_regtest_controller, &blocks_processed);

    // first block will hold our VRF registration
    next_block_and_wait(&mut btc_regtest_controller, &blocks_processed);

    // second block will be the first mined Stacks block
    next_block_and_wait(&mut btc_regtest_controller, &blocks_processed);

    // let's query the miner's account nonce:
    let account = get_account(&http_origin, &miner_account);
    assert_eq!(account.nonce, 1);
    assert_eq!(account.balance, 0);
    // and our potential spenders:

    for spender_addr in spender_addrs.iter() {
        let account = get_account(&http_origin, &spender_addr);
        assert_eq!(account.nonce, 0);
        assert_eq!(account.balance, 1049230);
    }

    for tx_batch in txs.iter() {
        for tx in tx_batch.iter() {
            // okay, let's push a bunch of transactions that can only fit one per block!
            submit_tx(&http_origin, tx);
        }
    }

    debug!("Wait for 1st microblock to be mined");
    sleep_ms(150_000);

    // now let's mine a couple blocks, and then check the sender's nonce.
    //  at the end of mining three blocks, there should be _two_ transactions from the microblock
    //  only set that got mined (since the block before this one was empty, a microblock can
    //  be added),
    //  and _two_ transactions from the two anchor blocks that got mined (and processed)
    //
    // this one wakes up our node, so that it'll mine a microblock _and_ an anchor block.
    next_block_and_wait(&mut btc_regtest_controller, &blocks_processed);
    // this one will contain the sortition from above anchor block,
    //    which *should* have also confirmed the microblock.

    debug!("Wait for 2nd microblock to be mined");
    sleep_ms(150_000);

    next_block_and_wait(&mut btc_regtest_controller, &blocks_processed);

    debug!("Wait for 3nd microblock to be mined");
    sleep_ms(150_000);

    next_block_and_wait(&mut btc_regtest_controller, &blocks_processed);

    let blocks = test_observer::get_blocks();
    assert_eq!(blocks.len(), 4);

    let mut max_big_txs_per_block = 0;
    let mut max_big_txs_per_microblock = 0;
    let mut total_big_txs_in_blocks = 0;
    let mut total_big_txs_in_microblocks = 0;

    for block in blocks {
        eprintln!("block {:?}", &block);
        let transactions = block.get("transactions").unwrap().as_array().unwrap();

        let mut num_big_anchored_txs = 0;
        let mut num_big_microblock_txs = 0;

        for tx in transactions.iter() {
            let raw_tx = tx.get("raw_tx").unwrap().as_str().unwrap();
            if raw_tx == "0x00" {
                continue;
            }
            let tx_bytes = hex_bytes(&raw_tx[2..]).unwrap();
            let parsed = StacksTransaction::consensus_deserialize(&mut &tx_bytes[..]).unwrap();
            eprintln!("tx: {:?}", &parsed);
            if let TransactionPayload::SmartContract(tsc, ..) = parsed.payload {
                if tsc.name.to_string().find("large-").is_some() {
                    num_big_anchored_txs += 1;
                    total_big_txs_in_blocks += 1;
                } else if tsc.name.to_string().find("small").is_some() {
                    num_big_microblock_txs += 1;
                    total_big_txs_in_microblocks += 1;
                }
            }
        }

        if num_big_anchored_txs > max_big_txs_per_block {
            max_big_txs_per_block = num_big_anchored_txs;
        }
        if num_big_microblock_txs > max_big_txs_per_microblock {
            max_big_txs_per_microblock = num_big_microblock_txs;
        }
    }

    info!(
        "max_big_txs_per_microblock: {}, max_big_txs_per_block: {}",
        max_big_txs_per_microblock, max_big_txs_per_block
    );
    info!(
        "total_big_txs_in_microblocks: {}, total_big_txs_in_blocks: {}",
        total_big_txs_in_microblocks, total_big_txs_in_blocks
    );

    // at most one big tx per block and at most one big tx per stream, always.
    assert_eq!(max_big_txs_per_microblock, 1);
    assert_eq!(max_big_txs_per_block, 1);

    // if the mblock stream has a big tx, the anchored block won't (and vice versa)
    // the changes for miner cost tracking (reset tracker between microblock and block, #2913)
    // altered this test so that one more big tx ends up in an anchored block and one fewer
    // ends up in a microblock
    assert_eq!(total_big_txs_in_blocks, 2);
    assert_eq!(total_big_txs_in_microblocks, 1);

    test_observer::clear();
    channel.stop_chains_coordinator();
}

#[test]
#[ignore]
fn block_replay_integration_test() {
    if env::var("BITCOIND_TEST") != Ok("1".into()) {
        return;
    }

    let spender_sk = StacksPrivateKey::from_hex(SK_1).unwrap();
    let spender_addr: PrincipalData = to_addr(&spender_sk).into();

    let (mut conf, miner_account) = neon_integration_test_conf();

    conf.initial_balances.push(InitialBalance {
        address: spender_addr.clone(),
        amount: 100300,
    });

    conf.node.mine_microblocks = true;
    conf.node.wait_time_for_microblocks = 30000;
    conf.node.microblock_frequency = 5_000;

    conf.miner.min_tx_fee = 1;
    conf.miner.first_attempt_time_ms = i64::max_value() as u64;
    conf.miner.subsequent_attempt_time_ms = i64::max_value() as u64;

    test_observer::spawn();

    conf.events_observers.push(EventObserverConfig {
        endpoint: format!("localhost:{}", test_observer::EVENT_OBSERVER_PORT),
        events_keys: vec![EventKeyType::AnyEvent],
    });

    let mut btcd_controller = BitcoinCoreController::new(conf.clone());
    btcd_controller
        .start_bitcoind()
        .map_err(|_e| ())
        .expect("Failed starting bitcoind");

    let mut btc_regtest_controller = BitcoinRegtestController::new(conf.clone(), None);
    let http_origin = format!("http://{}", &conf.node.rpc_bind);

    btc_regtest_controller.bootstrap_chain(201);

    eprintln!("Chain bootstrapped...");

    let mut run_loop = neon::RunLoop::new(conf.clone());
    let blocks_processed = run_loop.get_blocks_processed_arc();
    let client = reqwest::blocking::Client::new();

    let channel = run_loop.get_coordinator_channel().unwrap();

    thread::spawn(move || run_loop.start(None, 0));

    // give the run loop some time to start up!
    wait_for_runloop(&blocks_processed);

    // first block wakes up the run loop
    next_block_and_wait(&mut btc_regtest_controller, &blocks_processed);

    // first block will hold our VRF registration
    next_block_and_wait(&mut btc_regtest_controller, &blocks_processed);

    // second block will be the first mined Stacks block
    next_block_and_wait(&mut btc_regtest_controller, &blocks_processed);

    // let's query the miner's account nonce:

    info!("Miner account: {}", miner_account);
    let account = get_account(&http_origin, &miner_account);
    assert_eq!(account.balance, 0);
    assert_eq!(account.nonce, 1);

    // and our spender
    let account = get_account(&http_origin, &spender_addr);
    assert_eq!(account.balance, 100300);
    assert_eq!(account.nonce, 0);

    let recipient = StacksAddress::from_string(ADDR_4).unwrap();
    let tx = make_stacks_transfer(&spender_sk, 0, 1000, &recipient.into(), 1000);
    submit_tx(&http_origin, &tx);

    next_block_and_wait(&mut btc_regtest_controller, &blocks_processed);

    next_block_and_wait(&mut btc_regtest_controller, &blocks_processed);

    next_block_and_wait(&mut btc_regtest_controller, &blocks_processed);

    // try and push the mined block back at the node lots of times
    let (tip_consensus_hash, tip_block) = get_tip_anchored_block(&conf);
    let mut tip_block_bytes = vec![];
    tip_block.consensus_serialize(&mut tip_block_bytes).unwrap();

    for i in 0..1024 {
        let path = format!("{}/v2/blocks/upload/{}", &http_origin, &tip_consensus_hash);
        let res_text = client
            .post(&path)
            .header("Content-Type", "application/octet-stream")
            .body(tip_block_bytes.clone())
            .send()
            .unwrap()
            .text()
            .unwrap();

        eprintln!("{}: text of {}\n{}", i, &path, &res_text);
    }

    test_observer::clear();
    channel.stop_chains_coordinator();
}

#[test]
#[ignore]
fn cost_voting_integration() {
    if env::var("BITCOIND_TEST") != Ok("1".into()) {
        return;
    }

    // let's make `<` free...
    let cost_definer_src = "
    (define-read-only (cost-definition-le (size uint))
       {
         runtime: u0, write_length: u0, write_count: u0, read_count: u0, read_length: u0
       })
    ";

    // the contract that we'll test the costs of
    let caller_src = "
    (define-public (execute-2 (a uint))
       (ok (< a a)))
    ";

    let power_vote_src = "
    (define-public (propose-vote-confirm)
      (let
        ((proposal-id (unwrap-panic (contract-call? 'ST000000000000000000002AMW42H.cost-voting submit-proposal
                            'ST000000000000000000002AMW42H.costs \"cost_le\"
                            .cost-definer \"cost-definition-le\")))
         (vote-amount (* u9000000000 u1000000)))
        (try! (contract-call? 'ST000000000000000000002AMW42H.cost-voting vote-proposal proposal-id vote-amount))
        (try! (contract-call? 'ST000000000000000000002AMW42H.cost-voting confirm-votes proposal-id))
        (ok proposal-id)))
    ";

    let spender_sk = StacksPrivateKey::new();
    let spender_addr = to_addr(&spender_sk);
    let spender_princ: PrincipalData = spender_addr.into();

    let (mut conf, miner_account) = neon_integration_test_conf();

    test_observer::spawn();

    conf.events_observers.push(EventObserverConfig {
        endpoint: format!("localhost:{}", test_observer::EVENT_OBSERVER_PORT),
        events_keys: vec![EventKeyType::AnyEvent],
    });

    let spender_bal = 10_000_000_000 * (core::MICROSTACKS_PER_STACKS as u64);

    conf.initial_balances.push(InitialBalance {
        address: spender_princ.clone(),
        amount: spender_bal,
    });

    let mut btcd_controller = BitcoinCoreController::new(conf.clone());
    btcd_controller
        .start_bitcoind()
        .map_err(|_e| ())
        .expect("Failed starting bitcoind");

    let burnchain_config = Burnchain::regtest(&conf.get_burn_db_path());

    let mut btc_regtest_controller = BitcoinRegtestController::with_burnchain(
        conf.clone(),
        None,
        Some(burnchain_config.clone()),
        None,
    );
    let http_origin = format!("http://{}", &conf.node.rpc_bind);

    btc_regtest_controller.bootstrap_chain(201);

    eprintln!("Chain bootstrapped...");

    let mut run_loop = neon::RunLoop::new(conf.clone());
    let blocks_processed = run_loop.get_blocks_processed_arc();
    let channel = run_loop.get_coordinator_channel().unwrap();

    thread::spawn(move || run_loop.start(Some(burnchain_config), 0));

    // give the run loop some time to start up!
    wait_for_runloop(&blocks_processed);

    // first block wakes up the run loop
    next_block_and_wait(&mut btc_regtest_controller, &blocks_processed);

    // first block will hold our VRF registration
    next_block_and_wait(&mut btc_regtest_controller, &blocks_processed);

    // second block will be the first mined Stacks block
    next_block_and_wait(&mut btc_regtest_controller, &blocks_processed);

    // let's query the miner's account nonce:
    let res = get_account(&http_origin, &miner_account);
    assert_eq!(res.balance, 0);
    assert_eq!(res.nonce, 1);

    // and our spender:
    let res = get_account(&http_origin, &spender_princ);
    assert_eq!(res.balance, spender_bal as u128);
    assert_eq!(res.nonce, 0);

    let transactions = vec![
        make_contract_publish(&spender_sk, 0, 1000, "cost-definer", cost_definer_src),
        make_contract_publish(&spender_sk, 1, 1000, "caller", caller_src),
        make_contract_publish(&spender_sk, 2, 1000, "voter", power_vote_src),
    ];

    for tx in transactions.into_iter() {
        submit_tx(&http_origin, &tx);
    }

    next_block_and_wait(&mut btc_regtest_controller, &blocks_processed);
    next_block_and_wait(&mut btc_regtest_controller, &blocks_processed);

    let vote_tx = make_contract_call(
        &spender_sk,
        3,
        1000,
        &spender_addr,
        "voter",
        "propose-vote-confirm",
        &[],
    );

    let call_le_tx = make_contract_call(
        &spender_sk,
        4,
        1000,
        &spender_addr,
        "caller",
        "execute-2",
        &[Value::UInt(1)],
    );

    submit_tx(&http_origin, &vote_tx);
    submit_tx(&http_origin, &call_le_tx);

    next_block_and_wait(&mut btc_regtest_controller, &blocks_processed);

    // clear and mine another burnchain block, so that the new winner is seen by the observer
    //   (the observer is logically "one block behind" the miner
    test_observer::clear();
    next_block_and_wait(&mut btc_regtest_controller, &blocks_processed);

    let mut blocks = test_observer::get_blocks();
    // should have produced 1 new block
    assert_eq!(blocks.len(), 1);
    let block = blocks.pop().unwrap();
    let transactions = block.get("transactions").unwrap().as_array().unwrap();
    eprintln!("{}", transactions.len());
    let mut tested = false;
    let mut exec_cost = ExecutionCost::zero();
    for tx in transactions.iter() {
        let raw_tx = tx.get("raw_tx").unwrap().as_str().unwrap();
        if raw_tx == "0x00" {
            continue;
        }
        let tx_bytes = hex_bytes(&raw_tx[2..]).unwrap();
        let parsed = StacksTransaction::consensus_deserialize(&mut &tx_bytes[..]).unwrap();
        if let TransactionPayload::ContractCall(contract_call) = parsed.payload {
            eprintln!("{}", contract_call.function_name.as_str());
            if contract_call.function_name.as_str() == "execute-2" {
                exec_cost =
                    serde_json::from_value(tx.get("execution_cost").cloned().unwrap()).unwrap();
            } else if contract_call.function_name.as_str() == "propose-vote-confirm" {
                let raw_result = tx.get("raw_result").unwrap().as_str().unwrap();
                let parsed = <Value as ClarityDeserializable<Value>>::deserialize(&raw_result[2..]);
                assert_eq!(parsed.to_string(), "(ok u0)");
                tested = true;
            }
        }
    }
    assert!(tested, "Should have found a contract call tx");

    // try to confirm the passed vote (this will fail)
    let confirm_proposal = make_contract_call(
        &spender_sk,
        5,
        1000,
        &StacksAddress::from_string("ST000000000000000000002AMW42H").unwrap(),
        "cost-voting",
        "confirm-miners",
        &[Value::UInt(0)],
    );

    submit_tx(&http_origin, &confirm_proposal);

    next_block_and_wait(&mut btc_regtest_controller, &blocks_processed);

    // clear and mine another burnchain block, so that the new winner is seen by the observer
    //   (the observer is logically "one block behind" the miner
    test_observer::clear();
    next_block_and_wait(&mut btc_regtest_controller, &blocks_processed);

    let mut blocks = test_observer::get_blocks();
    // should have produced 1 new block
    assert_eq!(blocks.len(), 1);
    let block = blocks.pop().unwrap();
    let transactions = block.get("transactions").unwrap().as_array().unwrap();
    eprintln!("{}", transactions.len());
    let mut tested = false;
    for tx in transactions.iter() {
        let raw_tx = tx.get("raw_tx").unwrap().as_str().unwrap();
        if raw_tx == "0x00" {
            continue;
        }
        let tx_bytes = hex_bytes(&raw_tx[2..]).unwrap();
        let parsed = StacksTransaction::consensus_deserialize(&mut &tx_bytes[..]).unwrap();
        if let TransactionPayload::ContractCall(contract_call) = parsed.payload {
            eprintln!("{}", contract_call.function_name.as_str());
            if contract_call.function_name.as_str() == "confirm-miners" {
                let raw_result = tx.get("raw_result").unwrap().as_str().unwrap();
                let parsed = <Value as ClarityDeserializable<Value>>::deserialize(&raw_result[2..]);
                assert_eq!(parsed.to_string(), "(err 13)");
                tested = true;
            }
        }
    }
    assert!(tested, "Should have found a contract call tx");

    for _i in 0..58 {
        next_block_and_wait(&mut btc_regtest_controller, &blocks_processed);
    }

    // confirm the passed vote
    let confirm_proposal = make_contract_call(
        &spender_sk,
        6,
        1000,
        &StacksAddress::from_string("ST000000000000000000002AMW42H").unwrap(),
        "cost-voting",
        "confirm-miners",
        &[Value::UInt(0)],
    );

    submit_tx(&http_origin, &confirm_proposal);

    next_block_and_wait(&mut btc_regtest_controller, &blocks_processed);
    // clear and mine another burnchain block, so that the new winner is seen by the observer
    //   (the observer is logically "one block behind" the miner
    test_observer::clear();
    next_block_and_wait(&mut btc_regtest_controller, &blocks_processed);

    let mut blocks = test_observer::get_blocks();
    // should have produced 1 new block
    assert_eq!(blocks.len(), 1);
    let block = blocks.pop().unwrap();
    let transactions = block.get("transactions").unwrap().as_array().unwrap();
    eprintln!("{}", transactions.len());
    let mut tested = false;
    for tx in transactions.iter() {
        let raw_tx = tx.get("raw_tx").unwrap().as_str().unwrap();
        if raw_tx == "0x00" {
            continue;
        }
        let tx_bytes = hex_bytes(&raw_tx[2..]).unwrap();
        let parsed = StacksTransaction::consensus_deserialize(&mut &tx_bytes[..]).unwrap();
        if let TransactionPayload::ContractCall(contract_call) = parsed.payload {
            eprintln!("{}", contract_call.function_name.as_str());
            if contract_call.function_name.as_str() == "confirm-miners" {
                let raw_result = tx.get("raw_result").unwrap().as_str().unwrap();
                let parsed = <Value as ClarityDeserializable<Value>>::deserialize(&raw_result[2..]);
                assert_eq!(parsed.to_string(), "(ok true)");
                tested = true;
            }
        }
    }
    assert!(tested, "Should have found a contract call tx");

    let call_le_tx = make_contract_call(
        &spender_sk,
        7,
        1000,
        &spender_addr,
        "caller",
        "execute-2",
        &[Value::UInt(1)],
    );

    submit_tx(&http_origin, &call_le_tx);

    next_block_and_wait(&mut btc_regtest_controller, &blocks_processed);
    // clear and mine another burnchain block, so that the new winner is seen by the observer
    //   (the observer is logically "one block behind" the miner
    test_observer::clear();
    next_block_and_wait(&mut btc_regtest_controller, &blocks_processed);

    let mut blocks = test_observer::get_blocks();
    // should have produced 1 new block
    assert_eq!(blocks.len(), 1);
    let block = blocks.pop().unwrap();
    let transactions = block.get("transactions").unwrap().as_array().unwrap();

    let mut tested = false;
    let mut new_exec_cost = ExecutionCost::max_value();
    for tx in transactions.iter() {
        let raw_tx = tx.get("raw_tx").unwrap().as_str().unwrap();
        if raw_tx == "0x00" {
            continue;
        }
        let tx_bytes = hex_bytes(&raw_tx[2..]).unwrap();
        let parsed = StacksTransaction::consensus_deserialize(&mut &tx_bytes[..]).unwrap();
        if let TransactionPayload::ContractCall(contract_call) = parsed.payload {
            eprintln!("{}", contract_call.function_name.as_str());
            if contract_call.function_name.as_str() == "execute-2" {
                new_exec_cost =
                    serde_json::from_value(tx.get("execution_cost").cloned().unwrap()).unwrap();
                tested = true;
            }
        }
    }
    assert!(tested, "Should have found a contract call tx");

    assert!(exec_cost.exceeds(&new_exec_cost));

    test_observer::clear();
    channel.stop_chains_coordinator();
}

#[test]
#[ignore]
fn mining_events_integration_test() {
    if env::var("BITCOIND_TEST") != Ok("1".into()) {
        return;
    }

    let small_contract = "(define-public (f) (ok 1))".to_string();

    let spender_sk = StacksPrivateKey::from_hex(SK_1).unwrap();
    let addr = to_addr(&spender_sk);

    let spender_sk_2 = StacksPrivateKey::from_hex(SK_2).unwrap();
    let addr_2 = to_addr(&spender_sk_2);

    let tx = make_contract_publish(&spender_sk, 0, 600000, "small", &small_contract);
    let tx_2 = make_contract_publish(&spender_sk, 1, 610000, "small", &small_contract);
    let mb_tx =
        make_contract_publish_microblock_only(&spender_sk_2, 0, 620000, "small", &small_contract);

    let (mut conf, _) = neon_integration_test_conf();

    conf.initial_balances.push(InitialBalance {
        address: addr.clone().into(),
        amount: 10000000,
    });
    conf.initial_balances.push(InitialBalance {
        address: addr_2.clone().into(),
        amount: 10000000,
    });

    conf.node.mine_microblocks = true;
    conf.node.wait_time_for_microblocks = 30000;
    conf.node.microblock_frequency = 1000;

    conf.miner.min_tx_fee = 1;
    conf.miner.first_attempt_time_ms = i64::max_value() as u64;
    conf.miner.subsequent_attempt_time_ms = i64::max_value() as u64;

    test_observer::spawn();

    conf.events_observers.push(EventObserverConfig {
        endpoint: format!("localhost:{}", test_observer::EVENT_OBSERVER_PORT),
        events_keys: vec![
            EventKeyType::AnyEvent,
            EventKeyType::MinedBlocks,
            EventKeyType::MinedMicroblocks,
        ],
    });

    let mut btcd_controller = BitcoinCoreController::new(conf.clone());
    btcd_controller
        .start_bitcoind()
        .map_err(|_e| ())
        .expect("Failed starting bitcoind");

    let mut btc_regtest_controller = BitcoinRegtestController::new(conf.clone(), None);
    let http_origin = format!("http://{}", &conf.node.rpc_bind);

    btc_regtest_controller.bootstrap_chain(201);

    eprintln!("Chain bootstrapped...");

    let mut run_loop = neon::RunLoop::new(conf);
    let blocks_processed = run_loop.get_blocks_processed_arc();

    let channel = run_loop.get_coordinator_channel().unwrap();

    thread::spawn(move || run_loop.start(None, 0));

    // give the run loop some time to start up!
    wait_for_runloop(&blocks_processed);

    // first block wakes up the run loop
    next_block_and_wait(&mut btc_regtest_controller, &blocks_processed);

    // first block will hold our VRF registration
    next_block_and_wait(&mut btc_regtest_controller, &blocks_processed);

    // second block will be the first mined Stacks block
    next_block_and_wait(&mut btc_regtest_controller, &blocks_processed);

    submit_tx(&http_origin, &tx); // should succeed
    submit_tx(&http_origin, &tx_2); // should fail since it tries to publish contract with same name
    submit_tx(&http_origin, &mb_tx); // should be in microblock bc it is microblock only

    next_block_and_wait(&mut btc_regtest_controller, &blocks_processed);

    next_block_and_wait(&mut btc_regtest_controller, &blocks_processed);

    // check that the nonces have gone up
    let res = get_account(&http_origin, &addr);
    assert_eq!(res.nonce, 1);

    let res = get_account(&http_origin, &addr_2);
    assert_eq!(res.nonce, 1);

    // check mined microblock events
    let mined_microblock_events = test_observer::get_mined_microblocks();
    assert!(mined_microblock_events.len() >= 1);

    // check tx events in the first microblock
    // 1 success: 1 contract publish, 2 error (on chain transactions)
    let microblock_tx_events = &mined_microblock_events[0].tx_events;
    assert_eq!(microblock_tx_events.len(), 1);

    // contract publish
    match &microblock_tx_events[0] {
        TransactionEvent::Success(TransactionSuccessEvent {
            result,
            fee,
            execution_cost,
            ..
        }) => {
            assert_eq!(result.clone().expect_result_ok().expect_bool(), true);
            assert_eq!(fee, &620000);
            assert_eq!(
                execution_cost,
                &ExecutionCost {
                    write_length: 35,
                    write_count: 2,
                    read_length: 1,
                    read_count: 1,
                    runtime: 311000
                }
            )
        }
        _ => panic!("unexpected event type"),
    }

    // check mined block events
    let mined_block_events = test_observer::get_mined_blocks();
    assert!(mined_block_events.len() >= 3);

    // check the tx events in the third mined block
    // 2 success: 1 coinbase tx event + 1 contract publish, 1 error (duplicate contract)
    let third_block_tx_events = &mined_block_events[2].tx_events;
    assert_eq!(third_block_tx_events.len(), 3);

    // coinbase event
    match &third_block_tx_events[0] {
        TransactionEvent::Success(TransactionSuccessEvent { txid, result, .. }) => {
            assert_eq!(
                txid.to_string(),
                "3e04ada5426332bfef446ba0a06d124aace4ade5c11840f541bf88e2e919faf6"
            );
            assert_eq!(result.clone().expect_result_ok().expect_bool(), true);
        }
        _ => panic!("unexpected event type"),
    }

    // contract publish event
    match &third_block_tx_events[1] {
        TransactionEvent::Success(TransactionSuccessEvent {
            result,
            fee,
            execution_cost,
            ..
        }) => {
            assert_eq!(result.clone().expect_result_ok().expect_bool(), true);
            assert_eq!(fee, &600000);
            assert_eq!(
                execution_cost,
                &ExecutionCost {
                    write_length: 35,
                    write_count: 2,
                    read_length: 1,
                    read_count: 1,
                    runtime: 311000
                }
            )
        }
        _ => panic!("unexpected event type"),
    }

    // dupe contract error event
    match &third_block_tx_events[2] {
        TransactionEvent::ProcessingError(TransactionErrorEvent { txid: _, error }) => {
            assert_eq!(
                error,
                "Duplicate contract 'ST3WM51TCWMJYGZS1QFMC28DH5YP86782YGR113C1.small'"
            );
        }
        _ => panic!("unexpected event type"),
    }

    test_observer::clear();
    channel.stop_chains_coordinator();
}

/// This test checks that the limit behavior in the miner works as expected for anchored block
/// building. When we first hit the block limit, the limit behavior switches to
/// `CONTRACT_LIMIT_HIT`, during which stx transfers are still allowed, and contract related
/// transactions are skipped.
/// Note: the test is sensitive to the order in which transactions are mined; it is written
/// expecting that transactions are traversed in the order tx_1, tx_2, tx_3, and tx_4.
#[test]
#[ignore]
fn block_limit_hit_integration_test() {
    if env::var("BITCOIND_TEST") != Ok("1".into()) {
        return;
    }

    // 700 invocations
    let max_contract_src = format!(
         "(define-private (work) (begin {} 1)) 
         (define-private (times-100) (begin {} 1))
         (define-private (times-200) (begin (times-100) (times-100) 1))
         (define-private (times-500) (begin (times-200) (times-200) (times-100) 1))
         (times-500) (times-200)",
         (0..10)
            .map(|_| format!(
                "(unwrap! (contract-call? '{} submit-proposal '{} \"cost-old\" '{} \"cost-new\") 2)",
                boot_code_id("cost-voting", false),
                boot_code_id("costs", false),
                boot_code_id("costs", false),
            ))
            .collect::<Vec<String>>()
            .join(" "),
         (0..10)
             .map(|_| "(work)".to_string())
             .collect::<Vec<String>>()
             .join(" "),
    );

    // 2900 invocations
    let oversize_contract_src = format!(
        "(define-private (work) (begin {} 1)) 
         (define-private (times-100) (begin {} 1))
         (define-private (times-200) (begin (times-100) (times-100) 1))
         (define-private (times-500) (begin (times-200) (times-200) (times-100) 1))
         (define-private (times-1000) (begin (times-500) (times-500) 1))
         (times-1000) (times-1000) (times-500) (times-200) (times-200)",
        (0..10)
            .map(|_| format!(
                "(unwrap! (contract-call? '{} submit-proposal '{} \"cost-old\" '{} \"cost-new\") 2)",
                boot_code_id("cost-voting", false),
                boot_code_id("costs", false),
                boot_code_id("costs", false),
            ))
            .collect::<Vec<String>>()
            .join(" "),
        (0..10)
            .map(|_| "(work)".to_string())
            .collect::<Vec<String>>()
            .join(" "),
    );

    let spender_sk = StacksPrivateKey::new();
    let addr = to_addr(&spender_sk);
    let second_spender_sk = StacksPrivateKey::new();
    let second_spender_addr: PrincipalData = to_addr(&second_spender_sk).into();
    let third_spender_sk = StacksPrivateKey::new();
    let third_spender_addr: PrincipalData = to_addr(&third_spender_sk).into();

    // included in first block
    let tx = make_contract_publish(&spender_sk, 0, 555_000, "over", &oversize_contract_src);
    // contract limit hit; included in second block
    let tx_2 = make_contract_publish(&spender_sk, 1, 555_000, "over-2", &oversize_contract_src);
    // skipped over since contract limit was hit; included in second block
    let tx_3 = make_contract_publish(&second_spender_sk, 0, 150_000, "max", &max_contract_src);
    // included in first block
    let tx_4 = make_stacks_transfer(&third_spender_sk, 0, 180, &PrincipalData::from(addr), 100);

    let (mut conf, _miner_account) = neon_integration_test_conf();

    conf.initial_balances.push(InitialBalance {
        address: addr.clone().into(),
        amount: 10_000_000,
    });
    conf.initial_balances.push(InitialBalance {
        address: second_spender_addr.clone(),
        amount: 10_000_000,
    });
    conf.initial_balances.push(InitialBalance {
        address: third_spender_addr.clone(),
        amount: 10_000_000,
    });

    conf.node.mine_microblocks = true;
    conf.node.wait_time_for_microblocks = 30000;
    conf.node.microblock_frequency = 1000;

    conf.miner.min_tx_fee = 1;
    conf.miner.first_attempt_time_ms = i64::max_value() as u64;
    conf.miner.subsequent_attempt_time_ms = i64::max_value() as u64;

    test_observer::spawn();

    conf.events_observers.push(EventObserverConfig {
        endpoint: format!("localhost:{}", test_observer::EVENT_OBSERVER_PORT),
        events_keys: vec![EventKeyType::AnyEvent],
    });

    let mut btcd_controller = BitcoinCoreController::new(conf.clone());
    btcd_controller
        .start_bitcoind()
        .map_err(|_e| ())
        .expect("Failed starting bitcoind");

    let mut btc_regtest_controller = BitcoinRegtestController::new(conf.clone(), None);
    let http_origin = format!("http://{}", &conf.node.rpc_bind);

    btc_regtest_controller.bootstrap_chain(201);

    eprintln!("Chain bootstrapped...");

    let mut run_loop = neon::RunLoop::new(conf);
    let blocks_processed = run_loop.get_blocks_processed_arc();

    let channel = run_loop.get_coordinator_channel().unwrap();

    thread::spawn(move || run_loop.start(None, 0));

    // give the run loop some time to start up!
    wait_for_runloop(&blocks_processed);

    // first block wakes up the run loop
    next_block_and_wait(&mut btc_regtest_controller, &blocks_processed);

    // first block will hold our VRF registration
    next_block_and_wait(&mut btc_regtest_controller, &blocks_processed);

    // second block will be the first mined Stacks block
    next_block_and_wait(&mut btc_regtest_controller, &blocks_processed);

    // submit all the transactions
    let txid_1 = submit_tx(&http_origin, &tx);
    let txid_2 = submit_tx(&http_origin, &tx_2);
    let txid_3 = submit_tx(&http_origin, &tx_3);
    let txid_4 = submit_tx(&http_origin, &tx_4);

    sleep_ms(5_000);

    next_block_and_wait(&mut btc_regtest_controller, &blocks_processed);
    sleep_ms(20_000);

    next_block_and_wait(&mut btc_regtest_controller, &blocks_processed);
    sleep_ms(20_000);

    next_block_and_wait(&mut btc_regtest_controller, &blocks_processed);
    sleep_ms(20_000);

    let res = get_account(&http_origin, &addr);
    assert_eq!(res.nonce, 2);

    let res = get_account(&http_origin, &second_spender_addr);
    assert_eq!(res.nonce, 1);

    let res = get_account(&http_origin, &third_spender_addr);
    assert_eq!(res.nonce, 1);

    let mined_block_events = test_observer::get_blocks();
    assert!(mined_block_events.len() >= 2);

    let tx_third_block = mined_block_events[2]
        .get("transactions")
        .unwrap()
        .as_array()
        .unwrap();
    assert_eq!(tx_third_block.len(), 3);
    let txid_1_exp = tx_third_block[1].get("txid").unwrap().as_str().unwrap();
    let txid_4_exp = tx_third_block[2].get("txid").unwrap().as_str().unwrap();
    assert_eq!(format!("0x{}", txid_1), txid_1_exp);
    assert_eq!(format!("0x{}", txid_4), txid_4_exp);

    let tx_fourth_block = mined_block_events[3]
        .get("transactions")
        .unwrap()
        .as_array()
        .unwrap();
    assert_eq!(tx_fourth_block.len(), 3);
    let txid_2_exp = tx_fourth_block[1].get("txid").unwrap().as_str().unwrap();
    let txid_3_exp = tx_fourth_block[2].get("txid").unwrap().as_str().unwrap();
    assert_eq!(format!("0x{}", txid_2), txid_2_exp);
    assert_eq!(format!("0x{}", txid_3), txid_3_exp);

    test_observer::clear();
    channel.stop_chains_coordinator();
}

/// This test checks that the limit behavior in the miner works as expected during microblock
/// building. When we first hit the block limit, the limit behavior switches to
/// `CONTRACT_LIMIT_HIT`, during which stx transfers are still allowed, and contract related
/// transactions are skipped.
/// Note: the test is sensitive to the order in which transactions are mined; it is written
/// expecting that transactions are traversed in the order tx_1, tx_2, tx_3, and tx_4.
#[test]
#[ignore]
fn microblock_limit_hit_integration_test() {
    if env::var("BITCOIND_TEST") != Ok("1".into()) {
        return;
    }

    let max_contract_src = format!(
        "(define-private (work) (begin {} 1)) 
         (define-private (times-100) (begin {} 1))
         (define-private (times-200) (begin (times-100) (times-100) 1))
         (define-private (times-500) (begin (times-200) (times-200) (times-100) 1))
         (times-500) (times-200)",
        (0..3)
            .map(|_| format!(
                "(unwrap! (contract-call? '{} submit-proposal '{} \"cost-old\" '{} \"cost-new\") 2)",
                boot_code_id("cost-voting", false),
                boot_code_id("costs", false),
                boot_code_id("costs", false),
            ))
            .collect::<Vec<String>>()
            .join(" "),
        (0..3)
            .map(|_| "(work)".to_string())
            .collect::<Vec<String>>()
            .join(" "),
    );

    let oversize_contract_src = format!(
        "(define-private (work) (begin {} 1)) 
         (define-private (times-100) (begin {} 1))
         (define-private (times-200) (begin (times-100) (times-100) 1))
         (define-private (times-500) (begin (times-200) (times-200) (times-100) 1))
         (define-private (times-1000) (begin (times-500) (times-500) 1))
         (times-1000) (times-1000) (times-500) (times-200) (times-200)",
        (0..3)
            .map(|_| format!(
                "(unwrap! (contract-call? '{} submit-proposal '{} \"cost-old\" '{} \"cost-new\") 2)",
                boot_code_id("cost-voting", false),
                boot_code_id("costs", false),
                boot_code_id("costs", false),
            ))
            .collect::<Vec<String>>()
            .join(" "),
        (0..3)
            .map(|_| "(work)".to_string())
            .collect::<Vec<String>>()
            .join(" "),
    );

    let spender_sk = StacksPrivateKey::new();
    let addr = to_addr(&spender_sk);
    let second_spender_sk = StacksPrivateKey::new();
    let second_spender_addr: PrincipalData = to_addr(&second_spender_sk).into();
    let third_spender_sk = StacksPrivateKey::new();
    let third_spender_addr: PrincipalData = to_addr(&third_spender_sk).into();

    // included in the first block
    let tx = make_contract_publish_microblock_only(
        &spender_sk,
        0,
        555_000,
        "over",
        &oversize_contract_src,
    );
    // contract limit hit; included in second block
    let tx_2 = make_contract_publish_microblock_only(
        &spender_sk,
        1,
        555_000,
        "over-2",
        &oversize_contract_src,
    );
    // skipped over since contract limit was hit; included in second block
    let tx_3 = make_contract_publish_microblock_only(
        &second_spender_sk,
        0,
        150_000,
        "max",
        &max_contract_src,
    );
    // included in first block
    let tx_4 = make_stacks_transfer_mblock_only(
        &third_spender_sk,
        0,
        180,
        &PrincipalData::from(addr),
        100,
    );

    let (mut conf, _miner_account) = neon_integration_test_conf();

    conf.initial_balances.push(InitialBalance {
        address: addr.clone().into(),
        amount: 10_000_000,
    });
    conf.initial_balances.push(InitialBalance {
        address: second_spender_addr.clone(),
        amount: 10_000_000,
    });
    conf.initial_balances.push(InitialBalance {
        address: third_spender_addr.clone(),
        amount: 10_000_000,
    });

    conf.node.mine_microblocks = true;
    conf.node.wait_time_for_microblocks = 30000;
    conf.node.microblock_frequency = 1000;

    conf.miner.min_tx_fee = 1;
    conf.miner.first_attempt_time_ms = i64::max_value() as u64;
    conf.miner.subsequent_attempt_time_ms = i64::max_value() as u64;

    conf.burnchain.epochs = Some(vec![StacksEpoch {
        epoch_id: StacksEpochId::Epoch20,
        start_height: 0,
        end_height: 9223372036854775807,
        block_limit: ExecutionCost {
            write_length: 150000000,
            write_count: 50000,
            read_length: 1000000000,
            read_count: 5000, // make read_count smaller so we hit the read_count limit with a smaller tx.
            runtime: 100_000_000_000,
        },
        network_epoch: PEER_VERSION_EPOCH_2_0,
    }]);

    test_observer::spawn();

    conf.events_observers.push(EventObserverConfig {
        endpoint: format!("localhost:{}", test_observer::EVENT_OBSERVER_PORT),
        events_keys: vec![EventKeyType::AnyEvent],
    });

    let mut btcd_controller = BitcoinCoreController::new(conf.clone());
    btcd_controller
        .start_bitcoind()
        .map_err(|_e| ())
        .expect("Failed starting bitcoind");

    let mut btc_regtest_controller = BitcoinRegtestController::new(conf.clone(), None);
    let http_origin = format!("http://{}", &conf.node.rpc_bind);

    btc_regtest_controller.bootstrap_chain(201);

    eprintln!("Chain bootstrapped...");

    let mut run_loop = neon::RunLoop::new(conf);
    let blocks_processed = run_loop.get_blocks_processed_arc();

    let channel = run_loop.get_coordinator_channel().unwrap();

    thread::spawn(move || run_loop.start(None, 0));

    // give the run loop some time to start up!
    wait_for_runloop(&blocks_processed);

    // first block wakes up the run loop
    next_block_and_wait(&mut btc_regtest_controller, &blocks_processed);

    // first block will hold our VRF registration
    next_block_and_wait(&mut btc_regtest_controller, &blocks_processed);

    // second block will be the first mined Stacks block
    next_block_and_wait(&mut btc_regtest_controller, &blocks_processed);

    // submit all the transactions
    let txid_1 = submit_tx(&http_origin, &tx);
    let txid_2 = submit_tx(&http_origin, &tx_2);
    let txid_3 = submit_tx(&http_origin, &tx_3);
    let txid_4 = submit_tx(&http_origin, &tx_4);

    sleep_ms(50_000);

    next_block_and_wait(&mut btc_regtest_controller, &blocks_processed);
    sleep_ms(50_000);

    next_block_and_wait(&mut btc_regtest_controller, &blocks_processed);
    sleep_ms(50_000);

    next_block_and_wait(&mut btc_regtest_controller, &blocks_processed);
    sleep_ms(50_000);

    let res = get_account(&http_origin, &addr);
    assert_eq!(res.nonce, 2);

    let res = get_account(&http_origin, &second_spender_addr);
    assert_eq!(res.nonce, 1);

    let res = get_account(&http_origin, &third_spender_addr);
    assert_eq!(res.nonce, 1);

    let mined_mblock_events = test_observer::get_microblocks();
    assert!(mined_mblock_events.len() >= 2);

    let tx_first_mblock = mined_mblock_events[0]
        .get("transactions")
        .unwrap()
        .as_array()
        .unwrap();
    assert_eq!(tx_first_mblock.len(), 2);
    let txid_1_exp = tx_first_mblock[0].get("txid").unwrap().as_str().unwrap();
    let txid_4_exp = tx_first_mblock[1].get("txid").unwrap().as_str().unwrap();
    assert_eq!(format!("0x{}", txid_1), txid_1_exp);
    assert_eq!(format!("0x{}", txid_4), txid_4_exp);

    let tx_second_mblock = mined_mblock_events[1]
        .get("transactions")
        .unwrap()
        .as_array()
        .unwrap();
    assert_eq!(tx_second_mblock.len(), 2);
    let txid_2_exp = tx_second_mblock[0].get("txid").unwrap().as_str().unwrap();
    let txid_3_exp = tx_second_mblock[1].get("txid").unwrap().as_str().unwrap();
    assert_eq!(format!("0x{}", txid_2), txid_2_exp);
    assert_eq!(format!("0x{}", txid_3), txid_3_exp);

    test_observer::clear();
    channel.stop_chains_coordinator();
}

#[test]
#[ignore]
fn block_large_tx_integration_test() {
    if env::var("BITCOIND_TEST") != Ok("1".into()) {
        return;
    }

    let small_contract_src = format!(
        "(define-public (f) (begin {} (ok 1))) (begin (f))",
        (0..700)
            .map(|_| format!(
                "(unwrap! (contract-call? '{} submit-proposal '{} \"cost-old\" '{} \"cost-new\") (err 1))",
                boot_code_id("cost-voting", false),
                boot_code_id("costs", false),
                boot_code_id("costs", false),
            ))
            .collect::<Vec<String>>()
            .join(" ")
    );

    let oversize_contract_src = format!(
        "(define-public (f) (begin {} (ok 1))) (begin (f))",
        (0..3500)
            .map(|_| format!(
                "(unwrap! (contract-call? '{} submit-proposal '{} \"cost-old\" '{} \"cost-new\") (err 1))",
                boot_code_id("cost-voting", false),
                boot_code_id("costs", false),
                boot_code_id("costs", false),
            ))
            .collect::<Vec<String>>()
            .join(" ")
    );

    let spender_sk = StacksPrivateKey::new();
    let spender_addr = to_addr(&spender_sk);

    let tx = make_contract_publish(&spender_sk, 0, 150_000, "small", &small_contract_src);
    let tx_2 = make_contract_publish(&spender_sk, 1, 670_000, "over", &oversize_contract_src);

    let (mut conf, miner_account) = neon_integration_test_conf();
    test_observer::spawn();

    conf.events_observers.push(EventObserverConfig {
        endpoint: format!("localhost:{}", test_observer::EVENT_OBSERVER_PORT),
        events_keys: vec![EventKeyType::AnyEvent],
    });

    conf.initial_balances.push(InitialBalance {
        address: spender_addr.clone().into(),
        amount: 10000000,
    });

    conf.node.mine_microblocks = true;
    conf.node.wait_time_for_microblocks = 30000;
    conf.node.microblock_frequency = 1000;

    conf.miner.min_tx_fee = 1;
    conf.miner.first_attempt_time_ms = i64::max_value() as u64;
    conf.miner.subsequent_attempt_time_ms = i64::max_value() as u64;

    let mut btcd_controller = BitcoinCoreController::new(conf.clone());
    btcd_controller
        .start_bitcoind()
        .map_err(|_e| ())
        .expect("Failed starting bitcoind");

    let mut btc_regtest_controller = BitcoinRegtestController::new(conf.clone(), None);
    let http_origin = format!("http://{}", &conf.node.rpc_bind);

    btc_regtest_controller.bootstrap_chain(201);

    eprintln!("Chain bootstrapped...");

    let mut run_loop = neon::RunLoop::new(conf);
    let blocks_processed = run_loop.get_blocks_processed_arc();

    let channel = run_loop.get_coordinator_channel().unwrap();

    thread::spawn(move || run_loop.start(None, 0));

    // give the run loop some time to start up!
    wait_for_runloop(&blocks_processed);

    // first block wakes up the run loop
    next_block_and_wait(&mut btc_regtest_controller, &blocks_processed);

    // first block will hold our VRF registration
    next_block_and_wait(&mut btc_regtest_controller, &blocks_processed);

    // second block will be the first mined Stacks block
    next_block_and_wait(&mut btc_regtest_controller, &blocks_processed);

    let account = get_account(&http_origin, &miner_account);
    assert_eq!(account.nonce, 1);
    assert_eq!(account.balance, 0);

    let account = get_account(&http_origin, &spender_addr);
    assert_eq!(account.nonce, 0);
    assert_eq!(account.balance, 10000000);

    submit_tx(&http_origin, &tx);
    let huge_txid = submit_tx(&http_origin, &tx_2);

    next_block_and_wait(&mut btc_regtest_controller, &blocks_processed);
    sleep_ms(20_000);

    next_block_and_wait(&mut btc_regtest_controller, &blocks_processed);

    let res = get_account(&http_origin, &spender_addr);
    assert_eq!(res.nonce, 1);

    let dropped_txs = test_observer::get_memtx_drops();
    assert_eq!(dropped_txs.len(), 1);
    assert_eq!(&dropped_txs[0].1, "TooExpensive");
    assert_eq!(&dropped_txs[0].0, &format!("0x{}", huge_txid));

    test_observer::clear();
    channel.stop_chains_coordinator();
}

#[test]
#[ignore]
fn microblock_large_tx_integration_test_FLAKY() {
    if env::var("BITCOIND_TEST") != Ok("1".into()) {
        return;
    }

    let small_contract_src = format!(
        "(define-public (f) (begin {} (ok 1))) (begin (f))",
        (0..700)
            .map(|_| format!(
                "(unwrap! (contract-call? '{} submit-proposal '{} \"cost-old\" '{} \"cost-new\") (err 1))",
                boot_code_id("cost-voting", false),
                boot_code_id("costs", false),
                boot_code_id("costs", false),
            ))
            .collect::<Vec<String>>()
            .join(" ")
    );

    // publishing this contract takes up >80% of the read_count budget (which is 50000)
    let oversize_contract_src = format!(
        "(define-public (f) (begin {} (ok 1))) (begin (f))",
        (0..3500)
            .map(|_| format!(
                "(unwrap! (contract-call? '{} submit-proposal '{} \"cost-old\" '{} \"cost-new\") (err 1))",
                boot_code_id("cost-voting", false),
                boot_code_id("costs", false),
                boot_code_id("costs", false),
            ))
            .collect::<Vec<String>>()
            .join(" ")
    );

    let spender_sk = StacksPrivateKey::new();
    let addr = to_addr(&spender_sk);

    let tx = make_contract_publish_microblock_only(
        &spender_sk,
        0,
        150_000,
        "small",
        &small_contract_src,
    );
    let tx_2 = make_contract_publish_microblock_only(
        &spender_sk,
        1,
        670_000,
        "over",
        &oversize_contract_src,
    );

    let (mut conf, miner_account) = neon_integration_test_conf();

    test_observer::spawn();

    conf.events_observers.push(EventObserverConfig {
        endpoint: format!("localhost:{}", test_observer::EVENT_OBSERVER_PORT),
        events_keys: vec![EventKeyType::AnyEvent],
    });

    conf.initial_balances.push(InitialBalance {
        address: addr.clone().into(),
        amount: 10000000,
    });

    conf.node.mine_microblocks = true;
    conf.node.wait_time_for_microblocks = 30000;
    conf.node.microblock_frequency = 1000;

    conf.miner.min_tx_fee = 1;
    conf.miner.first_attempt_time_ms = i64::max_value() as u64;
    conf.miner.subsequent_attempt_time_ms = i64::max_value() as u64;

    let mut btcd_controller = BitcoinCoreController::new(conf.clone());
    btcd_controller
        .start_bitcoind()
        .map_err(|_e| ())
        .expect("Failed starting bitcoind");

    let mut btc_regtest_controller = BitcoinRegtestController::new(conf.clone(), None);
    let http_origin = format!("http://{}", &conf.node.rpc_bind);

    btc_regtest_controller.bootstrap_chain(201);

    eprintln!("Chain bootstrapped...");

    let mut run_loop = neon::RunLoop::new(conf);
    let blocks_processed = run_loop.get_blocks_processed_arc();

    let channel = run_loop.get_coordinator_channel().unwrap();

    thread::spawn(move || run_loop.start(None, 0));

    // give the run loop some time to start up!
    wait_for_runloop(&blocks_processed);

    // first block wakes up the run loop
    next_block_and_wait(&mut btc_regtest_controller, &blocks_processed);

    // first block will hold our VRF registration
    next_block_and_wait(&mut btc_regtest_controller, &blocks_processed);

    // second block will be the first mined Stacks block
    next_block_and_wait(&mut btc_regtest_controller, &blocks_processed);

    let account = get_account(&http_origin, &miner_account);
    assert_eq!(account.nonce, 1);
    assert_eq!(account.balance, 0);

    let account = get_account(&http_origin, &addr);
    assert_eq!(account.nonce, 0);
    assert_eq!(account.balance, 10000000);

    submit_tx(&http_origin, &tx);
    let huge_txid = submit_tx(&http_origin, &tx_2);

    next_block_and_wait(&mut btc_regtest_controller, &blocks_processed);
    sleep_ms(20_000);

    next_block_and_wait(&mut btc_regtest_controller, &blocks_processed);

    // Check that the microblock contains the first tx.
    let microblock_events = test_observer::get_microblocks();
    assert!(microblock_events.len() >= 1);

    let microblock = microblock_events[0].clone();
    let transactions = microblock.get("transactions").unwrap().as_array().unwrap();
    assert_eq!(transactions.len(), 1);
    let status = transactions[0].get("status").unwrap().as_str().unwrap();
    assert_eq!(status, "success");

    // Check that the tx that triggered TransactionTooLargeError when being processed is dropped
    // from the mempool.
    let dropped_txs = test_observer::get_memtx_drops();
    assert_eq!(dropped_txs.len(), 1);
    assert_eq!(&dropped_txs[0].1, "TooExpensive");
    assert_eq!(&dropped_txs[0].0, &format!("0x{}", huge_txid));

    test_observer::clear();
    channel.stop_chains_coordinator();
}

#[test]
#[ignore]
fn pox_integration_test() {
    if env::var("BITCOIND_TEST") != Ok("1".into()) {
        return;
    }

    let spender_sk = StacksPrivateKey::new();
    let spender_addr: PrincipalData = to_addr(&spender_sk).into();

    let spender_2_sk = StacksPrivateKey::new();
    let spender_2_addr: PrincipalData = to_addr(&spender_2_sk).into();

    let spender_3_sk = StacksPrivateKey::new();
    let spender_3_addr: PrincipalData = to_addr(&spender_3_sk).into();

    let pox_pubkey = Secp256k1PublicKey::from_hex(
        "02f006a09b59979e2cb8449f58076152af6b124aa29b948a3714b8d5f15aa94ede",
    )
    .unwrap();
    let pox_pubkey_hash = bytes_to_hex(
        &Hash160::from_node_public_key(&pox_pubkey)
            .to_bytes()
            .to_vec(),
    );

    let pox_2_pubkey = Secp256k1PublicKey::from_private(&StacksPrivateKey::new());
    let pox_2_pubkey_hash = bytes_to_hex(
        &Hash160::from_node_public_key(&pox_2_pubkey)
            .to_bytes()
            .to_vec(),
    );

    let pox_2_address = BitcoinAddress::from_bytes(
        BitcoinNetworkType::Testnet,
        BitcoinAddressType::PublicKeyHash,
        &Hash160::from_node_public_key(&pox_2_pubkey).to_bytes(),
    )
    .unwrap();

    let (mut conf, miner_account) = neon_integration_test_conf();

    test_observer::spawn();

    conf.events_observers.push(EventObserverConfig {
        endpoint: format!("localhost:{}", test_observer::EVENT_OBSERVER_PORT),
        events_keys: vec![EventKeyType::AnyEvent],
    });

    let first_bal = 6_000_000_000 * (core::MICROSTACKS_PER_STACKS as u64);
    let second_bal = 2_000_000_000 * (core::MICROSTACKS_PER_STACKS as u64);
    let third_bal = 2_000_000_000 * (core::MICROSTACKS_PER_STACKS as u64);
    let stacked_bal = 1_000_000_000 * (core::MICROSTACKS_PER_STACKS as u128);

    conf.initial_balances.push(InitialBalance {
        address: spender_addr.clone(),
        amount: first_bal,
    });

    conf.initial_balances.push(InitialBalance {
        address: spender_2_addr.clone(),
        amount: second_bal,
    });

    conf.initial_balances.push(InitialBalance {
        address: spender_3_addr.clone(),
        amount: third_bal,
    });

    let mut btcd_controller = BitcoinCoreController::new(conf.clone());
    btcd_controller
        .start_bitcoind()
        .map_err(|_e| ())
        .expect("Failed starting bitcoind");

    let mut burnchain_config = Burnchain::regtest(&conf.get_burn_db_path());

    // reward cycle length = 15, so 10 reward cycle slots + 5 prepare-phase burns
    let reward_cycle_len = 15;
    let prepare_phase_len = 5;
    let pox_constants = PoxConstants::new(
        reward_cycle_len,
        prepare_phase_len,
        4 * prepare_phase_len / 5,
        5,
        15,
        u32::max_value(),
    );
    burnchain_config.pox_constants = pox_constants.clone();

    let mut btc_regtest_controller = BitcoinRegtestController::with_burnchain(
        conf.clone(),
        None,
        Some(burnchain_config.clone()),
        None,
    );
    let http_origin = format!("http://{}", &conf.node.rpc_bind);

    btc_regtest_controller.bootstrap_chain(201);

    eprintln!("Chain bootstrapped...");

    let mut run_loop = neon::RunLoop::new(conf.clone());
    let blocks_processed = run_loop.get_blocks_processed_arc();
    let channel = run_loop.get_coordinator_channel().unwrap();

    thread::spawn(move || run_loop.start(Some(burnchain_config), 0));

    // give the run loop some time to start up!
    wait_for_runloop(&blocks_processed);

    // first block wakes up the run loop
    next_block_and_wait(&mut btc_regtest_controller, &blocks_processed);

    // first block will hold our VRF registration
    next_block_and_wait(&mut btc_regtest_controller, &blocks_processed);

    // second block will be the first mined Stacks block
    next_block_and_wait(&mut btc_regtest_controller, &blocks_processed);

    let sort_height = channel.get_sortitions_processed();

    // let's query the miner's account nonce:
    let account = get_account(&http_origin, &miner_account);
    assert_eq!(account.balance, 0);
    assert_eq!(account.nonce, 1);

    // and our potential spenders:
    let account = get_account(&http_origin, &spender_addr);
    assert_eq!(account.balance, first_bal as u128);
    assert_eq!(account.nonce, 0);

    let pox_info = get_pox_info(&http_origin);

    assert_eq!(
        &pox_info.contract_id,
        &format!("ST000000000000000000002AMW42H.pox")
    );
    assert_eq!(pox_info.first_burnchain_block_height, 0);
    assert_eq!(pox_info.next_cycle.min_threshold_ustx, 125080000000000);
    assert_eq!(pox_info.current_cycle.min_threshold_ustx, 125080000000000);
    assert_eq!(pox_info.current_cycle.stacked_ustx, 0);
    assert_eq!(pox_info.current_cycle.is_pox_active, false);
    assert_eq!(pox_info.next_cycle.stacked_ustx, 0);
    assert_eq!(pox_info.reward_slots as u32, pox_constants.reward_slots());
    assert_eq!(pox_info.next_cycle.reward_phase_start_block_height, 210);
    assert_eq!(pox_info.next_cycle.prepare_phase_start_block_height, 205);
    assert_eq!(pox_info.next_cycle.min_increment_ustx, 1250710410920);
    assert_eq!(
        pox_info.prepare_cycle_length as u32,
        pox_constants.prepare_length
    );
    assert_eq!(
        pox_info.rejection_fraction,
        pox_constants.pox_rejection_fraction
    );
    assert_eq!(pox_info.reward_cycle_id, 0);
    assert_eq!(pox_info.current_cycle.id, 0);
    assert_eq!(pox_info.next_cycle.id, 1);
    assert_eq!(
        pox_info.reward_cycle_length as u32,
        pox_constants.reward_cycle_length
    );
    assert_eq!(pox_info.total_liquid_supply_ustx, 10005683287360023);
    assert_eq!(pox_info.next_reward_cycle_in, 6);

    let tx = make_contract_call(
        &spender_sk,
        0,
        260,
        &StacksAddress::from_string("ST000000000000000000002AMW42H").unwrap(),
        "pox",
        "stack-stx",
        &[
            Value::UInt(stacked_bal),
            execute(
                &format!("{{ hashbytes: 0x{}, version: 0x00 }}", pox_pubkey_hash),
                ClarityVersion::Clarity2,
            )
            .unwrap()
            .unwrap(),
            Value::UInt(sort_height as u128),
            Value::UInt(6),
        ],
    );

    // okay, let's push that stacking transaction!
    submit_tx(&http_origin, &tx);

    let mut sort_height = channel.get_sortitions_processed();
    eprintln!("Sort height: {}", sort_height);
    test_observer::clear();

    // now let's mine until the next reward cycle starts ...
    while sort_height < ((14 * pox_constants.reward_cycle_length) + 1).into() {
        next_block_and_wait(&mut btc_regtest_controller, &blocks_processed);
        sort_height = channel.get_sortitions_processed();
        eprintln!("Sort height: {}", sort_height);
    }

    let pox_info = get_pox_info(&http_origin);

    assert_eq!(
        &pox_info.contract_id,
        &format!("ST000000000000000000002AMW42H.pox")
    );
    assert_eq!(pox_info.first_burnchain_block_height, 0);
    assert_eq!(pox_info.next_cycle.min_threshold_ustx, 125080000000000);
    assert_eq!(pox_info.current_cycle.min_threshold_ustx, 125080000000000);
    assert_eq!(pox_info.current_cycle.stacked_ustx, 1000000000000000);
    assert!(pox_info.pox_activation_threshold_ustx > 1500000000000000);
    assert_eq!(pox_info.current_cycle.is_pox_active, false);
    assert_eq!(pox_info.next_cycle.stacked_ustx, 1000000000000000);
    assert_eq!(pox_info.reward_slots as u32, pox_constants.reward_slots());
    assert_eq!(pox_info.next_cycle.reward_phase_start_block_height, 225);
    assert_eq!(pox_info.next_cycle.prepare_phase_start_block_height, 220);
    assert_eq!(
        pox_info.prepare_cycle_length as u32,
        pox_constants.prepare_length
    );
    assert_eq!(
        pox_info.rejection_fraction,
        pox_constants.pox_rejection_fraction
    );
    assert_eq!(pox_info.reward_cycle_id, 14);
    assert_eq!(pox_info.current_cycle.id, 14);
    assert_eq!(pox_info.next_cycle.id, 15);
    assert_eq!(
        pox_info.reward_cycle_length as u32,
        pox_constants.reward_cycle_length
    );
    assert_eq!(pox_info.next_reward_cycle_in, 14);

    let blocks_observed = test_observer::get_blocks();
    assert!(
        blocks_observed.len() >= 2,
        "Blocks observed {} should be >= 2",
        blocks_observed.len()
    );

    // look up the return value of our stacking operation...
    let mut tested = false;
    for block in blocks_observed.iter() {
        if tested {
            break;
        }
        let transactions = block.get("transactions").unwrap().as_array().unwrap();
        for tx in transactions.iter() {
            let raw_tx = tx.get("raw_tx").unwrap().as_str().unwrap();
            if raw_tx == "0x00" {
                continue;
            }
            let tx_bytes = hex_bytes(&raw_tx[2..]).unwrap();
            let parsed = StacksTransaction::consensus_deserialize(&mut &tx_bytes[..]).unwrap();
            if let TransactionPayload::ContractCall(contract_call) = parsed.payload {
                eprintln!("{}", contract_call.function_name.as_str());
                if contract_call.function_name.as_str() == "stack-stx" {
                    let raw_result = tx.get("raw_result").unwrap().as_str().unwrap();
                    let parsed =
                        <Value as ClarityDeserializable<Value>>::deserialize(&raw_result[2..]);
                    // should unlock at height 300 (we're in reward cycle 13, lockup starts in reward cycle
                    // 14, and goes for 6 blocks, so we unlock in reward cycle 20, which with a reward
                    // cycle length of 15 blocks, is a burnchain height of 300)
                    assert_eq!(parsed.to_string(),
                               format!("(ok (tuple (lock-amount u1000000000000000) (stacker {}) (unlock-burn-height u300)))",
                                       &spender_addr));
                    tested = true;
                }
            }
        }
    }

    assert!(tested, "Should have observed stack-stx transaction");

    // let's stack with spender 2 and spender 3...

    // now let's have sender_2 and sender_3 stack to pox spender_addr 2 in
    //  two different txs, and make sure that they sum together in the reward set.

    let tx = make_contract_call(
        &spender_2_sk,
        0,
        260,
        &StacksAddress::from_string("ST000000000000000000002AMW42H").unwrap(),
        "pox",
        "stack-stx",
        &[
            Value::UInt(stacked_bal / 2),
            execute(
                &format!("{{ hashbytes: 0x{}, version: 0x00 }}", pox_2_pubkey_hash),
                ClarityVersion::Clarity2,
            )
            .unwrap()
            .unwrap(),
            Value::UInt(sort_height as u128),
            Value::UInt(6),
        ],
    );

    // okay, let's push that stacking transaction!
    submit_tx(&http_origin, &tx);

    let tx = make_contract_call(
        &spender_3_sk,
        0,
        260,
        &StacksAddress::from_string("ST000000000000000000002AMW42H").unwrap(),
        "pox",
        "stack-stx",
        &[
            Value::UInt(stacked_bal / 2),
            execute(
                &format!("{{ hashbytes: 0x{}, version: 0x00 }}", pox_2_pubkey_hash),
                ClarityVersion::Clarity2,
            )
            .unwrap()
            .unwrap(),
            Value::UInt(sort_height as u128),
            Value::UInt(6),
        ],
    );

    submit_tx(&http_origin, &tx);

    // mine until the end of the current reward cycle.
    sort_height = channel.get_sortitions_processed();
    while sort_height < ((15 * pox_constants.reward_cycle_length) - 1).into() {
        next_block_and_wait(&mut btc_regtest_controller, &blocks_processed);
        sort_height = channel.get_sortitions_processed();
        eprintln!("Sort height: {}", sort_height);
    }

    let pox_info = get_pox_info(&http_origin);

    assert_eq!(
        &pox_info.contract_id,
        &format!("ST000000000000000000002AMW42H.pox")
    );
    assert_eq!(pox_info.first_burnchain_block_height, 0);
    assert_eq!(pox_info.next_cycle.min_threshold_ustx, 125080000000000);
    assert_eq!(pox_info.current_cycle.min_threshold_ustx, 125080000000000);
    assert_eq!(pox_info.current_cycle.stacked_ustx, 1000000000000000);
    assert_eq!(pox_info.current_cycle.is_pox_active, false);
    assert_eq!(pox_info.next_cycle.stacked_ustx, 2000000000000000);
    assert_eq!(pox_info.reward_slots as u32, pox_constants.reward_slots());
    assert_eq!(pox_info.next_cycle.reward_phase_start_block_height, 225);
    assert_eq!(pox_info.next_cycle.prepare_phase_start_block_height, 220);
    assert_eq!(pox_info.next_cycle.blocks_until_prepare_phase, -4);
    assert_eq!(
        pox_info.prepare_cycle_length as u32,
        pox_constants.prepare_length
    );
    assert_eq!(
        pox_info.rejection_fraction,
        pox_constants.pox_rejection_fraction
    );
    assert_eq!(pox_info.reward_cycle_id, 14);
    assert_eq!(pox_info.current_cycle.id, 14);
    assert_eq!(pox_info.next_cycle.id, 15);
    assert_eq!(
        pox_info.reward_cycle_length as u32,
        pox_constants.reward_cycle_length
    );
    assert_eq!(pox_info.next_reward_cycle_in, 1);

    // we should have received _no_ Bitcoin commitments, because the pox participation threshold
    //   was not met!
    let utxos = btc_regtest_controller.get_all_utxos(&pox_pubkey);
    eprintln!("Got UTXOs: {}", utxos.len());
    assert_eq!(
        utxos.len(),
        0,
        "Should have received no outputs during PoX reward cycle"
    );

    // let's test the reward information in the observer
    test_observer::clear();

    // mine until the end of the next reward cycle,
    //   the participation threshold now should be met.
    while sort_height < ((16 * pox_constants.reward_cycle_length) - 1).into() {
        next_block_and_wait(&mut btc_regtest_controller, &blocks_processed);
        sort_height = channel.get_sortitions_processed();
        eprintln!("Sort height: {}", sort_height);
    }

    let pox_info = get_pox_info(&http_origin);

    assert_eq!(
        &pox_info.contract_id,
        &format!("ST000000000000000000002AMW42H.pox")
    );
    assert_eq!(pox_info.first_burnchain_block_height, 0);
    assert_eq!(pox_info.current_cycle.min_threshold_ustx, 125080000000000);
    assert_eq!(pox_info.current_cycle.stacked_ustx, 2000000000000000);
    assert_eq!(pox_info.current_cycle.is_pox_active, true);
    assert_eq!(pox_info.next_cycle.reward_phase_start_block_height, 240);
    assert_eq!(pox_info.next_cycle.prepare_phase_start_block_height, 235);
    assert_eq!(pox_info.next_cycle.blocks_until_prepare_phase, -4);
    assert_eq!(pox_info.next_reward_cycle_in, 1);

    // we should have received _seven_ Bitcoin commitments, because our commitment was 7 * threshold
    let utxos = btc_regtest_controller.get_all_utxos(&pox_pubkey);

    eprintln!("Got UTXOs: {}", utxos.len());
    assert_eq!(
        utxos.len(),
        7,
        "Should have received outputs during PoX reward cycle"
    );

    // we should have received _seven_ Bitcoin commitments to pox_2_pubkey, because our commitment was 7 * threshold
    //   note: that if the reward set "summing" isn't implemented, this recipient would only have received _6_ slots,
    //         because each `stack-stx` call only received enough to get 3 slot individually.
    let utxos = btc_regtest_controller.get_all_utxos(&pox_2_pubkey);

    eprintln!("Got UTXOs: {}", utxos.len());
    assert_eq!(
        utxos.len(),
        7,
        "Should have received outputs during PoX reward cycle"
    );

    let burn_blocks = test_observer::get_burn_blocks();
    let mut recipient_slots: HashMap<String, u64> = HashMap::new();

    for block in burn_blocks.iter() {
        let reward_slot_holders = block
            .get("reward_slot_holders")
            .unwrap()
            .as_array()
            .unwrap()
            .iter()
            .map(|x| x.as_str().unwrap().to_string());
        for holder in reward_slot_holders {
            if let Some(current) = recipient_slots.get_mut(&holder) {
                *current += 1;
            } else {
                recipient_slots.insert(holder, 1);
            }
        }
    }

    let pox_1_address = BitcoinAddress::from_bytes(
        BitcoinNetworkType::Testnet,
        BitcoinAddressType::PublicKeyHash,
        &Hash160::from_node_public_key(&pox_pubkey).to_bytes(),
    )
    .unwrap();

    assert_eq!(recipient_slots.len(), 2);
    assert_eq!(
        recipient_slots.get(&pox_2_address.to_b58()).cloned(),
        Some(7u64)
    );
    assert_eq!(
        recipient_slots.get(&pox_1_address.to_b58()).cloned(),
        Some(7u64)
    );

    // get the canonical chain tip
    let tip_info = get_chain_info(&conf);

    eprintln!("Stacks tip is now {}", tip_info.stacks_tip_height);
    assert_eq!(tip_info.stacks_tip_height, 36);

    test_observer::clear();
    channel.stop_chains_coordinator();
}

#[derive(Debug)]
enum Signal {
    BootstrapNodeReady,
    FollowerNodeReady,
    ReplicatingAttachmentsStartTest1,
    ReplicatingAttachmentsCheckTest1(u64),
    ReplicatingAttachmentsStartTest2,
    ReplicatingAttachmentsCheckTest2(u64),
}

#[test]
#[ignore]
fn atlas_integration_test() {
    if env::var("BITCOIND_TEST") != Ok("1".into()) {
        return;
    }

    let user_1 = StacksPrivateKey::new();
    let initial_balance_user_1 = InitialBalance {
        address: to_addr(&user_1).into(),
        amount: 1_000_000_000 * (core::MICROSTACKS_PER_STACKS as u64),
    };

    // Prepare the config of the bootstrap node
    let (mut conf_bootstrap_node, _) = neon_integration_test_conf();
    let bootstrap_node_public_key = {
        let keychain = Keychain::default(conf_bootstrap_node.node.seed.clone());
        let mut pk = keychain.generate_op_signer().get_public_key();
        pk.set_compressed(true);
        pk.to_hex()
    };
    conf_bootstrap_node
        .initial_balances
        .push(initial_balance_user_1.clone());

    // Prepare the config of the follower node
    let (mut conf_follower_node, _) = neon_integration_test_conf();
    let bootstrap_node_url = format!(
        "{}@{}",
        bootstrap_node_public_key, conf_bootstrap_node.node.p2p_bind
    );
    conf_follower_node.node.set_bootstrap_nodes(
        bootstrap_node_url,
        conf_follower_node.burnchain.chain_id,
        conf_follower_node.burnchain.peer_version,
    );
    conf_follower_node.node.miner = false;
    conf_follower_node
        .initial_balances
        .push(initial_balance_user_1.clone());
    conf_follower_node
        .events_observers
        .push(EventObserverConfig {
            endpoint: format!("localhost:{}", test_observer::EVENT_OBSERVER_PORT),
            events_keys: vec![EventKeyType::AnyEvent],
        });

    // Our 2 nodes will share the bitcoind node
    let mut btcd_controller = BitcoinCoreController::new(conf_bootstrap_node.clone());
    btcd_controller
        .start_bitcoind()
        .map_err(|_e| ())
        .expect("Failed starting bitcoind");

    let (bootstrap_node_tx, bootstrap_node_rx) = mpsc::channel();
    let (follower_node_tx, follower_node_rx) = mpsc::channel();

    let bootstrap_node_thread = thread::spawn(move || {
        let burnchain_config = Burnchain::regtest(&conf_bootstrap_node.get_burn_db_path());

        let mut btc_regtest_controller = BitcoinRegtestController::with_burnchain(
            conf_bootstrap_node.clone(),
            None,
            Some(burnchain_config.clone()),
            None,
        );
        let http_origin = format!("http://{}", &conf_bootstrap_node.node.rpc_bind);

        btc_regtest_controller.bootstrap_chain(201);

        eprintln!("Chain bootstrapped...");

        let mut run_loop = neon::RunLoop::new(conf_bootstrap_node.clone());
        let blocks_processed = run_loop.get_blocks_processed_arc();
        let client = reqwest::blocking::Client::new();
        let channel = run_loop.get_coordinator_channel().unwrap();

        thread::spawn(move || run_loop.start(Some(burnchain_config), 0));

        // give the run loop some time to start up!
        wait_for_runloop(&blocks_processed);

        // first block wakes up the run loop
        next_block_and_wait(&mut btc_regtest_controller, &blocks_processed);

        // first block will hold our VRF registration
        next_block_and_wait(&mut btc_regtest_controller, &blocks_processed);

        // second block will be the first mined Stacks block
        next_block_and_wait(&mut btc_regtest_controller, &blocks_processed);

        // Let's setup the follower now.
        follower_node_tx
            .send(Signal::BootstrapNodeReady)
            .expect("Unable to send signal");

        match bootstrap_node_rx.recv() {
            Ok(Signal::ReplicatingAttachmentsStartTest1) => {
                println!("Follower node is ready...");
            }
            _ => panic!("Bootstrap node could nod boot. Aborting test."),
        };

        // Let's publish a (1) namespace-preorder, (2) namespace-reveal and (3) name-import in this mempool

        // (define-public (namespace-preorder (hashed-salted-namespace (buff 20))
        //                            (stx-to-burn uint))
        let namespace = "passport";
        let salt = "some-salt";
        let salted_namespace = format!("{}{}", namespace, salt);
        let hashed_namespace = Hash160::from_data(salted_namespace.as_bytes());
        let tx_1 = make_contract_call(
            &user_1,
            0,
            260,
            &StacksAddress::from_string("ST000000000000000000002AMW42H").unwrap(),
            "bns",
            "namespace-preorder",
            &[
                Value::buff_from(hashed_namespace.to_bytes().to_vec()).unwrap(),
                Value::UInt(1000000000),
            ],
        );

        let path = format!("{}/v2/transactions", &http_origin);
        let res = client
            .post(&path)
            .header("Content-Type", "application/octet-stream")
            .body(tx_1.clone())
            .send()
            .unwrap();
        eprintln!("{:#?}", res);
        if res.status().is_success() {
            let res: String = res.json().unwrap();
            assert_eq!(
                res,
                StacksTransaction::consensus_deserialize(&mut &tx_1[..])
                    .unwrap()
                    .txid()
                    .to_string()
            );
        } else {
            eprintln!("{}", res.text().unwrap());
            panic!("");
        }

        // (define-public (namespace-reveal (namespace (buff 20))
        //                                  (namespace-salt (buff 20))
        //                                  (p-func-base uint)
        //                                  (p-func-coeff uint)
        //                                  (p-func-b1 uint)
        //                                  (p-func-b2 uint)
        //                                  (p-func-b3 uint)
        //                                  (p-func-b4 uint)
        //                                  (p-func-b5 uint)
        //                                  (p-func-b6 uint)
        //                                  (p-func-b7 uint)
        //                                  (p-func-b8 uint)
        //                                  (p-func-b9 uint)
        //                                  (p-func-b10 uint)
        //                                  (p-func-b11 uint)
        //                                  (p-func-b12 uint)
        //                                  (p-func-b13 uint)
        //                                  (p-func-b14 uint)
        //                                  (p-func-b15 uint)
        //                                  (p-func-b16 uint)
        //                                  (p-func-non-alpha-discount uint)
        //                                  (p-func-no-vowel-discount uint)
        //                                  (lifetime uint)
        //                                  (namespace-import principal))
        let tx_2 = make_contract_call(
            &user_1,
            1,
            1000,
            &StacksAddress::from_string("ST000000000000000000002AMW42H").unwrap(),
            "bns",
            "namespace-reveal",
            &[
                Value::buff_from(namespace.as_bytes().to_vec()).unwrap(),
                Value::buff_from(salt.as_bytes().to_vec()).unwrap(),
                Value::UInt(1),
                Value::UInt(1),
                Value::UInt(1),
                Value::UInt(1),
                Value::UInt(1),
                Value::UInt(1),
                Value::UInt(1),
                Value::UInt(1),
                Value::UInt(1),
                Value::UInt(1),
                Value::UInt(1),
                Value::UInt(1),
                Value::UInt(1),
                Value::UInt(1),
                Value::UInt(1),
                Value::UInt(1),
                Value::UInt(1),
                Value::UInt(1),
                Value::UInt(1),
                Value::UInt(1),
                Value::UInt(1000),
                Value::Principal(initial_balance_user_1.address.clone()),
            ],
        );

        let path = format!("{}/v2/transactions", &http_origin);
        let res = client
            .post(&path)
            .header("Content-Type", "application/octet-stream")
            .body(tx_2.clone())
            .send()
            .unwrap();
        eprintln!("{:#?}", res);
        if res.status().is_success() {
            let res: String = res.json().unwrap();
            assert_eq!(
                res,
                StacksTransaction::consensus_deserialize(&mut &tx_2[..])
                    .unwrap()
                    .txid()
                    .to_string()
            );
        } else {
            eprintln!("{}", res.text().unwrap());
            panic!("");
        }

        // (define-public (name-import (namespace (buff 20))
        //                             (name (buff 48))
        //                             (zonefile-hash (buff 20)))
        let zonefile_hex = "facade00";
        let hashed_zonefile = Hash160::from_data(&hex_bytes(zonefile_hex).unwrap());
        let tx_3 = make_contract_call(
            &user_1,
            2,
            500,
            &StacksAddress::from_string("ST000000000000000000002AMW42H").unwrap(),
            "bns",
            "name-import",
            &[
                Value::buff_from(namespace.as_bytes().to_vec()).unwrap(),
                Value::buff_from("johndoe".as_bytes().to_vec()).unwrap(),
                Value::Principal(to_addr(&user_1).into()),
                Value::buff_from(hashed_zonefile.as_bytes().to_vec()).unwrap(),
            ],
        );

        let body = {
            let content = PostTransactionRequestBody {
                tx: bytes_to_hex(&tx_3),
                attachment: Some(zonefile_hex.to_string()),
            };
            serde_json::to_vec(&json!(content)).unwrap()
        };

        let path = format!("{}/v2/transactions", &http_origin);
        let res = client
            .post(&path)
            .header("Content-Type", "application/json")
            .body(body)
            .send()
            .unwrap();
        eprintln!("{:#?}", res);
        if !res.status().is_success() {
            eprintln!("{}", res.text().unwrap());
            panic!("");
        }

        // From there, let's mine these transaction, and build more blocks.
        let mut sort_height = channel.get_sortitions_processed();
        let few_blocks = sort_height + 10;

        while sort_height < few_blocks {
            next_block_and_wait(&mut btc_regtest_controller, &blocks_processed);
            sort_height = channel.get_sortitions_processed();
            eprintln!("Sort height: {}", sort_height);
        }

        // Then check that the follower is correctly replicating the attachment
        follower_node_tx
            .send(Signal::ReplicatingAttachmentsCheckTest1(sort_height))
            .expect("Unable to send signal");

        match bootstrap_node_rx.recv() {
            Ok(Signal::ReplicatingAttachmentsStartTest2) => {
                println!("Follower node is ready...");
            }
            _ => panic!("Bootstrap node could nod boot. Aborting test."),
        };

        // From there, let's mine these transaction, and build more blocks.
        let mut sort_height = channel.get_sortitions_processed();
        let few_blocks = sort_height + 10;

        while sort_height < few_blocks {
            next_block_and_wait(&mut btc_regtest_controller, &blocks_processed);
            sort_height = channel.get_sortitions_processed();
            eprintln!("Sort height: {}", sort_height);
        }

        // Poll GET v2/attachments/<attachment-hash>
        for i in 1..10 {
            let mut attachments_did_sync = false;
            let mut timeout = 60;
            while attachments_did_sync != true {
                let zonefile_hex = hex_bytes(&format!("facade0{}", i)).unwrap();
                let hashed_zonefile = Hash160::from_data(&zonefile_hex);
                let path = format!(
                    "{}/v2/attachments/{}",
                    &http_origin,
                    hashed_zonefile.to_hex()
                );
                let res = client
                    .get(&path)
                    .header("Content-Type", "application/json")
                    .send()
                    .unwrap();
                eprintln!("{:#?}", res);
                if res.status().is_success() {
                    let attachment_response: GetAttachmentResponse = res.json().unwrap();
                    assert_eq!(attachment_response.attachment.content, zonefile_hex);
                    attachments_did_sync = true;
                } else {
                    timeout -= 1;
                    if timeout == 0 {
                        panic!("Failed syncing 9 attachments between 2 neon runloops within 60s (failed at {}) - Something is wrong", &to_hex(&zonefile_hex));
                    }
                    eprintln!("Attachment {} not sync'd yet", bytes_to_hex(&zonefile_hex));
                    thread::sleep(Duration::from_millis(1000));
                }
            }
        }

        // Then check that the follower is correctly replicating the attachment
        follower_node_tx
            .send(Signal::ReplicatingAttachmentsCheckTest2(sort_height))
            .expect("Unable to send signal");

        channel.stop_chains_coordinator();
    });

    // Start the attached observer
    test_observer::spawn();

    // The bootstrap node mined a few blocks and is ready, let's setup this node.
    match follower_node_rx.recv() {
        Ok(Signal::BootstrapNodeReady) => {
            println!("Booting follower node...");
        }
        _ => panic!("Bootstrap node could nod boot. Aborting test."),
    };

    let burnchain_config = Burnchain::regtest(&conf_follower_node.get_burn_db_path());
    let http_origin = format!("http://{}", &conf_follower_node.node.rpc_bind);

    eprintln!("Chain bootstrapped...");

    let mut run_loop = neon::RunLoop::new(conf_follower_node.clone());
    let blocks_processed = run_loop.get_blocks_processed_arc();
    let client = reqwest::blocking::Client::new();
    let channel = run_loop.get_coordinator_channel().unwrap();

    thread::spawn(move || run_loop.start(Some(burnchain_config), 0));

    // give the run loop some time to start up!
    wait_for_runloop(&blocks_processed);

    // Follower node is ready, the bootstrap node will now handover
    bootstrap_node_tx
        .send(Signal::ReplicatingAttachmentsStartTest1)
        .expect("Unable to send signal");

    // The bootstrap node published and mined a transaction that includes an attachment.
    // Lets observe the attachments replication kicking in.
    let target_height = match follower_node_rx.recv() {
        Ok(Signal::ReplicatingAttachmentsCheckTest1(target_height)) => target_height,
        _ => panic!("Bootstrap node could nod boot. Aborting test."),
    };

    let mut sort_height = channel.get_sortitions_processed();
    while sort_height < target_height {
        wait_for_runloop(&blocks_processed);
        sort_height = channel.get_sortitions_processed();
    }

    // Now wait for the node to sync the attachment
    let mut attachments_did_sync = false;
    let mut timeout = 60;
    while attachments_did_sync != true {
        let zonefile_hex = "facade00";
        let hashed_zonefile = Hash160::from_data(&hex_bytes(zonefile_hex).unwrap());
        let path = format!(
            "{}/v2/attachments/{}",
            &http_origin,
            hashed_zonefile.to_hex()
        );
        let res = client
            .get(&path)
            .header("Content-Type", "application/json")
            .send()
            .unwrap();
        eprintln!("{:#?}", res);
        if res.status().is_success() {
            eprintln!("Success syncing attachment - {}", res.text().unwrap());
            attachments_did_sync = true;
        } else {
            timeout -= 1;
            if timeout == 0 {
                panic!("Failed syncing 1 attachments between 2 neon runloops within 60s - Something is wrong");
            }
            eprintln!("Attachment {} not sync'd yet", zonefile_hex);
            thread::sleep(Duration::from_millis(1000));
        }
    }

    // Test 2: 9 transactions are posted to the follower.
    // We want to make sure that the miner is able to
    // 1) mine these transactions
    // 2) retrieve the attachments staged on the follower node.
    // 3) ensure that the follower is also instantiating the attachments after
    // executing the transactions, once mined.
    let namespace = "passport";
    for i in 1..10 {
        let user = StacksPrivateKey::new();
        let zonefile_hex = format!("facade0{}", i);
        let hashed_zonefile = Hash160::from_data(&hex_bytes(&zonefile_hex).unwrap());
        let name = format!("johndoe{}", i);
        let tx = make_contract_call(
            &user_1,
            2 + i,
            500,
            &StacksAddress::from_string("ST000000000000000000002AMW42H").unwrap(),
            "bns",
            "name-import",
            &[
                Value::buff_from(namespace.as_bytes().to_vec()).unwrap(),
                Value::buff_from(name.as_bytes().to_vec()).unwrap(),
                Value::Principal(to_addr(&user).into()),
                Value::buff_from(hashed_zonefile.as_bytes().to_vec()).unwrap(),
            ],
        );

        let body = {
            let content = PostTransactionRequestBody {
                tx: bytes_to_hex(&tx),
                attachment: Some(zonefile_hex.to_string()),
            };
            serde_json::to_vec(&json!(content)).unwrap()
        };

        let path = format!("{}/v2/transactions", &http_origin);
        let res = client
            .post(&path)
            .header("Content-Type", "application/json")
            .body(body)
            .send()
            .unwrap();
        eprintln!("{:#?}", res);
        if !res.status().is_success() {
            eprintln!("{}", res.text().unwrap());
            panic!("");
        }
    }

    bootstrap_node_tx
        .send(Signal::ReplicatingAttachmentsStartTest2)
        .expect("Unable to send signal");

    let target_height = match follower_node_rx.recv() {
        Ok(Signal::ReplicatingAttachmentsCheckTest2(target_height)) => target_height,
        _ => panic!("Bootstrap node could not boot. Aborting test."),
    };

    let mut sort_height = channel.get_sortitions_processed();
    while sort_height < target_height {
        wait_for_runloop(&blocks_processed);
        sort_height = channel.get_sortitions_processed();
    }

    // Poll GET v2/attachments/<attachment-hash>
    for i in 1..10 {
        let mut attachments_did_sync = false;
        let mut timeout = 60;
        while attachments_did_sync != true {
            let zonefile_hex = hex_bytes(&format!("facade0{}", i)).unwrap();
            let hashed_zonefile = Hash160::from_data(&zonefile_hex);
            let path = format!(
                "{}/v2/attachments/{}",
                &http_origin,
                hashed_zonefile.to_hex()
            );
            let res = client
                .get(&path)
                .header("Content-Type", "application/json")
                .send()
                .unwrap();
            eprintln!("{:#?}", res);
            if res.status().is_success() {
                let attachment_response: GetAttachmentResponse = res.json().unwrap();
                assert_eq!(attachment_response.attachment.content, zonefile_hex);
                attachments_did_sync = true;
            } else {
                timeout -= 1;
                if timeout == 0 {
                    panic!("Failed syncing 9 attachments between 2 neon runloops within 60s (failed at {}) - Something is wrong", &to_hex(&zonefile_hex));
                }
                eprintln!("Attachment {} not sync'd yet", bytes_to_hex(&zonefile_hex));
                thread::sleep(Duration::from_millis(1000));
            }
        }
    }

    // Ensure that we the attached sidecar was able to receive a total of 10 attachments
    // This last assertion is flacky for some reason, it does not worth bullying the CI or disabling this whole test
    // We're using an inequality as a best effort, to make sure that **some** attachments were received.
    assert!(test_observer::get_attachments().len() > 0);
    test_observer::clear();
    channel.stop_chains_coordinator();

    bootstrap_node_thread.join().unwrap();
}

#[test]
#[ignore]
fn antientropy_integration_test() {
    if env::var("BITCOIND_TEST") != Ok("1".into()) {
        return;
    }

    let user_1 = StacksPrivateKey::new();
    let initial_balance_user_1 = InitialBalance {
        address: to_addr(&user_1).into(),
        amount: 1_000_000_000 * (core::MICROSTACKS_PER_STACKS as u64),
    };

    // Prepare the config of the bootstrap node
    let (mut conf_bootstrap_node, _) = neon_integration_test_conf();
    let bootstrap_node_public_key = {
        let keychain = Keychain::default(conf_bootstrap_node.node.seed.clone());
        let mut pk = keychain.generate_op_signer().get_public_key();
        pk.set_compressed(true);
        pk.to_hex()
    };
    conf_bootstrap_node
        .initial_balances
        .push(initial_balance_user_1.clone());
    conf_bootstrap_node.connection_options.antientropy_retry = 10; // move this along -- do anti-entropy protocol once every 10 seconds
    conf_bootstrap_node.connection_options.antientropy_public = true; // always push blocks, even if we're not NAT'ed
    conf_bootstrap_node.connection_options.max_block_push = 1000;
    conf_bootstrap_node.connection_options.max_microblock_push = 1000;

    // Prepare the config of the follower node
    let (mut conf_follower_node, _) = neon_integration_test_conf();
    let bootstrap_node_url = format!(
        "{}@{}",
        bootstrap_node_public_key, conf_bootstrap_node.node.p2p_bind
    );
    conf_follower_node.connection_options.disable_block_download = true;
    conf_follower_node.node.set_bootstrap_nodes(
        bootstrap_node_url,
        conf_follower_node.burnchain.chain_id,
        conf_follower_node.burnchain.peer_version,
    );
    conf_follower_node.node.miner = false;
    conf_follower_node
        .initial_balances
        .push(initial_balance_user_1.clone());
    conf_follower_node
        .events_observers
        .push(EventObserverConfig {
            endpoint: format!("localhost:{}", test_observer::EVENT_OBSERVER_PORT),
            events_keys: vec![EventKeyType::AnyEvent],
        });

    // Our 2 nodes will share the bitcoind node
    let mut btcd_controller = BitcoinCoreController::new(conf_bootstrap_node.clone());
    btcd_controller
        .start_bitcoind()
        .map_err(|_e| ())
        .expect("Failed starting bitcoind");

    let (bootstrap_node_tx, bootstrap_node_rx) = mpsc::channel();
    let (follower_node_tx, follower_node_rx) = mpsc::channel();

    let burnchain_config = Burnchain::regtest(&conf_bootstrap_node.get_burn_db_path());
    let target_height = 3 + (3 * burnchain_config.pox_constants.reward_cycle_length);

    let bootstrap_node_thread = thread::spawn(move || {
        let mut btc_regtest_controller = BitcoinRegtestController::with_burnchain(
            conf_bootstrap_node.clone(),
            None,
            Some(burnchain_config.clone()),
            None,
        );

        btc_regtest_controller.bootstrap_chain(201);

        eprintln!("Chain bootstrapped...");

        let mut run_loop = neon::RunLoop::new(conf_bootstrap_node.clone());
        let blocks_processed = run_loop.get_blocks_processed_arc();
        let channel = run_loop.get_coordinator_channel().unwrap();

        thread::spawn(move || run_loop.start(Some(burnchain_config), 0));

        // give the run loop some time to start up!
        wait_for_runloop(&blocks_processed);

        // first block wakes up the run loop
        next_block_and_wait(&mut btc_regtest_controller, &blocks_processed);

        // first block will hold our VRF registration
        next_block_and_wait(&mut btc_regtest_controller, &blocks_processed);

        for i in 0..(target_height - 3) {
            eprintln!("Mine block {}", i);
            next_block_and_wait(&mut btc_regtest_controller, &blocks_processed);
            let sort_height = channel.get_sortitions_processed();
            eprintln!("Sort height: {}", sort_height);
        }

        // Let's setup the follower now.
        follower_node_tx
            .send(Signal::BootstrapNodeReady)
            .expect("Unable to send signal");

        eprintln!("Bootstrap node informed follower that it's ready; waiting for acknowledgement");

        // wait for bootstrap node to terminate
        match bootstrap_node_rx.recv() {
            Ok(Signal::FollowerNodeReady) => {
                println!("Follower has finished");
            }
            Ok(x) => {
                println!("Follower gave a bad signal: {:?}", &x);
                panic!();
            }
            Err(e) => {
                println!("Failed to recv: {:?}", &e);
                panic!();
            }
        };

        channel.stop_chains_coordinator();
    });

    // Start the attached observer
    test_observer::spawn();

    // The bootstrap node mined a few blocks and is ready, let's setup this node.
    match follower_node_rx.recv() {
        Ok(Signal::BootstrapNodeReady) => {
            println!("Booting follower node...");
        }
        _ => panic!("Bootstrap node could not boot. Aborting test."),
    };

    let burnchain_config = Burnchain::regtest(&conf_follower_node.get_burn_db_path());
    let http_origin = format!("http://{}", &conf_follower_node.node.rpc_bind);

    eprintln!("Chain bootstrapped...");

    let mut run_loop = neon::RunLoop::new(conf_follower_node.clone());
    let blocks_processed = run_loop.get_blocks_processed_arc();
    let channel = run_loop.get_coordinator_channel().unwrap();

    let thread_burnchain_config = burnchain_config.clone();
    thread::spawn(move || run_loop.start(Some(thread_burnchain_config), 0));

    // give the run loop some time to start up!
    wait_for_runloop(&blocks_processed);

    let mut sort_height = channel.get_sortitions_processed();
    while sort_height < (target_height + 200) as u64 {
        eprintln!(
            "Follower sortition is {}, target is {}",
            sort_height,
            target_height + 200
        );
        wait_for_runloop(&blocks_processed);
        sort_height = channel.get_sortitions_processed();
        sleep_ms(1000);
    }

    eprintln!("Follower booted up; waiting for blocks");

    // wait for block height to reach target
    let mut tip_height = get_chain_tip_height(&http_origin);
    eprintln!(
        "Follower Stacks tip height is {}, wait until {} >= {} - 3",
        tip_height, tip_height, target_height
    );

    let btc_regtest_controller = BitcoinRegtestController::with_burnchain(
        conf_follower_node.clone(),
        None,
        Some(burnchain_config.clone()),
        None,
    );

    let mut burnchain_deadline = get_epoch_time_secs() + 60;
    while tip_height < (target_height - 3) as u64 {
        sleep_ms(1000);
        tip_height = get_chain_tip_height(&http_origin);

        eprintln!("Follower Stacks tip height is {}", tip_height);

        if burnchain_deadline < get_epoch_time_secs() {
            burnchain_deadline = get_epoch_time_secs() + 60;
            btc_regtest_controller.build_next_block(1);
        }
    }

    bootstrap_node_tx
        .send(Signal::FollowerNodeReady)
        .expect("Unable to send signal");
    bootstrap_node_thread.join().unwrap();

    eprintln!("Follower node finished");

    test_observer::clear();
    channel.stop_chains_coordinator();
}

fn wait_for_mined(
    btc_regtest_controller: &mut BitcoinRegtestController,
    blocks_processed: &Arc<AtomicU64>,
    http_origin: &str,
    users: &[StacksPrivateKey],
    account_before_nonces: &Vec<u64>,
    batch_size: usize,
    batches: usize,
    index_block_hashes: &mut Vec<StacksBlockId>,
) {
    let mut all_mined_vec = vec![false; batches * batch_size];
    let mut account_after_nonces = vec![0; batches * batch_size];
    let mut all_mined = false;
    for _k in 0..10 {
        next_block_and_wait(btc_regtest_controller, &blocks_processed);
        sleep_ms(10_000);

        let (ch, bhh) = get_chain_tip(http_origin);
        let ibh = StacksBlockHeader::make_index_block_hash(&ch, &bhh);

        if let Some(last_ibh) = index_block_hashes.last() {
            if *last_ibh != ibh {
                index_block_hashes.push(ibh);
                eprintln!("Tip is now {}", &ibh);
            }
        }

        for j in 0..batches * batch_size {
            let account_after = get_account(&http_origin, &to_addr(&users[j]));
            let account_after_nonce = account_after.nonce;
            account_after_nonces[j] = account_after_nonce;

            if account_before_nonces[j] + 1 <= account_after_nonce {
                all_mined_vec[j] = true;
            }
        }

        all_mined = all_mined_vec.iter().fold(true, |acc, elem| acc && *elem);
        if all_mined {
            break;
        }
    }
    if !all_mined {
        eprintln!(
            "Failed to mine all transactions: nonces = {:?}, expected {:?} + {}",
            &account_after_nonces, account_before_nonces, batch_size
        );
        panic!();
    }
}

#[test]
#[ignore]
fn atlas_stress_integration_test() {
    if env::var("BITCOIND_TEST") != Ok("1".into()) {
        return;
    }

    let mut initial_balances = vec![];
    let mut users = vec![];

    let batches = 5;
    let batch_size = 20;

    for _i in 0..(2 * batches * batch_size + 1) {
        let user = StacksPrivateKey::new();
        let initial_balance_user = InitialBalance {
            address: to_addr(&user).into(),
            amount: 1_000_000_000 * (core::MICROSTACKS_PER_STACKS as u64),
        };
        users.push(user);
        initial_balances.push(initial_balance_user);
    }

    // Prepare the config of the bootstrap node
    let (mut conf_bootstrap_node, _) = neon_integration_test_conf();
    conf_bootstrap_node
        .initial_balances
        .append(&mut initial_balances.clone());

    conf_bootstrap_node.miner.first_attempt_time_ms = u64::max_value();
    conf_bootstrap_node.miner.subsequent_attempt_time_ms = u64::max_value();

    let user_1 = users.pop().unwrap();
    let initial_balance_user_1 = initial_balances.pop().unwrap();

    // Start the attached observer
    test_observer::spawn();

    let mut btcd_controller = BitcoinCoreController::new(conf_bootstrap_node.clone());
    btcd_controller
        .start_bitcoind()
        .map_err(|_e| ())
        .expect("Failed starting bitcoind");

    let burnchain_config = Burnchain::regtest(&conf_bootstrap_node.get_burn_db_path());

    let mut btc_regtest_controller = BitcoinRegtestController::with_burnchain(
        conf_bootstrap_node.clone(),
        None,
        Some(burnchain_config.clone()),
        None,
    );
    let http_origin = format!("http://{}", &conf_bootstrap_node.node.rpc_bind);

    btc_regtest_controller.bootstrap_chain(201);

    eprintln!("Chain bootstrapped...");

    let mut run_loop = neon::RunLoop::new(conf_bootstrap_node.clone());
    let blocks_processed = run_loop.get_blocks_processed_arc();
    let client = reqwest::blocking::Client::new();

    thread::spawn(move || run_loop.start(Some(burnchain_config), 0));

    // give the run loop some time to start up!
    wait_for_runloop(&blocks_processed);

    // first block wakes up the run loop
    next_block_and_wait(&mut btc_regtest_controller, &blocks_processed);

    // first block will hold our VRF registration
    next_block_and_wait(&mut btc_regtest_controller, &blocks_processed);

    // second block will be the first mined Stacks block
    next_block_and_wait(&mut btc_regtest_controller, &blocks_processed);

    let mut index_block_hashes = vec![];

    // Let's publish a (1) namespace-preorder, (2) namespace-reveal and (3) name-import in this mempool

    // (define-public (namespace-preorder (hashed-salted-namespace (buff 20))
    //                            (stx-to-burn uint))
    let namespace = "passport";
    let salt = "some-salt";
    let salted_namespace = format!("{}{}", namespace, salt);
    let hashed_namespace = Hash160::from_data(salted_namespace.as_bytes());
    let tx_1 = make_contract_call(
        &user_1,
        0,
        1000,
        &StacksAddress::from_string("ST000000000000000000002AMW42H").unwrap(),
        "bns",
        "namespace-preorder",
        &[
            Value::buff_from(hashed_namespace.to_bytes().to_vec()).unwrap(),
            Value::UInt(1000000000),
        ],
    );

    let path = format!("{}/v2/transactions", &http_origin);
    let res = client
        .post(&path)
        .header("Content-Type", "application/octet-stream")
        .body(tx_1.clone())
        .send()
        .unwrap();
    eprintln!("{:#?}", res);
    if res.status().is_success() {
        let res: String = res.json().unwrap();
        assert_eq!(
            res,
            StacksTransaction::consensus_deserialize(&mut &tx_1[..])
                .unwrap()
                .txid()
                .to_string()
        );
    } else {
        eprintln!("{}", res.text().unwrap());
        panic!("");
    }

    // (define-public (namespace-reveal (namespace (buff 20))
    //                                  (namespace-salt (buff 20))
    //                                  (p-func-base uint)
    //                                  (p-func-coeff uint)
    //                                  (p-func-b1 uint)
    //                                  (p-func-b2 uint)
    //                                  (p-func-b3 uint)
    //                                  (p-func-b4 uint)
    //                                  (p-func-b5 uint)
    //                                  (p-func-b6 uint)
    //                                  (p-func-b7 uint)
    //                                  (p-func-b8 uint)
    //                                  (p-func-b9 uint)
    //                                  (p-func-b10 uint)
    //                                  (p-func-b11 uint)
    //                                  (p-func-b12 uint)
    //                                  (p-func-b13 uint)
    //                                  (p-func-b14 uint)
    //                                  (p-func-b15 uint)
    //                                  (p-func-b16 uint)
    //                                  (p-func-non-alpha-discount uint)
    //                                  (p-func-no-vowel-discount uint)
    //                                  (lifetime uint)
    //                                  (namespace-import principal))
    let tx_2 = make_contract_call(
        &user_1,
        1,
        1000,
        &StacksAddress::from_string("ST000000000000000000002AMW42H").unwrap(),
        "bns",
        "namespace-reveal",
        &[
            Value::buff_from(namespace.as_bytes().to_vec()).unwrap(),
            Value::buff_from(salt.as_bytes().to_vec()).unwrap(),
            Value::UInt(1),
            Value::UInt(1),
            Value::UInt(1),
            Value::UInt(1),
            Value::UInt(1),
            Value::UInt(1),
            Value::UInt(1),
            Value::UInt(1),
            Value::UInt(1),
            Value::UInt(1),
            Value::UInt(1),
            Value::UInt(1),
            Value::UInt(1),
            Value::UInt(1),
            Value::UInt(1),
            Value::UInt(1),
            Value::UInt(1),
            Value::UInt(1),
            Value::UInt(1),
            Value::UInt(1),
            Value::UInt(1000),
            Value::Principal(initial_balance_user_1.address.clone()),
        ],
    );

    let path = format!("{}/v2/transactions", &http_origin);
    let res = client
        .post(&path)
        .header("Content-Type", "application/octet-stream")
        .body(tx_2.clone())
        .send()
        .unwrap();
    eprintln!("{:#?}", res);
    if res.status().is_success() {
        let res: String = res.json().unwrap();
        assert_eq!(
            res,
            StacksTransaction::consensus_deserialize(&mut &tx_2[..])
                .unwrap()
                .txid()
                .to_string()
        );
    } else {
        eprintln!("{}", res.text().unwrap());
        panic!("");
    }

    let mut mined_namespace_reveal = false;
    for _j in 0..10 {
        next_block_and_wait(&mut btc_regtest_controller, &blocks_processed);
        sleep_ms(10_000);

        let account_after = get_account(&http_origin, &to_addr(&user_1));
        if account_after.nonce == 2 {
            mined_namespace_reveal = true;
            break;
        }
    }
    if !mined_namespace_reveal {
        eprintln!("Did not mine namespace preorder or reveal");
        panic!();
    }

    let mut all_zonefiles = vec![];

    // make a _ton_ of name-imports
    for i in 0..batches {
        let account_before = get_account(&http_origin, &to_addr(&user_1));

        for j in 0..batch_size {
            // (define-public (name-import (namespace (buff 20))
            //                             (name (buff 48))
            //                             (zonefile-hash (buff 20)))
            let zonefile_hex = format!("facade00{:04x}{:04x}{:04x}", batch_size * i + j, i, j);
            let hashed_zonefile = Hash160::from_data(&hex_bytes(&zonefile_hex).unwrap());

            all_zonefiles.push(zonefile_hex.clone());

            let tx_3 = make_contract_call(
                &user_1,
                2 + (batch_size * i + j) as u64,
                1000,
                &StacksAddress::from_string("ST000000000000000000002AMW42H").unwrap(),
                "bns",
                "name-import",
                &[
                    Value::buff_from(namespace.as_bytes().to_vec()).unwrap(),
                    Value::buff_from(format!("johndoe{}", i * batch_size + j).as_bytes().to_vec())
                        .unwrap(),
                    Value::Principal(to_addr(&users[i * batch_size + j]).into()),
                    Value::buff_from(hashed_zonefile.as_bytes().to_vec()).unwrap(),
                ],
            );

            let body = {
                let content = PostTransactionRequestBody {
                    tx: bytes_to_hex(&tx_3),
                    attachment: Some(zonefile_hex.to_string()),
                };
                serde_json::to_vec(&json!(content)).unwrap()
            };

            let path = format!("{}/v2/transactions", &http_origin);
            let res = client
                .post(&path)
                .header("Content-Type", "application/json")
                .body(body)
                .send()
                .unwrap();
            eprintln!("{:#?}", res);
            if !res.status().is_success() {
                eprintln!("{}", res.text().unwrap());
                panic!("");
            }
        }

        // wait for them all to be mined
        let mut all_mined = false;
        let account_after_nonce = 0;
        for _j in 0..10 {
            next_block_and_wait(&mut btc_regtest_controller, &blocks_processed);
            sleep_ms(10_000);

            let (ch, bhh) = get_chain_tip(&http_origin);
            let ibh = StacksBlockHeader::make_index_block_hash(&ch, &bhh);
            index_block_hashes.push(ibh);

            let account_after = get_account(&http_origin, &to_addr(&user_1));
            let account_after_nonce = account_after.nonce;
            if account_before.nonce + (batch_size as u64) <= account_after_nonce {
                all_mined = true;
                break;
            }
        }
        if !all_mined {
            eprintln!(
                "Failed to mine all transactions: nonce = {}, expected {}",
                account_after_nonce,
                account_before.nonce + (batch_size as u64)
            );
            panic!();
        }
    }

    // launch namespace
    // (define-public (namespace-ready (namespace (buff 20)))
    let namespace = "passport";
    let tx_4 = make_contract_call(
        &user_1,
        2 + (batch_size as u64) * (batches as u64),
        1000,
        &StacksAddress::from_string("ST000000000000000000002AMW42H").unwrap(),
        "bns",
        "namespace-ready",
        &[Value::buff_from(namespace.as_bytes().to_vec()).unwrap()],
    );

    let path = format!("{}/v2/transactions", &http_origin);
    let res = client
        .post(&path)
        .header("Content-Type", "application/octet-stream")
        .body(tx_4.clone())
        .send()
        .unwrap();
    eprintln!("{:#?}", res);
    if !res.status().is_success() {
        eprintln!("{}", res.text().unwrap());
        panic!("");
    }

    let mut mined_namespace_ready = false;
    for _j in 0..10 {
        next_block_and_wait(&mut btc_regtest_controller, &blocks_processed);
        sleep_ms(10_000);

        let (ch, bhh) = get_chain_tip(&http_origin);
        let ibh = StacksBlockHeader::make_index_block_hash(&ch, &bhh);
        index_block_hashes.push(ibh);

        let account_after = get_account(&http_origin, &to_addr(&user_1));
        if account_after.nonce == 2 + (batch_size as u64) * (batches as u64) {
            mined_namespace_ready = true;
            break;
        }
    }
    if !mined_namespace_ready {
        eprintln!("Did not mine namespace ready");
        panic!();
    }

    // make a _ton_ of preorders
    {
        let mut account_before_nonces = vec![0; batches * batch_size];
        for j in 0..batches * batch_size {
            let account_before =
                get_account(&http_origin, &to_addr(&users[batches * batch_size + j]));
            account_before_nonces[j] = account_before.nonce;

            let fqn = format!("janedoe{}.passport", j);
            let fqn_bytes = fqn.as_bytes().to_vec();
            let salt = format!("{:04x}", j);
            let salt_bytes = salt.as_bytes().to_vec();
            let mut hash_data = fqn_bytes.clone();
            hash_data.append(&mut salt_bytes.clone());

            let salted_hash = Hash160::from_data(&hash_data);

            let tx_5 = make_contract_call(
                &users[batches * batch_size + j],
                0,
                1000,
                &StacksAddress::from_string("ST000000000000000000002AMW42H").unwrap(),
                "bns",
                "name-preorder",
                &[
                    Value::buff_from(salted_hash.0.to_vec()).unwrap(),
                    Value::UInt(500),
                ],
            );

            let path = format!("{}/v2/transactions", &http_origin);
            let res = client
                .post(&path)
                .header("Content-Type", "application/octet-stream")
                .body(tx_5.clone())
                .send()
                .unwrap();

            eprintln!(
                "sent preorder for {}:\n{:#?}",
                &to_addr(&users[batches * batch_size + j]),
                res
            );
            if !res.status().is_success() {
                panic!("");
            }
        }

        wait_for_mined(
            &mut btc_regtest_controller,
            &blocks_processed,
            &http_origin,
            &users[batches * batch_size..],
            &account_before_nonces,
            batch_size,
            batches,
            &mut index_block_hashes,
        );
    }

    // make a _ton_ of registers
    {
        let mut account_before_nonces = vec![0; batches * batch_size];
        for j in 0..batches * batch_size {
            let account_before =
                get_account(&http_origin, &to_addr(&users[batches * batch_size + j]));
            account_before_nonces[j] = account_before.nonce;

            let name = format!("janedoe{}", j);
            let salt = format!("{:04x}", j);

            let zonefile_hex = format!("facade01{:04x}", j);
            let hashed_zonefile = Hash160::from_data(&hex_bytes(&zonefile_hex).unwrap());

            all_zonefiles.push(zonefile_hex.clone());

            let tx_6 = make_contract_call(
                &users[batches * batch_size + j],
                1,
                1000,
                &StacksAddress::from_string("ST000000000000000000002AMW42H").unwrap(),
                "bns",
                "name-register",
                &[
                    Value::buff_from(namespace.as_bytes().to_vec()).unwrap(),
                    Value::buff_from(name.as_bytes().to_vec()).unwrap(),
                    Value::buff_from(salt.as_bytes().to_vec()).unwrap(),
                    Value::buff_from(hashed_zonefile.as_bytes().to_vec()).unwrap(),
                ],
            );

            let body = {
                let content = PostTransactionRequestBody {
                    tx: bytes_to_hex(&tx_6),
                    attachment: Some(zonefile_hex.to_string()),
                };
                serde_json::to_vec(&json!(content)).unwrap()
            };

            let path = format!("{}/v2/transactions", &http_origin);
            let res = client
                .post(&path)
                .header("Content-Type", "application/json")
                .body(body)
                .send()
                .unwrap();
            eprintln!("{:#?}", res);
            if !res.status().is_success() {
                eprintln!("{}", res.text().unwrap());
                panic!("");
            }
        }

        wait_for_mined(
            &mut btc_regtest_controller,
            &blocks_processed,
            &http_origin,
            &users[batches * batch_size..],
            &account_before_nonces,
            batch_size,
            batches,
            &mut index_block_hashes,
        );
    }

    // make a _ton_ of updates
    {
        let mut account_before_nonces = vec![0; batches * batch_size];
        for j in 0..batches * batch_size {
            let account_before =
                get_account(&http_origin, &to_addr(&users[batches * batch_size + j]));
            account_before_nonces[j] = account_before.nonce;

            let name = format!("janedoe{}", j);
            let zonefile_hex = format!("facade02{:04x}", j);
            let hashed_zonefile = Hash160::from_data(&hex_bytes(&zonefile_hex).unwrap());

            all_zonefiles.push(zonefile_hex.clone());

            let tx_7 = make_contract_call(
                &users[batches * batch_size + j],
                2,
                1000,
                &StacksAddress::from_string("ST000000000000000000002AMW42H").unwrap(),
                "bns",
                "name-update",
                &[
                    Value::buff_from(namespace.as_bytes().to_vec()).unwrap(),
                    Value::buff_from(name.as_bytes().to_vec()).unwrap(),
                    Value::buff_from(hashed_zonefile.as_bytes().to_vec()).unwrap(),
                ],
            );

            let body = {
                let content = PostTransactionRequestBody {
                    tx: bytes_to_hex(&tx_7),
                    attachment: Some(zonefile_hex.to_string()),
                };
                serde_json::to_vec(&json!(content)).unwrap()
            };

            let path = format!("{}/v2/transactions", &http_origin);
            let res = client
                .post(&path)
                .header("Content-Type", "application/json")
                .body(body)
                .send()
                .unwrap();
            eprintln!("{:#?}", res);
            if !res.status().is_success() {
                eprintln!("{}", res.text().unwrap());
                panic!("");
            }
        }

        wait_for_mined(
            &mut btc_regtest_controller,
            &blocks_processed,
            &http_origin,
            &users[batches * batch_size..],
            &account_before_nonces,
            batch_size,
            batches,
            &mut index_block_hashes,
        );
    }

    // make a _ton_ of renewals
    {
        let mut account_before_nonces = vec![0; batches * batch_size];
        for j in 0..batches * batch_size {
            let account_before =
                get_account(&http_origin, &to_addr(&users[batches * batch_size + j]));
            account_before_nonces[j] = account_before.nonce;

            let name = format!("janedoe{}", j);
            let zonefile_hex = format!("facade03{:04x}", j);
            let hashed_zonefile = Hash160::from_data(&hex_bytes(&zonefile_hex).unwrap());

            all_zonefiles.push(zonefile_hex.clone());

            let tx_8 = make_contract_call(
                &users[batches * batch_size + j],
                3,
                1000,
                &StacksAddress::from_string("ST000000000000000000002AMW42H").unwrap(),
                "bns",
                "name-renewal",
                &[
                    Value::buff_from(namespace.as_bytes().to_vec()).unwrap(),
                    Value::buff_from(name.as_bytes().to_vec()).unwrap(),
                    Value::UInt(500),
                    Value::none(),
                    Value::some(Value::buff_from(hashed_zonefile.as_bytes().to_vec()).unwrap())
                        .unwrap(),
                ],
            );

            let body = {
                let content = PostTransactionRequestBody {
                    tx: bytes_to_hex(&tx_8),
                    attachment: Some(zonefile_hex.to_string()),
                };
                serde_json::to_vec(&json!(content)).unwrap()
            };

            let path = format!("{}/v2/transactions", &http_origin);
            let res = client
                .post(&path)
                .header("Content-Type", "application/json")
                .body(body)
                .send()
                .unwrap();
            eprintln!("{:#?}", res);
            if !res.status().is_success() {
                eprintln!("{}", res.text().unwrap());
                panic!("");
            }
        }

        wait_for_mined(
            &mut btc_regtest_controller,
            &blocks_processed,
            &http_origin,
            &users[batches * batch_size..],
            &account_before_nonces,
            batch_size,
            batches,
            &mut index_block_hashes,
        );
    }

    // find all attachment indexes and make sure we can get them
    let mut attachment_indexes = HashMap::new();
    let mut attachment_hashes = HashMap::new();
    {
        let atlasdb_path = conf_bootstrap_node.get_atlas_db_file_path();
        let atlasdb = AtlasDB::connect(AtlasConfig::default(false), &atlasdb_path, false).unwrap();
        for ibh in index_block_hashes.iter() {
            let indexes = query_rows::<u64, _>(
                &atlasdb.conn,
                "SELECT attachment_index FROM attachment_instances WHERE index_block_hash = ?1",
                &[ibh],
            )
            .unwrap();
            if indexes.len() > 0 {
                attachment_indexes.insert(ibh.clone(), indexes.clone());
            }

            for index in indexes.iter() {
                let mut hashes = query_row_columns::<Hash160, _>(
                    &atlasdb.conn,
                    "SELECT content_hash FROM attachment_instances WHERE index_block_hash = ?1 AND attachment_index = ?2",
                    &[ibh as &dyn ToSql, &u64_to_sql(*index).unwrap() as &dyn ToSql],
                    "content_hash")
                .unwrap();
                if hashes.len() > 0 {
                    assert_eq!(hashes.len(), 1);
                    attachment_hashes.insert((ibh.clone(), *index), hashes.pop());
                }
            }
        }
    }
    eprintln!("attachment_indexes = {:?}", &attachment_indexes);

    for (ibh, attachments) in attachment_indexes.iter() {
        let l = attachments.len();
        for i in 0..(l / MAX_ATTACHMENT_INV_PAGES_PER_REQUEST + 1) {
            if i * MAX_ATTACHMENT_INV_PAGES_PER_REQUEST >= l {
                break;
            }

            let attachments_batch = attachments[i * MAX_ATTACHMENT_INV_PAGES_PER_REQUEST
                ..cmp::min((i + 1) * MAX_ATTACHMENT_INV_PAGES_PER_REQUEST, l)]
                .to_vec();
            let path = format!(
                "{}/v2/attachments/inv?index_block_hash={}&pages_indexes={}",
                &http_origin,
                ibh,
                attachments_batch
                    .iter()
                    .map(|a| format!("{}", &a))
                    .collect::<Vec<String>>()
                    .join(",")
            );

            let attempts = 10;
            let ts_begin = get_epoch_time_ms();
            for _ in 0..attempts {
                let res = client.get(&path).send().unwrap();

                if res.status().is_success() {
                    let attachment_inv_response: GetAttachmentsInvResponse = res.json().unwrap();
                    eprintln!(
                        "attachment inv response for {}: {:?}",
                        &path, &attachment_inv_response
                    );
                } else {
                    eprintln!("Bad response for `{}`: `{:?}`", &path, res.text().unwrap());
                    panic!();
                }
            }
            let ts_end = get_epoch_time_ms();
            let total_time = ts_end.saturating_sub(ts_begin);
            eprintln!("Requested {} {} times in {}ms", &path, attempts, total_time);

            // requests should take no more than 20ms
            assert!(
                total_time < attempts * 50,
                "Atlas inventory request is too slow: {} >= {} * 50",
                total_time,
                attempts
            );
        }

        for i in 0..l {
            if attachments[i] == 0 {
                continue;
            }
            let content_hash = attachment_hashes
                .get(&(*ibh, attachments[i]))
                .cloned()
                .unwrap()
                .unwrap();

            let path = format!("{}/v2/attachments/{}", &http_origin, &content_hash);

            let attempts = 10;
            let ts_begin = get_epoch_time_ms();
            for _ in 0..attempts {
                let res = client.get(&path).send().unwrap();

                if res.status().is_success() {
                    let attachment_response: GetAttachmentResponse = res.json().unwrap();
                    eprintln!(
                        "attachment response for {}: {:?}",
                        &path, &attachment_response
                    );
                } else {
                    eprintln!("Bad response for `{}`: `{:?}`", &path, res.text().unwrap());
                    panic!();
                }
            }
            let ts_end = get_epoch_time_ms();
            let total_time = ts_end.saturating_sub(ts_begin);
            eprintln!("Requested {} {} times in {}ms", &path, attempts, total_time);

            // requests should take no more than 40ms
            assert!(
                total_time < attempts * 50,
                "Atlas chunk request is too slow: {} >= {} * 50",
                total_time,
                attempts
            );
        }
    }

    test_observer::clear();
}

/// Run a fixed contract 20 times. Linearly increase the amount paid each time. The cost of the
/// contract should stay the same, and the fee rate paid should monotonically grow. The value
/// should grow faster for lower values of `window_size`, because a bigger window slows down the
/// growth.
fn fuzzed_median_fee_rate_estimation_test(window_size: u64, expected_final_value: f64) {
    if env::var("BITCOIND_TEST") != Ok("1".into()) {
        return;
    }

    let max_contract_src = r#"
;; define counter variable
(define-data-var counter int 0)

;; increment method
(define-public (increment)
  (begin
    (var-set counter (+ (var-get counter) 1))
    (ok (var-get counter))))

  (define-public (increment-many)
    (begin
      (unwrap! (increment) (err u1))
      (unwrap! (increment) (err u1))
      (unwrap! (increment) (err u1))
      (unwrap! (increment) (err u1))
      (ok (var-get counter))))
    "#
    .to_string();

    let spender_sk = StacksPrivateKey::new();
    let spender_addr = to_addr(&spender_sk);

    let (mut conf, _) = neon_integration_test_conf();

    // Set this estimator as special.
    conf.estimation.fee_estimator = Some(FeeEstimatorName::FuzzedWeightedMedianFeeRate);
    // Use randomness of 0 to keep test constant. Randomness is tested in unit tests.
    conf.estimation.fee_rate_fuzzer_fraction = 0f64;
    conf.estimation.fee_rate_window_size = window_size;

    conf.initial_balances.push(InitialBalance {
        address: spender_addr.clone().into(),
        amount: 10000000000,
    });
    test_observer::spawn();
    conf.events_observers.push(EventObserverConfig {
        endpoint: format!("localhost:{}", test_observer::EVENT_OBSERVER_PORT),
        events_keys: vec![EventKeyType::AnyEvent],
    });

    let mut btcd_controller = BitcoinCoreController::new(conf.clone());
    btcd_controller
        .start_bitcoind()
        .map_err(|_e| ())
        .expect("Failed starting bitcoind");

    let mut btc_regtest_controller = BitcoinRegtestController::new(conf.clone(), None);
    let http_origin = format!("http://{}", &conf.node.rpc_bind);

    btc_regtest_controller.bootstrap_chain(200);

    eprintln!("Chain bootstrapped...");

    let mut run_loop = neon::RunLoop::new(conf.clone());
    let blocks_processed = run_loop.get_blocks_processed_arc();

    let channel = run_loop.get_coordinator_channel().unwrap();

    thread::spawn(move || run_loop.start(None, 0));

    wait_for_runloop(&blocks_processed);
    run_until_burnchain_height(&mut btc_regtest_controller, &blocks_processed, 210, &conf);

    submit_tx(
        &http_origin,
        &make_contract_publish(
            &spender_sk,
            0,
            110000,
            "increment-contract",
            &max_contract_src,
        ),
    );
    run_until_burnchain_height(&mut btc_regtest_controller, &blocks_processed, 212, &conf);

    // Loop 20 times. Each time, execute the same transaction, but increase the amount *paid*.
    // This will exercise the window size.
    let mut response_estimated_costs = vec![];
    let mut response_top_fee_rates = vec![];
    for i in 1..21 {
        submit_tx(
            &http_origin,
            &make_contract_call(
                &spender_sk,
                i,          // nonce
                i * 100000, // payment
                &spender_addr.into(),
                "increment-contract",
                "increment-many",
                &[],
            ),
        );
        run_until_burnchain_height(
            &mut btc_regtest_controller,
            &blocks_processed,
            212 + 2 * i,
            &conf,
        );

        {
            // Read from the fee estimation endpoin.
            let path = format!("{}/v2/fees/transaction", &http_origin);

            let tx_payload = TransactionPayload::ContractCall(TransactionContractCall {
                address: spender_addr.clone().into(),
                contract_name: ContractName::try_from("increment-contract").unwrap(),
                function_name: ClarityName::try_from("increment-many").unwrap(),
                function_args: vec![],
            });

            let payload_data = tx_payload.serialize_to_vec();
            let payload_hex = format!("0x{}", to_hex(&payload_data));

            let body = json!({ "transaction_payload": payload_hex.clone() });

            let client = reqwest::blocking::Client::new();
            let fee_rate_result = client
                .post(&path)
                .json(&body)
                .send()
                .expect("Should be able to post")
                .json::<RPCFeeEstimateResponse>()
                .expect("Failed to parse result into JSON");

            response_estimated_costs.push(fee_rate_result.estimated_cost_scalar);
            response_top_fee_rates.push(fee_rate_result.estimations.last().unwrap().fee_rate);
        }
    }

    // Wait two extra blocks to be sure.
    next_block_and_wait(&mut btc_regtest_controller, &blocks_processed);
    next_block_and_wait(&mut btc_regtest_controller, &blocks_processed);

    assert_eq!(response_estimated_costs.len(), response_top_fee_rates.len());

    // Check that:
    // 1) The cost is always the same.
    // 2) Fee rate grows monotonically.
    for i in 1..response_estimated_costs.len() {
        let curr_cost = response_estimated_costs[i];
        let last_cost = response_estimated_costs[i - 1];
        assert_eq!(curr_cost, last_cost);

        let curr_rate = response_top_fee_rates[i] as f64;
        let last_rate = response_top_fee_rates[i - 1] as f64;
        assert!(curr_rate >= last_rate);
    }

    // Check the final value is near input parameter.
    assert!(is_close_f64(
        *response_top_fee_rates.last().unwrap(),
        expected_final_value
    ));

    channel.stop_chains_coordinator();
}

/// Test the FuzzedWeightedMedianFeeRate with window size 5 and randomness 0. We increase the
/// amount paid linearly each time. This estimate should grow *faster* than with window size 10.
#[test]
#[ignore]
fn fuzzed_median_fee_rate_estimation_test_window5() {
    fuzzed_median_fee_rate_estimation_test(5, 202680.0992)
}

/// Test the FuzzedWeightedMedianFeeRate with window size 10 and randomness 0. We increase the
/// amount paid linearly each time. This estimate should grow *slower* than with window size 5.
#[test]
#[ignore]
fn fuzzed_median_fee_rate_estimation_test_window10() {
    fuzzed_median_fee_rate_estimation_test(10, 90080.5496)
}

#[test]
#[ignore]
fn use_latest_tip_integration_test() {
    // The purpose of this test is to check if setting the query parameter `tip` to `latest` is working
    // as expected. Multiple endpoints accept this parameter, and in this test, we are using the
    // GetContractSrc method to test it.
    //
    // The following scenarios are tested here:
    // - The caller does not specify the tip paramater, and the canonical chain tip is used regardless of the
    //    state of the unconfirmed microblock stream.
    // - The caller passes tip=latest with an existing unconfirmed microblock stream, and
    //   Clarity state from the unconfirmed microblock stream is successfully loaded.
    // - The caller passes tip=latest with an empty unconfirmed microblock stream, and
    //   Clarity state from the canonical chain tip is successfully loaded (i.e. you don't
    //   get a 404 even though the unconfirmed chain tip points to a nonexistent MARF trie).
    //
    // Note: In this test, we are manually creating a microblock as well as reloading the unconfirmed
    // state of the chainstate, instead of relying on `next_block_and_wait` to generate
    // microblocks. We do this because the unconfirmed state is not automatically being initialized
    // on the node, so attempting to validate any transactions against the expected unconfirmed
    // state fails.
    if env::var("BITCOIND_TEST") != Ok("1".into()) {
        return;
    }

    let spender_sk = StacksPrivateKey::from_hex(SK_1).unwrap();
    let spender_stacks_addr = to_addr(&spender_sk);
    let spender_addr: PrincipalData = spender_stacks_addr.into();

    let (mut conf, _) = neon_integration_test_conf();

    conf.initial_balances.push(InitialBalance {
        address: spender_addr.clone(),
        amount: 100300,
    });

    conf.node.mine_microblocks = true;
    conf.node.wait_time_for_microblocks = 10_000;
    conf.node.microblock_frequency = 1_000;

    test_observer::spawn();

    conf.events_observers.push(EventObserverConfig {
        endpoint: format!("localhost:{}", test_observer::EVENT_OBSERVER_PORT),
        events_keys: vec![EventKeyType::AnyEvent],
    });

    let mut btcd_controller = BitcoinCoreController::new(conf.clone());
    btcd_controller
        .start_bitcoind()
        .map_err(|_e| ())
        .expect("Failed starting bitcoind");

    let mut btc_regtest_controller = BitcoinRegtestController::new(conf.clone(), None);
    let http_origin = format!("http://{}", &conf.node.rpc_bind);

    btc_regtest_controller.bootstrap_chain(201);

    eprintln!("Chain bootstrapped...");

    let mut run_loop = neon::RunLoop::new(conf.clone());
    let blocks_processed = run_loop.get_blocks_processed_arc();

    thread::spawn(move || run_loop.start(None, 0));

    // Give the run loop some time to start up!
    wait_for_runloop(&blocks_processed);

    // First block wakes up the run loop.
    next_block_and_wait(&mut btc_regtest_controller, &blocks_processed);

    // Second block will hold our VRF registration.
    next_block_and_wait(&mut btc_regtest_controller, &blocks_processed);

    // Third block will be the first mined Stacks block.
    next_block_and_wait(&mut btc_regtest_controller, &blocks_processed);

    // Let's query our first spender.
    let account = get_account(&http_origin, &spender_addr);
    assert_eq!(account.balance, 100300);
    assert_eq!(account.nonce, 0);

    // this call wakes up our node
    next_block_and_wait(&mut btc_regtest_controller, &blocks_processed);

    // Open chainstate.
    // TODO (hack) instantiate the sortdb in the burnchain
    let _ = btc_regtest_controller.sortdb_mut();
    let (consensus_hash, stacks_block) = get_tip_anchored_block(&conf);
    let tip_hash =
        StacksBlockHeader::make_index_block_hash(&consensus_hash, &stacks_block.block_hash());
    let (mut chainstate, _) = StacksChainState::open(
        false,
        CHAIN_ID_TESTNET,
        &conf.get_chainstate_path_str(),
        None,
    )
    .unwrap();

    // Initialize the unconfirmed state.
    chainstate
        .reload_unconfirmed_state(&btc_regtest_controller.sortdb_ref().index_conn(), tip_hash)
        .unwrap();

    // Make microblock with two transactions.
    let recipient = StacksAddress::from_string(ADDR_4).unwrap();
    let transfer_tx =
        make_stacks_transfer_mblock_only(&spender_sk, 0, 1000, &recipient.into(), 1000);

    let caller_src = "
     (define-public (execute)
        (ok stx-liquid-supply))
     ";
    let publish_tx =
        make_contract_publish_microblock_only(&spender_sk, 1, 1000, "caller", caller_src);

    let tx_1 = StacksTransaction::consensus_deserialize(&mut &transfer_tx[..]).unwrap();
    let tx_2 = StacksTransaction::consensus_deserialize(&mut &publish_tx[..]).unwrap();
    let vec_tx = vec![tx_1, tx_2];
    let privk =
        find_microblock_privkey(&conf, &stacks_block.header.microblock_pubkey_hash, 1024).unwrap();
    let mblock = make_microblock(
        &privk,
        &mut chainstate,
        &btc_regtest_controller.sortdb_ref().index_conn(),
        consensus_hash,
        stacks_block.clone(),
        vec_tx,
    );
    let mut mblock_bytes = vec![];
    mblock.consensus_serialize(&mut mblock_bytes).unwrap();

    let client = reqwest::blocking::Client::new();

    // Post the microblock
    let path = format!("{}/v2/microblocks", &http_origin);
    let res: String = client
        .post(&path)
        .header("Content-Type", "application/octet-stream")
        .body(mblock_bytes.clone())
        .send()
        .unwrap()
        .json()
        .unwrap();

    assert_eq!(res, format!("{}", &mblock.block_hash()));

    // Wait for the microblock to be accepted
    sleep_ms(5_000);
    let path = format!("{}/v2/info", &http_origin);
    let mut iter_count = 0;
    loop {
        let tip_info = client
            .get(&path)
            .send()
            .unwrap()
            .json::<RPCPeerInfoData>()
            .unwrap();
        eprintln!("{:#?}", tip_info);
        if tip_info.unanchored_tip == Some(StacksBlockId([0; 32])) {
            iter_count += 1;
            assert!(
                iter_count < 10,
                "Hit retry count while waiting for net module to process pushed microblock"
            );
            sleep_ms(5_000);
            continue;
        } else {
            break;
        }
    }

    // Wait at least two p2p refreshes so it can produce the microblock.
    for i in 0..30 {
        info!(
            "wait {} more seconds for microblock miner to find our transaction...",
            30 - i
        );
        sleep_ms(1000);
    }

    // Check event observer for new microblock event (expect 1).
    let microblock_events = test_observer::get_microblocks();
    assert_eq!(microblock_events.len(), 1);

    // Don't set the tip parameter, and ask for the source of the contract we just defined in a microblock.
    // This should fail because the anchored tip would be unaware of this contract.
    let err_opt = get_contract_src(
        &http_origin,
        spender_stacks_addr,
        "caller".to_string(),
        false,
    );
    match err_opt {
        Ok(_) => {
            panic!(
                "Asking for the contract source off the anchored tip for a contract published \
            only in unconfirmed state should error."
            );
        }
        // Expect to get "NoSuchContract" because the function we are attempting to call is in a
        // contract that only exists on unconfirmed state (and we did not set tip).
        Err(err_str) => {
            assert!(err_str.contains("No contract source data found"));
        }
    }

    // Set tip=latest, and ask for the source of the contract defined in the microblock.
    // This should succeeed.
    assert!(get_contract_src(
        &http_origin,
        spender_stacks_addr,
        "caller".to_string(),
        true,
    )
    .is_ok());

    // Mine an anchored block because now we want to have no unconfirmed state.
    next_block_and_wait(&mut btc_regtest_controller, &blocks_processed);

    // Check that the underlying trie for the unconfirmed state does not exist.
    assert!(chainstate.unconfirmed_state.is_some());
    let unconfirmed_state = chainstate.unconfirmed_state.as_mut().unwrap();
    let trie_exists = match unconfirmed_state
        .clarity_inst
        .trie_exists_for_block(&unconfirmed_state.unconfirmed_chain_tip)
    {
        Ok(res) => res,
        Err(e) => {
            panic!("error when determining whether or not trie exists: {:?}", e);
        }
    };
    assert!(!trie_exists);

    // Set tip=latest, and ask for the source of the contract defined in the previous epoch.
    // The underlying MARF trie for the unconfirmed tip does not exist, so the transaction will be
    // validated against the confirmed chain tip instead of the unconfirmed tip. This should be valid.
    assert!(get_contract_src(
        &http_origin,
        spender_stacks_addr,
        "caller".to_string(),
        true,
    )
    .is_ok());
}

#[test]
#[ignore]
fn test_flash_block_skip_tenure() {
    if env::var("BITCOIND_TEST") != Ok("1".into()) {
        return;
    }

    let (mut conf, miner_account) = neon_integration_test_conf();
    conf.miner.microblock_attempt_time_ms = 5_000;
    conf.node.wait_time_for_microblocks = 0;

    let mut btcd_controller = BitcoinCoreController::new(conf.clone());
    btcd_controller
        .start_bitcoind()
        .map_err(|_e| ())
        .expect("Failed starting bitcoind");

    let mut btc_regtest_controller = BitcoinRegtestController::new(conf.clone(), None);
    let http_origin = format!("http://{}", &conf.node.rpc_bind);

    btc_regtest_controller.bootstrap_chain(201);

    eprintln!("Chain bootstrapped...");

    let mut run_loop = neon::RunLoop::new(conf);
    let blocks_processed = run_loop.get_blocks_processed_arc();
    let missed_tenures = run_loop.get_missed_tenures_arc();

    let channel = run_loop.get_coordinator_channel().unwrap();

    thread::spawn(move || run_loop.start(None, 0));

    // give the run loop some time to start up!
    wait_for_runloop(&blocks_processed);

    // first block wakes up the run loop
    next_block_and_wait(&mut btc_regtest_controller, &blocks_processed);

    // first block will hold our VRF registration
    next_block_and_wait(&mut btc_regtest_controller, &blocks_processed);

    // second block will be the first mined Stacks block
    next_block_and_wait(&mut btc_regtest_controller, &blocks_processed);

    // fault injection: force tenures to take 11 seconds
    std::env::set_var("STX_TEST_SLOW_TENURE".to_string(), "11000".to_string());

    for i in 0..10 {
        // build one bitcoin block every 10 seconds
        eprintln!("Build bitcoin block +{}", i);
        btc_regtest_controller.build_next_block(1);
        sleep_ms(10000);
    }

    // at least one tenure was skipped
    let num_skipped = missed_tenures.load(Ordering::SeqCst);
    eprintln!("Skipped {} tenures", &num_skipped);
    assert!(num_skipped > 1);

    // let's query the miner's account nonce:

    eprintln!("Miner account: {}", miner_account);

    let account = get_account(&http_origin, &miner_account);
    assert_eq!(account.balance, 0);
    assert_eq!(account.nonce, 2);

    channel.stop_chains_coordinator();
}<|MERGE_RESOLUTION|>--- conflicted
+++ resolved
@@ -100,19 +100,15 @@
     conf.burnchain.commit_anchor_block_within = 0;
 
     // test to make sure config file parsing is correct
-<<<<<<< HEAD
     let mut cfile = ConfigFile::xenon();
     if let Some(burnchain) = cfile.burnchain.as_mut() {
         burnchain.peer_host = Some("127.0.0.1".to_string());
     }
 
-    let magic_bytes = Config::from_config_file(cfile).burnchain.magic_bytes;
-=======
-    let magic_bytes = Config::from_config_file(ConfigFile::xenon())
+    let magic_bytes = Config::from_config_file(cfile)
         .unwrap()
         .burnchain
         .magic_bytes;
->>>>>>> 43b3398c
     assert_eq!(magic_bytes.as_bytes(), &['T' as u8, '2' as u8]);
     conf.burnchain.magic_bytes = magic_bytes;
     conf.burnchain.poll_time_secs = 1;
