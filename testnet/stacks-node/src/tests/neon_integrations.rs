use super::{
    make_contract_call, make_contract_publish, make_contract_publish_microblock_only,
    make_microblock, make_stacks_transfer_mblock_only, to_addr, ADDR_4, SK_1, SK_2,
};
use stacks::burnchains::{Address, Burnchain, PoxConstants};
use stacks::chainstate::burn::ConsensusHash;
use stacks::chainstate::stacks::{
    db::StacksChainState, StacksAddress, StacksBlock, StacksBlockHeader, StacksPrivateKey,
    StacksPublicKey, StacksTransaction, TransactionPayload,
};
use stacks::core;
use stacks::net::StacksMessageCodec;
use stacks::util::secp256k1::Secp256k1PublicKey;
use stacks::vm::execute;
use stacks::vm::types::PrincipalData;
use stacks::vm::Value;

use stacks::vm::database::ClarityDeserializable;

use super::bitcoin_regtest::BitcoinCoreController;
use crate::{
<<<<<<< HEAD
    burnchains::bitcoin_regtest_controller::UTXO, config::EventKeyType,
    config::EventObserverConfig, config::InitialBalance, neon, node::TESTNET_CHAIN_ID,
    operations::BurnchainOpSigner, BitcoinRegtestController, BurnchainController, Config, Keychain,
=======
    config::EventKeyType, config::EventObserverConfig, config::InitialBalance, neon,
    node::TESTNET_CHAIN_ID, BitcoinRegtestController, BurnchainController, Config, ConfigFile,
    Keychain,
>>>>>>> f4b32cb8
};
use stacks::net::{
    AccountEntryResponse, GetAttachmentResponse, PostTransactionRequestBody, RPCPeerInfoData,
};
use stacks::util::hash::Hash160;
use stacks::util::hash::{bytes_to_hex, hex_bytes};
use stacks::util::sleep_ms;
use std::sync::atomic::{AtomicU64, Ordering};
use std::sync::mpsc;
use std::sync::Arc;
use std::time::{Duration, Instant};
use std::{env, thread};

use stacks::burnchains::bitcoin::address::{BitcoinAddress, BitcoinAddressType};
use stacks::burnchains::bitcoin::BitcoinNetworkType;
use stacks::burnchains::{BurnchainHeaderHash, Txid};
use stacks::chainstate::burn::operations::{BlockstackOperationType, PreStxOp, TransferStxOp};

fn neon_integration_test_conf() -> (Config, StacksAddress) {
    let mut conf = super::new_test_conf();

    let keychain = Keychain::default(conf.node.seed.clone());

    conf.node.miner = true;
    conf.node.wait_time_for_microblocks = 500;
    conf.burnchain.burn_fee_cap = 20000;

    conf.burnchain.mode = "neon".into();
    conf.burnchain.username = Some("neon-tester".into());
    conf.burnchain.password = Some("neon-tester-pass".into());
    conf.burnchain.peer_host = "127.0.0.1".into();
    conf.burnchain.local_mining_public_key =
        Some(keychain.generate_op_signer().get_public_key().to_hex());
    conf.burnchain.commit_anchor_block_within = 0;

    // test to make sure config file parsing is correct
    let magic_bytes = Config::from_config_file(ConfigFile::xenon())
        .burnchain
        .magic_bytes;
    assert_eq!(magic_bytes.as_bytes(), &['X' as u8, 'e' as u8]);
    conf.burnchain.magic_bytes = magic_bytes;
    conf.burnchain.poll_time_secs = 1;
    conf.node.pox_sync_sample_secs = 1;

    let miner_account = keychain.origin_address().unwrap();

    (conf, miner_account)
}

mod test_observer {
    use std::convert::Infallible;
    use std::sync::Mutex;
    use std::thread;
    use tokio;
    use warp;
    use warp::Filter;

    pub const EVENT_OBSERVER_PORT: u16 = 50303;

    lazy_static! {
        pub static ref NEW_BLOCKS: Mutex<Vec<serde_json::Value>> = Mutex::new(Vec::new());
        pub static ref BURN_BLOCKS: Mutex<Vec<serde_json::Value>> = Mutex::new(Vec::new());
        pub static ref MEMTXS: Mutex<Vec<String>> = Mutex::new(Vec::new());
        pub static ref ATTACHMENTS: Mutex<Vec<serde_json::Value>> = Mutex::new(Vec::new());
    }

    async fn handle_burn_block(
        burn_block: serde_json::Value,
    ) -> Result<impl warp::Reply, Infallible> {
        let mut blocks = BURN_BLOCKS.lock().unwrap();
        blocks.push(burn_block);
        Ok(warp::http::StatusCode::OK)
    }

    async fn handle_block(block: serde_json::Value) -> Result<impl warp::Reply, Infallible> {
        let mut blocks = NEW_BLOCKS.lock().unwrap();
        blocks.push(block);
        Ok(warp::http::StatusCode::OK)
    }

    async fn handle_mempool_txs(txs: serde_json::Value) -> Result<impl warp::Reply, Infallible> {
        let new_rawtxs = txs
            .as_array()
            .unwrap()
            .into_iter()
            .map(|x| x.as_str().unwrap().to_string());
        let mut memtxs = MEMTXS.lock().unwrap();
        for new_tx in new_rawtxs {
            memtxs.push(new_tx);
        }
        Ok(warp::http::StatusCode::OK)
    }

    async fn handle_attachments(
        attachments: serde_json::Value,
    ) -> Result<impl warp::Reply, Infallible> {
        let new_attachments = attachments.as_array().unwrap();
        let mut attachments = ATTACHMENTS.lock().unwrap();
        for new_attachment in new_attachments {
            attachments.push(new_attachment.clone());
        }
        Ok(warp::http::StatusCode::OK)
    }

    pub fn get_memtxs() -> Vec<String> {
        MEMTXS.lock().unwrap().clone()
    }

    pub fn get_blocks() -> Vec<serde_json::Value> {
        NEW_BLOCKS.lock().unwrap().clone()
    }

    pub fn get_burn_blocks() -> Vec<serde_json::Value> {
        BURN_BLOCKS.lock().unwrap().clone()
    }

    pub fn get_attachments() -> Vec<serde_json::Value> {
        ATTACHMENTS.lock().unwrap().clone()
    }

    async fn serve() {
        let new_blocks = warp::path!("new_block")
            .and(warp::post())
            .and(warp::body::json())
            .and_then(handle_block);
        let mempool_txs = warp::path!("new_mempool_tx")
            .and(warp::post())
            .and(warp::body::json())
            .and_then(handle_mempool_txs);
        let new_burn_blocks = warp::path!("new_burn_block")
            .and(warp::post())
            .and(warp::body::json())
            .and_then(handle_burn_block);
        let new_attachments = warp::path!("attachments" / "new")
            .and(warp::post())
            .and(warp::body::json())
            .and_then(handle_attachments);

        info!("Spawning warp server");
        warp::serve(
            new_blocks
                .or(mempool_txs)
                .or(new_burn_blocks)
                .or(new_attachments),
        )
        .run(([127, 0, 0, 1], EVENT_OBSERVER_PORT))
        .await
    }

    pub fn spawn() {
        thread::spawn(|| {
            let mut rt = tokio::runtime::Runtime::new().expect("Failed to initialize tokio");
            rt.block_on(serve());
        });
    }

    pub fn clear() {
        ATTACHMENTS.lock().unwrap().clear();
        BURN_BLOCKS.lock().unwrap().clear();
        NEW_BLOCKS.lock().unwrap().clear();
        MEMTXS.lock().unwrap().clear();
    }
}

const PANIC_TIMEOUT_SECS: u64 = 600;
fn next_block_and_wait(
    btc_controller: &mut BitcoinRegtestController,
    blocks_processed: &Arc<AtomicU64>,
) {
    let current = blocks_processed.load(Ordering::SeqCst);
    eprintln!("Issuing block, waiting for bump");
    btc_controller.build_next_block(1);
    let start = Instant::now();
    while blocks_processed.load(Ordering::SeqCst) <= current {
        if start.elapsed() > Duration::from_secs(PANIC_TIMEOUT_SECS) {
            panic!("Timed out waiting for block to process");
        }
        thread::sleep(Duration::from_millis(100));
    }
}

fn wait_for_runloop(blocks_processed: &Arc<AtomicU64>) {
    let start = Instant::now();
    while blocks_processed.load(Ordering::SeqCst) == 0 {
        if start.elapsed() > Duration::from_secs(PANIC_TIMEOUT_SECS) {
            panic!("Timed out waiting for run loop to start");
        }
        thread::sleep(Duration::from_millis(100));
    }
}

fn get_tip_anchored_block(conf: &Config) -> (ConsensusHash, StacksBlock) {
    let http_origin = format!("http://{}", &conf.node.rpc_bind);
    let client = reqwest::blocking::Client::new();

    // get the canonical chain tip
    let path = format!("{}/v2/info", &http_origin);
    let tip_info = client
        .get(&path)
        .send()
        .unwrap()
        .json::<RPCPeerInfoData>()
        .unwrap();
    let stacks_tip = tip_info.stacks_tip;
    let stacks_tip_consensus_hash =
        ConsensusHash::from_hex(&tip_info.stacks_tip_consensus_hash).unwrap();

    let stacks_id_tip =
        StacksBlockHeader::make_index_block_hash(&stacks_tip_consensus_hash, &stacks_tip);

    // get the associated anchored block
    let path = format!("{}/v2/blocks/{}", &http_origin, &stacks_id_tip);
    let block_bytes = client.get(&path).send().unwrap().bytes().unwrap();
    let block = StacksBlock::consensus_deserialize(&mut block_bytes.as_ref()).unwrap();

    (stacks_tip_consensus_hash, block)
}

fn find_microblock_privkey(
    conf: &Config,
    pubkey_hash: &Hash160,
    max_tries: u64,
) -> Option<StacksPrivateKey> {
    let mut keychain = Keychain::default(conf.node.seed.clone());
    for ix in 0..max_tries {
        // the first rotation occurs at 203.
        let privk = keychain.rotate_microblock_keypair(203 + ix);
        let pubkh = Hash160::from_node_public_key(&StacksPublicKey::from_private(&privk));
        if pubkh == *pubkey_hash {
            return Some(privk);
        }
    }
    return None;
}

#[test]
#[ignore]
fn bitcoind_integration_test() {
    if env::var("BITCOIND_TEST") != Ok("1".into()) {
        return;
    }

    let (conf, miner_account) = neon_integration_test_conf();

    let mut btcd_controller = BitcoinCoreController::new(conf.clone());
    btcd_controller
        .start_bitcoind()
        .map_err(|_e| ())
        .expect("Failed starting bitcoind");

    let mut btc_regtest_controller = BitcoinRegtestController::new(conf.clone(), None);
    let http_origin = format!("http://{}", &conf.node.rpc_bind);

    btc_regtest_controller.bootstrap_chain(201);

    eprintln!("Chain bootstrapped...");

    let mut run_loop = neon::RunLoop::new(conf);
    let blocks_processed = run_loop.get_blocks_processed_arc();
    let client = reqwest::blocking::Client::new();

    let channel = run_loop.get_coordinator_channel().unwrap();

    thread::spawn(move || run_loop.start(0, None));

    // give the run loop some time to start up!
    wait_for_runloop(&blocks_processed);

    // first block wakes up the run loop
    next_block_and_wait(&mut btc_regtest_controller, &blocks_processed);

    // first block will hold our VRF registration
    next_block_and_wait(&mut btc_regtest_controller, &blocks_processed);

    // second block will be the first mined Stacks block
    next_block_and_wait(&mut btc_regtest_controller, &blocks_processed);

    // let's query the miner's account nonce:

    eprintln!("Miner account: {}", miner_account);

    let path = format!("{}/v2/accounts/{}?proof=0", &http_origin, &miner_account);
    eprintln!("Test: GET {}", path);
    let res = client
        .get(&path)
        .send()
        .unwrap()
        .json::<AccountEntryResponse>()
        .unwrap();
    eprintln!("Response: {:#?}", res);
    assert_eq!(u128::from_str_radix(&res.balance[2..], 16).unwrap(), 0);
    assert_eq!(res.nonce, 1);

    channel.stop_chains_coordinator();
}

fn get_balance<F: std::fmt::Display>(
    client: &reqwest::blocking::Client,
    http_origin: &str,
    account: &F,
) -> u128 {
    let path = format!("{}/v2/accounts/{}?proof=0", http_origin, account);
    let res = client
        .get(&path)
        .send()
        .unwrap()
        .json::<AccountEntryResponse>()
        .unwrap();
    eprintln!("Response: {:#?}", res);
    u128::from_str_radix(&res.balance[2..], 16).unwrap()
}

#[test]
#[ignore]
fn stx_transfer_btc_integration_test() {
    if env::var("BITCOIND_TEST") != Ok("1".into()) {
        return;
    }

    let spender_sk = StacksPrivateKey::from_hex(SK_1).unwrap();
    let spender_stx_addr: StacksAddress = to_addr(&spender_sk);
    let spender_addr: PrincipalData = spender_stx_addr.clone().into();
    let _spender_btc_addr = BitcoinAddress::from_bytes(
        BitcoinNetworkType::Regtest,
        BitcoinAddressType::PublicKeyHash,
        &spender_stx_addr.bytes.0,
    )
    .unwrap();

    let spender_2_sk = StacksPrivateKey::from_hex(SK_2).unwrap();
    let spender_2_stx_addr: StacksAddress = to_addr(&spender_2_sk);
    let spender_2_addr: PrincipalData = spender_2_stx_addr.clone().into();

    let (mut conf, _miner_account) = neon_integration_test_conf();

    conf.initial_balances.push(InitialBalance {
        address: spender_addr.clone(),
        amount: 100300,
    });

    conf.initial_balances.push(InitialBalance {
        address: spender_2_addr.clone(),
        amount: 100300,
    });

    let mut btcd_controller = BitcoinCoreController::new(conf.clone());
    btcd_controller
        .start_bitcoind()
        .map_err(|_e| ())
        .expect("Failed starting bitcoind");

    let mut btc_regtest_controller = BitcoinRegtestController::new(conf.clone(), None);
    let http_origin = format!("http://{}", &conf.node.rpc_bind);

    btc_regtest_controller.bootstrap_chain(201);

    eprintln!("Chain bootstrapped...");

    let mut run_loop = neon::RunLoop::new(conf.clone());
    let blocks_processed = run_loop.get_blocks_processed_arc();
    let client = reqwest::blocking::Client::new();

    let channel = run_loop.get_coordinator_channel().unwrap();

    thread::spawn(move || run_loop.start(0, None));

    // give the run loop some time to start up!
    wait_for_runloop(&blocks_processed);

    // first block wakes up the run loop
    next_block_and_wait(&mut btc_regtest_controller, &blocks_processed);

    // first block will hold our VRF registration
    next_block_and_wait(&mut btc_regtest_controller, &blocks_processed);

    // second block will be the first mined Stacks block
    next_block_and_wait(&mut btc_regtest_controller, &blocks_processed);

    // let's query the spender's account:
    assert_eq!(get_balance(&client, &http_origin, &spender_addr), 100300);

    // okay, let's send a pre-stx op.
    let pre_stx_op = PreStxOp {
        output: spender_stx_addr.clone(),
        // to be filled in
        txid: Txid([0u8; 32]),
        vtxindex: 0,
        block_height: 0,
        burn_header_hash: BurnchainHeaderHash([0u8; 32]),
    };

    let mut miner_signer = Keychain::default(conf.node.seed.clone()).generate_op_signer();

    assert!(
        btc_regtest_controller.submit_operation(
            BlockstackOperationType::PreStx(pre_stx_op),
            &mut miner_signer,
            1
        ),
        "Pre-stx operation should submit successfully"
    );

    next_block_and_wait(&mut btc_regtest_controller, &blocks_processed);
    // let's fire off our transfer op.
    let recipient_sk = StacksPrivateKey::new();
    let recipient_addr = to_addr(&recipient_sk);
    let transfer_stx_op = TransferStxOp {
        sender: spender_stx_addr.clone(),
        recipient: recipient_addr.clone(),
        transfered_ustx: 100_000,
        memo: vec![],
        // to be filled in
        txid: Txid([0u8; 32]),
        vtxindex: 0,
        block_height: 0,
        burn_header_hash: BurnchainHeaderHash([0u8; 32]),
    };

    let mut spender_signer = BurnchainOpSigner::new(spender_sk.clone(), false);

    assert!(
        btc_regtest_controller.submit_operation(
            BlockstackOperationType::TransferStx(transfer_stx_op),
            &mut spender_signer,
            1
        ),
        "Transfer operation should submit successfully"
    );
    // should be elected in the same block as the transfer, so balances should be unchanged.
    next_block_and_wait(&mut btc_regtest_controller, &blocks_processed);
    assert_eq!(get_balance(&client, &http_origin, &spender_addr), 100300);
    assert_eq!(get_balance(&client, &http_origin, &recipient_addr), 0);

    // this block should process the transfer
    next_block_and_wait(&mut btc_regtest_controller, &blocks_processed);

    assert_eq!(get_balance(&client, &http_origin, &spender_addr), 300);
    assert_eq!(get_balance(&client, &http_origin, &recipient_addr), 100_000);
    assert_eq!(get_balance(&client, &http_origin, &spender_2_addr), 100_300);

    // now let's do a pre-stx-op and a transfer op in the same burnchain block...
    // NOTE: bitcoind really doesn't want to return the utxo from the first op for some reason,
    //    so we have to get a little creative...

    // okay, let's send a pre-stx op.
    let pre_stx_op = PreStxOp {
        output: spender_2_stx_addr.clone(),
        // to be filled in
        txid: Txid([0u8; 32]),
        vtxindex: 0,
        block_height: 0,
        burn_header_hash: BurnchainHeaderHash([0u8; 32]),
    };

    let mut miner_signer = Keychain::default(conf.node.seed.clone()).generate_op_signer();

    let pre_stx_tx = btc_regtest_controller
        .submit_manual(
            BlockstackOperationType::PreStx(pre_stx_op),
            &mut miner_signer,
            None,
        )
        .expect("Pre-stx operation should submit successfully");

    let transfer_stx_utxo = UTXO {
        txid: pre_stx_tx.txid(),
        vout: 1,
        script_pub_key: pre_stx_tx.output[1].script_pubkey.clone(),
        amount: pre_stx_tx.output[1].value,
    };

    // let's fire off our transfer op.
    let transfer_stx_op = TransferStxOp {
        sender: spender_2_stx_addr.clone(),
        recipient: recipient_addr.clone(),
        transfered_ustx: 100_000,
        memo: vec![],
        // to be filled in
        txid: Txid([0u8; 32]),
        vtxindex: 0,
        block_height: 0,
        burn_header_hash: BurnchainHeaderHash([0u8; 32]),
    };

    let mut spender_signer = BurnchainOpSigner::new(spender_2_sk.clone(), false);

    btc_regtest_controller
        .submit_manual(
            BlockstackOperationType::TransferStx(transfer_stx_op),
            &mut spender_signer,
            Some(transfer_stx_utxo),
        )
        .expect("Transfer operation should submit successfully");

    // should be elected in the same block as the transfer, so balances should be unchanged.
    next_block_and_wait(&mut btc_regtest_controller, &blocks_processed);

    assert_eq!(get_balance(&client, &http_origin, &spender_addr), 300);
    assert_eq!(get_balance(&client, &http_origin, &recipient_addr), 100_000);
    assert_eq!(get_balance(&client, &http_origin, &spender_2_addr), 100_300);

    // should process the transfer
    next_block_and_wait(&mut btc_regtest_controller, &blocks_processed);

    assert_eq!(get_balance(&client, &http_origin, &spender_addr), 300);
    assert_eq!(get_balance(&client, &http_origin, &recipient_addr), 200_000);
    assert_eq!(get_balance(&client, &http_origin, &spender_2_addr), 300);

    channel.stop_chains_coordinator();
}

#[test]
#[ignore]
fn bitcoind_forking_test() {
    if env::var("BITCOIND_TEST") != Ok("1".into()) {
        return;
    }

    let (conf, miner_account) = neon_integration_test_conf();

    let mut btcd_controller = BitcoinCoreController::new(conf.clone());
    btcd_controller
        .start_bitcoind()
        .map_err(|_e| ())
        .expect("Failed starting bitcoind");

    let mut btc_regtest_controller = BitcoinRegtestController::new(conf.clone(), None);
    let http_origin = format!("http://{}", &conf.node.rpc_bind);

    btc_regtest_controller.bootstrap_chain(201);

    eprintln!("Chain bootstrapped...");

    let mut run_loop = neon::RunLoop::new(conf);
    let blocks_processed = run_loop.get_blocks_processed_arc();
    let client = reqwest::blocking::Client::new();

    let channel = run_loop.get_coordinator_channel().unwrap();

    thread::spawn(move || run_loop.start(0, None));

    // give the run loop some time to start up!
    wait_for_runloop(&blocks_processed);

    // first block wakes up the run loop
    next_block_and_wait(&mut btc_regtest_controller, &blocks_processed);

    // first block will hold our VRF registration
    next_block_and_wait(&mut btc_regtest_controller, &blocks_processed);

    let mut sort_height = channel.get_sortitions_processed();
    eprintln!("Sort height: {}", sort_height);

    while sort_height < 210 {
        next_block_and_wait(&mut btc_regtest_controller, &blocks_processed);
        sort_height = channel.get_sortitions_processed();
        eprintln!("Sort height: {}", sort_height);
    }
    // let's query the miner's account nonce:

    eprintln!("Miner account: {}", miner_account);

    let path = format!("{}/v2/accounts/{}?proof=0", &http_origin, &miner_account);
    eprintln!("Test: GET {}", path);
    let res = client
        .get(&path)
        .send()
        .unwrap()
        .json::<AccountEntryResponse>()
        .unwrap();
    eprintln!("Response: {:#?}", res);
    assert_eq!(u128::from_str_radix(&res.balance[2..], 16).unwrap(), 0);
    assert_eq!(res.nonce, 7);

    // okay, let's figure out the burn block we want to fork away.
    let burn_header_hash_to_fork = btc_regtest_controller.get_block_hash(206);
    btc_regtest_controller.invalidate_block(&burn_header_hash_to_fork);
    btc_regtest_controller.build_next_block(5);

    thread::sleep(Duration::from_secs(5));
    next_block_and_wait(&mut btc_regtest_controller, &blocks_processed);

    eprintln!("Miner account: {}", miner_account);

    let path = format!("{}/v2/accounts/{}?proof=0", &http_origin, &miner_account);
    eprintln!("Test: GET {}", path);
    let res = client
        .get(&path)
        .send()
        .unwrap()
        .json::<AccountEntryResponse>()
        .unwrap();
    eprintln!("Response: {:#?}", res);
    assert_eq!(u128::from_str_radix(&res.balance[2..], 16).unwrap(), 0);
    // the fork reduced our block height
    assert_eq!(res.nonce, 2);

    next_block_and_wait(&mut btc_regtest_controller, &blocks_processed);

    let path = format!("{}/v2/accounts/{}?proof=0", &http_origin, &miner_account);
    eprintln!("Test: GET {}", path);
    let res = client
        .get(&path)
        .send()
        .unwrap()
        .json::<AccountEntryResponse>()
        .unwrap();
    eprintln!("Response: {:#?}", res);
    assert_eq!(u128::from_str_radix(&res.balance[2..], 16).unwrap(), 0);
    // but we're able to keep on mining
    assert_eq!(res.nonce, 3);

    channel.stop_chains_coordinator();
}

#[test]
#[ignore]
fn microblock_integration_test() {
    if env::var("BITCOIND_TEST") != Ok("1".into()) {
        return;
    }

    let spender_sk = StacksPrivateKey::from_hex(SK_1).unwrap();
    let spender_addr: PrincipalData = to_addr(&spender_sk).into();

    let (mut conf, miner_account) = neon_integration_test_conf();

    conf.initial_balances.push(InitialBalance {
        address: spender_addr.clone(),
        amount: 100300,
    });

    conf.node.mine_microblocks = true;
    conf.node.wait_time_for_microblocks = 30000;

    test_observer::spawn();

    conf.events_observers.push(EventObserverConfig {
        endpoint: format!("localhost:{}", test_observer::EVENT_OBSERVER_PORT),
        events_keys: vec![EventKeyType::AnyEvent],
    });

    let mut btcd_controller = BitcoinCoreController::new(conf.clone());
    btcd_controller
        .start_bitcoind()
        .map_err(|_e| ())
        .expect("Failed starting bitcoind");

    let mut btc_regtest_controller = BitcoinRegtestController::new(conf.clone(), None);
    let http_origin = format!("http://{}", &conf.node.rpc_bind);

    btc_regtest_controller.bootstrap_chain(201);

    eprintln!("Chain bootstrapped...");

    let mut run_loop = neon::RunLoop::new(conf.clone());
    let blocks_processed = run_loop.get_blocks_processed_arc();
    let client = reqwest::blocking::Client::new();

    let channel = run_loop.get_coordinator_channel().unwrap();

    thread::spawn(move || run_loop.start(0, None));

    // give the run loop some time to start up!
    wait_for_runloop(&blocks_processed);

    // first block wakes up the run loop
    next_block_and_wait(&mut btc_regtest_controller, &blocks_processed);

    // first block will hold our VRF registration
    next_block_and_wait(&mut btc_regtest_controller, &blocks_processed);

    // second block will be the first mined Stacks block
    next_block_and_wait(&mut btc_regtest_controller, &blocks_processed);

    // let's query the miner's account nonce:

    eprintln!("Miner account: {}", miner_account);

    let path = format!("{}/v2/accounts/{}?proof=0", &http_origin, &miner_account);
    eprintln!("Test: GET {}", path);
    let res = client
        .get(&path)
        .send()
        .unwrap()
        .json::<AccountEntryResponse>()
        .unwrap();
    assert_eq!(u128::from_str_radix(&res.balance[2..], 16).unwrap(), 0);
    assert_eq!(res.nonce, 1);

    // and our spender

    let path = format!("{}/v2/accounts/{}?proof=0", &http_origin, &spender_addr);
    let res = client
        .get(&path)
        .send()
        .unwrap()
        .json::<AccountEntryResponse>()
        .unwrap();
    assert_eq!(u128::from_str_radix(&res.balance[2..], 16).unwrap(), 100300);
    assert_eq!(res.nonce, 0);

    // okay, let's push a transaction that is marked microblock only!
    let recipient = StacksAddress::from_string(ADDR_4).unwrap();
    let tx = make_stacks_transfer_mblock_only(&spender_sk, 0, 1000, &recipient.into(), 1000);

    let path = format!("{}/v2/transactions", &http_origin);
    let res: String = client
        .post(&path)
        .header("Content-Type", "application/octet-stream")
        .body(tx.clone())
        .send()
        .unwrap()
        .json()
        .unwrap();

    assert_eq!(
        res,
        StacksTransaction::consensus_deserialize(&mut &tx[..])
            .unwrap()
            .txid()
            .to_string()
    );

    // now let's mine a couple blocks, and then check the sender's nonce.
    // this one wakes up our node, so that it'll mine a microblock _and_ an anchor block.
    next_block_and_wait(&mut btc_regtest_controller, &blocks_processed);
    // this one will contain the sortition from above anchor block,
    //    which *should* have also confirmed the microblock.
    next_block_and_wait(&mut btc_regtest_controller, &blocks_processed);

    // I guess let's push another block for good measure?
    next_block_and_wait(&mut btc_regtest_controller, &blocks_processed);

    // microblock must have bumped our nonce
    let path = format!("{}/v2/accounts/{}?proof=0", &http_origin, &spender_addr);
    let res = client
        .get(&path)
        .send()
        .unwrap()
        .json::<AccountEntryResponse>()
        .unwrap();
    assert_eq!(res.nonce, 1);

    // push another transaction that is marked microblock only
    let recipient = StacksAddress::from_string(ADDR_4).unwrap();
    let unconfirmed_tx_bytes =
        make_stacks_transfer_mblock_only(&spender_sk, 1, 1000, &recipient.into(), 1000);
    let unconfirmed_tx =
        StacksTransaction::consensus_deserialize(&mut &unconfirmed_tx_bytes[..]).unwrap();

    // TODO (hack) instantiate the sortdb in the burnchain
    let _ = btc_regtest_controller.sortdb_mut();

    // put it into a microblock
    let microblock = {
        let (consensus_hash, stacks_block) = get_tip_anchored_block(&conf);
        let tip_hash =
            StacksBlockHeader::make_index_block_hash(&consensus_hash, &stacks_block.block_hash());
        let privk =
            find_microblock_privkey(&conf, &stacks_block.header.microblock_pubkey_hash, 1024)
                .unwrap();
        let (mut chainstate, _) =
            StacksChainState::open(false, TESTNET_CHAIN_ID, &conf.get_chainstate_path()).unwrap();

        chainstate
            .reload_unconfirmed_state(&btc_regtest_controller.sortdb_ref().index_conn(), tip_hash)
            .unwrap();

        make_microblock(
            &privk,
            &mut chainstate,
            &btc_regtest_controller.sortdb_ref().index_conn(),
            consensus_hash,
            stacks_block,
            vec![unconfirmed_tx],
        )
    };

    let mut microblock_bytes = vec![];
    microblock
        .consensus_serialize(&mut microblock_bytes)
        .unwrap();

    // post it
    let path = format!("{}/v2/microblocks", &http_origin);
    let res: String = client
        .post(&path)
        .header("Content-Type", "application/octet-stream")
        .body(microblock_bytes.clone())
        .send()
        .unwrap()
        .json()
        .unwrap();

    assert_eq!(res, format!("{}", &microblock.block_hash()));

    eprintln!("\n\nBegin testing\nmicroblock: {:?}\n\n", &microblock);

    let path = format!("{}/v2/accounts/{}?proof=0", &http_origin, &spender_addr);
    let res = client
        .get(&path)
        .send()
        .unwrap()
        .json::<AccountEntryResponse>()
        .unwrap();
    eprintln!("{:#?}", res);
    assert_eq!(res.nonce, 1);
    assert_eq!(u128::from_str_radix(&res.balance[2..], 16).unwrap(), 98300);

    let path = format!("{}/v2/info", &http_origin);
    let tip_info = client
        .get(&path)
        .send()
        .unwrap()
        .json::<RPCPeerInfoData>()
        .unwrap();
    assert!(tip_info.stacks_tip_height >= 3);

    eprintln!(
        "{:#?}",
        client
            .get(&path)
            .send()
            .unwrap()
            .json::<serde_json::Value>()
            .unwrap()
    );

    let memtx_events = test_observer::get_memtxs();
    assert_eq!(memtx_events.len(), 1);
    assert_eq!(&memtx_events[0], &format!("0x{}", &bytes_to_hex(&tx)));

    // let's make sure the returned blocks all point at each other.
    let blocks_observed = test_observer::get_blocks();
    // we at least mined 5 blocks
    assert!(
        blocks_observed.len() >= 3,
        "Blocks observed {} should be >= 3",
        blocks_observed.len()
    );
    assert_eq!(blocks_observed.len() as u64, tip_info.stacks_tip_height);

    let burn_blocks_observed = test_observer::get_burn_blocks();
    let burn_blocks_with_burns: Vec<_> = burn_blocks_observed
        .into_iter()
        .filter(|block| block.get("burn_amount").unwrap().as_u64().unwrap() > 0)
        .collect();
    assert!(
        burn_blocks_with_burns.len() >= 3,
        "Burn block sortitions {} should be >= 3",
        burn_blocks_with_burns.len()
    );
    for burn_block in burn_blocks_with_burns {
        eprintln!("{}", burn_block);
    }

    let mut prior = None;
    for block in blocks_observed.iter() {
        let parent_index_hash = block
            .get("parent_index_block_hash")
            .unwrap()
            .as_str()
            .unwrap()
            .to_string();
        let my_index_hash = block
            .get("index_block_hash")
            .unwrap()
            .as_str()
            .unwrap()
            .to_string();
        if let Some(ref previous_index_hash) = prior {
            assert_eq!(&parent_index_hash, previous_index_hash);
        }

        // make sure we have a burn_block_hash, burn_block_height and miner_txid

        let _burn_block_hash = block.get("burn_block_hash").unwrap().as_str().unwrap();

        let _burn_block_height = block.get("burn_block_height").unwrap().as_u64().unwrap();

        let _miner_txid = block.get("miner_txid").unwrap().as_str().unwrap();

        prior = Some(my_index_hash);
    }

    // we can query unconfirmed state from the microblock we announced
    let path = format!(
        "{}/v2/accounts/{}?proof=0&tip={}",
        &http_origin, &spender_addr, &tip_info.unanchored_tip
    );
    let res = client
        .get(&path)
        .send()
        .unwrap()
        .json::<AccountEntryResponse>()
        .unwrap();
    eprintln!("{:?}", &path);
    eprintln!("{:#?}", res);
    assert_eq!(res.nonce, 2);
    assert_eq!(u128::from_str_radix(&res.balance[2..], 16).unwrap(), 96300);

    // limited by chaining
    for next_nonce in 2..5 {
        // verify that the microblock miner can automatically pick up transactions
        debug!(
            "Try to send unconfirmed tx from {} to {}",
            &spender_addr, &recipient
        );
        let unconfirmed_tx_bytes = make_stacks_transfer_mblock_only(
            &spender_sk,
            next_nonce,
            1000,
            &recipient.into(),
            1000,
        );

        let path = format!("{}/v2/transactions", &http_origin);
        let res = client
            .post(&path)
            .header("Content-Type", "application/octet-stream")
            .body(unconfirmed_tx_bytes.clone())
            .send()
            .unwrap();
        eprintln!("{:#?}", res);
        if res.status().is_success() {
            let res: String = res.json().unwrap();
            assert_eq!(
                res,
                StacksTransaction::consensus_deserialize(&mut &unconfirmed_tx_bytes[..])
                    .unwrap()
                    .txid()
                    .to_string()
            );
        } else {
            eprintln!("{}", res.text().unwrap());
            panic!("");
        }

        // wait at least two p2p refreshes
        // so it can produce the microblock
        for i in 0..30 {
            debug!(
                "wait {} more seconds for microblock miner to find our transaction...",
                30 - i
            );
            sleep_ms(1000);
        }

        // we can query _new_ unconfirmed state from the microblock we announced
        let path = format!(
            "{}/v2/accounts/{}?proof=0&tip={}",
            &http_origin, &spender_addr, &tip_info.unanchored_tip
        );
        let res_text = client.get(&path).send().unwrap().text().unwrap();

        eprintln!("text of {}\n{}", &path, &res_text);

        let res = client
            .get(&path)
            .send()
            .unwrap()
            .json::<AccountEntryResponse>()
            .unwrap();
        eprintln!("{:?}", &path);
        eprintln!("{:#?}", res);

        // advanced!
        assert_eq!(res.nonce, next_nonce + 1);
        assert_eq!(
            u128::from_str_radix(&res.balance[2..], 16).unwrap(),
            (96300 - 2000 * (next_nonce - 1)) as u128
        );
    }

    test_observer::clear();
    channel.stop_chains_coordinator();
}

#[test]
#[ignore]
fn size_check_integration_test() {
    if env::var("BITCOIND_TEST") != Ok("1".into()) {
        return;
    }

    // used to specify how long to wait in between blocks.
    //   we could _probably_ add a hook to the neon node that
    //   would remove some of the need for this
    let mut giant_contract = "(define-public (f) (ok 1))".to_string();
    for _i in 0..(1024 * 1024 + 500) {
        giant_contract.push_str(" ");
    }

    let spender_sks: Vec<_> = (0..10)
        .into_iter()
        .map(|_| StacksPrivateKey::new())
        .collect();
    let spender_addrs: Vec<PrincipalData> = spender_sks.iter().map(|x| to_addr(x).into()).collect();
    // make a bunch of txs that will only fit one per block.
    let txs: Vec<_> = spender_sks
        .iter()
        .enumerate()
        .map(|(ix, spender_sk)| {
            if ix % 2 == 0 {
                make_contract_publish(spender_sk, 0, 1049230, "large-0", &giant_contract)
            } else {
                let tx = make_contract_publish_microblock_only(
                    spender_sk,
                    0,
                    1049230,
                    "large-0",
                    &giant_contract,
                );
                let parsed_tx = StacksTransaction::consensus_deserialize(&mut &tx[..]).unwrap();
                debug!("Mine transaction {} in a microblock", &parsed_tx.txid());
                tx
            }
        })
        .collect();

    let (mut conf, miner_account) = neon_integration_test_conf();

    for spender_addr in spender_addrs.iter() {
        conf.initial_balances.push(InitialBalance {
            address: spender_addr.clone(),
            amount: 1049230,
        });
    }

    conf.node.mine_microblocks = true;
    conf.node.wait_time_for_microblocks = 30000;
    conf.node.microblock_frequency = 1000;

    let mut btcd_controller = BitcoinCoreController::new(conf.clone());
    btcd_controller
        .start_bitcoind()
        .map_err(|_e| ())
        .expect("Failed starting bitcoind");

    let mut btc_regtest_controller = BitcoinRegtestController::new(conf.clone(), None);
    let http_origin = format!("http://{}", &conf.node.rpc_bind);

    btc_regtest_controller.bootstrap_chain(201);

    eprintln!("Chain bootstrapped...");

    let mut run_loop = neon::RunLoop::new(conf);
    let blocks_processed = run_loop.get_blocks_processed_arc();
    let client = reqwest::blocking::Client::builder()
        .timeout(Duration::from_secs(600))
        .build()
        .unwrap();

    let channel = run_loop.get_coordinator_channel().unwrap();

    thread::spawn(move || run_loop.start(0, None));

    // give the run loop some time to start up!
    wait_for_runloop(&blocks_processed);

    // first block wakes up the run loop
    next_block_and_wait(&mut btc_regtest_controller, &blocks_processed);

    // first block will hold our VRF registration
    next_block_and_wait(&mut btc_regtest_controller, &blocks_processed);

    // second block will be the first mined Stacks block
    next_block_and_wait(&mut btc_regtest_controller, &blocks_processed);

    // let's query the miner's account nonce:

    eprintln!("Miner account: {}", miner_account);

    let path = format!("{}/v2/accounts/{}?proof=0", &http_origin, &miner_account);
    eprintln!("Test: GET {}", path);
    let res = client
        .get(&path)
        .send()
        .unwrap()
        .json::<AccountEntryResponse>()
        .unwrap();
    assert_eq!(u128::from_str_radix(&res.balance[2..], 16).unwrap(), 0);
    assert_eq!(res.nonce, 1);

    // and our potential spenders:

    for spender_addr in spender_addrs.iter() {
        let path = format!("{}/v2/accounts/{}?proof=0", &http_origin, spender_addr);
        let res = client
            .get(&path)
            .send()
            .unwrap()
            .json::<AccountEntryResponse>()
            .unwrap();
        assert_eq!(
            u128::from_str_radix(&res.balance[2..], 16).unwrap(),
            1049230
        );
        assert_eq!(res.nonce, 0);
    }

    for tx in txs.iter() {
        // okay, let's push a bunch of transactions that can only fit one per block!
        let path = format!("{}/v2/transactions", &http_origin);
        let res = client
            .post(&path)
            .header("Content-Type", "application/octet-stream")
            .body(tx.clone())
            .send()
            .unwrap();
        eprintln!("{:#?}", res);
        if res.status().is_success() {
            let res: String = res.json().unwrap();
            assert_eq!(
                res,
                StacksTransaction::consensus_deserialize(&mut &tx[..])
                    .unwrap()
                    .txid()
                    .to_string()
            );
        } else {
            eprintln!("{}", res.text().unwrap());
            panic!("");
        }
    }

    sleep_ms(60_000);

    // now let's mine a couple blocks, and then check the sender's nonce.
    //  at the end of mining three blocks, there should be _two_ transactions from the microblock
    //  only set that got mined (since the block before this one was empty, a microblock can
    //  be added),
    //  and _two_ transactions from the two anchor blocks that got mined (and processed)
    //
    // this one wakes up our node, so that it'll mine a microblock _and_ an anchor block.
    next_block_and_wait(&mut btc_regtest_controller, &blocks_processed);
    // this one will contain the sortition from above anchor block,
    //    which *should* have also confirmed the microblock.
    sleep_ms(60_000);

    next_block_and_wait(&mut btc_regtest_controller, &blocks_processed);

    // let's figure out how many micro-only and anchor-only txs got accepted
    //   by examining our account nonces:
    let mut micro_block_txs = 0;
    let mut anchor_block_txs = 0;
    for (ix, spender_addr) in spender_addrs.iter().enumerate() {
        let path = format!("{}/v2/accounts/{}?proof=0", &http_origin, spender_addr);
        let res = client
            .get(&path)
            .send()
            .unwrap()
            .json::<AccountEntryResponse>()
            .unwrap();
        if res.nonce == 1 {
            if ix % 2 == 0 {
                anchor_block_txs += 1;
            } else {
                micro_block_txs += 1;
            }
        } else if res.nonce != 0 {
            panic!("Spender address nonce incremented past 1");
        }
    }

    eprintln!(
        "anchor_block_txs: {}, micro_block_txs: {}",
        anchor_block_txs, micro_block_txs
    );

    assert_eq!(anchor_block_txs, 2);
    assert_eq!(micro_block_txs, 2);

    test_observer::clear();
    channel.stop_chains_coordinator();
}

#[test]
#[ignore]
fn pox_integration_test() {
    if env::var("BITCOIND_TEST") != Ok("1".into()) {
        return;
    }

    let spender_sk = StacksPrivateKey::new();
    let spender_addr: PrincipalData = to_addr(&spender_sk).into();

    let spender_2_sk = StacksPrivateKey::new();
    let spender_2_addr: PrincipalData = to_addr(&spender_2_sk).into();

    let spender_3_sk = StacksPrivateKey::new();
    let spender_3_addr: PrincipalData = to_addr(&spender_3_sk).into();

    let pox_pubkey = Secp256k1PublicKey::from_hex(
        "02f006a09b59979e2cb8449f58076152af6b124aa29b948a3714b8d5f15aa94ede",
    )
    .unwrap();
    let pox_pubkey_hash = bytes_to_hex(
        &Hash160::from_node_public_key(&pox_pubkey)
            .to_bytes()
            .to_vec(),
    );

    let pox_2_pubkey = Secp256k1PublicKey::from_private(&StacksPrivateKey::new());
    let pox_2_pubkey_hash = bytes_to_hex(
        &Hash160::from_node_public_key(&pox_2_pubkey)
            .to_bytes()
            .to_vec(),
    );

    let (mut conf, miner_account) = neon_integration_test_conf();

    test_observer::spawn();

    conf.events_observers.push(EventObserverConfig {
        endpoint: format!("localhost:{}", test_observer::EVENT_OBSERVER_PORT),
        events_keys: vec![EventKeyType::AnyEvent],
    });

    let first_bal = 6_000_000_000 * (core::MICROSTACKS_PER_STACKS as u64);
    let second_bal = 2_000_000_000 * (core::MICROSTACKS_PER_STACKS as u64);
    let third_bal = 2_000_000_000 * (core::MICROSTACKS_PER_STACKS as u64);
    let stacked_bal = 1_000_000_000 * (core::MICROSTACKS_PER_STACKS as u128);

    conf.initial_balances.push(InitialBalance {
        address: spender_addr.clone(),
        amount: first_bal,
    });

    conf.initial_balances.push(InitialBalance {
        address: spender_2_addr.clone(),
        amount: second_bal,
    });

    conf.initial_balances.push(InitialBalance {
        address: spender_3_addr.clone(),
        amount: third_bal,
    });

    let mut btcd_controller = BitcoinCoreController::new(conf.clone());
    btcd_controller
        .start_bitcoind()
        .map_err(|_e| ())
        .expect("Failed starting bitcoind");

    let mut burnchain_config = Burnchain::regtest(&conf.get_burn_db_path());
    let pox_constants = PoxConstants::new(10, 5, 4, 5, 15, 239, 250);
    burnchain_config.pox_constants = pox_constants;

    let mut btc_regtest_controller = BitcoinRegtestController::with_burnchain(
        conf.clone(),
        None,
        Some(burnchain_config.clone()),
    );
    let http_origin = format!("http://{}", &conf.node.rpc_bind);

    btc_regtest_controller.bootstrap_chain(201);

    eprintln!("Chain bootstrapped...");

    let mut run_loop = neon::RunLoop::new(conf.clone());
    let blocks_processed = run_loop.get_blocks_processed_arc();
    let client = reqwest::blocking::Client::new();
    let channel = run_loop.get_coordinator_channel().unwrap();

    thread::spawn(move || run_loop.start(0, Some(burnchain_config)));

    // give the run loop some time to start up!
    wait_for_runloop(&blocks_processed);

    // first block wakes up the run loop
    next_block_and_wait(&mut btc_regtest_controller, &blocks_processed);

    // first block will hold our VRF registration
    next_block_and_wait(&mut btc_regtest_controller, &blocks_processed);

    // second block will be the first mined Stacks block
    next_block_and_wait(&mut btc_regtest_controller, &blocks_processed);

    let sort_height = channel.get_sortitions_processed();

    // let's query the miner's account nonce:

    eprintln!("Miner account: {}", miner_account);

    let path = format!("{}/v2/accounts/{}?proof=0", &http_origin, &miner_account);
    eprintln!("Test: GET {}", path);
    let res = client
        .get(&path)
        .send()
        .unwrap()
        .json::<AccountEntryResponse>()
        .unwrap();
    assert_eq!(u128::from_str_radix(&res.balance[2..], 16).unwrap(), 0);
    assert_eq!(res.nonce, 1);

    // and our potential spenders:

    let path = format!("{}/v2/accounts/{}?proof=0", &http_origin, spender_addr);
    let res = client
        .get(&path)
        .send()
        .unwrap()
        .json::<AccountEntryResponse>()
        .unwrap();
    assert_eq!(
        u128::from_str_radix(&res.balance[2..], 16).unwrap(),
        first_bal as u128
    );
    assert_eq!(res.nonce, 0);

    let tx = make_contract_call(
        &spender_sk,
        0,
        260,
        &StacksAddress::from_string("ST000000000000000000002AMW42H").unwrap(),
        "pox",
        "stack-stx",
        &[
            Value::UInt(stacked_bal),
            execute(&format!(
                "{{ hashbytes: 0x{}, version: 0x00 }}",
                pox_pubkey_hash
            ))
            .unwrap()
            .unwrap(),
            Value::UInt(sort_height as u128),
            Value::UInt(6),
        ],
    );

    // okay, let's push that stacking transaction!
    let path = format!("{}/v2/transactions", &http_origin);
    let res = client
        .post(&path)
        .header("Content-Type", "application/octet-stream")
        .body(tx.clone())
        .send()
        .unwrap();
    eprintln!("{:#?}", res);
    if res.status().is_success() {
        let res: String = res.json().unwrap();
        assert_eq!(
            res,
            StacksTransaction::consensus_deserialize(&mut &tx[..])
                .unwrap()
                .txid()
                .to_string()
        );
    } else {
        eprintln!("{}", res.text().unwrap());
        panic!("");
    }

    let mut sort_height = channel.get_sortitions_processed();
    eprintln!("Sort height: {}", sort_height);

    // now let's mine until the next reward cycle starts ...
    while sort_height < 222 {
        next_block_and_wait(&mut btc_regtest_controller, &blocks_processed);
        sort_height = channel.get_sortitions_processed();
        eprintln!("Sort height: {}", sort_height);
    }

    let blocks_observed = test_observer::get_blocks();
    assert!(
        blocks_observed.len() >= 2,
        "Blocks observed {} should be >= 2",
        blocks_observed.len()
    );

    // look up the return value of our stacking operation...
    let mut tested = false;
    for block in blocks_observed.iter() {
        if tested {
            break;
        }
        let transactions = block.get("transactions").unwrap().as_array().unwrap();
        eprintln!("{}", transactions.len());
        for tx in transactions.iter() {
            let raw_tx = tx.get("raw_tx").unwrap().as_str().unwrap();
            if raw_tx == "0x00" {
                continue;
            }
            let tx_bytes = hex_bytes(&raw_tx[2..]).unwrap();
            let parsed = StacksTransaction::consensus_deserialize(&mut &tx_bytes[..]).unwrap();
            if let TransactionPayload::ContractCall(_) = parsed.payload {
            } else {
                continue;
            }

            let raw_result = tx.get("raw_result").unwrap().as_str().unwrap();
            let parsed = <Value as ClarityDeserializable<Value>>::deserialize(&raw_result[2..]);
            assert_eq!(parsed.to_string(),
                       format!("(ok (tuple (lock-amount u1000000000000000) (stacker {}) (unlock-burn-height u270)))",
                               &spender_addr));
            tested = true;
        }
    }

    assert!(tested);

    // let's stack with spender 2 and spender 3...

    // now let's have sender_2 and sender_3 stack to pox addr 2 in
    //  two different txs, and make sure that they sum together in the reward set.

    let tx = make_contract_call(
        &spender_2_sk,
        0,
        260,
        &StacksAddress::from_string("ST000000000000000000002AMW42H").unwrap(),
        "pox",
        "stack-stx",
        &[
            Value::UInt(stacked_bal / 2),
            execute(&format!(
                "{{ hashbytes: 0x{}, version: 0x00 }}",
                pox_2_pubkey_hash
            ))
            .unwrap()
            .unwrap(),
            Value::UInt(sort_height as u128),
            Value::UInt(6),
        ],
    );

    // okay, let's push that stacking transaction!
    let path = format!("{}/v2/transactions", &http_origin);
    let res = client
        .post(&path)
        .header("Content-Type", "application/octet-stream")
        .body(tx.clone())
        .send()
        .unwrap();
    eprintln!("{:#?}", res);
    if res.status().is_success() {
        let res: String = res.json().unwrap();
        assert_eq!(
            res,
            StacksTransaction::consensus_deserialize(&mut &tx[..])
                .unwrap()
                .txid()
                .to_string()
        );
    } else {
        eprintln!("{}", res.text().unwrap());
        panic!("");
    }

    let tx = make_contract_call(
        &spender_3_sk,
        0,
        260,
        &StacksAddress::from_string("ST000000000000000000002AMW42H").unwrap(),
        "pox",
        "stack-stx",
        &[
            Value::UInt(stacked_bal / 2),
            execute(&format!(
                "{{ hashbytes: 0x{}, version: 0x00 }}",
                pox_2_pubkey_hash
            ))
            .unwrap()
            .unwrap(),
            Value::UInt(sort_height as u128),
            Value::UInt(6),
        ],
    );

    // okay, let's push that stacking transaction!
    let path = format!("{}/v2/transactions", &http_origin);
    let res = client
        .post(&path)
        .header("Content-Type", "application/octet-stream")
        .body(tx.clone())
        .send()
        .unwrap();
    eprintln!("{:#?}", res);
    if res.status().is_success() {
        let res: String = res.json().unwrap();
        assert_eq!(
            res,
            StacksTransaction::consensus_deserialize(&mut &tx[..])
                .unwrap()
                .txid()
                .to_string()
        );
    } else {
        eprintln!("{}", res.text().unwrap());
        panic!("");
    }

    // mine until the end of the current reward cycle.
    sort_height = channel.get_sortitions_processed();
    while sort_height < 229 {
        next_block_and_wait(&mut btc_regtest_controller, &blocks_processed);
        sort_height = channel.get_sortitions_processed();
        eprintln!("Sort height: {}", sort_height);
    }

    // we should have received _no_ Bitcoin commitments, because the pox participation threshold
    //   was not met!
    let utxos = btc_regtest_controller.get_all_utxos(&pox_pubkey);
    eprintln!("Got UTXOs: {}", utxos.len());
    assert_eq!(
        utxos.len(),
        0,
        "Should have received no outputs during PoX reward cycle"
    );

    // before sunset
    // mine until the end of the next reward cycle,
    //   the participation threshold now should be met.
    while sort_height < 239 {
        next_block_and_wait(&mut btc_regtest_controller, &blocks_processed);
        sort_height = channel.get_sortitions_processed();
        eprintln!("Sort height: {}", sort_height);
    }

    // we should have received _seven_ Bitcoin commitments, because our commitment was 7 * threshold
    let utxos = btc_regtest_controller.get_all_utxos(&pox_pubkey);

    eprintln!("Got UTXOs: {}", utxos.len());
    assert_eq!(
        utxos.len(),
        7,
        "Should have received three outputs during PoX reward cycle"
    );

    // we should have received _three_ Bitcoin commitments to pox_2_pubkey, because our commitment was 3 * threshold
    //   note: that if the reward set "summing" isn't implemented, this recipient would only have received _2_ slots,
    //         because each `stack-stx` call only received enough to get 1 slot individually.
    let utxos = btc_regtest_controller.get_all_utxos(&pox_2_pubkey);

    eprintln!("Got UTXOs: {}", utxos.len());
    assert_eq!(
        utxos.len(),
        7,
        "Should have received three outputs during PoX reward cycle"
    );

    // get the canonical chain tip
    let path = format!("{}/v2/info", &http_origin);
    let tip_info = client
        .get(&path)
        .send()
        .unwrap()
        .json::<RPCPeerInfoData>()
        .unwrap();

    assert_eq!(tip_info.stacks_tip_height, 36);

    // now let's mine into the sunset
    while sort_height < 249 {
        next_block_and_wait(&mut btc_regtest_controller, &blocks_processed);
        sort_height = channel.get_sortitions_processed();
        eprintln!("Sort height: {}", sort_height);
    }

    // get the canonical chain tip
    let path = format!("{}/v2/info", &http_origin);
    let tip_info = client
        .get(&path)
        .send()
        .unwrap()
        .json::<RPCPeerInfoData>()
        .unwrap();

    assert_eq!(tip_info.stacks_tip_height, 46);

    let utxos = btc_regtest_controller.get_all_utxos(&pox_2_pubkey);

    // should receive more rewards during this cycle...
    eprintln!("Got UTXOs: {}", utxos.len());
    assert_eq!(
        utxos.len(),
        14,
        "Should have received more outputs during the sunsetting PoX reward cycle"
    );

    // and after sunset
    while sort_height < 259 {
        next_block_and_wait(&mut btc_regtest_controller, &blocks_processed);
        sort_height = channel.get_sortitions_processed();
        eprintln!("Sort height: {}", sort_height);
    }

    let utxos = btc_regtest_controller.get_all_utxos(&pox_2_pubkey);

    // should *not* receive more rewards during the after sunset cycle...
    eprintln!("Got UTXOs: {}", utxos.len());
    assert_eq!(
        utxos.len(),
        14,
        "Should have received no more outputs after sunset PoX reward cycle"
    );

    // should have progressed the chain, though!
    // get the canonical chain tip
    let path = format!("{}/v2/info", &http_origin);
    let tip_info = client
        .get(&path)
        .send()
        .unwrap()
        .json::<RPCPeerInfoData>()
        .unwrap();

    assert_eq!(tip_info.stacks_tip_height, 56);

    test_observer::clear();
    channel.stop_chains_coordinator();
}

enum Signal {
    BootstrapNodeReady,
    ReplicatingAttachmentsStartTest1,
    ReplicatingAttachmentsCheckTest1(u64),
    ReplicatingAttachmentsStartTest2,
    ReplicatingAttachmentsCheckTest2(u64),
}

#[test]
#[ignore]
fn atlas_integration_test() {
    if env::var("BITCOIND_TEST") != Ok("1".into()) {
        return;
    }

    let user_1 = StacksPrivateKey::new();
    let initial_balance_user_1 = InitialBalance {
        address: to_addr(&user_1).into(),
        amount: 1_000_000_000 * (core::MICROSTACKS_PER_STACKS as u64),
    };

    // Prepare the config of the bootstrap node
    let (mut conf_bootstrap_node, _) = neon_integration_test_conf();
    let bootstrap_node_public_key = {
        let keychain = Keychain::default(conf_bootstrap_node.node.seed.clone());
        let mut pk = keychain.generate_op_signer().get_public_key();
        pk.set_compressed(true);
        pk.to_hex()
    };
    conf_bootstrap_node
        .initial_balances
        .push(initial_balance_user_1.clone());

    // Prepare the config of the follower node
    let (mut conf_follower_node, _) = neon_integration_test_conf();
    let bootstrap_node_url = format!(
        "{}@{}",
        bootstrap_node_public_key, conf_bootstrap_node.node.p2p_bind
    );
    conf_follower_node
        .node
        .set_bootstrap_node(Some(bootstrap_node_url));
    conf_follower_node.node.miner = false;
    conf_follower_node
        .initial_balances
        .push(initial_balance_user_1.clone());
    conf_follower_node
        .events_observers
        .push(EventObserverConfig {
            endpoint: format!("localhost:{}", test_observer::EVENT_OBSERVER_PORT),
            events_keys: vec![EventKeyType::AnyEvent],
        });

    // Our 2 nodes will share the bitcoind node
    let mut btcd_controller = BitcoinCoreController::new(conf_bootstrap_node.clone());
    btcd_controller
        .start_bitcoind()
        .map_err(|_e| ())
        .expect("Failed starting bitcoind");

    let (bootstrap_node_tx, bootstrap_node_rx) = mpsc::channel();
    let (follower_node_tx, follower_node_rx) = mpsc::channel();

    let bootstrap_node_thread = thread::spawn(move || {
        let burnchain_config = Burnchain::regtest(&conf_bootstrap_node.get_burn_db_path());

        let mut btc_regtest_controller = BitcoinRegtestController::with_burnchain(
            conf_bootstrap_node.clone(),
            None,
            Some(burnchain_config.clone()),
        );
        let http_origin = format!("http://{}", &conf_bootstrap_node.node.rpc_bind);

        btc_regtest_controller.bootstrap_chain(201);

        eprintln!("Chain bootstrapped...");

        let mut run_loop = neon::RunLoop::new(conf_bootstrap_node.clone());
        let blocks_processed = run_loop.get_blocks_processed_arc();
        let client = reqwest::blocking::Client::new();
        let channel = run_loop.get_coordinator_channel().unwrap();

        thread::spawn(move || run_loop.start(0, Some(burnchain_config)));

        // give the run loop some time to start up!
        wait_for_runloop(&blocks_processed);

        // first block wakes up the run loop
        next_block_and_wait(&mut btc_regtest_controller, &blocks_processed);

        // first block will hold our VRF registration
        next_block_and_wait(&mut btc_regtest_controller, &blocks_processed);

        // second block will be the first mined Stacks block
        next_block_and_wait(&mut btc_regtest_controller, &blocks_processed);

        // Let's setup the follower now.
        follower_node_tx
            .send(Signal::BootstrapNodeReady)
            .expect("Unable to send signal");

        match bootstrap_node_rx.recv() {
            Ok(Signal::ReplicatingAttachmentsStartTest1) => {
                println!("Follower node is ready...");
            }
            _ => panic!("Bootstrap node could nod boot. Aborting test."),
        };

        // Let's publish a (1) namespace-preorder, (2) namespace-reveal and (3) name-import in this mempool

        // (define-public (namespace-preorder (hashed-salted-namespace (buff 20))
        //                            (stx-to-burn uint))
        let namespace = "passport";
        let salt = "some-salt";
        let salted_namespace = format!("{}{}", namespace, salt);
        let hashed_namespace = Hash160::from_data(salted_namespace.as_bytes());
        let tx_1 = make_contract_call(
            &user_1,
            0,
            260,
            &StacksAddress::from_string("ST000000000000000000002AMW42H").unwrap(),
            "bns",
            "namespace-preorder",
            &[
                Value::buff_from(hashed_namespace.to_bytes().to_vec()).unwrap(),
                Value::UInt(1000),
            ],
        );

        let path = format!("{}/v2/transactions", &http_origin);
        let res = client
            .post(&path)
            .header("Content-Type", "application/octet-stream")
            .body(tx_1.clone())
            .send()
            .unwrap();
        eprintln!("{:#?}", res);
        if res.status().is_success() {
            let res: String = res.json().unwrap();
            assert_eq!(
                res,
                StacksTransaction::consensus_deserialize(&mut &tx_1[..])
                    .unwrap()
                    .txid()
                    .to_string()
            );
        } else {
            eprintln!("{}", res.text().unwrap());
            panic!("");
        }

        // (define-public (namespace-reveal (namespace (buff 20))
        //                                  (namespace-salt (buff 20))
        //                                  (p-func-base uint)
        //                                  (p-func-coeff uint)
        //                                  (p-func-b1 uint)
        //                                  (p-func-b2 uint)
        //                                  (p-func-b3 uint)
        //                                  (p-func-b4 uint)
        //                                  (p-func-b5 uint)
        //                                  (p-func-b6 uint)
        //                                  (p-func-b7 uint)
        //                                  (p-func-b8 uint)
        //                                  (p-func-b9 uint)
        //                                  (p-func-b10 uint)
        //                                  (p-func-b11 uint)
        //                                  (p-func-b12 uint)
        //                                  (p-func-b13 uint)
        //                                  (p-func-b14 uint)
        //                                  (p-func-b15 uint)
        //                                  (p-func-b16 uint)
        //                                  (p-func-non-alpha-discount uint)
        //                                  (p-func-no-vowel-discount uint)
        //                                  (lifetime uint)
        //                                  (namespace-import principal))
        let tx_2 = make_contract_call(
            &user_1,
            1,
            1000,
            &StacksAddress::from_string("ST000000000000000000002AMW42H").unwrap(),
            "bns",
            "namespace-reveal",
            &[
                Value::buff_from(namespace.as_bytes().to_vec()).unwrap(),
                Value::buff_from(salt.as_bytes().to_vec()).unwrap(),
                Value::UInt(1),
                Value::UInt(1),
                Value::UInt(1),
                Value::UInt(1),
                Value::UInt(1),
                Value::UInt(1),
                Value::UInt(1),
                Value::UInt(1),
                Value::UInt(1),
                Value::UInt(1),
                Value::UInt(1),
                Value::UInt(1),
                Value::UInt(1),
                Value::UInt(1),
                Value::UInt(1),
                Value::UInt(1),
                Value::UInt(1),
                Value::UInt(1),
                Value::UInt(1),
                Value::UInt(1),
                Value::UInt(1000),
                Value::Principal(initial_balance_user_1.address.clone()),
            ],
        );

        let path = format!("{}/v2/transactions", &http_origin);
        let res = client
            .post(&path)
            .header("Content-Type", "application/octet-stream")
            .body(tx_2.clone())
            .send()
            .unwrap();
        eprintln!("{:#?}", res);
        if res.status().is_success() {
            let res: String = res.json().unwrap();
            assert_eq!(
                res,
                StacksTransaction::consensus_deserialize(&mut &tx_2[..])
                    .unwrap()
                    .txid()
                    .to_string()
            );
        } else {
            eprintln!("{}", res.text().unwrap());
            panic!("");
        }

        // (define-public (name-import (namespace (buff 20))
        //                             (name (buff 32))
        //                             (zonefile-hash (buff 20)))
        let zonefile_hex = "facade00";
        let hashed_zonefile = Hash160::from_data(&hex_bytes(zonefile_hex).unwrap());
        let tx_3 = make_contract_call(
            &user_1,
            2,
            500,
            &StacksAddress::from_string("ST000000000000000000002AMW42H").unwrap(),
            "bns",
            "name-import",
            &[
                Value::buff_from(namespace.as_bytes().to_vec()).unwrap(),
                Value::buff_from("johndoe".as_bytes().to_vec()).unwrap(),
                Value::Principal(to_addr(&user_1).into()),
                Value::buff_from(hashed_zonefile.as_bytes().to_vec()).unwrap(),
            ],
        );

        let body = {
            let content = PostTransactionRequestBody {
                tx: bytes_to_hex(&tx_3),
                attachment: Some(zonefile_hex.to_string()),
            };
            serde_json::to_vec(&json!(content)).unwrap()
        };

        let path = format!("{}/v2/transactions", &http_origin);
        let res = client
            .post(&path)
            .header("Content-Type", "application/json")
            .body(body)
            .send()
            .unwrap();
        eprintln!("{:#?}", res);
        if !res.status().is_success() {
            eprintln!("{}", res.text().unwrap());
            panic!("");
        }

        // From there, let's mine these transaction, and build an extra block.
        let mut sort_height = channel.get_sortitions_processed();
        eprintln!("=> Sort height: {}", sort_height);
        let few_blocks = sort_height + 1 + 1;

        // now let's mine until the next reward cycle starts ...
        while sort_height < few_blocks {
            next_block_and_wait(&mut btc_regtest_controller, &blocks_processed);
            sort_height = channel.get_sortitions_processed();
            eprintln!("Sort height: {}", sort_height);
        }

        // Then check that the follower is correctly replicating the attachment
        follower_node_tx
            .send(Signal::ReplicatingAttachmentsCheckTest1(sort_height))
            .expect("Unable to send signal");

        match bootstrap_node_rx.recv() {
            Ok(Signal::ReplicatingAttachmentsStartTest2) => {
                println!("Follower node is ready...");
            }
            _ => panic!("Bootstrap node could nod boot. Aborting test."),
        };

        // From there, let's mine these transaction, and build an extra block.
        let mut sort_height = channel.get_sortitions_processed();
        eprintln!("=> Sort height: {}", sort_height);
        let few_blocks = sort_height + 1 + 1;

        while sort_height < few_blocks {
            next_block_and_wait(&mut btc_regtest_controller, &blocks_processed);
            sort_height = channel.get_sortitions_processed();
            eprintln!("Sort height: {}", sort_height);
        }

        // Poll GET v2/attachments/<attachment-hash>
        for i in 1..10 {
            let mut attachments_did_sync = false;
            let mut timeout = 30;
            while attachments_did_sync != true {
                let zonefile_hex = hex_bytes(&format!("facade0{}", i)).unwrap();
                let hashed_zonefile = Hash160::from_data(&zonefile_hex);
                let path = format!(
                    "{}/v2/attachments/{}",
                    &http_origin,
                    hashed_zonefile.to_hex()
                );
                let res = client
                    .get(&path)
                    .header("Content-Type", "application/json")
                    .send()
                    .unwrap();
                eprintln!("{:#?}", res);
                if res.status().is_success() {
                    let attachment_response: GetAttachmentResponse = res.json().unwrap();
                    assert_eq!(attachment_response.attachment.content, zonefile_hex);
                    attachments_did_sync = true;
                } else {
                    timeout -= 1;
                    if timeout == 0 {
                        panic!("Failed syncing 9 attachments between 2 neon runloops within 30s - Something is wrong");
                    }
                    eprintln!("Attachment {} not sync'd yet", bytes_to_hex(&zonefile_hex));
                    thread::sleep(Duration::from_millis(1000));
                }
            }
        }

        // Then check that the follower is correctly replicating the attachment
        follower_node_tx
            .send(Signal::ReplicatingAttachmentsCheckTest2(sort_height))
            .expect("Unable to send signal");

        channel.stop_chains_coordinator();
    });

    let follower_node_thread = thread::spawn(move || {
        // Start the attached observer
        test_observer::spawn();

        // The bootstrap node mined a few blocks and is ready, let's setup this node.
        match follower_node_rx.recv() {
            Ok(Signal::BootstrapNodeReady) => {
                println!("Booting follower node...");
            }
            _ => panic!("Bootstrap node could nod boot. Aborting test."),
        };

        let burnchain_config = Burnchain::regtest(&conf_follower_node.get_burn_db_path());
        let http_origin = format!("http://{}", &conf_follower_node.node.rpc_bind);

        eprintln!("Chain bootstrapped...");

        let mut run_loop = neon::RunLoop::new(conf_follower_node.clone());
        let blocks_processed = run_loop.get_blocks_processed_arc();
        let client = reqwest::blocking::Client::new();
        let channel = run_loop.get_coordinator_channel().unwrap();

        thread::spawn(move || run_loop.start(0, Some(burnchain_config)));

        // give the run loop some time to start up!
        wait_for_runloop(&blocks_processed);

        // Follower node is ready, the bootstrap node will now handover
        bootstrap_node_tx
            .send(Signal::ReplicatingAttachmentsStartTest1)
            .expect("Unable to send signal");

        // The bootstrap node published and mined a transaction that includes an attachment.
        // Lets observe the attachments replication kicking in.
        let target_height = match follower_node_rx.recv() {
            Ok(Signal::ReplicatingAttachmentsCheckTest1(target_height)) => target_height,
            _ => panic!("Bootstrap node could nod boot. Aborting test."),
        };

        let mut sort_height = channel.get_sortitions_processed();
        while sort_height < target_height {
            wait_for_runloop(&blocks_processed);
            sort_height = channel.get_sortitions_processed();
        }

        // Now wait for the node to sync the attachment
        let mut attachments_did_sync = false;
        let mut timeout = 30;
        while attachments_did_sync != true {
            let zonefile_hex = "facade00";
            let hashed_zonefile = Hash160::from_data(&hex_bytes(zonefile_hex).unwrap());
            let path = format!(
                "{}/v2/attachments/{}",
                &http_origin,
                hashed_zonefile.to_hex()
            );
            let res = client
                .get(&path)
                .header("Content-Type", "application/json")
                .send()
                .unwrap();
            eprintln!("{:#?}", res);
            if res.status().is_success() {
                eprintln!("Success syncing attachment - {}", res.text().unwrap());
                attachments_did_sync = true;
            } else {
                timeout -= 1;
                if timeout == 0 {
                    panic!("Failed syncing 1 attachments between 2 neon runloops within 30s - Something is wrong");
                }
                eprintln!("Attachment {} not sync'd yet", zonefile_hex);
                thread::sleep(Duration::from_millis(1000));
            }
        }

        // Test 2: 9 transactions are posted to the follower.
        // We want to make sure that the miner is able to
        // 1) mine these transactions
        // 2) retrieve the attachments staged on the follower node.
        // 3) ensure that the follower is also instanciating the attachments after
        // executing the transactions, once mined.
        let namespace = "passport";
        for i in 1..10 {
            let user = StacksPrivateKey::new();
            let zonefile_hex = format!("facade0{}", i);
            let hashed_zonefile = Hash160::from_data(&hex_bytes(&zonefile_hex).unwrap());
            let name = format!("johndoe{}", i);
            let tx = make_contract_call(
                &user_1,
                2 + i,
                500,
                &StacksAddress::from_string("ST000000000000000000002AMW42H").unwrap(),
                "bns",
                "name-import",
                &[
                    Value::buff_from(namespace.as_bytes().to_vec()).unwrap(),
                    Value::buff_from(name.as_bytes().to_vec()).unwrap(),
                    Value::Principal(to_addr(&user).into()),
                    Value::buff_from(hashed_zonefile.as_bytes().to_vec()).unwrap(),
                ],
            );

            let body = {
                let content = PostTransactionRequestBody {
                    tx: bytes_to_hex(&tx),
                    attachment: Some(zonefile_hex.to_string()),
                };
                serde_json::to_vec(&json!(content)).unwrap()
            };

            let path = format!("{}/v2/transactions", &http_origin);
            let res = client
                .post(&path)
                .header("Content-Type", "application/json")
                .body(body)
                .send()
                .unwrap();
            eprintln!("{:#?}", res);
            if !res.status().is_success() {
                eprintln!("{}", res.text().unwrap());
                panic!("");
            }
        }

        bootstrap_node_tx
            .send(Signal::ReplicatingAttachmentsStartTest2)
            .expect("Unable to send signal");

        let target_height = match follower_node_rx.recv() {
            Ok(Signal::ReplicatingAttachmentsCheckTest2(target_height)) => target_height,
            _ => panic!("Bootstrap node could nod boot. Aborting test."),
        };

        let mut sort_height = channel.get_sortitions_processed();
        while sort_height < target_height {
            wait_for_runloop(&blocks_processed);
            sort_height = channel.get_sortitions_processed();
        }

        // Poll GET v2/attachments/<attachment-hash>
        for i in 1..10 {
            let mut attachments_did_sync = false;
            let mut timeout = 30;
            while attachments_did_sync != true {
                let zonefile_hex = hex_bytes(&format!("facade0{}", i)).unwrap();
                let hashed_zonefile = Hash160::from_data(&zonefile_hex);
                let path = format!(
                    "{}/v2/attachments/{}",
                    &http_origin,
                    hashed_zonefile.to_hex()
                );
                let res = client
                    .get(&path)
                    .header("Content-Type", "application/json")
                    .send()
                    .unwrap();
                eprintln!("{:#?}", res);
                if res.status().is_success() {
                    let attachment_response: GetAttachmentResponse = res.json().unwrap();
                    assert_eq!(attachment_response.attachment.content, zonefile_hex);
                    attachments_did_sync = true;
                } else {
                    timeout -= 1;
                    if timeout == 0 {
                        panic!("Failed syncing 9 attachments between 2 neon runloops within 30s - Something is wrong");
                    }
                    eprintln!("Attachment {} not sync'd yet", bytes_to_hex(&zonefile_hex));
                    thread::sleep(Duration::from_millis(1000));
                }
            }
        }

        // Ensure that we the attached sidecar was able to receive a total of 10 attachments
        assert_eq!(test_observer::get_attachments().len(), 10);
        test_observer::clear();
        channel.stop_chains_coordinator();
    });

    bootstrap_node_thread.join().unwrap();
    follower_node_thread.join().unwrap();
}<|MERGE_RESOLUTION|>--- conflicted
+++ resolved
@@ -19,15 +19,10 @@
 
 use super::bitcoin_regtest::BitcoinCoreController;
 use crate::{
-<<<<<<< HEAD
     burnchains::bitcoin_regtest_controller::UTXO, config::EventKeyType,
     config::EventObserverConfig, config::InitialBalance, neon, node::TESTNET_CHAIN_ID,
-    operations::BurnchainOpSigner, BitcoinRegtestController, BurnchainController, Config, Keychain,
-=======
-    config::EventKeyType, config::EventObserverConfig, config::InitialBalance, neon,
-    node::TESTNET_CHAIN_ID, BitcoinRegtestController, BurnchainController, Config, ConfigFile,
-    Keychain,
->>>>>>> f4b32cb8
+    operations::BurnchainOpSigner, BitcoinRegtestController, BurnchainController, Config,
+    ConfigFile, Keychain,
 };
 use stacks::net::{
     AccountEntryResponse, GetAttachmentResponse, PostTransactionRequestBody, RPCPeerInfoData,
