// Copyright (C) 2013-2020 Blockstack PBC, a public benefit corporation
// Copyright (C) 2020-2023 Stacks Open Internet Foundation
//
// This program is free software: you can redistribute it and/or modify
// it under the terms of the GNU General Public License as published by
// the Free Software Foundation, either version 3 of the License, or
// (at your option) any later version.
//
// This program is distributed in the hope that it will be useful,
// but WITHOUT ANY WARRANTY; without even the implied warranty of
// MERCHANTABILITY or FITNESS FOR A PARTICULAR PURPOSE.  See the
// GNU General Public License for more details.
//
// You should have received a copy of the GNU General Public License
// along with this program.  If not, see <http://www.gnu.org/licenses/>.
use std::collections::{BTreeMap, HashMap, HashSet};
use std::sync::atomic::{AtomicU64, Ordering};
use std::sync::mpsc::{channel, Receiver, Sender};
use std::sync::{Arc, Mutex};
use std::thread::JoinHandle;
use std::time::{Duration, Instant};
use std::{env, thread};

use clarity::vm::ast::ASTRules;
use clarity::vm::costs::ExecutionCost;
use clarity::vm::types::{PrincipalData, QualifiedContractIdentifier};
use clarity::vm::{ClarityName, ClarityVersion, Value};
use http_types::headers::AUTHORIZATION;
use lazy_static::lazy_static;
use libsigner::v0::messages::SignerMessage as SignerMessageV0;
use libsigner::{SignerSession, StackerDBSession};
use rusqlite::OptionalExtension;
use stacks::burnchains::{MagicBytes, Txid};
use stacks::chainstate::burn::db::sortdb::SortitionDB;
use stacks::chainstate::burn::operations::{
    BlockstackOperationType, DelegateStxOp, PreStxOp, StackStxOp, TransferStxOp,
    VoteForAggregateKeyOp,
};
use stacks::chainstate::coordinator::comm::CoordinatorChannels;
use stacks::chainstate::coordinator::OnChainRewardSetProvider;
use stacks::chainstate::nakamoto::coordinator::{load_nakamoto_reward_set, TEST_COORDINATOR_STALL};
use stacks::chainstate::nakamoto::miner::NakamotoBlockBuilder;
use stacks::chainstate::nakamoto::shadow::shadow_chainstate_repair;
use stacks::chainstate::nakamoto::test_signers::TestSigners;
use stacks::chainstate::nakamoto::{NakamotoBlock, NakamotoBlockHeader, NakamotoChainState};
use stacks::chainstate::stacks::address::{PoxAddress, StacksAddressExtensions};
use stacks::chainstate::stacks::boot::{
    MINERS_NAME, SIGNERS_VOTING_FUNCTION_NAME, SIGNERS_VOTING_NAME,
};
use stacks::chainstate::stacks::db::{StacksChainState, StacksHeaderInfo};
use stacks::chainstate::stacks::miner::{
    BlockBuilder, BlockLimitFunction, TransactionEvent, TransactionResult, TransactionSuccessEvent,
};
use stacks::chainstate::stacks::{
    SinglesigHashMode, SinglesigSpendingCondition, StacksTransaction, TenureChangeCause,
    TenureChangePayload, TransactionAnchorMode, TransactionAuth, TransactionPayload,
    TransactionPostConditionMode, TransactionPublicKeyEncoding, TransactionSpendingCondition,
    TransactionVersion, MAX_BLOCK_LEN,
};
use stacks::config::{EventKeyType, InitialBalance};
use stacks::core::mempool::MAXIMUM_MEMPOOL_TX_CHAINING;
use stacks::core::{
    EpochList, StacksEpoch, StacksEpochId, BLOCK_LIMIT_MAINNET_10, HELIUM_BLOCK_LIMIT_20,
    PEER_VERSION_EPOCH_1_0, PEER_VERSION_EPOCH_2_0, PEER_VERSION_EPOCH_2_05,
    PEER_VERSION_EPOCH_2_1, PEER_VERSION_EPOCH_2_2, PEER_VERSION_EPOCH_2_3, PEER_VERSION_EPOCH_2_4,
    PEER_VERSION_EPOCH_2_5, PEER_VERSION_EPOCH_3_0, PEER_VERSION_EPOCH_3_1, PEER_VERSION_TESTNET,
};
use stacks::libstackerdb::SlotMetadata;
use stacks::net::api::callreadonly::CallReadOnlyRequestBody;
use stacks::net::api::get_tenures_fork_info::TenureForkingInfo;
use stacks::net::api::getsigner::GetSignerResponse;
use stacks::net::api::getstackers::GetStackersResponse;
use stacks::net::api::postblock_proposal::{
    BlockValidateReject, BlockValidateResponse, NakamotoBlockProposal, ValidateRejectCode,
};
use stacks::net::relay;
use stacks::types::chainstate::{ConsensusHash, StacksBlockId};
use stacks::util::hash::hex_bytes;
use stacks::util_lib::boot::boot_code_id;
use stacks::util_lib::signed_structured_data::pox4::{
    make_pox_4_signer_key_signature, Pox4SignatureTopic,
};
use stacks_common::address::AddressHashMode;
use stacks_common::bitvec::BitVec;
use stacks_common::codec::StacksMessageCodec;
use stacks_common::consts::{CHAIN_ID_TESTNET, STACKS_EPOCH_MAX};
use stacks_common::types::chainstate::{
    BlockHeaderHash, BurnchainHeaderHash, StacksAddress, StacksPrivateKey, StacksPublicKey,
    TrieHash,
};
use stacks_common::types::{set_test_coinbase_schedule, CoinbaseInterval, StacksPublicKeyBuffer};
use stacks_common::util::hash::{to_hex, Hash160, Sha512Trunc256Sum};
use stacks_common::util::secp256k1::{MessageSignature, Secp256k1PrivateKey, Secp256k1PublicKey};
use stacks_common::util::{get_epoch_time_secs, sleep_ms};
use stacks_signer::chainstate::{ProposalEvalConfig, SortitionsView};
use stacks_signer::signerdb::{BlockInfo, BlockState, ExtraBlockInfo, SignerDb};
use stacks_signer::v0::SpawnedSigner;

use super::bitcoin_regtest::BitcoinCoreController;
<<<<<<< HEAD
use crate::nakamoto_node::miner::{TEST_BROADCAST_STALL, TEST_MINE_STALL, TEST_SKIP_P2P_BROADCAST};
=======
use crate::nakamoto_node::miner::{
    TEST_BLOCK_ANNOUNCE_STALL, TEST_BROADCAST_STALL, TEST_MINE_STALL, TEST_SKIP_P2P_BROADCAST,
};
use crate::nakamoto_node::relayer::{RelayerThread, TEST_MINER_THREAD_STALL};
>>>>>>> 91a1398d
use crate::neon::{Counters, RunLoopCounter};
use crate::operations::BurnchainOpSigner;
use crate::run_loop::boot_nakamoto;
use crate::tests::neon_integrations::{
    call_read_only, get_account, get_account_result, get_chain_info_opt, get_chain_info_result,
    get_neighbors, get_pox_info, next_block_and_wait, run_until_burnchain_height, submit_tx,
    submit_tx_fallible, test_observer, wait_for_runloop,
};
use crate::tests::signer::SignerTest;
use crate::tests::{
    gen_random_port, get_chain_info, make_contract_call, make_contract_publish,
    make_contract_publish_versioned, make_stacks_transfer, to_addr,
};
use crate::{tests, BitcoinRegtestController, BurnchainController, Config, ConfigFile, Keychain};

pub static POX_4_DEFAULT_STACKER_BALANCE: u64 = 100_000_000_000_000;
pub static POX_4_DEFAULT_STACKER_STX_AMT: u128 = 99_000_000_000_000;

lazy_static! {
    pub static ref NAKAMOTO_INTEGRATION_EPOCHS: [StacksEpoch; 10] = [
        StacksEpoch {
            epoch_id: StacksEpochId::Epoch10,
            start_height: 0,
            end_height: 0,
            block_limit: BLOCK_LIMIT_MAINNET_10.clone(),
            network_epoch: PEER_VERSION_EPOCH_1_0
        },
        StacksEpoch {
            epoch_id: StacksEpochId::Epoch20,
            start_height: 0,
            end_height: 1,
            block_limit: HELIUM_BLOCK_LIMIT_20.clone(),
            network_epoch: PEER_VERSION_EPOCH_2_0
        },
        StacksEpoch {
            epoch_id: StacksEpochId::Epoch2_05,
            start_height: 1,
            end_height: 2,
            block_limit: HELIUM_BLOCK_LIMIT_20.clone(),
            network_epoch: PEER_VERSION_EPOCH_2_05
        },
        StacksEpoch {
            epoch_id: StacksEpochId::Epoch21,
            start_height: 2,
            end_height: 3,
            block_limit: HELIUM_BLOCK_LIMIT_20.clone(),
            network_epoch: PEER_VERSION_EPOCH_2_1
        },
        StacksEpoch {
            epoch_id: StacksEpochId::Epoch22,
            start_height: 3,
            end_height: 4,
            block_limit: HELIUM_BLOCK_LIMIT_20.clone(),
            network_epoch: PEER_VERSION_EPOCH_2_2
        },
        StacksEpoch {
            epoch_id: StacksEpochId::Epoch23,
            start_height: 4,
            end_height: 5,
            block_limit: HELIUM_BLOCK_LIMIT_20.clone(),
            network_epoch: PEER_VERSION_EPOCH_2_3
        },
        StacksEpoch {
            epoch_id: StacksEpochId::Epoch24,
            start_height: 5,
            end_height: 201,
            block_limit: HELIUM_BLOCK_LIMIT_20.clone(),
            network_epoch: PEER_VERSION_EPOCH_2_4
        },
        StacksEpoch {
            epoch_id: StacksEpochId::Epoch25,
            start_height: 201,
            end_height: 231,
            block_limit: HELIUM_BLOCK_LIMIT_20.clone(),
            network_epoch: PEER_VERSION_EPOCH_2_5
        },
        StacksEpoch {
            epoch_id: StacksEpochId::Epoch30,
            start_height: 231,
            end_height: 241,
            block_limit: HELIUM_BLOCK_LIMIT_20.clone(),
            network_epoch: PEER_VERSION_EPOCH_3_0
        },
        StacksEpoch {
            epoch_id: StacksEpochId::Epoch31,
            start_height: 241,
            end_height: STACKS_EPOCH_MAX,
            block_limit: HELIUM_BLOCK_LIMIT_20.clone(),
            network_epoch: PEER_VERSION_EPOCH_3_1
        },
    ];
}

pub static TEST_SIGNING: Mutex<Option<TestSigningChannel>> = Mutex::new(None);

pub struct TestSigningChannel {
    pub recv: Option<Receiver<Vec<MessageSignature>>>,
    pub send: Sender<Vec<MessageSignature>>,
}

impl TestSigningChannel {
    /// If the integration test has instantiated the singleton TEST_SIGNING channel,
    ///  wait for a signature from the blind-signer.
    /// Returns None if the singleton isn't instantiated and the miner should coordinate
    ///  a real signer set signature.
    /// Panics if the blind-signer times out.
    pub fn get_signature() -> Option<Vec<MessageSignature>> {
        let mut signer = TEST_SIGNING.lock().unwrap();
        let sign_channels = signer.as_mut()?;
        let recv = sign_channels.recv.take().unwrap();
        drop(signer); // drop signer so we don't hold the lock while receiving.
        let signatures = recv.recv_timeout(Duration::from_secs(30)).unwrap();
        let overwritten = TEST_SIGNING
            .lock()
            .unwrap()
            .as_mut()
            .unwrap()
            .recv
            .replace(recv);
        assert!(overwritten.is_none());
        Some(signatures)
    }

    /// Setup the TestSigningChannel as a singleton using TEST_SIGNING,
    ///  returning an owned Sender to the channel.
    pub fn instantiate() -> Sender<Vec<MessageSignature>> {
        let (send, recv) = channel();
        let existed = TEST_SIGNING.lock().unwrap().replace(Self {
            recv: Some(recv),
            send: send.clone(),
        });
        assert!(existed.is_none());
        send
    }
}

/// Assert that the block events captured by the test observer
///  all match the miner heuristic of *exclusively* including the
///  tenure change transaction in tenure changing blocks.
pub fn check_nakamoto_empty_block_heuristics() {
    let blocks = test_observer::get_blocks();
    for block in blocks.iter() {
        // if its not a nakamoto block, don't check anything
        if block.get("miner_signature").is_none() {
            continue;
        }
        let txs = test_observer::parse_transactions(block);
        let has_tenure_change = txs.iter().any(|tx| {
            matches!(
                tx.payload,
                TransactionPayload::TenureChange(TenureChangePayload {
                    cause: TenureChangeCause::BlockFound,
                    ..
                })
            )
        });
        if has_tenure_change {
            let only_coinbase_and_tenure_change = txs.iter().all(|tx| {
                matches!(
                    tx.payload,
                    TransactionPayload::TenureChange(_) | TransactionPayload::Coinbase(..)
                )
            });
            assert!(only_coinbase_and_tenure_change, "Nakamoto blocks with a tenure change in them should only have coinbase or tenure changes");
        }
    }
}

pub fn get_stacker_set(http_origin: &str, cycle: u64) -> Result<GetStackersResponse, String> {
    let client = reqwest::blocking::Client::new();
    let path = format!("{http_origin}/v3/stacker_set/{cycle}");
    let res = client
        .get(&path)
        .send()
        .unwrap()
        .json::<serde_json::Value>()
        .map_err(|e| format!("{e}"))?;
    info!("Stacker set response: {res}");
    serde_json::from_value(res).map_err(|e| format!("{e}"))
}

pub fn get_stackerdb_slot_version(
    http_origin: &str,
    contract: &QualifiedContractIdentifier,
    slot_id: u64,
) -> Option<u32> {
    let client = reqwest::blocking::Client::new();
    let path = format!(
        "{http_origin}/v2/stackerdb/{}/{}",
        &contract.issuer, &contract.name
    );
    let res = client
        .get(&path)
        .send()
        .unwrap()
        .json::<Vec<SlotMetadata>>()
        .unwrap();
    debug!("StackerDB metadata response: {res:?}");
    res.iter().find_map(|slot| {
        if u64::from(slot.slot_id) == slot_id {
            Some(slot.slot_version)
        } else {
            None
        }
    })
}

pub fn get_last_block_in_current_tenure(
    sortdb: &SortitionDB,
    chainstate: &StacksChainState,
) -> Option<StacksHeaderInfo> {
    let ch = SortitionDB::get_canonical_burn_chain_tip(sortdb.conn())
        .unwrap()
        .consensus_hash;
    let mut tenure_blocks = test_observer::get_blocks();
    tenure_blocks.retain(|block| {
        let consensus_hash = block.get("consensus_hash").unwrap().as_str().unwrap();
        consensus_hash == format!("0x{ch}")
    });
    let last_block = tenure_blocks.last()?.clone();
    let last_block_id = StacksBlockId::from_hex(
        &last_block
            .get("index_block_hash")
            .unwrap()
            .as_str()
            .unwrap()[2..],
    )
    .unwrap();
    NakamotoChainState::get_block_header(chainstate.db(), &last_block_id).unwrap()
}

pub fn add_initial_balances(
    conf: &mut Config,
    accounts: usize,
    amount: u64,
) -> Vec<StacksPrivateKey> {
    (0..accounts)
        .map(|i| {
            let privk = StacksPrivateKey::from_seed(&[5, 5, 5, i as u8]);
            let address = to_addr(&privk).into();

            conf.initial_balances
                .push(InitialBalance { address, amount });
            privk
        })
        .collect()
}

/// Spawn a blind signing thread. `signer` is the private key
///  of the individual signer who broadcasts the response to the StackerDB
pub fn blind_signer(
    conf: &Config,
    signers: &TestSigners,
    proposals_count: RunLoopCounter,
) -> JoinHandle<()> {
    blind_signer_multinode(signers, &[conf], vec![proposals_count])
}

/// Spawn a blind signing thread listening to potentially multiple stacks nodes.
/// `signer` is the private key  of the individual signer who broadcasts the response to the StackerDB.
/// The thread will check each node's proposal counter in order to wake up, but will only read from the first
///  node's StackerDB (it will read all of the StackerDBs to provide logging information, though).
pub fn blind_signer_multinode(
    signers: &TestSigners,
    configs: &[&Config],
    proposals_count: Vec<RunLoopCounter>,
) -> JoinHandle<()> {
    assert_eq!(
        configs.len(),
        proposals_count.len(),
        "Expect the same number of node configs as proposals counters"
    );
    let sender = TestSigningChannel::instantiate();
    let mut signed_blocks = HashSet::new();
    let configs: Vec<_> = configs.iter().map(|x| Clone::clone(*x)).collect();
    let signers = signers.clone();
    let mut last_count: Vec<_> = proposals_count
        .iter()
        .map(|x| x.load(Ordering::SeqCst))
        .collect();
    thread::Builder::new()
        .name("blind-signer".into())
        .spawn(move || loop {
            thread::sleep(Duration::from_millis(100));
            let cur_count: Vec<_> = proposals_count
                .iter()
                .map(|x| x.load(Ordering::SeqCst))
                .collect();
            if cur_count
                .iter()
                .zip(last_count.iter())
                .all(|(cur_count, last_count)| cur_count <= last_count)
            {
                continue;
            }
            thread::sleep(Duration::from_secs(2));
            info!("Checking for a block proposal to sign...");
            last_count = cur_count;
            let configs: Vec<&Config> = configs.iter().collect();
            match read_and_sign_block_proposal(configs.as_slice(), &signers, &signed_blocks, &sender) {
                Ok(signed_block) => {
                    if signed_blocks.contains(&signed_block) {
                        info!("Already signed block, will sleep and try again"; "signer_sig_hash" => signed_block.to_hex());
                        thread::sleep(Duration::from_secs(5));
                        match read_and_sign_block_proposal(configs.as_slice(), &signers, &signed_blocks, &sender) {
                            Ok(signed_block) => {
                                if signed_blocks.contains(&signed_block) {
                                    info!("Already signed block, ignoring"; "signer_sig_hash" => signed_block.to_hex());
                                    continue;
                                }
                                info!("Signed block"; "signer_sig_hash" => signed_block.to_hex());
                                signed_blocks.insert(signed_block);
                            }
                            Err(e) => {
                                warn!("Error reading and signing block proposal: {e}");
                            }
                        };
                        continue;
                    }
                    info!("Signed block"; "signer_sig_hash" => signed_block.to_hex());
                    signed_blocks.insert(signed_block);
                }
                Err(e) => {
                    warn!("Error reading and signing block proposal: {e}");
                }
            }
        })
        .unwrap()
}

pub fn get_latest_block_proposal(
    conf: &Config,
    sortdb: &SortitionDB,
) -> Result<(NakamotoBlock, StacksPublicKey), String> {
    let tip = SortitionDB::get_canonical_burn_chain_tip(sortdb.conn()).unwrap();
    let (stackerdb_conf, miner_info) =
        NakamotoChainState::make_miners_stackerdb_config(sortdb, &tip)
            .map_err(|e| e.to_string())?;
    let miner_ranges = stackerdb_conf.signer_ranges();
    let latest_miner = usize::from(miner_info.get_latest_winner_index());
    let miner_contract_id = boot_code_id(MINERS_NAME, false);
    let mut miners_stackerdb = StackerDBSession::new(&conf.node.rpc_bind, miner_contract_id);

    let mut proposed_blocks: Vec<_> = stackerdb_conf
        .signers
        .iter()
        .enumerate()
        .zip(miner_ranges)
        .filter_map(|((miner_ix, (miner_addr, _)), miner_slot_id)| {
            let proposed_block = {
                let message: SignerMessageV0 =
                    miners_stackerdb.get_latest(miner_slot_id.start).ok()??;
                let SignerMessageV0::BlockProposal(block_proposal) = message else {
                    warn!("Expected a block proposal. Got {message:?}");
                    return None;
                };
                block_proposal.block
            };
            Some((proposed_block, miner_addr, miner_ix == latest_miner))
        })
        .collect();

    proposed_blocks.sort_by(|(block_a, _, is_latest_a), (block_b, _, is_latest_b)| {
        let res = block_a
            .header
            .chain_length
            .cmp(&block_b.header.chain_length);
        if res != std::cmp::Ordering::Equal {
            return res;
        }
        // the heights are tied, tie break with the latest miner
        if *is_latest_a {
            return std::cmp::Ordering::Greater;
        }
        if *is_latest_b {
            return std::cmp::Ordering::Less;
        }
        std::cmp::Ordering::Equal
    });

    for (b, _, is_latest) in proposed_blocks.iter() {
        info!("Consider block"; "signer_sighash" => %b.header.signer_signature_hash(), "is_latest_sortition" => is_latest, "chain_height" => b.header.chain_length);
    }

    let Some((proposed_block, miner_addr, _)) = proposed_blocks.pop() else {
        return Err("No block proposals found".into());
    };

    let pubkey = StacksPublicKey::recover_to_pubkey(
        proposed_block.header.miner_signature_hash().as_bytes(),
        &proposed_block.header.miner_signature,
    )
    .map_err(|e| e.to_string())?;
    let miner_signed_addr = StacksAddress::p2pkh(false, &pubkey);
    if miner_signed_addr.bytes() != miner_addr.bytes() {
        return Err(format!(
            "Invalid miner signature on proposal. Found {}, expected {}",
            miner_signed_addr.bytes(),
            miner_addr.bytes()
        ));
    }

    Ok((proposed_block, pubkey))
}

pub fn read_and_sign_block_proposal(
    configs: &[&Config],
    signers: &TestSigners,
    signed_blocks: &HashSet<Sha512Trunc256Sum>,
    channel: &Sender<Vec<MessageSignature>>,
) -> Result<Sha512Trunc256Sum, String> {
    let conf = configs.first().unwrap();
    let burnchain = conf.get_burnchain();
    let sortdb = burnchain.open_sortition_db(true).unwrap();
    let (mut chainstate, _) = StacksChainState::open(
        conf.is_mainnet(),
        conf.burnchain.chain_id,
        &conf.get_chainstate_path_str(),
        None,
    )
    .unwrap();

    let tip = SortitionDB::get_canonical_burn_chain_tip(sortdb.conn()).unwrap();

    let mut proposed_block = get_latest_block_proposal(conf, &sortdb)?.0;
    let other_views_result: Result<Vec<_>, _> = configs
        .get(1..)
        .unwrap()
        .iter()
        .map(|other_conf| {
            get_latest_block_proposal(other_conf, &sortdb).map(|proposal| {
                (
                    proposal.0.header.signer_signature_hash(),
                    proposal.0.header.chain_length,
                )
            })
        })
        .collect();
    let proposed_block_hash = format!("0x{}", proposed_block.header.block_hash());
    let signer_sig_hash = proposed_block.header.signer_signature_hash();
    let other_views = other_views_result?;
    if !other_views.is_empty() {
        info!(
            "Fetched block proposals";
            "primary_latest_signer_sighash" => %signer_sig_hash,
            "primary_latest_block_height" => proposed_block.header.chain_length,
            "other_views" => ?other_views,
        );
    }

    if signed_blocks.contains(&signer_sig_hash) {
        // already signed off on this block, don't sign again.
        return Ok(signer_sig_hash);
    }

    let reward_set = load_nakamoto_reward_set(
        burnchain
            .block_height_to_reward_cycle(tip.block_height)
            .unwrap(),
        &tip.sortition_id,
        &burnchain,
        &mut chainstate,
        &proposed_block.header.parent_block_id,
        &sortdb,
        &OnChainRewardSetProvider::new(),
    )
    .expect("Failed to query reward set")
    .expect("No reward set calculated")
    .0
    .known_selected_anchor_block_owned()
    .expect("Expected a reward set");

    info!(
        "Fetched proposed block from .miners StackerDB";
        "proposed_block_hash" => &proposed_block_hash,
        "signer_sig_hash" => &signer_sig_hash.to_hex(),
    );

    signers.sign_block_with_reward_set(&mut proposed_block, &reward_set);

    channel
        .send(proposed_block.header.signer_signature)
        .unwrap();
    Ok(signer_sig_hash)
}

/// Return a working nakamoto-neon config and the miner's bitcoin address to fund
pub fn naka_neon_integration_conf(seed: Option<&[u8]>) -> (Config, StacksAddress) {
    let mut conf = super::new_test_conf();

    conf.burnchain.mode = "nakamoto-neon".into();

    // tests can override this, but these tests run with epoch 2.05 by default
    conf.burnchain.epochs = Some(EpochList::new(&*NAKAMOTO_INTEGRATION_EPOCHS));

    if let Some(seed) = seed {
        conf.node.seed = seed.to_vec();
    }

    // instantiate the keychain so we can fund the bitcoin op signer
    let keychain = Keychain::default(conf.node.seed.clone());

    let mining_key = Secp256k1PrivateKey::from_seed(&[1]);
    conf.miner.mining_key = Some(mining_key);

    conf.node.miner = true;
    conf.node.wait_time_for_microblocks = 500;
    conf.burnchain.burn_fee_cap = 20000;

    conf.burnchain.username = Some("neon-tester".into());
    conf.burnchain.password = Some("neon-tester-pass".into());
    conf.burnchain.peer_host = "127.0.0.1".into();
    conf.burnchain.local_mining_public_key =
        Some(keychain.generate_op_signer().get_public_key().to_hex());
    conf.burnchain.commit_anchor_block_within = 0;
    conf.node.add_signers_stackerdbs(false);
    conf.node.add_miner_stackerdb(false);

    // test to make sure config file parsing is correct
    let mut cfile = ConfigFile::xenon();
    cfile.node.as_mut().map(|node| node.bootstrap_node.take());

    if let Some(burnchain) = cfile.burnchain.as_mut() {
        burnchain.peer_host = Some("127.0.0.1".to_string());
    }

    conf.burnchain.magic_bytes = MagicBytes::from([b'T', b'3'].as_ref());
    conf.burnchain.poll_time_secs = 1;
    conf.node.pox_sync_sample_secs = 0;

    conf.miner.first_attempt_time_ms = i64::MAX as u64;
    conf.miner.subsequent_attempt_time_ms = i64::MAX as u64;

    // if there's just one node, then this must be true for tests to pass
    conf.miner.wait_for_block_download = false;

    conf.node.mine_microblocks = false;
    conf.miner.microblock_attempt_time_ms = 10;
    conf.node.microblock_frequency = 0;
    conf.node.wait_time_for_blocks = 200;

    let miner_account = keychain.origin_address(conf.is_mainnet()).unwrap();

    conf.burnchain.pox_prepare_length = Some(5);
    conf.burnchain.pox_reward_length = Some(20);

    conf.connection_options.inv_sync_interval = 1;

    (conf, miner_account)
}

pub fn next_block_and<F>(
    btc_controller: &mut BitcoinRegtestController,
    timeout_secs: u64,
    mut check: F,
) -> Result<(), String>
where
    F: FnMut() -> Result<bool, String>,
{
    next_block_and_controller(btc_controller, timeout_secs, |_| check())
}

pub fn next_block_and_controller<F>(
    btc_controller: &mut BitcoinRegtestController,
    timeout_secs: u64,
    mut check: F,
) -> Result<(), String>
where
    F: FnMut(&mut BitcoinRegtestController) -> Result<bool, String>,
{
    eprintln!("Issuing bitcoin block");
    btc_controller.build_next_block(1);
    let start = Instant::now();
    while !check(btc_controller)? {
        if start.elapsed() > Duration::from_secs(timeout_secs) {
            error!("Timed out waiting for block to process, trying to continue test");
            return Err("Timed out".into());
        }
        thread::sleep(Duration::from_millis(100));
    }
    Ok(())
}

pub fn wait_for<F>(timeout_secs: u64, mut check: F) -> Result<(), String>
where
    F: FnMut() -> Result<bool, String>,
{
    let start = Instant::now();
    while !check()? {
        if start.elapsed() > Duration::from_secs(timeout_secs) {
            error!("Timed out waiting for check to process");
            return Err("Timed out".into());
        }
        thread::sleep(Duration::from_millis(500));
    }
    Ok(())
}

/// Mine a bitcoin block, and wait until:
///  (1) a new block has been processed by the coordinator
pub fn next_block_and_process_new_stacks_block(
    btc_controller: &mut BitcoinRegtestController,
    timeout_secs: u64,
    coord_channels: &Arc<Mutex<CoordinatorChannels>>,
) -> Result<(), String> {
    let blocks_processed_before = coord_channels
        .lock()
        .expect("Mutex poisoned")
        .get_stacks_blocks_processed();
    next_block_and(btc_controller, timeout_secs, || {
        let blocks_processed = coord_channels
            .lock()
            .expect("Mutex poisoned")
            .get_stacks_blocks_processed();
        if blocks_processed > blocks_processed_before {
            return Ok(true);
        }
        Ok(false)
    })
}

/// Mine a bitcoin block, and wait until:
///  (1) a new block has been processed by the coordinator
///  (2) 2 block commits have been issued ** or ** more than 10 seconds have
///      passed since (1) occurred
pub fn next_block_and_mine_commit(
    btc_controller: &mut BitcoinRegtestController,
    timeout_secs: u64,
    node_conf: &Config,
    node_counters: &Counters,
) -> Result<(), String> {
    next_block_and_wait_for_commits(
        btc_controller,
        timeout_secs,
        &[node_conf],
        &[node_counters],
        true,
    )
}

/// Mine a bitcoin block, and wait until a block-commit has been issued, **or** a timeout occurs
/// (timeout_secs)
pub fn next_block_and_commits_only(
    btc_controller: &mut BitcoinRegtestController,
    timeout_secs: u64,
    node_conf: &Config,
    node_counters: &Counters,
) -> Result<(), String> {
    next_block_and_wait_for_commits(
        btc_controller,
        timeout_secs,
        &[node_conf],
        &[node_counters],
        false,
    )
}

/// Mine a bitcoin block, and wait until:
///  (1) a new block has been processed by the coordinator (if `wait_for_stacks_block` is true)
///  (2) 2 block commits have been issued ** or ** more than 10 seconds have
///      passed since (1) occurred
/// This waits for this check to pass on *all* supplied channels
pub fn next_block_and_wait_for_commits(
    btc_controller: &mut BitcoinRegtestController,
    timeout_secs: u64,
    node_confs: &[&Config],
    node_counters: &[&Counters],
    wait_for_stacks_block: bool,
) -> Result<(), String> {
    let infos_before: Vec<_> = node_confs.iter().map(|c| get_chain_info(c)).collect();
    let burn_ht_before = infos_before
        .iter()
        .map(|info| info.burn_block_height)
        .max()
        .unwrap();
    let stacks_ht_before = infos_before
        .iter()
        .map(|info| info.stacks_tip_height)
        .max()
        .unwrap();
    let last_commit_burn_hts = node_counters
        .iter()
        .map(|c| &c.naka_submitted_commit_last_burn_height);
    let last_commit_stacks_hts = node_counters
        .iter()
        .map(|c| &c.naka_submitted_commit_last_stacks_tip);

    next_block_and(btc_controller, timeout_secs, || {
        let burn_height_committed_to =
            last_commit_burn_hts.clone().all(|last_commit_burn_height| {
                last_commit_burn_height.load(Ordering::SeqCst) > burn_ht_before
            });
        if !wait_for_stacks_block {
            Ok(burn_height_committed_to)
        } else {
            if !burn_height_committed_to {
                return Ok(false);
            }
            let stacks_tip_committed_to =
                last_commit_stacks_hts
                    .clone()
                    .all(|last_commit_stacks_height| {
                        last_commit_stacks_height.load(Ordering::SeqCst) > stacks_ht_before
                    });
            return Ok(stacks_tip_committed_to);
        }
    })
}

pub fn setup_stacker(naka_conf: &mut Config) -> Secp256k1PrivateKey {
    let stacker_sk = Secp256k1PrivateKey::random();
    let stacker_address = tests::to_addr(&stacker_sk);
    naka_conf.add_initial_balance(
        PrincipalData::from(stacker_address).to_string(),
        POX_4_DEFAULT_STACKER_BALANCE,
    );
    stacker_sk
}

///
/// * `stacker_sks` - must be a private key for sending a large `stack-stx` transaction in order
///   for pox-4 to activate
pub fn boot_to_epoch_3(
    naka_conf: &Config,
    blocks_processed: &Arc<AtomicU64>,
    stacker_sks: &[StacksPrivateKey],
    signer_sks: &[StacksPrivateKey],
    self_signing: &mut Option<&mut TestSigners>,
    btc_regtest_controller: &mut BitcoinRegtestController,
) {
    assert_eq!(stacker_sks.len(), signer_sks.len());

    let epochs = naka_conf.burnchain.epochs.clone().unwrap();
    let epoch_3 = &epochs[StacksEpochId::Epoch30];
    let current_height = btc_regtest_controller.get_headers_height();
    info!(
        "Chain bootstrapped to bitcoin block {current_height:?}, starting Epoch 2x miner";
        "Epoch 3.0 Boundary" => (epoch_3.start_height - 1),
    );
    let http_origin = format!("http://{}", &naka_conf.node.rpc_bind);
    next_block_and_wait(btc_regtest_controller, blocks_processed);
    next_block_and_wait(btc_regtest_controller, blocks_processed);
    // first mined stacks block
    next_block_and_wait(btc_regtest_controller, blocks_processed);

    let start_time = Instant::now();
    loop {
        if start_time.elapsed() > Duration::from_secs(20) {
            panic!("Timed out waiting for the stacks height to increment")
        }
        let stacks_height = get_chain_info(naka_conf).stacks_tip_height;
        if stacks_height >= 1 {
            break;
        }
        thread::sleep(Duration::from_millis(100));
    }
    // stack enough to activate pox-4

    let block_height = btc_regtest_controller.get_headers_height();
    let reward_cycle = btc_regtest_controller
        .get_burnchain()
        .block_height_to_reward_cycle(block_height)
        .unwrap();

    for (stacker_sk, signer_sk) in stacker_sks.iter().zip(signer_sks.iter()) {
        let pox_addr = PoxAddress::from_legacy(
            AddressHashMode::SerializeP2PKH,
            tests::to_addr(stacker_sk).bytes().clone(),
        );
        let pox_addr_tuple: clarity::vm::Value =
            pox_addr.clone().as_clarity_tuple().unwrap().into();
        let signature = make_pox_4_signer_key_signature(
            &pox_addr,
            signer_sk,
            reward_cycle.into(),
            &Pox4SignatureTopic::StackStx,
            naka_conf.burnchain.chain_id,
            12_u128,
            u128::MAX,
            1,
        )
        .unwrap()
        .to_rsv();

        let signer_pk = StacksPublicKey::from_private(signer_sk);

        let stacking_tx = tests::make_contract_call(
            stacker_sk,
            0,
            1000,
            naka_conf.burnchain.chain_id,
            &StacksAddress::burn_address(false),
            "pox-4",
            "stack-stx",
            &[
                clarity::vm::Value::UInt(POX_4_DEFAULT_STACKER_STX_AMT),
                pox_addr_tuple.clone(),
                clarity::vm::Value::UInt(block_height as u128),
                clarity::vm::Value::UInt(12),
                clarity::vm::Value::some(clarity::vm::Value::buff_from(signature).unwrap())
                    .unwrap(),
                clarity::vm::Value::buff_from(signer_pk.to_bytes_compressed()).unwrap(),
                clarity::vm::Value::UInt(u128::MAX),
                clarity::vm::Value::UInt(1),
            ],
        );
        submit_tx(&http_origin, &stacking_tx);
    }

    // Update TestSigner with `signer_sks` if self-signing
    if let Some(ref mut signers) = self_signing {
        signers.signer_keys = signer_sks.to_vec();
    }

    // the reward set is generally calculated in the first block of the prepare phase hence the + 1
    let reward_set_calculation = btc_regtest_controller
        .get_burnchain()
        .pox_constants
        .prepare_phase_start(
            btc_regtest_controller.get_burnchain().first_block_height,
            reward_cycle,
        )
        + 1;

    // Run until the prepare phase
    run_until_burnchain_height(
        btc_regtest_controller,
        blocks_processed,
        reward_set_calculation,
        naka_conf,
    );

    // We need to vote on the aggregate public key if this test is self signing
    if let Some(signers) = self_signing {
        // Get the aggregate key
        let aggregate_key = signers.clone().generate_aggregate_key(reward_cycle + 1);
        let aggregate_public_key = clarity::vm::Value::buff_from(aggregate_key)
            .expect("Failed to serialize aggregate public key");
        let signer_sks_unique: HashMap<_, _> = signer_sks.iter().map(|x| (x.to_hex(), x)).collect();
        wait_for(30, || {
            Ok(get_stacker_set(&http_origin, reward_cycle + 1).is_ok())
        })
        .expect("Timed out waiting for stacker set");
        let signer_set = get_stacker_set(&http_origin, reward_cycle + 1).unwrap();
        // Vote on the aggregate public key
        for signer_sk in signer_sks_unique.values() {
            let signer_index =
                get_signer_index(&signer_set, &Secp256k1PublicKey::from_private(signer_sk))
                    .unwrap();
            let voting_tx = tests::make_contract_call(
                signer_sk,
                0,
                300,
                naka_conf.burnchain.chain_id,
                &StacksAddress::burn_address(false),
                SIGNERS_VOTING_NAME,
                SIGNERS_VOTING_FUNCTION_NAME,
                &[
                    clarity::vm::Value::UInt(u128::try_from(signer_index).unwrap()),
                    aggregate_public_key.clone(),
                    clarity::vm::Value::UInt(0),
                    clarity::vm::Value::UInt(reward_cycle as u128 + 1),
                ],
            );
            submit_tx(&http_origin, &voting_tx);
        }
    }

    run_until_burnchain_height(
        btc_regtest_controller,
        blocks_processed,
        epoch_3.start_height - 1,
        naka_conf,
    );

    info!("Bootstrapped to Epoch-3.0 boundary, Epoch2x miner should stop");
}

/// Boot the chain to just before the Epoch 3.0 boundary to allow for flash blocks
/// This function is similar to `boot_to_epoch_3`, but it stops at epoch 3 start height - 2,
/// allowing for flash blocks to occur when the epoch changes.
///
/// * `stacker_sks` - private keys for sending large `stack-stx` transactions to activate pox-4
/// * `signer_sks` - corresponding signer keys for the stackers
pub fn boot_to_pre_epoch_3_boundary(
    naka_conf: &Config,
    blocks_processed: &Arc<AtomicU64>,
    stacker_sks: &[StacksPrivateKey],
    signer_sks: &[StacksPrivateKey],
    self_signing: &mut Option<&mut TestSigners>,
    btc_regtest_controller: &mut BitcoinRegtestController,
) {
    assert_eq!(stacker_sks.len(), signer_sks.len());

    let epochs = naka_conf.burnchain.epochs.clone().unwrap();
    let epoch_3 = &epochs[StacksEpochId::Epoch30];
    let current_height = btc_regtest_controller.get_headers_height();
    info!(
        "Chain bootstrapped to bitcoin block {current_height:?}, starting Epoch 2x miner";
        "Epoch 3.0 Boundary" => (epoch_3.start_height - 1),
    );
    let http_origin = format!("http://{}", &naka_conf.node.rpc_bind);
    next_block_and_wait(btc_regtest_controller, blocks_processed);
    next_block_and_wait(btc_regtest_controller, blocks_processed);
    // first mined stacks block
    next_block_and_wait(btc_regtest_controller, blocks_processed);

    let start_time = Instant::now();
    loop {
        if start_time.elapsed() > Duration::from_secs(20) {
            panic!("Timed out waiting for the stacks height to increment")
        }
        let stacks_height = get_chain_info(naka_conf).stacks_tip_height;
        if stacks_height >= 1 {
            break;
        }
        thread::sleep(Duration::from_millis(100));
    }
    // stack enough to activate pox-4

    let block_height = btc_regtest_controller.get_headers_height();
    let reward_cycle = btc_regtest_controller
        .get_burnchain()
        .block_height_to_reward_cycle(block_height)
        .unwrap();

    for (stacker_sk, signer_sk) in stacker_sks.iter().zip(signer_sks.iter()) {
        let pox_addr = PoxAddress::from_legacy(
            AddressHashMode::SerializeP2PKH,
            tests::to_addr(stacker_sk).bytes().clone(),
        );
        let pox_addr_tuple: clarity::vm::Value =
            pox_addr.clone().as_clarity_tuple().unwrap().into();
        let signature = make_pox_4_signer_key_signature(
            &pox_addr,
            signer_sk,
            reward_cycle.into(),
            &Pox4SignatureTopic::StackStx,
            naka_conf.burnchain.chain_id,
            12_u128,
            u128::MAX,
            1,
        )
        .unwrap()
        .to_rsv();

        let signer_pk = StacksPublicKey::from_private(signer_sk);

        let stacking_tx = tests::make_contract_call(
            stacker_sk,
            0,
            1000,
            naka_conf.burnchain.chain_id,
            &StacksAddress::burn_address(false),
            "pox-4",
            "stack-stx",
            &[
                clarity::vm::Value::UInt(POX_4_DEFAULT_STACKER_STX_AMT),
                pox_addr_tuple.clone(),
                clarity::vm::Value::UInt(block_height as u128),
                clarity::vm::Value::UInt(12),
                clarity::vm::Value::some(clarity::vm::Value::buff_from(signature).unwrap())
                    .unwrap(),
                clarity::vm::Value::buff_from(signer_pk.to_bytes_compressed()).unwrap(),
                clarity::vm::Value::UInt(u128::MAX),
                clarity::vm::Value::UInt(1),
            ],
        );
        submit_tx(&http_origin, &stacking_tx);
    }

    // Update TestSigner with `signer_sks` if self-signing
    if let Some(ref mut signers) = self_signing {
        signers.signer_keys = signer_sks.to_vec();
    }

    // the reward set is generally calculated in the first block of the prepare phase hence the + 1
    let reward_set_calculation = btc_regtest_controller
        .get_burnchain()
        .pox_constants
        .prepare_phase_start(
            btc_regtest_controller.get_burnchain().first_block_height,
            reward_cycle,
        )
        + 1;

    // Run until the prepare phase
    run_until_burnchain_height(
        btc_regtest_controller,
        blocks_processed,
        reward_set_calculation,
        naka_conf,
    );

    // We need to vote on the aggregate public key if this test is self signing
    if let Some(signers) = self_signing {
        // Get the aggregate key
        let aggregate_key = signers.clone().generate_aggregate_key(reward_cycle + 1);
        let aggregate_public_key = clarity::vm::Value::buff_from(aggregate_key)
            .expect("Failed to serialize aggregate public key");
        let signer_sks_unique: HashMap<_, _> = signer_sks.iter().map(|x| (x.to_hex(), x)).collect();
        wait_for(30, || {
            Ok(get_stacker_set(&http_origin, reward_cycle + 1).is_ok())
        })
        .expect("Timed out waiting for stacker set");
        let signer_set = get_stacker_set(&http_origin, reward_cycle + 1).unwrap();
        // Vote on the aggregate public key
        for signer_sk in signer_sks_unique.values() {
            let signer_index =
                get_signer_index(&signer_set, &Secp256k1PublicKey::from_private(signer_sk))
                    .unwrap();
            let voting_tx = tests::make_contract_call(
                signer_sk,
                0,
                300,
                naka_conf.burnchain.chain_id,
                &StacksAddress::burn_address(false),
                SIGNERS_VOTING_NAME,
                SIGNERS_VOTING_FUNCTION_NAME,
                &[
                    clarity::vm::Value::UInt(u128::try_from(signer_index).unwrap()),
                    aggregate_public_key.clone(),
                    clarity::vm::Value::UInt(0),
                    clarity::vm::Value::UInt(reward_cycle as u128 + 1),
                ],
            );
            submit_tx(&http_origin, &voting_tx);
        }
    }

    run_until_burnchain_height(
        btc_regtest_controller,
        blocks_processed,
        epoch_3.start_height - 2,
        naka_conf,
    );

    info!("Bootstrapped to one block before Epoch 3.0 boundary, Epoch 2.x miner should continue for one more block");
}

fn get_signer_index(
    stacker_set: &GetStackersResponse,
    signer_key: &Secp256k1PublicKey,
) -> Result<usize, String> {
    let Some(ref signer_set) = stacker_set.stacker_set.signers else {
        return Err("Empty signer set for reward cycle".into());
    };
    let signer_key_bytes = signer_key.to_bytes_compressed();
    signer_set
        .iter()
        .enumerate()
        .find_map(|(ix, entry)| {
            if entry.signing_key.as_slice() == signer_key_bytes.as_slice() {
                Some(ix)
            } else {
                None
            }
        })
        .ok_or_else(|| {
            format!(
                "Signing key not found. {} not found.",
                to_hex(&signer_key_bytes)
            )
        })
}

/// Use the read-only API to get the aggregate key for a given reward cycle
pub fn get_key_for_cycle(
    reward_cycle: u64,
    is_mainnet: bool,
    http_origin: &str,
) -> Result<Option<Vec<u8>>, String> {
    let client = reqwest::blocking::Client::new();
    let boot_address = StacksAddress::burn_address(is_mainnet);
    let path = format!("http://{http_origin}/v2/contracts/call-read/{boot_address}/signers-voting/get-approved-aggregate-key");
    let body = CallReadOnlyRequestBody {
        sender: boot_address.to_string(),
        sponsor: None,
        arguments: vec![clarity::vm::Value::UInt(reward_cycle as u128)
            .serialize_to_hex()
            .map_err(|_| "Failed to serialize reward cycle")?],
    };
    let res = client
        .post(&path)
        .json(&body)
        .send()
        .map_err(|_| "Failed to send request")?
        .json::<serde_json::Value>()
        .map_err(|_| "Failed to extract json Value")?;
    let result_value = clarity::vm::Value::try_deserialize_hex_untyped(
        &res.get("result")
            .ok_or("No result in response")?
            .as_str()
            .ok_or("Result is not a string")?[2..],
    )
    .map_err(|_| "Failed to deserialize Clarity value")?;

    let buff_opt = result_value
        .expect_optional()
        .expect("Expected optional type");

    match buff_opt {
        Some(buff_val) => {
            let buff = buff_val
                .expect_buff(33)
                .map_err(|_| "Failed to get buffer value")?;
            Ok(Some(buff))
        }
        None => Ok(None),
    }
}

/// Use the read-only to check if the aggregate key is set for a given reward cycle
pub fn is_key_set_for_cycle(
    reward_cycle: u64,
    is_mainnet: bool,
    http_origin: &str,
) -> Result<bool, String> {
    let key = get_key_for_cycle(reward_cycle, is_mainnet, http_origin)?;
    Ok(key.is_some())
}

pub fn setup_epoch_3_reward_set(
    naka_conf: &Config,
    blocks_processed: &Arc<AtomicU64>,
    stacker_sks: &[StacksPrivateKey],
    signer_sks: &[StacksPrivateKey],
    btc_regtest_controller: &mut BitcoinRegtestController,
    num_stacking_cycles: Option<u64>,
) {
    assert_eq!(stacker_sks.len(), signer_sks.len());

    let epochs = naka_conf.burnchain.epochs.clone().unwrap();
    let epoch_3 = &epochs[StacksEpochId::Epoch30];
    let reward_cycle_len = naka_conf.get_burnchain().pox_constants.reward_cycle_length as u64;
    let prepare_phase_len = naka_conf.get_burnchain().pox_constants.prepare_length as u64;

    let epoch_3_start_height = epoch_3.start_height;
    assert!(
        epoch_3_start_height > 0,
        "Epoch 3.0 start height must be greater than 0"
    );
    let epoch_3_reward_cycle_boundary =
        epoch_3_start_height.saturating_sub(epoch_3_start_height % reward_cycle_len);
    let http_origin = format!("http://{}", &naka_conf.node.rpc_bind);
    next_block_and_wait(btc_regtest_controller, blocks_processed);
    next_block_and_wait(btc_regtest_controller, blocks_processed);
    // first mined stacks block
    next_block_and_wait(btc_regtest_controller, blocks_processed);

    // stack enough to activate pox-4
    let block_height = btc_regtest_controller.get_headers_height();
    let reward_cycle = btc_regtest_controller
        .get_burnchain()
        .block_height_to_reward_cycle(block_height)
        .unwrap();
    let lock_period: u128 = num_stacking_cycles.unwrap_or(12_u64).into();
    info!("Test Cycle Info";
          "prepare_phase_len" => {prepare_phase_len},
          "reward_cycle_len" => {reward_cycle_len},
          "block_height" => {block_height},
          "reward_cycle" => {reward_cycle},
          "epoch_3_reward_cycle_boundary" => {epoch_3_reward_cycle_boundary},
          "epoch_3_start_height" => {epoch_3_start_height},
    );
    for (stacker_sk, signer_sk) in stacker_sks.iter().zip(signer_sks.iter()) {
        let pox_addr = PoxAddress::from_legacy(
            AddressHashMode::SerializeP2PKH,
            tests::to_addr(stacker_sk).bytes().clone(),
        );
        let pox_addr_tuple: clarity::vm::Value =
            pox_addr.clone().as_clarity_tuple().unwrap().into();
        let signature = make_pox_4_signer_key_signature(
            &pox_addr,
            signer_sk,
            reward_cycle.into(),
            &Pox4SignatureTopic::StackStx,
            naka_conf.burnchain.chain_id,
            lock_period,
            u128::MAX,
            1,
        )
        .unwrap()
        .to_rsv();

        let signer_pk = StacksPublicKey::from_private(signer_sk);
        let stacking_tx = tests::make_contract_call(
            stacker_sk,
            0,
            1000,
            naka_conf.burnchain.chain_id,
            &StacksAddress::burn_address(false),
            "pox-4",
            "stack-stx",
            &[
                clarity::vm::Value::UInt(POX_4_DEFAULT_STACKER_STX_AMT),
                pox_addr_tuple.clone(),
                clarity::vm::Value::UInt(block_height as u128),
                clarity::vm::Value::UInt(lock_period),
                clarity::vm::Value::some(clarity::vm::Value::buff_from(signature).unwrap())
                    .unwrap(),
                clarity::vm::Value::buff_from(signer_pk.to_bytes_compressed()).unwrap(),
                clarity::vm::Value::UInt(u128::MAX),
                clarity::vm::Value::UInt(1),
            ],
        );
        submit_tx(&http_origin, &stacking_tx);
    }
}

///
/// * `stacker_sks` - must be a private key for sending a large `stack-stx` transaction in order
///   for pox-4 to activate
/// * `signer_pks` - must be the same size as `stacker_sks`
pub fn boot_to_epoch_3_reward_set_calculation_boundary(
    naka_conf: &Config,
    blocks_processed: &Arc<AtomicU64>,
    stacker_sks: &[StacksPrivateKey],
    signer_sks: &[StacksPrivateKey],
    btc_regtest_controller: &mut BitcoinRegtestController,
    num_stacking_cycles: Option<u64>,
) {
    setup_epoch_3_reward_set(
        naka_conf,
        blocks_processed,
        stacker_sks,
        signer_sks,
        btc_regtest_controller,
        num_stacking_cycles,
    );

    let epochs = naka_conf.burnchain.epochs.clone().unwrap();
    let epoch_3 = &epochs[StacksEpochId::Epoch30];
    let reward_cycle_len = naka_conf.get_burnchain().pox_constants.reward_cycle_length as u64;
    let prepare_phase_len = naka_conf.get_burnchain().pox_constants.prepare_length as u64;

    let epoch_3_start_height = epoch_3.start_height;
    assert!(
        epoch_3_start_height > 0,
        "Epoch 3.0 start height must be greater than 0"
    );
    let epoch_3_reward_cycle_boundary =
        epoch_3_start_height.saturating_sub(epoch_3_start_height % reward_cycle_len);
    let epoch_3_reward_set_calculation_boundary = epoch_3_reward_cycle_boundary
        .saturating_sub(prepare_phase_len)
        .saturating_add(1);

    run_until_burnchain_height(
        btc_regtest_controller,
        blocks_processed,
        epoch_3_reward_set_calculation_boundary,
        naka_conf,
    );

    info!("Bootstrapped to Epoch 3.0 reward set calculation boundary height: {epoch_3_reward_set_calculation_boundary}.");
}

///
/// * `stacker_sks` - must be a private key for sending a large `stack-stx` transaction in order
///   for pox-4 to activate
/// * `signer_pks` - must be the same size as `stacker_sks`
pub fn boot_to_epoch_25(
    naka_conf: &Config,
    blocks_processed: &Arc<AtomicU64>,
    btc_regtest_controller: &mut BitcoinRegtestController,
) {
    let epochs = naka_conf.burnchain.epochs.clone().unwrap();
    let epoch_25 = &epochs[StacksEpochId::Epoch25];
    let reward_cycle_len = naka_conf.get_burnchain().pox_constants.reward_cycle_length as u64;
    let prepare_phase_len = naka_conf.get_burnchain().pox_constants.prepare_length as u64;

    let epoch_25_start_height = epoch_25.start_height;
    assert!(
        epoch_25_start_height > 0,
        "Epoch 2.5 start height must be greater than 0"
    );
    // stack enough to activate pox-4
    let block_height = btc_regtest_controller.get_headers_height();
    let reward_cycle = btc_regtest_controller
        .get_burnchain()
        .block_height_to_reward_cycle(block_height)
        .unwrap();
    debug!("Test Cycle Info";
     "prepare_phase_len" => {prepare_phase_len},
     "reward_cycle_len" => {reward_cycle_len},
     "block_height" => {block_height},
     "reward_cycle" => {reward_cycle},
     "epoch_25_start_height" => {epoch_25_start_height},
    );
    run_until_burnchain_height(
        btc_regtest_controller,
        blocks_processed,
        epoch_25_start_height,
        naka_conf,
    );
    info!("Bootstrapped to Epoch 2.5: {epoch_25_start_height}.");
}

///
/// * `stacker_sks` - must be a private key for sending a large `stack-stx` transaction in order
///   for pox-4 to activate
/// * `signer_pks` - must be the same size as `stacker_sks`
pub fn boot_to_epoch_3_reward_set(
    naka_conf: &Config,
    blocks_processed: &Arc<AtomicU64>,
    stacker_sks: &[StacksPrivateKey],
    signer_sks: &[StacksPrivateKey],
    btc_regtest_controller: &mut BitcoinRegtestController,
    num_stacking_cycles: Option<u64>,
) {
    boot_to_epoch_3_reward_set_calculation_boundary(
        naka_conf,
        blocks_processed,
        stacker_sks,
        signer_sks,
        btc_regtest_controller,
        num_stacking_cycles,
    );
    next_block_and_wait(btc_regtest_controller, blocks_processed);
    info!(
        "Bootstrapped to Epoch 3.0 reward set calculation height: {}",
        get_chain_info(naka_conf).burn_block_height
    );
}

/// Wait for a block commit, without producing a block
fn wait_for_first_naka_block_commit(timeout_secs: u64, naka_commits_submitted: &Arc<AtomicU64>) {
    let start = Instant::now();
    while naka_commits_submitted.load(Ordering::SeqCst) < 1 {
        if start.elapsed() > Duration::from_secs(timeout_secs) {
            error!("Timed out waiting for block commit");
            panic!();
        }
        thread::sleep(Duration::from_millis(100));
    }
}

#[test]
#[ignore]
/// This test spins up a nakamoto-neon node.
/// It starts in Epoch 2.0, mines with `neon_node` to Epoch 3.0, and then switches
///  to Nakamoto operation (activating pox-4 by submitting a stack-stx tx). The BootLoop
///  struct handles the epoch-2/3 tear-down and spin-up.
/// This test makes three assertions:
///  * 30 blocks are mined after 3.0 starts. This is enough to mine across 2 reward cycles
///  * A transaction submitted to the mempool in 3.0 will be mined in 3.0
///  * The final chain tip is a nakamoto block
fn simple_neon_integration() {
    if env::var("BITCOIND_TEST") != Ok("1".into()) {
        return;
    }

    let (mut naka_conf, _miner_account) = naka_neon_integration_conf(None);
    let prom_bind = "127.0.0.1:6000".to_string();
    naka_conf.node.prometheus_bind = Some(prom_bind.clone());
    naka_conf.miner.wait_on_interim_blocks = Duration::from_secs(5);
    let sender_sk = Secp256k1PrivateKey::random();
    // setup sender + recipient for a test stx transfer
    let sender_addr = tests::to_addr(&sender_sk);
    let send_amt = 1000;
    let send_fee = 100;
    naka_conf.add_initial_balance(
        PrincipalData::from(sender_addr).to_string(),
        send_amt * 2 + send_fee,
    );
    let sender_signer_sk = Secp256k1PrivateKey::random();
    let sender_signer_addr = tests::to_addr(&sender_signer_sk);
    let mut signers = TestSigners::new(vec![sender_signer_sk]);
    naka_conf.add_initial_balance(PrincipalData::from(sender_signer_addr).to_string(), 100000);
    let recipient = PrincipalData::from(StacksAddress::burn_address(false));
    let stacker_sk = setup_stacker(&mut naka_conf);

    test_observer::spawn();
    test_observer::register_any(&mut naka_conf);

    let mut btcd_controller = BitcoinCoreController::new(naka_conf.clone());
    btcd_controller
        .start_bitcoind()
        .expect("Failed starting bitcoind");
    let mut btc_regtest_controller = BitcoinRegtestController::new(naka_conf.clone(), None);
    btc_regtest_controller.bootstrap_chain(201);

    let mut run_loop = boot_nakamoto::BootRunLoop::new(naka_conf.clone()).unwrap();
    let run_loop_stopper = run_loop.get_termination_switch();
    let Counters {
        blocks_processed,
        naka_submitted_commits: commits_submitted,
        naka_proposed_blocks: proposals_submitted,
        ..
    } = run_loop.counters();
    let node_counters = run_loop.counters();

    let coord_channel = run_loop.coordinator_channels();

    let run_loop_thread = thread::spawn(move || run_loop.start(None, 0));
    wait_for_runloop(&blocks_processed);
    boot_to_epoch_3(
        &naka_conf,
        &blocks_processed,
        &[stacker_sk],
        &[sender_signer_sk],
        &mut Some(&mut signers),
        &mut btc_regtest_controller,
    );

    info!("Bootstrapped to Epoch-3.0 boundary, starting nakamoto miner");

    let burnchain = naka_conf.get_burnchain();
    let sortdb = burnchain.open_sortition_db(true).unwrap();
    let (mut chainstate, _) = StacksChainState::open(
        naka_conf.is_mainnet(),
        naka_conf.burnchain.chain_id,
        &naka_conf.get_chainstate_path_str(),
        None,
    )
    .unwrap();

    let block_height_pre_3_0 =
        NakamotoChainState::get_canonical_block_header(chainstate.db(), &sortdb)
            .unwrap()
            .unwrap()
            .stacks_block_height;

    // query for prometheus metrics
    #[cfg(feature = "monitoring_prom")]
    {
        wait_for(10, || {
            let prom_http_origin = format!("http://{prom_bind}");
            let client = reqwest::blocking::Client::new();
            let res = client
                .get(&prom_http_origin)
                .send()
                .unwrap()
                .text()
                .unwrap();
            let expected_result = format!("stacks_node_stacks_tip_height {block_height_pre_3_0}");
            Ok(res.contains(&expected_result))
        })
        .expect("Prometheus metrics did not update");
    }

    info!("Nakamoto miner started...");
    blind_signer(&naka_conf, &signers, proposals_submitted);

    wait_for_first_naka_block_commit(60, &commits_submitted);

    // Mine 15 nakamoto tenures
    for _i in 0..15 {
        next_block_and_mine_commit(&mut btc_regtest_controller, 60, &naka_conf, &node_counters)
            .unwrap();
    }

    // Submit a TX
    let transfer_tx = make_stacks_transfer(
        &sender_sk,
        0,
        send_fee,
        naka_conf.burnchain.chain_id,
        &recipient,
        send_amt,
    );
    let transfer_tx_hex = format!("0x{}", to_hex(&transfer_tx));

    let tip = NakamotoChainState::get_canonical_block_header(chainstate.db(), &sortdb)
        .unwrap()
        .unwrap();

    let mut mempool = naka_conf
        .connect_mempool_db()
        .expect("Database failure opening mempool");

    mempool
        .submit_raw(
            &mut chainstate,
            &sortdb,
            &tip.consensus_hash,
            &tip.anchored_header.block_hash(),
            transfer_tx,
            &ExecutionCost::max_value(),
            &StacksEpochId::Epoch30,
        )
        .unwrap();

    wait_for(30, || {
        let transfer_tx_included = test_observer::get_blocks().into_iter().any(|block_json| {
            block_json["transactions"]
                .as_array()
                .unwrap()
                .iter()
                .any(|tx_json| tx_json["raw_tx"].as_str() == Some(&transfer_tx_hex))
        });
        Ok(transfer_tx_included)
    })
    .expect("Timed out waiting for submitted transaction to be included in a block");

    // Mine 15 more nakamoto tenures
    for _i in 0..15 {
        next_block_and_mine_commit(&mut btc_regtest_controller, 60, &naka_conf, &node_counters)
            .unwrap();
    }

    // load the chain tip, and assert that it is a nakamoto block and at least 30 blocks have advanced in epoch 3
    let tip = NakamotoChainState::get_canonical_block_header(chainstate.db(), &sortdb)
        .unwrap()
        .unwrap();
    info!(
        "Latest tip";
        "height" => tip.stacks_block_height,
        "is_nakamoto" => tip.anchored_header.as_stacks_nakamoto().is_some(),
    );

    // assert that the transfer tx was observed
    let transfer_tx_included = test_observer::get_blocks().into_iter().any(|block_json| {
        block_json["transactions"]
            .as_array()
            .unwrap()
            .iter()
            .any(|tx_json| tx_json["raw_tx"].as_str() == Some(&transfer_tx_hex))
    });

    assert!(
        transfer_tx_included,
        "Nakamoto node failed to include the transfer tx"
    );

    assert!(tip.anchored_header.as_stacks_nakamoto().is_some());
    assert!(tip.stacks_block_height >= block_height_pre_3_0 + 30);

    // Check that we aren't missing burn blocks
    let bhh = u64::from(tip.burn_header_height);
    let missing = test_observer::get_missing_burn_blocks(220..=bhh).unwrap();

    // This test was flakey because it was sometimes missing burn block 230, which is right at the Nakamoto transition
    // So it was possible to miss a burn block during the transition
    // But I don't it matters at this point since the Nakamoto transition has already happened on mainnet
    // So just print a warning instead, don't count it as an error
    let missing_is_error: Vec<_> = missing
        .into_iter()
        .filter(|i| match i {
            230 => {
                warn!("Missing burn block {i}");
                false
            }
            _ => true,
        })
        .collect();

    if !missing_is_error.is_empty() {
        panic!("Missing the following burn blocks: {missing_is_error:?}");
    }

    // make sure prometheus returns an updated number of processed blocks
    #[cfg(feature = "monitoring_prom")]
    {
        wait_for(10, || {
            let prom_http_origin = format!("http://{prom_bind}");
            let client = reqwest::blocking::Client::new();
            let res = client
                .get(&prom_http_origin)
                .send()
                .unwrap()
                .text()
                .unwrap();
            let expected_result_1 = format!(
                "stacks_node_stx_blocks_processed_total {}",
                tip.stacks_block_height
            );

            let expected_result_2 =
                format!("stacks_node_stacks_tip_height {}", tip.stacks_block_height);
            Ok(res.contains(&expected_result_1) && res.contains(&expected_result_2))
        })
        .expect("Prometheus metrics did not update");
    }

    check_nakamoto_empty_block_heuristics();

    coord_channel
        .lock()
        .expect("Mutex poisoned")
        .stop_chains_coordinator();
    run_loop_stopper.store(false, Ordering::SeqCst);

    run_loop_thread.join().unwrap();
}

#[test]
#[ignore]
/// Test a scenario in which a miner is restarted right before a tenure
///  which they won. The miner, on restart, should begin mining the new tenure.
fn restarting_miner() {
    if env::var("BITCOIND_TEST") != Ok("1".into()) {
        return;
    }

    let (mut naka_conf, _miner_account) = naka_neon_integration_conf(None);
    let prom_bind = "127.0.0.1:6000".to_string();
    naka_conf.node.prometheus_bind = Some(prom_bind.clone());
    naka_conf.miner.activated_vrf_key_path =
        Some(format!("{}/vrf_key", naka_conf.node.working_dir));
    naka_conf.miner.wait_on_interim_blocks = Duration::from_secs(5);
    let sender_sk = Secp256k1PrivateKey::from_seed(&[1, 2, 1, 2, 1, 2]);
    // setup sender + recipient for a test stx transfer
    let sender_addr = tests::to_addr(&sender_sk);
    let send_amt = 1000;
    let send_fee = 100;
    naka_conf.add_initial_balance(
        PrincipalData::from(sender_addr).to_string(),
        send_amt * 2 + send_fee,
    );
    let sender_signer_sk = Secp256k1PrivateKey::from_seed(&[3, 2, 3, 2, 3, 2]);
    let sender_signer_addr = tests::to_addr(&sender_signer_sk);
    let mut signers = TestSigners::new(vec![sender_signer_sk]);
    naka_conf.add_initial_balance(PrincipalData::from(sender_signer_addr).to_string(), 100000);
    let stacker_sk = setup_stacker(&mut naka_conf);

    test_observer::spawn();
    test_observer::register_any(&mut naka_conf);

    let mut btcd_controller = BitcoinCoreController::new(naka_conf.clone());
    btcd_controller
        .start_bitcoind()
        .expect("Failed starting bitcoind");
    let mut btc_regtest_controller = BitcoinRegtestController::new(naka_conf.clone(), None);
    btc_regtest_controller.bootstrap_chain(201);

    let mut run_loop = boot_nakamoto::BootRunLoop::new(naka_conf.clone()).unwrap();
    let run_loop_stopper = run_loop.get_termination_switch();
    let Counters {
        blocks_processed,
        naka_submitted_commits: commits_submitted,
        naka_proposed_blocks: proposals_submitted,
        ..
    } = run_loop.counters();
    let rl1_counters = run_loop.counters();
    let coord_channel = run_loop.coordinator_channels();

    let mut run_loop_2 = boot_nakamoto::BootRunLoop::new(naka_conf.clone()).unwrap();
    let _run_loop_2_stopper = run_loop.get_termination_switch();
    let Counters {
        blocks_processed: blocks_processed_2,
        naka_proposed_blocks: proposals_submitted_2,
        ..
    } = run_loop_2.counters();
    let rl2_counters = run_loop_2.counters();

    let run_loop_thread = thread::spawn(move || run_loop.start(None, 0));
    wait_for_runloop(&blocks_processed);
    boot_to_epoch_3(
        &naka_conf,
        &blocks_processed,
        &[stacker_sk],
        &[sender_signer_sk],
        &mut Some(&mut signers),
        &mut btc_regtest_controller,
    );

    info!("Bootstrapped to Epoch-3.0 boundary, starting nakamoto miner");

    let burnchain = naka_conf.get_burnchain();
    let sortdb = burnchain.open_sortition_db(true).unwrap();
    let (chainstate, _) = StacksChainState::open(
        naka_conf.is_mainnet(),
        naka_conf.burnchain.chain_id,
        &naka_conf.get_chainstate_path_str(),
        None,
    )
    .unwrap();

    let block_height_pre_3_0 =
        NakamotoChainState::get_canonical_block_header(chainstate.db(), &sortdb)
            .unwrap()
            .unwrap()
            .stacks_block_height;

    info!("Nakamoto miner started...");
    blind_signer_multinode(
        &signers,
        &[&naka_conf, &naka_conf],
        vec![proposals_submitted, proposals_submitted_2],
    );

    wait_for_first_naka_block_commit(60, &commits_submitted);

    // Mine 2 nakamoto tenures
    for _i in 0..2 {
        next_block_and_mine_commit(&mut btc_regtest_controller, 60, &naka_conf, &rl1_counters)
            .unwrap();
    }

    let last_tip = NakamotoChainState::get_canonical_block_header(chainstate.db(), &sortdb)
        .unwrap()
        .unwrap();
    info!(
        "Latest tip";
        "height" => last_tip.stacks_block_height,
        "is_nakamoto" => last_tip.anchored_header.as_stacks_nakamoto().is_some(),
    );

    // close the current miner
    coord_channel
        .lock()
        .expect("Mutex poisoned")
        .stop_chains_coordinator();
    run_loop_stopper.store(false, Ordering::SeqCst);
    run_loop_thread.join().unwrap();

    // mine a bitcoin block -- this should include a winning commit from
    //  the miner
    btc_regtest_controller.build_next_block(1);

    // start it back up

    let _run_loop_thread = thread::spawn(move || run_loop_2.start(None, 0));
    wait_for_runloop(&blocks_processed_2);

    info!(" ================= RESTARTED THE MINER =================");

    let tip = NakamotoChainState::get_canonical_block_header(chainstate.db(), &sortdb)
        .unwrap()
        .unwrap();
    info!(
        "Latest tip";
        "height" => tip.stacks_block_height,
        "is_nakamoto" => tip.anchored_header.as_stacks_nakamoto().is_some(),
    );

    wait_for(60, || {
        let tip = NakamotoChainState::get_canonical_block_header(chainstate.db(), &sortdb)
            .unwrap()
            .unwrap();
        let stacks_tip_committed_to = rl2_counters
            .naka_submitted_commit_last_stacks_tip
            .load(Ordering::SeqCst);
        Ok(tip.stacks_block_height > last_tip.stacks_block_height
            && stacks_tip_committed_to > last_tip.stacks_block_height)
    })
    .unwrap_or_else(|e| {
        let tip = NakamotoChainState::get_canonical_block_header(chainstate.db(), &sortdb)
            .unwrap()
            .unwrap();
        error!(
            "Failed to get a new block after restart";
            "last_tip_height" => last_tip.stacks_block_height,
            "latest_tip" => tip.stacks_block_height,
            "error" => &e,
        );

        panic!("{e}")
    });

    // Mine 2 more nakamoto tenures
    for _i in 0..2 {
        next_block_and_mine_commit(&mut btc_regtest_controller, 60, &naka_conf, &rl2_counters)
            .unwrap();
    }

    // load the chain tip, and assert that it is a nakamoto block and at least 30 blocks have advanced in epoch 3
    let tip = NakamotoChainState::get_canonical_block_header(chainstate.db(), &sortdb)
        .unwrap()
        .unwrap();
    info!(
        "=== Last tip ===";
        "height" => tip.stacks_block_height,
        "is_nakamoto" => tip.anchored_header.as_stacks_nakamoto().is_some(),
    );

    assert!(tip.anchored_header.as_stacks_nakamoto().is_some());

    // Check that we aren't missing burn blocks
    let bhh = u64::from(tip.burn_header_height);
    // make sure every burn block after the nakamoto transition has a mined
    //  nakamoto block in it.
    let missing = test_observer::get_missing_burn_blocks(220..=bhh).unwrap();

    // This test was flakey because it was sometimes missing burn block 230, which is right at the Nakamoto transition
    // So it was possible to miss a burn block during the transition
    // But I don't it matters at this point since the Nakamoto transition has already happened on mainnet
    // So just print a warning instead, don't count it as an error
    let missing_is_error: Vec<_> = missing
        .into_iter()
        .filter(|i| match i {
            230 => {
                warn!("Missing burn block {i}");
                false
            }
            _ => true,
        })
        .collect();

    if !missing_is_error.is_empty() {
        panic!("Missing the following burn blocks: {missing_is_error:?}");
    }

    check_nakamoto_empty_block_heuristics();

    assert!(tip.stacks_block_height >= block_height_pre_3_0 + 4);
}

#[test]
#[ignore]
#[allow(non_snake_case)]
/// This test spins up a nakamoto-neon node.
/// It starts in Epoch 2.0, mines with `neon_node` to Epoch 3.0,
/// having flash blocks when epoch updates and expects everything to work normally,
/// then switches to Nakamoto operation (activating pox-4 by submitting a stack-stx tx). The BootLoop
///  struct handles the epoch-2/3 tear-down and spin-up.
/// This test makes three assertions:
///  * 30 blocks are mined after 3.0 starts. This is enough to mine across 2 reward cycles
///  * A transaction submitted to the mempool in 3.0 will be mined in 3.0
///  * The final chain tip is a nakamoto block
///
/// NOTE: This test has been disabled because it's flaky, and we don't need to
/// test the Epoch 3 transition since it's already happened
///
/// See issue [#5765](https://github.com/stacks-network/stacks-core/issues/5765) for details
fn flash_blocks_on_epoch_3_FLAKY() {
    if env::var("BITCOIND_TEST") != Ok("1".into()) {
        return;
    }

    let (mut naka_conf, _miner_account) = naka_neon_integration_conf(None);
    let prom_bind = "127.0.0.1:6000".to_string();
    naka_conf.node.prometheus_bind = Some(prom_bind);
    naka_conf.miner.wait_on_interim_blocks = Duration::from_secs(1);
    let sender_sk = Secp256k1PrivateKey::random();
    // setup sender + recipient for a test stx transfer
    let sender_addr = tests::to_addr(&sender_sk);
    let send_amt = 1000;
    let send_fee = 100;
    naka_conf.add_initial_balance(
        PrincipalData::from(sender_addr).to_string(),
        send_amt * 2 + send_fee,
    );
    let sender_signer_sk = Secp256k1PrivateKey::random();
    let sender_signer_addr = tests::to_addr(&sender_signer_sk);
    let mut signers = TestSigners::new(vec![sender_signer_sk]);
    naka_conf.add_initial_balance(PrincipalData::from(sender_signer_addr).to_string(), 100000);
    let recipient = PrincipalData::from(StacksAddress::burn_address(false));
    let stacker_sk = setup_stacker(&mut naka_conf);

    test_observer::spawn();
    test_observer::register_any(&mut naka_conf);

    let mut btcd_controller = BitcoinCoreController::new(naka_conf.clone());
    btcd_controller
        .start_bitcoind()
        .expect("Failed starting bitcoind");
    let mut btc_regtest_controller = BitcoinRegtestController::new(naka_conf.clone(), None);
    btc_regtest_controller.bootstrap_chain(201);

    let mut run_loop = boot_nakamoto::BootRunLoop::new(naka_conf.clone()).unwrap();
    let run_loop_stopper = run_loop.get_termination_switch();
    let Counters {
        blocks_processed,
        naka_submitted_commits: commits_submitted,
        naka_proposed_blocks: proposals_submitted,
        ..
    } = run_loop.counters();
    let counters = run_loop.counters();

    let coord_channel = run_loop.coordinator_channels();

    let run_loop_thread = thread::spawn(move || run_loop.start(None, 0));
    wait_for_runloop(&blocks_processed);
    boot_to_pre_epoch_3_boundary(
        &naka_conf,
        &blocks_processed,
        &[stacker_sk],
        &[sender_signer_sk],
        &mut Some(&mut signers),
        &mut btc_regtest_controller,
    );

    let burnchain = naka_conf.get_burnchain();
    let sortdb = burnchain.open_sortition_db(true).unwrap();
    let tip = SortitionDB::get_canonical_burn_chain_tip(sortdb.conn()).unwrap();
    let block_height_before_mining = tip.block_height;

    // Mine 3 Bitcoin blocks rapidly without waiting for Stacks blocks to be processed.
    // These blocks won't be considered "mined" until the next_block_and_wait call.
    for _i in 0..3 {
        btc_regtest_controller.build_next_block(1);
        let tip = SortitionDB::get_canonical_burn_chain_tip(sortdb.conn()).unwrap();

        // Verify that the canonical burn chain tip hasn't advanced yet
        assert_eq!(
            tip.block_height,
            btc_regtest_controller.get_headers_height() - 1
        );
        assert_eq!(tip.block_height, block_height_before_mining);
    }

    info!("Bootstrapped to Epoch-3.0 boundary, starting nakamoto miner");

    // Mine a new block and wait for it to be processed.
    // This should update the canonical burn chain tip to include all 4 new blocks.
    next_block_and_wait(&mut btc_regtest_controller, &blocks_processed);
    let tip = SortitionDB::get_canonical_burn_chain_tip(sortdb.conn()).unwrap();
    // Verify that the burn chain tip has advanced by 4 blocks
    assert_eq!(
        tip.block_height,
        block_height_before_mining + 4,
        "Burn chain tip should have advanced by 4 blocks"
    );

    assert_eq!(
        tip.block_height,
        btc_regtest_controller.get_headers_height() - 1
    );

    let burnchain = naka_conf.get_burnchain();
    let sortdb = burnchain.open_sortition_db(true).unwrap();
    let (mut chainstate, _) = StacksChainState::open(
        naka_conf.is_mainnet(),
        naka_conf.burnchain.chain_id,
        &naka_conf.get_chainstate_path_str(),
        None,
    )
    .unwrap();

    let block_height_pre_3_0 =
        NakamotoChainState::get_canonical_block_header(chainstate.db(), &sortdb)
            .unwrap()
            .unwrap()
            .stacks_block_height;

    info!("Nakamoto miner started...");
    blind_signer(&naka_conf, &signers, proposals_submitted);

    wait_for_first_naka_block_commit(60, &commits_submitted);

    // Mine 15 nakamoto tenures
    for _i in 0..15 {
        next_block_and_mine_commit(&mut btc_regtest_controller, 60, &naka_conf, &counters).unwrap();
    }

    // Submit a TX
    let transfer_tx = make_stacks_transfer(
        &sender_sk,
        0,
        send_fee,
        naka_conf.burnchain.chain_id,
        &recipient,
        send_amt,
    );
    let transfer_tx_hex = format!("0x{}", to_hex(&transfer_tx));

    let tip = NakamotoChainState::get_canonical_block_header(chainstate.db(), &sortdb)
        .unwrap()
        .unwrap();

    let mut mempool = naka_conf
        .connect_mempool_db()
        .expect("Database failure opening mempool");

    mempool
        .submit_raw(
            &mut chainstate,
            &sortdb,
            &tip.consensus_hash,
            &tip.anchored_header.block_hash(),
            transfer_tx,
            &ExecutionCost::max_value(),
            &StacksEpochId::Epoch30,
        )
        .unwrap();

    // Mine 15 more nakamoto tenures
    for _i in 0..15 {
        next_block_and_mine_commit(&mut btc_regtest_controller, 60, &naka_conf, &counters).unwrap();
    }

    // load the chain tip, and assert that it is a nakamoto block and at least 30 blocks have advanced in epoch 3
    let tip = NakamotoChainState::get_canonical_block_header(chainstate.db(), &sortdb)
        .unwrap()
        .unwrap();
    info!(
        "Latest tip";
        "height" => tip.stacks_block_height,
        "is_nakamoto" => tip.anchored_header.as_stacks_nakamoto().is_some(),
    );

    // assert that the transfer tx was observed
    let transfer_tx_included = test_observer::get_blocks().into_iter().any(|block_json| {
        block_json["transactions"]
            .as_array()
            .unwrap()
            .iter()
            .any(|tx_json| tx_json["raw_tx"].as_str() == Some(&transfer_tx_hex))
    });

    assert!(
        transfer_tx_included,
        "Nakamoto node failed to include the transfer tx"
    );

    assert!(tip.anchored_header.as_stacks_nakamoto().is_some());
    assert!(tip.stacks_block_height >= block_height_pre_3_0 + 30);

    // Check that we have the expected burn blocks
    // We expect to have around the blocks 220-230 and 234 onwards, with a gap of 3 blocks for the flash blocks
    let bhh = u64::from(tip.burn_header_height);

    // Get the Epoch 3.0 activation height (in terms of Bitcoin block height)
    let epochs = naka_conf.burnchain.epochs.clone().unwrap();
    let epoch_3 = &epochs[StacksEpochId::Epoch30];
    let epoch_3_start_height = epoch_3.start_height;

    // Find the gap in burn blocks
    let mut gap_start = 0;
    let mut gap_end = 0;
    for i in 220..=bhh {
        if test_observer::contains_burn_block_range(i..=i).is_err() {
            if gap_start == 0 {
                gap_start = i;
            }
            gap_end = i;
        } else if gap_start != 0 {
            break;
        }
    }

    // Verify that there's a gap of AT LEAST 3 blocks
    assert!(
        gap_end - gap_start + 1 >= 3,
        "Expected a gap of AT LEAST 3 burn blocks due to flash blocks, found gap from {gap_start} to {gap_end}"
    );

    // Verify that the gap includes the Epoch 3.0 activation height
    assert!(
        gap_start <= epoch_3_start_height && epoch_3_start_height <= gap_end,
        "Expected the gap ({gap_start}..={gap_end}) to include the Epoch 3.0 activation height ({epoch_3_start_height})"
    );

    // Verify blocks before and after the gap
    test_observer::contains_burn_block_range(220..=(gap_start - 1)).unwrap();
    test_observer::contains_burn_block_range((gap_end + 1)..=bhh).unwrap();
    check_nakamoto_empty_block_heuristics();

    info!("Verified burn block ranges, including expected gap for flash blocks");
    info!("Confirmed that the gap includes the Epoch 3.0 activation height (Bitcoin block height): {epoch_3_start_height}");

    coord_channel
        .lock()
        .expect("Mutex poisoned")
        .stop_chains_coordinator();
    run_loop_stopper.store(false, Ordering::SeqCst);

    run_loop_thread.join().unwrap();
}

#[test]
#[ignore]
/// This test spins up a nakamoto-neon node.
/// It starts in Epoch 2.0, mines with `neon_node` to Epoch 3.0, and then switches
///  to Nakamoto operation (activating pox-4 by submitting a stack-stx tx). The BootLoop
///  struct handles the epoch-2/3 tear-down and spin-up.
/// This test makes three assertions:
///  * 5 tenures are mined after 3.0 starts
///  * Each tenure has 10 blocks (the coinbase block and 9 interim blocks)
fn mine_multiple_per_tenure_integration() {
    if env::var("BITCOIND_TEST") != Ok("1".into()) {
        return;
    }

    let (mut naka_conf, _miner_account) = naka_neon_integration_conf(None);
    let http_origin = format!("http://{}", &naka_conf.node.rpc_bind);
    naka_conf.miner.wait_on_interim_blocks = Duration::from_secs(1);
    let sender_sk = Secp256k1PrivateKey::random();
    let sender_signer_sk = Secp256k1PrivateKey::random();
    let sender_signer_addr = tests::to_addr(&sender_signer_sk);
    let tenure_count = 5;
    let inter_blocks_per_tenure = 9;
    // setup sender + recipient for some test stx transfers
    // these are necessary for the interim blocks to get mined at all
    let sender_addr = tests::to_addr(&sender_sk);
    let send_amt = 100;
    let send_fee = 180;
    naka_conf.add_initial_balance(
        PrincipalData::from(sender_addr).to_string(),
        (send_amt + send_fee) * tenure_count * inter_blocks_per_tenure,
    );
    naka_conf.add_initial_balance(PrincipalData::from(sender_signer_addr).to_string(), 100000);
    let recipient = PrincipalData::from(StacksAddress::burn_address(false));
    let stacker_sk = setup_stacker(&mut naka_conf);

    test_observer::spawn();
    test_observer::register_any(&mut naka_conf);

    let mut btcd_controller = BitcoinCoreController::new(naka_conf.clone());
    btcd_controller
        .start_bitcoind()
        .expect("Failed starting bitcoind");
    let mut btc_regtest_controller = BitcoinRegtestController::new(naka_conf.clone(), None);
    btc_regtest_controller.bootstrap_chain(201);

    let mut run_loop = boot_nakamoto::BootRunLoop::new(naka_conf.clone()).unwrap();
    let run_loop_stopper = run_loop.get_termination_switch();
    let Counters {
        blocks_processed,
        naka_submitted_commits: commits_submitted,
        naka_proposed_blocks: proposals_submitted,
        ..
    } = run_loop.counters();

    let coord_channel = run_loop.coordinator_channels();

    let run_loop_thread = thread::Builder::new()
        .name("run_loop".into())
        .spawn(move || run_loop.start(None, 0))
        .unwrap();
    wait_for_runloop(&blocks_processed);
    let mut signers = TestSigners::new(vec![sender_signer_sk]);
    boot_to_epoch_3(
        &naka_conf,
        &blocks_processed,
        &[stacker_sk],
        &[sender_signer_sk],
        &mut Some(&mut signers),
        &mut btc_regtest_controller,
    );

    info!("Bootstrapped to Epoch-3.0 boundary, starting nakamoto miner");

    let burnchain = naka_conf.get_burnchain();
    let sortdb = burnchain.open_sortition_db(true).unwrap();
    let (chainstate, _) = StacksChainState::open(
        naka_conf.is_mainnet(),
        naka_conf.burnchain.chain_id,
        &naka_conf.get_chainstate_path_str(),
        None,
    )
    .unwrap();

    let block_height_pre_3_0 =
        NakamotoChainState::get_canonical_block_header(chainstate.db(), &sortdb)
            .unwrap()
            .unwrap()
            .stacks_block_height;

    info!("Nakamoto miner started...");
    blind_signer(&naka_conf, &signers, proposals_submitted);

    wait_for_first_naka_block_commit(60, &commits_submitted);

    // Mine `tenure_count` nakamoto tenures
    for tenure_ix in 0..tenure_count {
        debug!("Mining tenure {tenure_ix}");
        let commits_before = commits_submitted.load(Ordering::SeqCst);
        next_block_and_process_new_stacks_block(&mut btc_regtest_controller, 60, &coord_channel)
            .unwrap();

        let mut last_tip = BlockHeaderHash([0x00; 32]);
        let mut last_tip_height = 0;

        // mine the interim blocks
        for interim_block_ix in 0..inter_blocks_per_tenure {
            let blocks_processed_before = coord_channel
                .lock()
                .expect("Mutex poisoned")
                .get_stacks_blocks_processed();
            // submit a tx so that the miner will mine an extra block
            let sender_nonce = tenure_ix * inter_blocks_per_tenure + interim_block_ix;
            let transfer_tx = make_stacks_transfer(
                &sender_sk,
                sender_nonce,
                send_fee,
                naka_conf.burnchain.chain_id,
                &recipient,
                send_amt,
            );
            submit_tx(&http_origin, &transfer_tx);

            loop {
                let blocks_processed = coord_channel
                    .lock()
                    .expect("Mutex poisoned")
                    .get_stacks_blocks_processed();
                if blocks_processed > blocks_processed_before {
                    break;
                }
                thread::sleep(Duration::from_millis(100));
            }

            let info = get_chain_info_result(&naka_conf).unwrap();
            assert_ne!(info.stacks_tip, last_tip);
            assert_ne!(info.stacks_tip_height, last_tip_height);

            last_tip = info.stacks_tip;
            last_tip_height = info.stacks_tip_height;
        }

        let start_time = Instant::now();
        while commits_submitted.load(Ordering::SeqCst) <= commits_before {
            if start_time.elapsed() >= Duration::from_secs(20) {
                panic!("Timed out waiting for block-commit");
            }
            thread::sleep(Duration::from_millis(100));
        }
    }

    // load the chain tip, and assert that it is a nakamoto block and at least 30 blocks have advanced in epoch 3
    let tip = NakamotoChainState::get_canonical_block_header(chainstate.db(), &sortdb)
        .unwrap()
        .unwrap();
    info!(
        "Latest tip";
        "height" => tip.stacks_block_height,
        "is_nakamoto" => tip.anchored_header.as_stacks_nakamoto().is_some(),
    );

    assert!(tip.anchored_header.as_stacks_nakamoto().is_some());
    assert_eq!(
        tip.stacks_block_height,
        block_height_pre_3_0 + ((inter_blocks_per_tenure + 1) * tenure_count),
        "Should have mined (1 + interim_blocks_per_tenure) * tenure_count nakamoto blocks"
    );

    check_nakamoto_empty_block_heuristics();

    coord_channel
        .lock()
        .expect("Mutex poisoned")
        .stop_chains_coordinator();
    run_loop_stopper.store(false, Ordering::SeqCst);

    run_loop_thread.join().unwrap();
}

#[test]
#[ignore]
/// This test spins up two nakamoto nodes, both configured to mine.
/// It starts in Epoch 2.0, mines with `neon_node` to Epoch 3.0, and then switches
///  to Nakamoto operation (activating pox-4 by submitting a stack-stx tx). The BootLoop
///  struct handles the epoch-2/3 tear-down and spin-up.
/// This test makes three assertions:
///  * 15 tenures are mined after 3.0 starts
///  * Each tenure has 6 blocks (the coinbase block and 5 interim blocks)
///  * Both nodes see the same chainstate at the end of the test
fn multiple_miners() {
    if env::var("BITCOIND_TEST") != Ok("1".into()) {
        return;
    }

    let (mut naka_conf, _miner_account) = naka_neon_integration_conf(None);
    naka_conf.node.local_peer_seed = vec![1, 1, 1, 1];
    naka_conf.miner.mining_key = Some(Secp256k1PrivateKey::from_seed(&[1]));

    let node_2_rpc = 51026;
    let node_2_p2p = 51025;
    let http_origin = format!("http://{}", &naka_conf.node.rpc_bind);
    naka_conf.miner.wait_on_interim_blocks = Duration::from_secs(1);
    naka_conf.node.pox_sync_sample_secs = 30;
    let sender_sk = Secp256k1PrivateKey::random();
    let sender_signer_sk = Secp256k1PrivateKey::random();
    let sender_signer_addr = tests::to_addr(&sender_signer_sk);
    let tenure_count = 15;
    let inter_blocks_per_tenure = 6;
    // setup sender + recipient for some test stx transfers
    // these are necessary for the interim blocks to get mined at all
    let sender_addr = tests::to_addr(&sender_sk);
    let send_amt = 100;
    let send_fee = 180;
    naka_conf.add_initial_balance(
        PrincipalData::from(sender_addr).to_string(),
        (send_amt + send_fee) * tenure_count * inter_blocks_per_tenure,
    );
    naka_conf.add_initial_balance(PrincipalData::from(sender_signer_addr).to_string(), 100000);
    let recipient = PrincipalData::from(StacksAddress::burn_address(false));
    let stacker_sk = setup_stacker(&mut naka_conf);

    let mut conf_node_2 = naka_conf.clone();
    let localhost = "127.0.0.1";
    conf_node_2.node.rpc_bind = format!("{localhost}:{node_2_rpc}");
    conf_node_2.node.p2p_bind = format!("{localhost}:{node_2_p2p}");
    conf_node_2.node.data_url = format!("http://{localhost}:{node_2_rpc}");
    conf_node_2.node.p2p_address = format!("{localhost}:{node_2_p2p}");
    conf_node_2.node.seed = vec![2, 2, 2, 2];
    conf_node_2.burnchain.local_mining_public_key = Some(
        Keychain::default(conf_node_2.node.seed.clone())
            .get_pub_key()
            .to_hex(),
    );
    conf_node_2.node.local_peer_seed = vec![2, 2, 2, 2];
    conf_node_2.node.miner = true;
    conf_node_2.miner.mining_key = Some(Secp256k1PrivateKey::from_seed(&[2]));
    conf_node_2.events_observers.clear();

    let node_1_sk = Secp256k1PrivateKey::from_seed(&naka_conf.node.local_peer_seed);
    let node_1_pk = StacksPublicKey::from_private(&node_1_sk);

    conf_node_2.node.working_dir = format!("{}-1", conf_node_2.node.working_dir);

    conf_node_2.node.set_bootstrap_nodes(
        format!("{}@{}", &node_1_pk.to_hex(), naka_conf.node.p2p_bind),
        naka_conf.burnchain.chain_id,
        naka_conf.burnchain.peer_version,
    );

    test_observer::spawn();
    test_observer::register_any(&mut naka_conf);

    let mut btcd_controller = BitcoinCoreController::new(naka_conf.clone());
    btcd_controller
        .start_bitcoind()
        .expect("Failed starting bitcoind");
    let mut btc_regtest_controller = BitcoinRegtestController::new(naka_conf.clone(), None);
    btc_regtest_controller.bootstrap_chain_to_pks(
        201,
        &[
            Secp256k1PublicKey::from_hex(
                naka_conf
                    .burnchain
                    .local_mining_public_key
                    .as_ref()
                    .unwrap(),
            )
            .unwrap(),
            Secp256k1PublicKey::from_hex(
                conf_node_2
                    .burnchain
                    .local_mining_public_key
                    .as_ref()
                    .unwrap(),
            )
            .unwrap(),
        ],
    );

    let mut run_loop = boot_nakamoto::BootRunLoop::new(naka_conf.clone()).unwrap();
    let mut run_loop_2 = boot_nakamoto::BootRunLoop::new(conf_node_2.clone()).unwrap();
    let run_loop_stopper = run_loop.get_termination_switch();
    let Counters {
        blocks_processed,
        naka_submitted_commits: commits_submitted,
        naka_proposed_blocks: proposals_submitted,
        ..
    } = run_loop.counters();

    let run_loop_2_stopper = run_loop.get_termination_switch();
    let Counters {
        naka_proposed_blocks: proposals_submitted_2,
        ..
    } = run_loop_2.counters();

    let coord_channel = run_loop.coordinator_channels();
    let coord_channel_2 = run_loop_2.coordinator_channels();

    let _run_loop_2_thread = thread::Builder::new()
        .name("run_loop_2".into())
        .spawn(move || run_loop_2.start(None, 0))
        .unwrap();

    let run_loop_thread = thread::Builder::new()
        .name("run_loop".into())
        .spawn(move || run_loop.start(None, 0))
        .unwrap();
    wait_for_runloop(&blocks_processed);

    let mut signers = TestSigners::new(vec![sender_signer_sk]);
    boot_to_epoch_3(
        &naka_conf,
        &blocks_processed,
        &[stacker_sk],
        &[sender_signer_sk],
        &mut Some(&mut signers),
        &mut btc_regtest_controller,
    );

    info!("Bootstrapped to Epoch-3.0 boundary, starting nakamoto miner");

    let burnchain = naka_conf.get_burnchain();
    let sortdb = burnchain.open_sortition_db(true).unwrap();
    let (chainstate, _) = StacksChainState::open(
        naka_conf.is_mainnet(),
        naka_conf.burnchain.chain_id,
        &naka_conf.get_chainstate_path_str(),
        None,
    )
    .unwrap();

    let block_height_pre_3_0 =
        NakamotoChainState::get_canonical_block_header(chainstate.db(), &sortdb)
            .unwrap()
            .unwrap()
            .stacks_block_height;

    info!("Nakamoto miner started...");
    blind_signer_multinode(
        &signers,
        &[&naka_conf, &conf_node_2],
        vec![proposals_submitted, proposals_submitted_2],
    );

    info!("Neighbors 1"; "neighbors" => ?get_neighbors(&naka_conf));
    info!("Neighbors 2"; "neighbors" => ?get_neighbors(&conf_node_2));

    // Wait one block to confirm the VRF register, wait until a block commit is submitted
    wait_for_first_naka_block_commit(60, &commits_submitted);

    // Mine `tenure_count` nakamoto tenures
    for tenure_ix in 0..tenure_count {
        info!("Mining tenure {tenure_ix}");
        let commits_before = commits_submitted.load(Ordering::SeqCst);
        next_block_and_process_new_stacks_block(&mut btc_regtest_controller, 60, &coord_channel)
            .unwrap();

        let mut last_tip = BlockHeaderHash([0x00; 32]);
        let mut last_tip_height = 0;

        // mine the interim blocks
        for interim_block_ix in 0..inter_blocks_per_tenure {
            let blocks_processed_before = coord_channel
                .lock()
                .expect("Mutex poisoned")
                .get_stacks_blocks_processed();
            // submit a tx so that the miner will mine an extra block
            let sender_nonce = tenure_ix * inter_blocks_per_tenure + interim_block_ix;
            let transfer_tx = make_stacks_transfer(
                &sender_sk,
                sender_nonce,
                send_fee,
                naka_conf.burnchain.chain_id,
                &recipient,
                send_amt,
            );
            submit_tx(&http_origin, &transfer_tx);

            wait_for(20, || {
                let blocks_processed = coord_channel
                    .lock()
                    .expect("Mutex poisoned")
                    .get_stacks_blocks_processed();
                Ok(blocks_processed > blocks_processed_before)
            })
            .unwrap();

            let info = get_chain_info_result(&naka_conf).unwrap();
            assert_ne!(info.stacks_tip, last_tip);
            assert_ne!(info.stacks_tip_height, last_tip_height);

            last_tip = info.stacks_tip;
            last_tip_height = info.stacks_tip_height;
        }

        wait_for(20, || {
            Ok(commits_submitted.load(Ordering::SeqCst) > commits_before)
        })
        .unwrap();
    }

    // load the chain tip, and assert that it is a nakamoto block and at least 30 blocks have advanced in epoch 3
    let tip = NakamotoChainState::get_canonical_block_header(chainstate.db(), &sortdb)
        .unwrap()
        .unwrap();
    info!(
        "Latest tip";
        "height" => tip.stacks_block_height,
        "is_nakamoto" => tip.anchored_header.as_stacks_nakamoto().is_some(),
    );

    let peer_1_height = get_chain_info(&naka_conf).stacks_tip_height;
    let peer_2_height = get_chain_info(&conf_node_2).stacks_tip_height;
    info!("Peer height information"; "peer_1" => peer_1_height, "peer_2" => peer_2_height);
    assert_eq!(peer_1_height, peer_2_height);

    assert!(tip.anchored_header.as_stacks_nakamoto().is_some());
    assert_eq!(
        tip.stacks_block_height,
        block_height_pre_3_0 + ((inter_blocks_per_tenure + 1) * tenure_count),
        "Should have mined (1 + interim_blocks_per_tenure) * tenure_count nakamoto blocks"
    );

    check_nakamoto_empty_block_heuristics();

    coord_channel
        .lock()
        .expect("Mutex poisoned")
        .stop_chains_coordinator();
    coord_channel_2
        .lock()
        .expect("Mutex poisoned")
        .stop_chains_coordinator();
    run_loop_stopper.store(false, Ordering::SeqCst);
    run_loop_2_stopper.store(false, Ordering::SeqCst);

    run_loop_thread.join().unwrap();
}

#[test]
#[ignore]
fn correct_burn_outs() {
    if env::var("BITCOIND_TEST") != Ok("1".into()) {
        return;
    }

    let (mut naka_conf, _miner_account) = naka_neon_integration_conf(None);
    naka_conf.burnchain.pox_reward_length = Some(10);
    naka_conf.burnchain.pox_prepare_length = Some(3);

    {
        let epochs = naka_conf.burnchain.epochs.as_mut().unwrap();
        epochs[StacksEpochId::Epoch24].end_height = 208;
        epochs[StacksEpochId::Epoch25].start_height = 208;
        epochs[StacksEpochId::Epoch25].end_height = 225;
        epochs[StacksEpochId::Epoch30].start_height = 225;
    }

    naka_conf.miner.wait_on_interim_blocks = Duration::from_secs(1);
    naka_conf.initial_balances.clear();
    let accounts: Vec<_> = (0..8)
        .map(|ix| {
            let sk = Secp256k1PrivateKey::from_seed(&[ix, ix, ix, ix]);
            let address = PrincipalData::from(tests::to_addr(&sk));
            (sk, address)
        })
        .collect();
    for (_, ref addr) in accounts.iter() {
        naka_conf.add_initial_balance(addr.to_string(), 10000000000000000);
    }

    let stacker_accounts = accounts[0..3].to_vec();
    let sender_signer_sk = Secp256k1PrivateKey::random();
    let sender_signer_addr = tests::to_addr(&sender_signer_sk);
    naka_conf.add_initial_balance(PrincipalData::from(sender_signer_addr).to_string(), 100000);

    let signers = TestSigners::new(vec![sender_signer_sk]);

    test_observer::spawn();
    test_observer::register_any(&mut naka_conf);

    let mut btcd_controller = BitcoinCoreController::new(naka_conf.clone());
    btcd_controller
        .start_bitcoind()
        .expect("Failed starting bitcoind");
    let mut btc_regtest_controller = BitcoinRegtestController::new(naka_conf.clone(), None);
    btc_regtest_controller.bootstrap_chain(201);

    let mut run_loop = boot_nakamoto::BootRunLoop::new(naka_conf.clone()).unwrap();
    let run_loop_stopper = run_loop.get_termination_switch();
    let Counters {
        blocks_processed,
        naka_submitted_commits: commits_submitted,
        naka_proposed_blocks: proposals_submitted,
        ..
    } = run_loop.counters();
    let counters = run_loop.counters();

    let coord_channel = run_loop.coordinator_channels();

    let run_loop_thread = thread::Builder::new()
        .name("run_loop".into())
        .spawn(move || run_loop.start(None, 0))
        .unwrap();
    wait_for_runloop(&blocks_processed);

    let epochs = naka_conf.burnchain.epochs.clone().unwrap();
    let epoch_3 = &epochs[StacksEpochId::Epoch30];
    let epoch_25 = &epochs[StacksEpochId::Epoch25];
    let current_height = btc_regtest_controller.get_headers_height();
    info!(
        "Chain bootstrapped to bitcoin block {current_height:?}, starting Epoch 2x miner";
        "Epoch 3.0 Boundary" => (epoch_3.start_height - 1),
    );

    run_until_burnchain_height(
        &mut btc_regtest_controller,
        &blocks_processed,
        epoch_25.start_height + 1,
        &naka_conf,
    );

    info!("Chain bootstrapped to Epoch 2.5, submitting stacker transaction");

    next_block_and_wait(&mut btc_regtest_controller, &blocks_processed);

    let http_origin = format!("http://{}", &naka_conf.node.rpc_bind);
    let stacker_accounts_copy = stacker_accounts;
    let _stacker_thread = thread::Builder::new()
        .name("stacker".into())
        .spawn(move || loop {
            thread::sleep(Duration::from_secs(2));
            debug!("Checking for stacker-necessity");
            let Some(pox_info) = get_pox_info(&http_origin) else {
                warn!("Failed to get pox_info, waiting.");
                continue;
            };
            if !pox_info.contract_id.ends_with(".pox-4") {
                continue;
            }
            let next_cycle_stx = pox_info.next_cycle.stacked_ustx;
            let min_stx = pox_info.next_cycle.min_threshold_ustx;
            let min_stx = (min_stx * 3) / 2;
            if next_cycle_stx >= min_stx {
                debug!(
                    "Next cycle has enough stacked, skipping stacking";
                    "stacked" => next_cycle_stx,
                    "min" => min_stx,
                );
                continue;
            }
            let Some(account) = stacker_accounts_copy.iter().find_map(|(sk, addr)| {
                let account = get_account(&http_origin, &addr);
                if account.locked == 0 {
                    Some((sk, addr, account))
                } else {
                    None
                }
            }) else {
                continue;
            };

            let pox_addr = PoxAddress::from_legacy(
                AddressHashMode::SerializeP2PKH,
                tests::to_addr(account.0).bytes().clone(),
            );
            let pox_addr_tuple: clarity::vm::Value =
                pox_addr.clone().as_clarity_tuple().unwrap().into();
            let pk_bytes = StacksPublicKey::from_private(&sender_signer_sk).to_bytes_compressed();

            let reward_cycle = pox_info.current_cycle.id;
            let signature = make_pox_4_signer_key_signature(
                &pox_addr,
                &sender_signer_sk,
                reward_cycle.into(),
                &Pox4SignatureTopic::StackStx,
                naka_conf.burnchain.chain_id,
                1_u128,
                u128::MAX,
                1,
            )
            .unwrap()
            .to_rsv();

            let stacking_tx = tests::make_contract_call(
                account.0,
                account.2.nonce,
                1000,
                naka_conf.burnchain.chain_id,
                &StacksAddress::burn_address(false),
                "pox-4",
                "stack-stx",
                &[
                    clarity::vm::Value::UInt(min_stx.into()),
                    pox_addr_tuple,
                    clarity::vm::Value::UInt(pox_info.current_burnchain_block_height.into()),
                    clarity::vm::Value::UInt(1),
                    clarity::vm::Value::some(clarity::vm::Value::buff_from(signature).unwrap())
                        .unwrap(),
                    clarity::vm::Value::buff_from(pk_bytes).unwrap(),
                    clarity::vm::Value::UInt(u128::MAX),
                    clarity::vm::Value::UInt(1),
                ],
            );
            let txid = submit_tx(&http_origin, &stacking_tx);
            info!("Submitted stacking transaction: {txid}");
            thread::sleep(Duration::from_secs(10));
        })
        .unwrap();

    let block_height = btc_regtest_controller.get_headers_height();
    let reward_cycle = btc_regtest_controller
        .get_burnchain()
        .block_height_to_reward_cycle(block_height)
        .unwrap();
    let prepare_phase_start = btc_regtest_controller
        .get_burnchain()
        .pox_constants
        .prepare_phase_start(
            btc_regtest_controller.get_burnchain().first_block_height,
            reward_cycle,
        );

    // Run until the prepare phase
    run_until_burnchain_height(
        &mut btc_regtest_controller,
        &blocks_processed,
        prepare_phase_start,
        &naka_conf,
    );

    run_until_burnchain_height(
        &mut btc_regtest_controller,
        &blocks_processed,
        epoch_3.start_height - 1,
        &naka_conf,
    );

    info!("Bootstrapped to Epoch-3.0 boundary, Epoch2x miner should stop");
    blind_signer(&naka_conf, &signers, proposals_submitted);

    // we should already be able to query the stacker set via RPC
    let burnchain = naka_conf.get_burnchain();
    let first_epoch_3_cycle = burnchain
        .block_height_to_reward_cycle(epoch_3.start_height)
        .unwrap();

    info!("first_epoch_3_cycle: {first_epoch_3_cycle:?}");

    let http_origin = format!("http://{}", &naka_conf.node.rpc_bind);
    let stacker_response = get_stacker_set(&http_origin, first_epoch_3_cycle).unwrap();
    assert!(stacker_response.stacker_set.signers.is_some());
    assert_eq!(
        stacker_response.stacker_set.signers.as_ref().unwrap().len(),
        1
    );
    assert_eq!(stacker_response.stacker_set.rewarded_addresses.len(), 1);

    wait_for_first_naka_block_commit(60, &commits_submitted);

    info!("Bootstrapped to Epoch-3.0 boundary, mining nakamoto blocks");

    let sortdb = burnchain.open_sortition_db(true).unwrap();

    // Mine nakamoto tenures
    for _i in 0..30 {
        let prior_tip = SortitionDB::get_canonical_burn_chain_tip(sortdb.conn())
            .unwrap()
            .block_height;
        if let Err(e) =
            next_block_and_mine_commit(&mut btc_regtest_controller, 30, &naka_conf, &counters)
        {
            warn!(
                "Error while minting a bitcoin block and waiting for stacks-node activity: {e:?}"
            );
            panic!();
        }

        let tip_sn = SortitionDB::get_canonical_burn_chain_tip(sortdb.conn()).unwrap();
        assert!(
            tip_sn.sortition,
            "The new chain tip must have had a sortition"
        );
        assert!(
            tip_sn.block_height > prior_tip,
            "The new burnchain tip must have been processed"
        );
    }

    coord_channel
        .lock()
        .expect("Mutex poisoned")
        .stop_chains_coordinator();
    run_loop_stopper.store(false, Ordering::SeqCst);

    let new_blocks_with_reward_set: Vec<serde_json::Value> = test_observer::get_blocks()
        .into_iter()
        .filter(|block| {
            block.get("reward_set").map_or(false, |v| !v.is_null())
                && block.get("cycle_number").map_or(false, |v| !v.is_null())
        })
        .collect();
    info!(
        "Announced blocks that include reward sets: {:#?}",
        new_blocks_with_reward_set
    );

    assert_eq!(
        new_blocks_with_reward_set.len(),
        5,
        "There should be exactly 5 blocks including reward cycles"
    );

    let cycle_numbers: Vec<u64> = new_blocks_with_reward_set
        .iter()
        .filter_map(|block| block.get("cycle_number").and_then(|cn| cn.as_u64()))
        .collect();

    let expected_cycles: Vec<u64> = (21..=25).collect();
    assert_eq!(
        cycle_numbers, expected_cycles,
        "Cycle numbers should be 21 to 25 inclusive"
    );

    let mut sorted_new_blocks = new_blocks_with_reward_set.clone();
    sorted_new_blocks.sort_by_key(|block| block["cycle_number"].as_u64().unwrap());
    assert_eq!(
        sorted_new_blocks, new_blocks_with_reward_set,
        "Blocks should be sorted by cycle number already"
    );

    let mut last_block_time = None;
    for block in new_blocks_with_reward_set.iter() {
        if let Some(block_time) = block["block_time"].as_u64() {
            if let Some(last) = last_block_time {
                assert!(block_time > last, "Block times should be increasing");
            }
            last_block_time = Some(block_time);
        }
        let cycle_number = block["cycle_number"].as_u64().unwrap();
        let reward_set = block["reward_set"].as_object().unwrap();

        if cycle_number < first_epoch_3_cycle {
            assert!(
                reward_set.get("signers").is_none()
                    || reward_set["signers"].as_array().unwrap().is_empty(),
                "Signers should not be set before the first epoch 3 cycle"
            );
            continue;
        }

        // For cycles in or after first_epoch_3_cycle, ensure signers are present
        let signers = reward_set["signers"].as_array().unwrap();
        assert!(!signers.is_empty(), "Signers should be set in any epoch-3 cycles. First epoch-3 cycle: {first_epoch_3_cycle}. Checked cycle number: {cycle_number}");

        assert_eq!(
            reward_set["rewarded_addresses"].as_array().unwrap().len(),
            1,
            "There should be exactly 1 rewarded address"
        );
        assert_eq!(signers.len(), 1, "There should be exactly 1 signer");

        // the signer should have 1 "slot", because they stacked the minimum stacking amount
        let signer_weight = signers[0]["weight"].as_u64().unwrap();
        assert_eq!(signer_weight, 1, "The signer should have a weight of 1, indicating they stacked the minimum stacking amount");
    }

    check_nakamoto_empty_block_heuristics();

    run_loop_thread.join().unwrap();
}

/// Test `/v3/block_proposal` API endpoint
///
/// This endpoint allows miners to propose Nakamoto blocks to a node,
/// and test if they would be accepted or rejected
#[test]
#[ignore]
fn block_proposal_api_endpoint() {
    if env::var("BITCOIND_TEST") != Ok("1".into()) {
        return;
    }

    let (mut conf, _miner_account) = naka_neon_integration_conf(None);
    let password = "12345".to_string();
    conf.connection_options.auth_token = Some(password.clone());
    let account_keys = add_initial_balances(&mut conf, 10, 1_000_000);
    let stacker_sk = setup_stacker(&mut conf);
    let sender_signer_sk = Secp256k1PrivateKey::random();
    let sender_signer_addr = tests::to_addr(&sender_signer_sk);
    conf.add_initial_balance(PrincipalData::from(sender_signer_addr).to_string(), 100000);

    // only subscribe to the block proposal events
    test_observer::spawn();
    test_observer::register(&mut conf, &[EventKeyType::BlockProposal]);

    let mut btcd_controller = BitcoinCoreController::new(conf.clone());
    btcd_controller
        .start_bitcoind()
        .expect("Failed starting bitcoind");
    let mut btc_regtest_controller = BitcoinRegtestController::new(conf.clone(), None);
    btc_regtest_controller.bootstrap_chain(201);

    let mut run_loop = boot_nakamoto::BootRunLoop::new(conf.clone()).unwrap();
    let run_loop_stopper = run_loop.get_termination_switch();
    let Counters {
        blocks_processed,
        naka_submitted_commits: commits_submitted,
        naka_proposed_blocks: proposals_submitted,
        ..
    } = run_loop.counters();
    let counters = run_loop.counters();

    let coord_channel = run_loop.coordinator_channels();

    let run_loop_thread = thread::spawn(move || run_loop.start(None, 0));
    let mut signers = TestSigners::new(vec![sender_signer_sk]);
    wait_for_runloop(&blocks_processed);
    boot_to_epoch_3(
        &conf,
        &blocks_processed,
        &[stacker_sk],
        &[sender_signer_sk],
        &mut Some(&mut signers),
        &mut btc_regtest_controller,
    );

    info!("Bootstrapped to Epoch-3.0 boundary, starting nakamoto miner");
    blind_signer(&conf, &signers, proposals_submitted);

    let burnchain = conf.get_burnchain();
    let sortdb = burnchain.open_sortition_db(true).unwrap();
    let (mut chainstate, _) = StacksChainState::open(
        conf.is_mainnet(),
        conf.burnchain.chain_id,
        &conf.get_chainstate_path_str(),
        None,
    )
    .unwrap();

    let _block_height_pre_3_0 =
        NakamotoChainState::get_canonical_block_header(chainstate.db(), &sortdb)
            .unwrap()
            .unwrap()
            .stacks_block_height;

    info!("Nakamoto miner started...");

    wait_for_first_naka_block_commit(60, &commits_submitted);

    // Mine 3 nakamoto tenures
    for _ in 0..3 {
        next_block_and_mine_commit(&mut btc_regtest_controller, 60, &conf, &counters).unwrap();
    }

    // TODO (hack) instantiate the sortdb in the burnchain
    _ = btc_regtest_controller.sortdb_mut();

    // ----- Setup boilerplate finished, test block proposal API endpoint -----

    let tip = NakamotoChainState::get_canonical_block_header(chainstate.db(), &sortdb)
        .unwrap()
        .unwrap();

    let privk = conf.miner.mining_key.unwrap();
    let sort_tip = SortitionDB::get_canonical_sortition_tip(sortdb.conn())
        .expect("Failed to get sortition tip");
    let db_handle = sortdb.index_handle(&sort_tip);
    let snapshot = db_handle
        .get_block_snapshot(&tip.burn_header_hash)
        .expect("Failed to get block snapshot")
        .expect("No snapshot");
    // Double check we got the right sortition
    assert_eq!(
        snapshot.consensus_hash, tip.consensus_hash,
        "Found incorrect block snapshot"
    );
    let total_burn = snapshot.total_burn;
    let tenure_change = None;
    let coinbase = None;

    let tenure_cause = tenure_change.and_then(|tx: &StacksTransaction| match &tx.payload {
        TransactionPayload::TenureChange(tc) => Some(tc.cause),
        _ => None,
    });

    // Apply miner signature
    let sign = |p: &NakamotoBlockProposal| {
        let mut p = p.clone();
        p.block
            .header
            .sign_miner(&privk)
            .expect("Miner failed to sign");
        p
    };

    let block = {
        let mut builder = NakamotoBlockBuilder::new(
            &tip,
            &tip.consensus_hash,
            total_burn,
            tenure_change,
            coinbase,
            1,
            None,
        )
        .expect("Failed to build Nakamoto block");

        let burn_dbconn = btc_regtest_controller.sortdb_ref().index_handle_at_tip();
        let mut miner_tenure_info = builder
            .load_tenure_info(&mut chainstate, &burn_dbconn, tenure_cause)
            .unwrap();
        let mut tenure_tx = builder
            .tenure_begin(&burn_dbconn, &mut miner_tenure_info)
            .unwrap();

        let tx = make_stacks_transfer(
            &account_keys[0],
            0,
            100,
            conf.burnchain.chain_id,
            &to_addr(&account_keys[1]).into(),
            10000,
        );
        let tx = StacksTransaction::consensus_deserialize(&mut &tx[..])
            .expect("Failed to deserialize transaction");
        let tx_len = tx.tx_len();

        let res = builder.try_mine_tx_with_len(
            &mut tenure_tx,
            &tx,
            tx_len,
            &BlockLimitFunction::NO_LIMIT_HIT,
            ASTRules::PrecheckSize,
        );
        assert!(
            matches!(res, TransactionResult::Success(..)),
            "Transaction failed"
        );
        builder.mine_nakamoto_block(&mut tenure_tx)
    };

    // Construct a valid proposal. Make alterations to this to test failure cases
    let proposal = NakamotoBlockProposal {
        block,
        chain_id: chainstate.chain_id,
    };

    const HTTP_ACCEPTED: u16 = 202;
    const HTTP_TOO_MANY: u16 = 429;
    const HTTP_NOT_AUTHORIZED: u16 = 401;
    const HTTP_UNPROCESSABLE: u16 = 422;
    let test_cases = [
        (
            "Valid Nakamoto block proposal",
            sign(&proposal),
            HTTP_ACCEPTED,
            Some(Ok(())),
        ),
        ("Must wait", sign(&proposal), HTTP_TOO_MANY, None),
        (
            "Non-canonical or absent tenure",
            {
                let mut sp = sign(&proposal);
                sp.block.header.consensus_hash.0[3] ^= 0x07;
                sp
            },
            HTTP_ACCEPTED,
            Some(Err(ValidateRejectCode::NonCanonicalTenure)),
        ),
        (
            "Corrupted (bit flipped after signing)",
            {
                let mut sp = sign(&proposal);
                sp.block.header.timestamp ^= 0x07;
                sp
            },
            HTTP_ACCEPTED,
            Some(Err(ValidateRejectCode::ChainstateError)),
        ),
        (
            "Invalid `chain_id`",
            {
                let mut p = proposal.clone();
                p.chain_id ^= 0xFFFFFFFF;
                sign(&p)
            },
            HTTP_ACCEPTED,
            Some(Err(ValidateRejectCode::InvalidBlock)),
        ),
        (
            "Invalid `miner_signature`",
            {
                let mut sp = sign(&proposal);
                sp.block.header.miner_signature.0[1] ^= 0x80;
                sp
            },
            HTTP_ACCEPTED,
            Some(Err(ValidateRejectCode::ChainstateError)),
        ),
        ("Not authorized", sign(&proposal), HTTP_NOT_AUTHORIZED, None),
        (
            "Unprocessable entity",
            {
                let mut p = proposal.clone();
                p.block.header.timestamp = 0;
                sign(&p)
            },
            HTTP_UNPROCESSABLE,
            None,
        ),
    ];

    // Build HTTP client
    let client = reqwest::blocking::Client::builder()
        .timeout(Duration::from_secs(60))
        .build()
        .expect("Failed to build `reqwest::Client`");
    // Build URL
    let http_origin = format!("http://{}", &conf.node.rpc_bind);
    let path = format!("{http_origin}/v3/block_proposal");

    let mut hold_proposal_mutex = Some(test_observer::PROPOSAL_RESPONSES.lock().unwrap());
    for (ix, (test_description, block_proposal, expected_http_code, _)) in
        test_cases.iter().enumerate()
    {
        // Send POST request
        let request_builder = client
            .post(&path)
            .header("Content-Type", "application/json")
            .json(block_proposal);
        let mut response = if expected_http_code == &HTTP_NOT_AUTHORIZED {
            request_builder.send().expect("Failed to POST")
        } else {
            request_builder
                .header(AUTHORIZATION.to_string(), password.to_string())
                .send()
                .expect("Failed to POST")
        };
        let start_time = Instant::now();
        while ix != 1 && response.status().as_u16() == HTTP_TOO_MANY {
            if start_time.elapsed() > Duration::from_secs(30) {
                error!("Took over 30 seconds to process pending proposal, panicking test");
                panic!();
            }
            info!("Waiting for prior request to finish processing, and then resubmitting");
            thread::sleep(Duration::from_secs(5));
            let request_builder = client
                .post(&path)
                .header("Content-Type", "application/json")
                .json(block_proposal);
            response = if expected_http_code == &HTTP_NOT_AUTHORIZED {
                request_builder.send().expect("Failed to POST")
            } else {
                request_builder
                    .header(AUTHORIZATION.to_string(), password.to_string())
                    .send()
                    .expect("Failed to POST")
            };
        }

        let response_code = response.status().as_u16();
        let response_json = if expected_http_code != &HTTP_NOT_AUTHORIZED {
            response.json::<serde_json::Value>().unwrap().to_string()
        } else {
            "No json response".to_string()
        };
        info!(
            "Block proposal submitted and checked for HTTP response";
            "response_json" => response_json,
            "request_json" => serde_json::to_string(block_proposal).unwrap(),
            "response_code" => response_code,
            "test_description" => test_description,
        );

        assert_eq!(response_code, *expected_http_code);

        if ix == 1 {
            // release the test observer mutex so that the handler from 0 can finish!
            _ = hold_proposal_mutex.take();
        }
    }

    let expected_proposal_responses: Vec<_> = test_cases
        .iter()
        .filter_map(|(_, _, _, expected_response)| expected_response.as_ref())
        .collect();

    let mut proposal_responses = test_observer::get_proposal_responses();
    let start_time = Instant::now();
    while proposal_responses.len() < expected_proposal_responses.len() {
        if start_time.elapsed() > Duration::from_secs(30) {
            error!("Took over 30 seconds to process pending proposal, panicking test");
            panic!();
        }
        info!("Waiting for prior request to finish processing");
        thread::sleep(Duration::from_secs(5));
        proposal_responses = test_observer::get_proposal_responses();
    }

    for (expected_response, response) in expected_proposal_responses
        .iter()
        .zip(proposal_responses.iter())
    {
        info!("Received response {response:?}, expecting {expected_response:?}");
        match expected_response {
            Ok(_) => {
                assert!(matches!(response, BlockValidateResponse::Ok(_)));
            }
            Err(expected_reject_code) => {
                assert!(matches!(
                    response,
                    BlockValidateResponse::Reject(
                        BlockValidateReject { reason_code, .. })
                        if reason_code == expected_reject_code
                ));
            }
        }
        info!("Proposal response {response:?}");
    }

    // Clean up
    coord_channel
        .lock()
        .expect("Mutex poisoned")
        .stop_chains_coordinator();
    run_loop_stopper.store(false, Ordering::SeqCst);

    run_loop_thread.join().unwrap();
}

#[test]
#[ignore]
/// This test spins up a nakamoto-neon node and attempts to mine a single Nakamoto block.
/// It starts in Epoch 2.0, mines with `neon_node` to Epoch 3.0, and then switches
///  to Nakamoto operation (activating pox-4 by submitting a stack-stx tx). The BootLoop
///  struct handles the epoch-2/3 tear-down and spin-up.
/// This test makes the following assertions:
///  * The proposed Nakamoto block is written to the .miners stackerdb
fn miner_writes_proposed_block_to_stackerdb() {
    if env::var("BITCOIND_TEST") != Ok("1".into()) {
        return;
    }

    let (mut naka_conf, _miner_account) = naka_neon_integration_conf(None);
    naka_conf.miner.wait_on_interim_blocks = Duration::from_secs(1000);
    let sender_sk = Secp256k1PrivateKey::random();
    // setup sender + recipient for a test stx transfer
    let sender_addr = tests::to_addr(&sender_sk);
    let send_amt = 1000;
    let send_fee = 100;
    naka_conf.add_initial_balance(
        PrincipalData::from(sender_addr).to_string(),
        send_amt + send_fee,
    );
    let stacker_sk = setup_stacker(&mut naka_conf);

    let sender_signer_sk = Secp256k1PrivateKey::random();
    let sender_signer_addr = tests::to_addr(&sender_signer_sk);
    naka_conf.add_initial_balance(PrincipalData::from(sender_signer_addr).to_string(), 100000);

    let mut signers = TestSigners::new(vec![sender_signer_sk]);

    test_observer::spawn();
    test_observer::register(
        &mut naka_conf,
        &[EventKeyType::AnyEvent, EventKeyType::MinedBlocks],
    );

    let mut btcd_controller = BitcoinCoreController::new(naka_conf.clone());
    btcd_controller
        .start_bitcoind()
        .expect("Failed starting bitcoind");
    let mut btc_regtest_controller = BitcoinRegtestController::new(naka_conf.clone(), None);
    btc_regtest_controller.bootstrap_chain(201);

    let mut run_loop = boot_nakamoto::BootRunLoop::new(naka_conf.clone()).unwrap();
    let run_loop_stopper = run_loop.get_termination_switch();
    let Counters {
        blocks_processed,
        naka_submitted_commits: commits_submitted,
        naka_proposed_blocks: proposals_submitted,
        ..
    } = run_loop.counters();
    let counters = run_loop.counters();

    let coord_channel = run_loop.coordinator_channels();

    let run_loop_thread = thread::spawn(move || run_loop.start(None, 0));
    wait_for_runloop(&blocks_processed);
    boot_to_epoch_3(
        &naka_conf,
        &blocks_processed,
        &[stacker_sk],
        &[sender_signer_sk],
        &mut Some(&mut signers),
        &mut btc_regtest_controller,
    );

    info!("Nakamoto miner started...");
    blind_signer(&naka_conf, &signers, proposals_submitted);

    wait_for_first_naka_block_commit(60, &commits_submitted);

    // Mine 1 nakamoto tenure
    next_block_and_mine_commit(&mut btc_regtest_controller, 60, &naka_conf, &counters).unwrap();

    let sortdb = naka_conf.get_burnchain().open_sortition_db(true).unwrap();

    let proposed_block = get_latest_block_proposal(&naka_conf, &sortdb)
        .expect("Expected to find a proposed block in the StackerDB")
        .0;
    let proposed_block_hash = format!("0x{}", proposed_block.header.block_hash());

    let mut proposed_zero_block = proposed_block.clone();
    proposed_zero_block.header.signer_signature = vec![];
    let proposed_zero_block_hash = format!("0x{}", proposed_zero_block.header.block_hash());

    coord_channel
        .lock()
        .expect("Mutex poisoned")
        .stop_chains_coordinator();

    run_loop_stopper.store(false, Ordering::SeqCst);

    run_loop_thread.join().unwrap();

    let observed_blocks = test_observer::get_mined_nakamoto_blocks();
    assert_eq!(observed_blocks.len(), 1);

    let observed_block = observed_blocks.first().unwrap();
    info!(
        "Checking observed and proposed miner block";
        "observed_block" => ?observed_block,
        "proposed_block" => ?proposed_block,
        "observed_block_hash" => format!("0x{}", observed_block.block_hash),
        "proposed_zero_block_hash" => &proposed_zero_block_hash,
        "proposed_block_hash" => &proposed_block_hash,
    );

    let signer_bitvec_str = observed_block.signer_bitvec.clone();
    let signer_bitvec_bytes = hex_bytes(&signer_bitvec_str).unwrap();
    let signer_bitvec = BitVec::<4000>::consensus_deserialize(&mut signer_bitvec_bytes.as_slice())
        .expect("Failed to deserialize signer bitvec");

    assert_eq!(signer_bitvec.len(), 30);

    assert_eq!(
        format!("0x{}", observed_block.block_hash),
        proposed_zero_block_hash,
        "Observed miner hash should match the proposed block read from StackerDB (after zeroing signatures)"
    );
}

#[test]
#[ignore]
fn vote_for_aggregate_key_burn_op() {
    if env::var("BITCOIND_TEST") != Ok("1".into()) {
        return;
    }

    let (mut naka_conf, _miner_account) = naka_neon_integration_conf(None);
    let _http_origin = format!("http://{}", &naka_conf.node.rpc_bind);
    naka_conf.miner.wait_on_interim_blocks = Duration::from_secs(1);
    let signer_sk = Secp256k1PrivateKey::random();
    let signer_addr = tests::to_addr(&signer_sk);

    let mut signers = TestSigners::new(vec![signer_sk]);

    naka_conf.add_initial_balance(PrincipalData::from(signer_addr).to_string(), 100000);
    let stacker_sk = setup_stacker(&mut naka_conf);

    test_observer::spawn();
    test_observer::register_any(&mut naka_conf);

    let mut btcd_controller = BitcoinCoreController::new(naka_conf.clone());
    btcd_controller
        .start_bitcoind()
        .expect("Failed starting bitcoind");
    let mut btc_regtest_controller = BitcoinRegtestController::new(naka_conf.clone(), None);
    btc_regtest_controller.bootstrap_chain(201);

    let mut run_loop = boot_nakamoto::BootRunLoop::new(naka_conf.clone()).unwrap();
    let run_loop_stopper = run_loop.get_termination_switch();
    let Counters {
        blocks_processed,
        naka_submitted_commits: commits_submitted,
        naka_proposed_blocks: proposals_submitted,
        ..
    } = run_loop.counters();
    let counters = run_loop.counters();

    let coord_channel = run_loop.coordinator_channels();

    let run_loop_thread = thread::Builder::new()
        .name("run_loop".into())
        .spawn(move || run_loop.start(None, 0))
        .unwrap();
    wait_for_runloop(&blocks_processed);
    boot_to_epoch_3(
        &naka_conf,
        &blocks_processed,
        &[stacker_sk],
        &[signer_sk],
        &mut Some(&mut signers),
        &mut btc_regtest_controller,
    );

    info!("Bootstrapped to Epoch-3.0 boundary, starting nakamoto miner");

    let burnchain = naka_conf.get_burnchain();
    let _sortdb = burnchain.open_sortition_db(true).unwrap();
    let (_chainstate, _) = StacksChainState::open(
        naka_conf.is_mainnet(),
        naka_conf.burnchain.chain_id,
        &naka_conf.get_chainstate_path_str(),
        None,
    )
    .unwrap();

    info!("Nakamoto miner started...");
    blind_signer(&naka_conf, &signers, proposals_submitted);

    wait_for_first_naka_block_commit(60, &commits_submitted);

    // submit a pre-stx op
    let mut miner_signer = Keychain::default(naka_conf.node.seed.clone()).generate_op_signer();
    info!("Submitting pre-stx op");
    let pre_stx_op = PreStxOp {
        output: signer_addr,
        // to be filled in
        txid: Txid([0u8; 32]),
        vtxindex: 0,
        block_height: 0,
        burn_header_hash: BurnchainHeaderHash([0u8; 32]),
    };

    assert!(
        btc_regtest_controller
            .submit_operation(
                StacksEpochId::Epoch30,
                BlockstackOperationType::PreStx(pre_stx_op),
                &mut miner_signer,
                1
            )
            .is_ok(),
        "Pre-stx operation should submit successfully"
    );

    // Mine until the next prepare phase
    let block_height = btc_regtest_controller.get_headers_height();
    let reward_cycle = btc_regtest_controller
        .get_burnchain()
        .block_height_to_reward_cycle(block_height)
        .unwrap();
    let prepare_phase_start = btc_regtest_controller
        .get_burnchain()
        .pox_constants
        .prepare_phase_start(
            btc_regtest_controller.get_burnchain().first_block_height,
            reward_cycle,
        );

    let blocks_until_prepare = prepare_phase_start + 1 - block_height;

    info!(
        "Mining until prepare phase start.";
        "prepare_phase_start" => prepare_phase_start,
        "block_height" => block_height,
        "blocks_until_prepare" => blocks_until_prepare,
    );

    for _i in 0..(blocks_until_prepare) {
        next_block_and_mine_commit(&mut btc_regtest_controller, 60, &naka_conf, &counters).unwrap();
    }

    let reward_cycle = reward_cycle + 1;

    let signer_index = 0;

    info!(
        "Submitting vote for aggregate key op";
        "block_height" => block_height,
        "reward_cycle" => reward_cycle,
        "signer_index" => %signer_index,
    );

    let stacker_pk = StacksPublicKey::from_private(&stacker_sk);
    let signer_key: StacksPublicKeyBuffer = stacker_pk.to_bytes_compressed().as_slice().into();
    let aggregate_key = signer_key;

    let vote_for_aggregate_key_op =
        BlockstackOperationType::VoteForAggregateKey(VoteForAggregateKeyOp {
            signer_key,
            signer_index,
            sender: signer_addr,
            round: 0,
            reward_cycle,
            aggregate_key,
            // to be filled in
            vtxindex: 0,
            txid: Txid([0u8; 32]),
            block_height: 0,
            burn_header_hash: BurnchainHeaderHash::zero(),
        });

    let mut signer_burnop_signer = BurnchainOpSigner::new(signer_sk, false);
    assert!(
        btc_regtest_controller
            .submit_operation(
                StacksEpochId::Epoch30,
                vote_for_aggregate_key_op,
                &mut signer_burnop_signer,
                1
            )
            .is_ok(),
        "Vote for aggregate key operation should submit successfully"
    );

    info!("Submitted vote for aggregate key op at height {block_height}, mining a few blocks...");

    // the second block should process the vote, after which the vote should be set
    for _i in 0..2 {
        next_block_and_mine_commit(&mut btc_regtest_controller, 60, &naka_conf, &counters).unwrap();
    }

    let mut vote_for_aggregate_key_found = false;
    let blocks = test_observer::get_blocks();
    for block in blocks.iter() {
        let transactions = block.get("transactions").unwrap().as_array().unwrap();
        for tx in transactions.iter() {
            let raw_tx = tx.get("raw_tx").unwrap().as_str().unwrap();
            if raw_tx == "0x00" {
                info!("Found a burn op: {tx:?}");
                let burnchain_op = tx.get("burnchain_op").unwrap().as_object().unwrap();
                if !burnchain_op.contains_key("vote_for_aggregate_key") {
                    warn!("Got unexpected burnchain op: {burnchain_op:?}");
                    panic!("unexpected btc transaction type");
                }
                let vote_obj = burnchain_op.get("vote_for_aggregate_key").unwrap();
                let agg_key = vote_obj
                    .get("aggregate_key")
                    .expect("Expected aggregate_key key in burn op")
                    .as_str()
                    .unwrap();
                assert_eq!(agg_key, aggregate_key.to_hex());

                vote_for_aggregate_key_found = true;
            }
        }
    }
    assert!(
        vote_for_aggregate_key_found,
        "Expected vote for aggregate key op"
    );

    // Check that the correct key was set
    let saved_key = get_key_for_cycle(reward_cycle, false, &naka_conf.node.rpc_bind)
        .expect("Expected to be able to check key is set after voting")
        .expect("Expected aggregate key to be set");

    assert_eq!(saved_key, aggregate_key.as_bytes().to_vec());

    coord_channel
        .lock()
        .expect("Mutex poisoned")
        .stop_chains_coordinator();
    run_loop_stopper.store(false, Ordering::SeqCst);

    run_loop_thread.join().unwrap();
}

/// This test boots a follower node using the block downloader
#[test]
#[ignore]
fn follower_bootup_simple() {
    if env::var("BITCOIND_TEST") != Ok("1".into()) {
        return;
    }

    let (mut naka_conf, _miner_account) = naka_neon_integration_conf(None);
    let http_origin = format!("http://{}", &naka_conf.node.rpc_bind);
    naka_conf.miner.wait_on_interim_blocks = Duration::from_secs(1);
    let sender_sk = Secp256k1PrivateKey::random();
    let sender_signer_sk = Secp256k1PrivateKey::random();
    let sender_signer_addr = tests::to_addr(&sender_signer_sk);
    let mut signers = TestSigners::new(vec![sender_signer_sk]);
    let tenure_count = 5;
    let inter_blocks_per_tenure = 9;
    // setup sender + recipient for some test stx transfers
    // these are necessary for the interim blocks to get mined at all
    let sender_addr = tests::to_addr(&sender_sk);
    let send_amt = 100;
    let send_fee = 180;
    naka_conf.add_initial_balance(
        PrincipalData::from(sender_addr).to_string(),
        (send_amt + send_fee) * tenure_count * inter_blocks_per_tenure,
    );
    naka_conf.add_initial_balance(PrincipalData::from(sender_signer_addr).to_string(), 100000);
    let recipient = PrincipalData::from(StacksAddress::burn_address(false));
    let stacker_sk = setup_stacker(&mut naka_conf);

    test_observer::spawn();
    test_observer::register_any(&mut naka_conf);

    let mut btcd_controller = BitcoinCoreController::new(naka_conf.clone());
    btcd_controller
        .start_bitcoind()
        .expect("Failed starting bitcoind");
    let mut btc_regtest_controller = BitcoinRegtestController::new(naka_conf.clone(), None);
    btc_regtest_controller.bootstrap_chain(201);

    let mut run_loop = boot_nakamoto::BootRunLoop::new(naka_conf.clone()).unwrap();
    let run_loop_stopper = run_loop.get_termination_switch();
    let Counters {
        blocks_processed,
        naka_submitted_commits: commits_submitted,
        naka_proposed_blocks: proposals_submitted,
        ..
    } = run_loop.counters();

    let coord_channel = run_loop.coordinator_channels();

    let run_loop_thread = thread::Builder::new()
        .name("run_loop".into())
        .spawn(move || run_loop.start(None, 0))
        .unwrap();
    wait_for_runloop(&blocks_processed);
    boot_to_epoch_3(
        &naka_conf,
        &blocks_processed,
        &[stacker_sk],
        &[sender_signer_sk],
        &mut Some(&mut signers),
        &mut btc_regtest_controller,
    );

    info!("Bootstrapped to Epoch-3.0 boundary, starting nakamoto miner");

    let burnchain = naka_conf.get_burnchain();
    let sortdb = burnchain.open_sortition_db(true).unwrap();
    let (chainstate, _) = StacksChainState::open(
        naka_conf.is_mainnet(),
        naka_conf.burnchain.chain_id,
        &naka_conf.get_chainstate_path_str(),
        None,
    )
    .unwrap();

    let block_height_pre_3_0 =
        NakamotoChainState::get_canonical_block_header(chainstate.db(), &sortdb)
            .unwrap()
            .unwrap()
            .stacks_block_height;

    info!("Nakamoto miner started...");
    blind_signer(&naka_conf, &signers, proposals_submitted);

    wait_for_first_naka_block_commit(60, &commits_submitted);

    let mut follower_conf = naka_conf.clone();
    follower_conf.node.miner = false;
    follower_conf.events_observers.clear();
    follower_conf.node.working_dir = format!("{}-follower", &naka_conf.node.working_dir);
    follower_conf.node.seed = vec![0x01; 32];
    follower_conf.node.local_peer_seed = vec![0x02; 32];

    let rpc_port = gen_random_port();
    let p2p_port = gen_random_port();

    let localhost = "127.0.0.1";
    follower_conf.node.rpc_bind = format!("{localhost}:{rpc_port}");
    follower_conf.node.p2p_bind = format!("{localhost}:{p2p_port}");
    follower_conf.node.data_url = format!("http://{localhost}:{rpc_port}");
    follower_conf.node.p2p_address = format!("{localhost}:{p2p_port}");
    follower_conf.node.pox_sync_sample_secs = 30;

    let node_info = get_chain_info(&naka_conf);
    follower_conf.node.add_bootstrap_node(
        &format!(
            "{}@{}",
            &node_info.node_public_key.unwrap(),
            naka_conf.node.p2p_bind
        ),
        naka_conf.burnchain.chain_id,
        PEER_VERSION_TESTNET,
    );

    let mut follower_run_loop = boot_nakamoto::BootRunLoop::new(follower_conf.clone()).unwrap();
    let follower_run_loop_stopper = follower_run_loop.get_termination_switch();
    let follower_coord_channel = follower_run_loop.coordinator_channels();

    debug!(
        "Booting follower-thread ({},{})",
        &follower_conf.node.p2p_bind, &follower_conf.node.rpc_bind
    );
    debug!(
        "Booting follower-thread: neighbors = {:?}",
        &follower_conf.node.bootstrap_node
    );

    // spawn a follower thread
    let follower_thread = thread::Builder::new()
        .name("follower-thread".into())
        .spawn(move || follower_run_loop.start(None, 0))
        .unwrap();

    debug!("Booted follower-thread");

    // Mine `tenure_count` nakamoto tenures
    for tenure_ix in 0..tenure_count {
        debug!("follower_bootup: Miner runs tenure {tenure_ix}");
        let commits_before = commits_submitted.load(Ordering::SeqCst);
        next_block_and_process_new_stacks_block(&mut btc_regtest_controller, 60, &coord_channel)
            .unwrap();

        let mut last_tip = BlockHeaderHash([0x00; 32]);
        let mut last_nonce = None;

        debug!("follower_bootup: Miner mines interum blocks for tenure {tenure_ix}");

        // mine the interim blocks
        for _ in 0..inter_blocks_per_tenure {
            let blocks_processed_before = coord_channel
                .lock()
                .expect("Mutex poisoned")
                .get_stacks_blocks_processed();

            let account = loop {
                // submit a tx so that the miner will mine an extra block
                let Ok(account) = get_account_result(&http_origin, &sender_addr) else {
                    debug!("follower_bootup: Failed to load miner account");
                    thread::sleep(Duration::from_millis(100));
                    continue;
                };
                break account;
            };

            let sender_nonce = account
                .nonce
                .max(last_nonce.as_ref().map(|ln| *ln + 1).unwrap_or(0));
            let transfer_tx = make_stacks_transfer(
                &sender_sk,
                sender_nonce,
                send_fee,
                naka_conf.burnchain.chain_id,
                &recipient,
                send_amt,
            );
            submit_tx(&http_origin, &transfer_tx);

            last_nonce = Some(sender_nonce);

            let tx = StacksTransaction::consensus_deserialize(&mut &transfer_tx[..]).unwrap();

            debug!("follower_bootup: Miner account: {account:?}");
            debug!("follower_bootup: Miner sent {}: {tx:?}", &tx.txid());

            let now = get_epoch_time_secs();
            while get_epoch_time_secs() < now + 10 {
                let Ok(info) = get_chain_info_result(&naka_conf) else {
                    debug!("follower_bootup: Could not get miner chain info");
                    thread::sleep(Duration::from_millis(100));
                    continue;
                };
                assert!(info.is_fully_synced, "{:?}", &info);

                let Ok(follower_info) = get_chain_info_result(&follower_conf) else {
                    debug!("follower_bootup: Could not get follower chain info");
                    thread::sleep(Duration::from_millis(100));
                    continue;
                };

                if follower_info.burn_block_height < info.burn_block_height {
                    debug!("follower_bootup: Follower is behind miner's burnchain view");
                    assert!(!follower_info.is_fully_synced, "{:?}", &follower_info);
                    thread::sleep(Duration::from_millis(100));
                    continue;
                }

                if info.stacks_tip == last_tip {
                    debug!(
                        "follower_bootup: Miner stacks tip hasn't changed ({})",
                        &info.stacks_tip
                    );
                    thread::sleep(Duration::from_millis(100));
                    continue;
                }

                let blocks_processed = coord_channel
                    .lock()
                    .expect("Mutex poisoned")
                    .get_stacks_blocks_processed();

                if blocks_processed > blocks_processed_before {
                    break;
                }

                debug!("follower_bootup: No blocks processed yet");
                thread::sleep(Duration::from_millis(100));
            }

            // compare chain tips
            loop {
                let Ok(info) = get_chain_info_result(&naka_conf) else {
                    debug!("follower_bootup: failed to load tip info");
                    thread::sleep(Duration::from_millis(100));
                    continue;
                };
                assert!(info.is_fully_synced, "{:?}", &info);

                let Ok(follower_info) = get_chain_info_result(&follower_conf) else {
                    debug!("follower_bootup: Could not get follower chain info");
                    thread::sleep(Duration::from_millis(100));
                    continue;
                };
                if info.stacks_tip == follower_info.stacks_tip {
                    debug!(
                        "follower_bootup: Follower has advanced to miner's tip {}",
                        &info.stacks_tip
                    );
                    assert!(follower_info.is_fully_synced, "{:?}", &follower_info);
                } else {
                    debug!(
                        "follower_bootup: Follower has NOT advanced to miner's tip: {} != {}",
                        &info.stacks_tip, follower_info.stacks_tip
                    );
                    assert!(!follower_info.is_fully_synced, "{:?}", &follower_info);
                }

                last_tip = info.stacks_tip;
                break;
            }
        }

        debug!("follower_bootup: Wait for next block-commit");
        let start_time = Instant::now();
        while commits_submitted.load(Ordering::SeqCst) <= commits_before {
            if start_time.elapsed() >= Duration::from_secs(20) {
                panic!("Timed out waiting for block-commit");
            }
            thread::sleep(Duration::from_millis(100));
        }
        debug!("follower_bootup: Block commit submitted");
    }

    // load the chain tip, and assert that it is a nakamoto block and at least 30 blocks have advanced in epoch 3
    let tip = NakamotoChainState::get_canonical_block_header(chainstate.db(), &sortdb)
        .unwrap()
        .unwrap();
    info!(
        "Latest tip";
        "height" => tip.stacks_block_height,
        "is_nakamoto" => tip.anchored_header.as_stacks_nakamoto().is_some(),
    );

    assert!(tip.anchored_header.as_stacks_nakamoto().is_some());
    assert_eq!(
        tip.stacks_block_height,
        block_height_pre_3_0 + ((inter_blocks_per_tenure + 1) * tenure_count),
        "Should have mined (1 + interim_blocks_per_tenure) * tenure_count nakamoto blocks"
    );

    // wait for follower to reach the chain tip
    loop {
        sleep_ms(1000);
        let follower_node_info = get_chain_info(&follower_conf);

        info!(
            "Follower tip is now {}/{}",
            &follower_node_info.stacks_tip_consensus_hash, &follower_node_info.stacks_tip
        );
        if follower_node_info.stacks_tip_consensus_hash == tip.consensus_hash
            && follower_node_info.stacks_tip == tip.anchored_header.block_hash()
        {
            assert!(follower_node_info.is_fully_synced);
            break;
        }
        assert!(!follower_node_info.is_fully_synced);
    }

    coord_channel
        .lock()
        .expect("Mutex poisoned")
        .stop_chains_coordinator();
    run_loop_stopper.store(false, Ordering::SeqCst);

    follower_coord_channel
        .lock()
        .expect("Mutex poisoned")
        .stop_chains_coordinator();
    follower_run_loop_stopper.store(false, Ordering::SeqCst);

    run_loop_thread.join().unwrap();
    follower_thread.join().unwrap();
}

/// This test boots a follower node using the block downloader, but the follower will be multiple
/// Nakamoto reward cycles behind.
#[test]
#[ignore]
fn follower_bootup_across_multiple_cycles() {
    if env::var("BITCOIND_TEST") != Ok("1".into()) {
        return;
    }

    let (mut naka_conf, _miner_account) = naka_neon_integration_conf(None);
    naka_conf.miner.wait_on_interim_blocks = Duration::from_secs(1);
    naka_conf.node.pox_sync_sample_secs = 180;
    naka_conf.burnchain.max_rbf = 10_000_000;

    let sender_sk = Secp256k1PrivateKey::random();
    let sender_signer_sk = Secp256k1PrivateKey::random();
    let sender_signer_addr = tests::to_addr(&sender_signer_sk);
    let mut signers = TestSigners::new(vec![sender_signer_sk]);
    let tenure_count = 5;
    let inter_blocks_per_tenure = 9;
    // setup sender + recipient for some test stx transfers
    // these are necessary for the interim blocks to get mined at all
    let sender_addr = tests::to_addr(&sender_sk);
    let send_amt = 100;
    let send_fee = 180;
    naka_conf.add_initial_balance(
        PrincipalData::from(sender_addr).to_string(),
        (send_amt + send_fee) * tenure_count * inter_blocks_per_tenure,
    );
    naka_conf.add_initial_balance(PrincipalData::from(sender_signer_addr).to_string(), 100000);
    let stacker_sk = setup_stacker(&mut naka_conf);

    test_observer::spawn();
    test_observer::register_any(&mut naka_conf);

    let mut btcd_controller = BitcoinCoreController::new(naka_conf.clone());
    btcd_controller
        .start_bitcoind()
        .expect("Failed starting bitcoind");
    let mut btc_regtest_controller = BitcoinRegtestController::new(naka_conf.clone(), None);
    btc_regtest_controller.bootstrap_chain(201);

    let mut run_loop = boot_nakamoto::BootRunLoop::new(naka_conf.clone()).unwrap();
    let run_loop_stopper = run_loop.get_termination_switch();
    let Counters {
        blocks_processed,
        naka_submitted_commits: commits_submitted,
        naka_proposed_blocks: proposals_submitted,
        ..
    } = run_loop.counters();

    let coord_channel = run_loop.coordinator_channels();

    let run_loop_thread = thread::Builder::new()
        .name("run_loop".into())
        .spawn(move || run_loop.start(None, 0))
        .unwrap();
    wait_for_runloop(&blocks_processed);
    boot_to_epoch_3(
        &naka_conf,
        &blocks_processed,
        &[stacker_sk],
        &[sender_signer_sk],
        &mut Some(&mut signers),
        &mut btc_regtest_controller,
    );

    info!("Bootstrapped to Epoch-3.0 boundary, starting nakamoto miner");

    let burnchain = naka_conf.get_burnchain();
    let sortdb = burnchain.open_sortition_db(true).unwrap();
    let (chainstate, _) = StacksChainState::open(
        naka_conf.is_mainnet(),
        naka_conf.burnchain.chain_id,
        &naka_conf.get_chainstate_path_str(),
        None,
    )
    .unwrap();

    let block_height_pre_3_0 =
        NakamotoChainState::get_canonical_block_header(chainstate.db(), &sortdb)
            .unwrap()
            .unwrap()
            .stacks_block_height;

    info!("Nakamoto miner started...");
    blind_signer(&naka_conf, &signers, proposals_submitted);

    wait_for_first_naka_block_commit(60, &commits_submitted);

    // mine two reward cycles
    for _ in 0..btc_regtest_controller
        .get_burnchain()
        .pox_constants
        .reward_cycle_length
        * 2
    {
        let commits_before = commits_submitted.load(Ordering::SeqCst);
        next_block_and_process_new_stacks_block(&mut btc_regtest_controller, 60, &coord_channel)
            .unwrap();
        wait_for(20, || {
            Ok(commits_submitted.load(Ordering::SeqCst) > commits_before)
        })
        .unwrap();
    }

    info!("Nakamoto miner has advanced two reward cycles");

    // load the chain tip, and assert that it is a nakamoto block and at least 30 blocks have advanced in epoch 3
    let tip = NakamotoChainState::get_canonical_block_header(chainstate.db(), &sortdb)
        .unwrap()
        .unwrap();
    info!(
        "Latest tip";
        "height" => tip.stacks_block_height,
        "is_nakamoto" => tip.anchored_header.as_stacks_nakamoto().is_some(),
        "block_height_pre_3_0" => block_height_pre_3_0
    );

    assert!(tip.anchored_header.as_stacks_nakamoto().is_some());

    // spawn follower
    let mut follower_conf = naka_conf.clone();
    follower_conf.events_observers.clear();
    follower_conf.node.working_dir = format!("{}-follower", &naka_conf.node.working_dir);
    follower_conf.node.seed = vec![0x01; 32];
    follower_conf.node.local_peer_seed = vec![0x02; 32];
    follower_conf.node.miner = false;

    let rpc_port = gen_random_port();
    let p2p_port = gen_random_port();

    let localhost = "127.0.0.1";
    follower_conf.node.rpc_bind = format!("{localhost}:{rpc_port}");
    follower_conf.node.p2p_bind = format!("{localhost}:{p2p_port}");
    follower_conf.node.data_url = format!("http://{localhost}:{rpc_port}");
    follower_conf.node.p2p_address = format!("{localhost}:{p2p_port}");

    let node_info = get_chain_info(&naka_conf);
    follower_conf.node.add_bootstrap_node(
        &format!(
            "{}@{}",
            &node_info.node_public_key.unwrap(),
            naka_conf.node.p2p_bind
        ),
        naka_conf.burnchain.chain_id,
        PEER_VERSION_TESTNET,
    );

    let mut follower_run_loop = boot_nakamoto::BootRunLoop::new(follower_conf.clone()).unwrap();
    let follower_run_loop_stopper = follower_run_loop.get_termination_switch();
    let follower_coord_channel = follower_run_loop.coordinator_channels();

    debug!(
        "Booting follower-thread ({},{})",
        &follower_conf.node.p2p_bind, &follower_conf.node.rpc_bind
    );
    debug!(
        "Booting follower-thread: neighbors = {:?}",
        &follower_conf.node.bootstrap_node
    );

    // spawn a follower thread
    let follower_thread = thread::Builder::new()
        .name("follower-thread".into())
        .spawn(move || follower_run_loop.start(None, 0))
        .unwrap();

    debug!("Booted follower-thread");

    wait_for(300, || {
        sleep_ms(1000);
        let Ok(follower_node_info) = get_chain_info_result(&follower_conf) else {
            return Ok(false);
        };

        info!(
            "Follower tip is now {}/{}",
            &follower_node_info.stacks_tip_consensus_hash, &follower_node_info.stacks_tip
        );
        Ok(
            follower_node_info.stacks_tip_consensus_hash == tip.consensus_hash
                && follower_node_info.stacks_tip == tip.anchored_header.block_hash(),
        )
    })
    .unwrap();

    coord_channel
        .lock()
        .expect("Mutex poisoned")
        .stop_chains_coordinator();
    run_loop_stopper.store(false, Ordering::SeqCst);

    follower_coord_channel
        .lock()
        .expect("Mutex poisoned")
        .stop_chains_coordinator();
    follower_run_loop_stopper.store(false, Ordering::SeqCst);

    run_loop_thread.join().unwrap();
    follower_thread.join().unwrap();
}

/// Boot up a node and a follower with a non-default chain id
#[test]
#[ignore]
fn follower_bootup_custom_chain_id() {
    if env::var("BITCOIND_TEST") != Ok("1".into()) {
        return;
    }

    let (mut naka_conf, _miner_account) = naka_neon_integration_conf(None);
    naka_conf.burnchain.chain_id = 0x87654321;
    let http_origin = format!("http://{}", &naka_conf.node.rpc_bind);
    naka_conf.miner.wait_on_interim_blocks = Duration::from_secs(1);
    let sender_sk = Secp256k1PrivateKey::random();
    let sender_signer_sk = Secp256k1PrivateKey::random();
    let sender_signer_addr = tests::to_addr(&sender_signer_sk);
    let mut signers = TestSigners::new(vec![sender_signer_sk]);
    let tenure_count = 5;
    let inter_blocks_per_tenure = 9;
    // setup sender + recipient for some test stx transfers
    // these are necessary for the interim blocks to get mined at all
    let sender_addr = tests::to_addr(&sender_sk);
    let send_amt = 100;
    let send_fee = 180;
    naka_conf.add_initial_balance(
        PrincipalData::from(sender_addr).to_string(),
        (send_amt + send_fee) * tenure_count * inter_blocks_per_tenure,
    );
    naka_conf.add_initial_balance(PrincipalData::from(sender_signer_addr).to_string(), 100000);
    let recipient = PrincipalData::from(StacksAddress::burn_address(false));
    let stacker_sk = setup_stacker(&mut naka_conf);

    test_observer::spawn();
    test_observer::register_any(&mut naka_conf);

    let mut btcd_controller = BitcoinCoreController::new(naka_conf.clone());
    btcd_controller
        .start_bitcoind()
        .expect("Failed starting bitcoind");
    let mut btc_regtest_controller = BitcoinRegtestController::new(naka_conf.clone(), None);
    btc_regtest_controller.bootstrap_chain(201);

    let mut run_loop = boot_nakamoto::BootRunLoop::new(naka_conf.clone()).unwrap();
    let run_loop_stopper = run_loop.get_termination_switch();
    let Counters {
        blocks_processed,
        naka_submitted_commits: commits_submitted,
        naka_proposed_blocks: proposals_submitted,
        ..
    } = run_loop.counters();

    let coord_channel = run_loop.coordinator_channels();

    let run_loop_thread = thread::Builder::new()
        .name("run_loop".into())
        .spawn(move || run_loop.start(None, 0))
        .unwrap();
    wait_for_runloop(&blocks_processed);
    boot_to_epoch_3(
        &naka_conf,
        &blocks_processed,
        &[stacker_sk],
        &[sender_signer_sk],
        &mut Some(&mut signers),
        &mut btc_regtest_controller,
    );

    info!("Bootstrapped to Epoch-3.0 boundary, starting nakamoto miner");

    let burnchain = naka_conf.get_burnchain();
    let sortdb = burnchain.open_sortition_db(true).unwrap();
    let (chainstate, _) = StacksChainState::open(
        naka_conf.is_mainnet(),
        naka_conf.burnchain.chain_id,
        &naka_conf.get_chainstate_path_str(),
        None,
    )
    .unwrap();

    let block_height_pre_3_0 =
        NakamotoChainState::get_canonical_block_header(chainstate.db(), &sortdb)
            .unwrap()
            .unwrap()
            .stacks_block_height;

    info!("Nakamoto miner started...");
    blind_signer(&naka_conf, &signers, proposals_submitted);

    wait_for_first_naka_block_commit(60, &commits_submitted);

    let mut follower_conf = naka_conf.clone();
    follower_conf.node.miner = false;
    follower_conf.events_observers.clear();
    follower_conf.node.working_dir = format!("{}-follower", &naka_conf.node.working_dir);
    follower_conf.node.seed = vec![0x01; 32];
    follower_conf.node.local_peer_seed = vec![0x02; 32];

    let rpc_port = gen_random_port();
    let p2p_port = gen_random_port();

    let localhost = "127.0.0.1";
    follower_conf.node.rpc_bind = format!("{localhost}:{rpc_port}");
    follower_conf.node.p2p_bind = format!("{localhost}:{p2p_port}");
    follower_conf.node.data_url = format!("http://{localhost}:{rpc_port}");
    follower_conf.node.p2p_address = format!("{localhost}:{p2p_port}");
    follower_conf.node.pox_sync_sample_secs = 30;

    let node_info = get_chain_info(&naka_conf);
    follower_conf.node.add_bootstrap_node(
        &format!(
            "{}@{}",
            &node_info.node_public_key.unwrap(),
            naka_conf.node.p2p_bind
        ),
        naka_conf.burnchain.chain_id,
        PEER_VERSION_TESTNET,
    );

    let mut follower_run_loop = boot_nakamoto::BootRunLoop::new(follower_conf.clone()).unwrap();
    let follower_run_loop_stopper = follower_run_loop.get_termination_switch();
    let follower_coord_channel = follower_run_loop.coordinator_channels();

    debug!(
        "Booting follower-thread ({},{})",
        &follower_conf.node.p2p_bind, &follower_conf.node.rpc_bind
    );
    debug!(
        "Booting follower-thread: neighbors = {:?}",
        &follower_conf.node.bootstrap_node
    );

    // spawn a follower thread
    let follower_thread = thread::Builder::new()
        .name("follower-thread".into())
        .spawn(move || follower_run_loop.start(None, 0))
        .unwrap();

    debug!("Booted follower-thread");

    // Mine `tenure_count` nakamoto tenures
    for tenure_ix in 0..tenure_count {
        debug!("follower_bootup: Miner runs tenure {tenure_ix}");
        let commits_before = commits_submitted.load(Ordering::SeqCst);
        next_block_and_process_new_stacks_block(&mut btc_regtest_controller, 60, &coord_channel)
            .unwrap();

        let mut last_tip = BlockHeaderHash([0x00; 32]);
        let mut last_nonce = None;

        debug!("follower_bootup: Miner mines interum blocks for tenure {tenure_ix}");

        // mine the interim blocks
        for _ in 0..inter_blocks_per_tenure {
            let blocks_processed_before = coord_channel
                .lock()
                .expect("Mutex poisoned")
                .get_stacks_blocks_processed();

            let account = loop {
                // submit a tx so that the miner will mine an extra block
                let Ok(account) = get_account_result(&http_origin, &sender_addr) else {
                    debug!("follower_bootup: Failed to load miner account");
                    thread::sleep(Duration::from_millis(100));
                    continue;
                };
                break account;
            };

            let sender_nonce = account
                .nonce
                .max(last_nonce.as_ref().map(|ln| *ln + 1).unwrap_or(0));
            let transfer_tx = make_stacks_transfer(
                &sender_sk,
                sender_nonce,
                send_fee,
                naka_conf.burnchain.chain_id,
                &recipient,
                send_amt,
            );
            submit_tx(&http_origin, &transfer_tx);

            last_nonce = Some(sender_nonce);

            let tx = StacksTransaction::consensus_deserialize(&mut &transfer_tx[..]).unwrap();

            debug!("follower_bootup: Miner account: {account:?}");
            debug!("follower_bootup: Miner sent {}: {tx:?}", &tx.txid());

            let now = get_epoch_time_secs();
            while get_epoch_time_secs() < now + 10 {
                let Ok(info) = get_chain_info_result(&naka_conf) else {
                    debug!("follower_bootup: Could not get miner chain info");
                    thread::sleep(Duration::from_millis(100));
                    continue;
                };

                let Ok(follower_info) = get_chain_info_result(&follower_conf) else {
                    debug!("follower_bootup: Could not get follower chain info");
                    thread::sleep(Duration::from_millis(100));
                    continue;
                };

                if follower_info.burn_block_height < info.burn_block_height {
                    debug!("follower_bootup: Follower is behind miner's burnchain view");
                    thread::sleep(Duration::from_millis(100));
                    continue;
                }

                if info.stacks_tip == last_tip {
                    debug!(
                        "follower_bootup: Miner stacks tip hasn't changed ({})",
                        &info.stacks_tip
                    );
                    thread::sleep(Duration::from_millis(100));
                    continue;
                }

                let blocks_processed = coord_channel
                    .lock()
                    .expect("Mutex poisoned")
                    .get_stacks_blocks_processed();

                if blocks_processed > blocks_processed_before {
                    break;
                }

                debug!("follower_bootup: No blocks processed yet");
                thread::sleep(Duration::from_millis(100));
            }

            // compare chain tips
            loop {
                let Ok(info) = get_chain_info_result(&naka_conf) else {
                    debug!("follower_bootup: failed to load tip info");
                    thread::sleep(Duration::from_millis(100));
                    continue;
                };

                let Ok(follower_info) = get_chain_info_result(&follower_conf) else {
                    debug!("follower_bootup: Could not get follower chain info");
                    thread::sleep(Duration::from_millis(100));
                    continue;
                };
                if info.stacks_tip == follower_info.stacks_tip {
                    debug!(
                        "follower_bootup: Follower has advanced to miner's tip {}",
                        &info.stacks_tip
                    );
                } else {
                    debug!(
                        "follower_bootup: Follower has NOT advanced to miner's tip: {} != {}",
                        &info.stacks_tip, follower_info.stacks_tip
                    );
                }

                last_tip = info.stacks_tip;
                break;
            }
        }

        debug!("follower_bootup: Wait for next block-commit");
        let start_time = Instant::now();
        while commits_submitted.load(Ordering::SeqCst) <= commits_before {
            if start_time.elapsed() >= Duration::from_secs(20) {
                panic!("Timed out waiting for block-commit");
            }
            thread::sleep(Duration::from_millis(100));
        }
        debug!("follower_bootup: Block commit submitted");
    }

    // load the chain tip, and assert that it is a nakamoto block and at least 30 blocks have advanced in epoch 3
    let tip = NakamotoChainState::get_canonical_block_header(chainstate.db(), &sortdb)
        .unwrap()
        .unwrap();
    info!(
        "Latest tip";
        "height" => tip.stacks_block_height,
        "is_nakamoto" => tip.anchored_header.as_stacks_nakamoto().is_some(),
    );

    assert!(tip.anchored_header.as_stacks_nakamoto().is_some());
    assert_eq!(
        tip.stacks_block_height,
        block_height_pre_3_0 + ((inter_blocks_per_tenure + 1) * tenure_count),
        "Should have mined (1 + interim_blocks_per_tenure) * tenure_count nakamoto blocks"
    );

    // wait for follower to reach the chain tip
    loop {
        sleep_ms(1000);
        let follower_node_info = get_chain_info(&follower_conf);

        info!(
            "Follower tip is now {}/{}",
            &follower_node_info.stacks_tip_consensus_hash, &follower_node_info.stacks_tip
        );
        if follower_node_info.stacks_tip_consensus_hash == tip.consensus_hash
            && follower_node_info.stacks_tip == tip.anchored_header.block_hash()
        {
            break;
        }
    }

    // Verify both nodes have the correct chain id
    let miner_info = get_chain_info(&naka_conf);
    assert_eq!(miner_info.network_id, 0x87654321);

    let follower_info = get_chain_info(&follower_conf);
    assert_eq!(follower_info.network_id, 0x87654321);

    coord_channel
        .lock()
        .expect("Mutex poisoned")
        .stop_chains_coordinator();
    run_loop_stopper.store(false, Ordering::SeqCst);

    follower_coord_channel
        .lock()
        .expect("Mutex poisoned")
        .stop_chains_coordinator();
    follower_run_loop_stopper.store(false, Ordering::SeqCst);

    run_loop_thread.join().unwrap();
    follower_thread.join().unwrap();
}

#[test]
#[ignore]
/// Test out various burn operations being processed in Nakamoto.
///
/// There are 4 burn ops submitted:
///
/// - stx-transfer
/// - delegate-stx
/// - stack-stx
///
/// Additionally, a stack-stx without a signer key is submitted, which should
/// not be processed in Nakamoto.
fn burn_ops_integration_test() {
    if env::var("BITCOIND_TEST") != Ok("1".into()) {
        return;
    }

    let (mut naka_conf, _miner_account) = naka_neon_integration_conf(None);
    naka_conf.burnchain.satoshis_per_byte = 2;
    naka_conf.miner.wait_on_interim_blocks = Duration::from_secs(1);

    let signer_sk_1 = setup_stacker(&mut naka_conf);
    let signer_addr_1 = tests::to_addr(&signer_sk_1);

    let signer_sk_2 = Secp256k1PrivateKey::random();
    let signer_addr_2 = tests::to_addr(&signer_sk_2);

    let stacker_sk_1 = Secp256k1PrivateKey::random();
    let stacker_addr_1 = tests::to_addr(&stacker_sk_1);

    let stacker_sk_2 = Secp256k1PrivateKey::random();
    let stacker_addr_2 = tests::to_addr(&stacker_sk_2);

    let sender_sk = Secp256k1PrivateKey::random();
    let sender_addr = tests::to_addr(&sender_sk);
    let mut sender_nonce = 0;

    let mut signers = TestSigners::new(vec![signer_sk_1]);

    let stacker_sk = setup_stacker(&mut naka_conf);

    // Add the initial balances to the other accounts
    naka_conf.add_initial_balance(PrincipalData::from(stacker_addr_1).to_string(), 1000000);
    naka_conf.add_initial_balance(PrincipalData::from(stacker_addr_2).to_string(), 1000000);
    naka_conf.add_initial_balance(PrincipalData::from(sender_addr).to_string(), 100_000_000);

    test_observer::spawn();
    test_observer::register_any(&mut naka_conf);

    let mut btcd_controller = BitcoinCoreController::new(naka_conf.clone());
    btcd_controller
        .start_bitcoind()
        .expect("Failed starting bitcoind");
    let mut btc_regtest_controller = BitcoinRegtestController::new(naka_conf.clone(), None);
    btc_regtest_controller.bootstrap_chain(201);

    let http_origin = format!("http://{}", &naka_conf.node.rpc_bind);

    let mut run_loop = boot_nakamoto::BootRunLoop::new(naka_conf.clone()).unwrap();
    let run_loop_stopper = run_loop.get_termination_switch();
    let Counters {
        blocks_processed,
        naka_submitted_commits: commits_submitted,
        naka_proposed_blocks: proposals_submitted,
        ..
    } = run_loop.counters();
    let counters = run_loop.counters();

    let coord_channel = run_loop.coordinator_channels();

    let run_loop_thread = thread::Builder::new()
        .name("run_loop".into())
        .spawn(move || run_loop.start(None, 0))
        .unwrap();
    wait_for_runloop(&blocks_processed);
    boot_to_epoch_3(
        &naka_conf,
        &blocks_processed,
        &[stacker_sk],
        &[signer_sk_1],
        &mut Some(&mut signers),
        &mut btc_regtest_controller,
    );

    info!("Bootstrapped to Epoch-3.0 boundary, starting nakamoto miner");

    info!("Nakamoto miner started...");
    blind_signer(&naka_conf, &signers, proposals_submitted);

    wait_for_first_naka_block_commit(60, &commits_submitted);

    let block_height = btc_regtest_controller.get_headers_height();

    // submit a pre-stx op
    let mut miner_signer_1 = Keychain::default(naka_conf.node.seed.clone()).generate_op_signer();

    info!("Submitting first pre-stx op");
    let pre_stx_op = PreStxOp {
        output: signer_addr_1,
        // to be filled in
        txid: Txid([0u8; 32]),
        vtxindex: 0,
        block_height: 0,
        burn_header_hash: BurnchainHeaderHash([0u8; 32]),
    };

    assert!(
        btc_regtest_controller
            .submit_operation(
                StacksEpochId::Epoch30,
                BlockstackOperationType::PreStx(pre_stx_op),
                &mut miner_signer_1,
                1
            )
            .is_ok(),
        "Pre-stx operation should submit successfully"
    );

    next_block_and_mine_commit(&mut btc_regtest_controller, 60, &naka_conf, &counters).unwrap();

    let mut miner_signer_2 = Keychain::default(naka_conf.node.seed.clone()).generate_op_signer();
    info!("Submitting second pre-stx op");
    let pre_stx_op_2 = PreStxOp {
        output: signer_addr_2,
        // to be filled in
        txid: Txid([0u8; 32]),
        vtxindex: 0,
        block_height: 0,
        burn_header_hash: BurnchainHeaderHash([0u8; 32]),
    };
    assert!(
        btc_regtest_controller
            .submit_operation(
                StacksEpochId::Epoch30,
                BlockstackOperationType::PreStx(pre_stx_op_2),
                &mut miner_signer_2,
                1
            )
            .is_ok(),
        "Pre-stx operation should submit successfully"
    );

    let mut miner_signer_3 = Keychain::default(naka_conf.node.seed.clone()).generate_op_signer();
    info!("Submitting third pre-stx op");
    let pre_stx_op_3 = PreStxOp {
        output: stacker_addr_1,
        txid: Txid([0u8; 32]),
        vtxindex: 0,
        block_height: 0,
        burn_header_hash: BurnchainHeaderHash([0u8; 32]),
    };
    assert!(
        btc_regtest_controller
            .submit_operation(
                StacksEpochId::Epoch30,
                BlockstackOperationType::PreStx(pre_stx_op_3),
                &mut miner_signer_3,
                1
            )
            .is_ok(),
        "Pre-stx operation should submit successfully"
    );

    info!("Submitting fourth pre-stx op");
    let mut miner_signer_4 = Keychain::default(naka_conf.node.seed.clone()).generate_op_signer();
    let pre_stx_op_4 = PreStxOp {
        output: stacker_addr_2,
        txid: Txid([0u8; 32]),
        vtxindex: 0,
        block_height: 0,
        burn_header_hash: BurnchainHeaderHash([0u8; 32]),
    };
    assert!(
        btc_regtest_controller
            .submit_operation(
                StacksEpochId::Epoch30,
                BlockstackOperationType::PreStx(pre_stx_op_4),
                &mut miner_signer_4,
                1
            )
            .is_ok(),
        "Pre-stx operation should submit successfully"
    );
    info!("Submitted 4 pre-stx ops at block {block_height}, mining a few blocks...");

    // Mine until the next prepare phase
    let block_height = btc_regtest_controller.get_headers_height();
    let reward_cycle = btc_regtest_controller
        .get_burnchain()
        .block_height_to_reward_cycle(block_height)
        .unwrap();
    let prepare_phase_start = btc_regtest_controller
        .get_burnchain()
        .pox_constants
        .prepare_phase_start(
            btc_regtest_controller.get_burnchain().first_block_height,
            reward_cycle,
        );

    let blocks_until_prepare = prepare_phase_start + 1 - block_height;

    let lock_period: u8 = 6;
    let topic = Pox4SignatureTopic::StackStx;
    let auth_id: u32 = 1;
    let pox_addr = PoxAddress::Standard(signer_addr_1, Some(AddressHashMode::SerializeP2PKH));

    info!(
        "Submitting set-signer-key-authorization";
        "block_height" => block_height,
        "reward_cycle" => reward_cycle,
    );

    let signer_pk_1 = StacksPublicKey::from_private(&signer_sk_1);
    let signer_key_arg_1: StacksPublicKeyBuffer =
        signer_pk_1.to_bytes_compressed().as_slice().into();

    let set_signer_key_auth_tx = tests::make_contract_call(
        &signer_sk_1,
        1,
        500,
        naka_conf.burnchain.chain_id,
        &StacksAddress::burn_address(false),
        "pox-4",
        "set-signer-key-authorization",
        &[
            clarity::vm::Value::Tuple(pox_addr.as_clarity_tuple().unwrap()),
            clarity::vm::Value::UInt(lock_period.into()),
            clarity::vm::Value::UInt(reward_cycle.into()),
            clarity::vm::Value::string_ascii_from_bytes(topic.get_name_str().into()).unwrap(),
            clarity::vm::Value::buff_from(signer_pk_1.clone().to_bytes_compressed()).unwrap(),
            clarity::vm::Value::Bool(true),
            clarity::vm::Value::UInt(u128::MAX),
            clarity::vm::Value::UInt(auth_id.into()),
        ],
    );

    submit_tx(&http_origin, &set_signer_key_auth_tx);

    info!(
        "Mining until prepare phase start.";
        "prepare_phase_start" => prepare_phase_start,
        "block_height" => block_height,
        "blocks_until_prepare" => blocks_until_prepare,
    );

    for _i in 0..(blocks_until_prepare) {
        next_block_and_mine_commit(&mut btc_regtest_controller, 60, &naka_conf, &counters).unwrap();
    }

    let reward_cycle = reward_cycle + 1;

    info!(
        "Submitting stack stx op";
        "block_height" => block_height,
        "reward_cycle" => reward_cycle,
    );

    let mut signer_burnop_signer_1 = BurnchainOpSigner::new(signer_sk_1, false);
    let mut signer_burnop_signer_2 = BurnchainOpSigner::new(signer_sk_2, false);
    let mut stacker_burnop_signer_1 = BurnchainOpSigner::new(stacker_sk_1, false);
    let mut stacker_burnop_signer_2 = BurnchainOpSigner::new(stacker_sk_2, false);

    info!(
        "Before stack-stx op, signer 1 total: {}",
        btc_regtest_controller
            .get_utxos(
                StacksEpochId::Epoch30,
                &signer_burnop_signer_1.get_public_key(),
                1,
                None,
                block_height
            )
            .unwrap()
            .total_available(),
    );
    info!(
        "Before stack-stx op, signer 2 total: {}",
        btc_regtest_controller
            .get_utxos(
                StacksEpochId::Epoch30,
                &signer_burnop_signer_2.get_public_key(),
                1,
                None,
                block_height
            )
            .unwrap()
            .total_available(),
    );

    info!("Signer 1 addr: {}", signer_addr_1.to_b58());
    info!("Signer 2 addr: {}", signer_addr_2.to_b58());

    info!("Submitting transfer STX op");
    let transfer_stx_op = TransferStxOp {
        sender: stacker_addr_1,
        recipient: stacker_addr_2,
        transfered_ustx: 10000,
        memo: vec![],
        txid: Txid([0u8; 32]),
        vtxindex: 0,
        block_height: 0,
        burn_header_hash: BurnchainHeaderHash([0u8; 32]),
    };
    assert!(
        btc_regtest_controller
            .submit_operation(
                StacksEpochId::Epoch30,
                BlockstackOperationType::TransferStx(transfer_stx_op),
                &mut stacker_burnop_signer_1,
                1
            )
            .is_ok(),
        "Transfer STX operation should submit successfully"
    );

    info!("Submitting delegate STX op");
    let del_stx_op = DelegateStxOp {
        sender: stacker_addr_2,
        delegate_to: stacker_addr_1,
        reward_addr: None,
        delegated_ustx: 100_000,
        // to be filled in
        txid: Txid([0u8; 32]),
        vtxindex: 0,
        block_height: 0,
        burn_header_hash: BurnchainHeaderHash([0u8; 32]),
        until_burn_height: None,
    };

    assert!(
        btc_regtest_controller
            .submit_operation(
                StacksEpochId::Epoch30,
                BlockstackOperationType::DelegateStx(del_stx_op),
                &mut stacker_burnop_signer_2,
                1
            )
            .is_ok(),
        "Delegate STX operation should submit successfully"
    );

    let pox_info = get_pox_info(&http_origin).unwrap();
    let min_stx = pox_info.next_cycle.min_threshold_ustx;

    let stack_stx_op_with_some_signer_key = StackStxOp {
        sender: signer_addr_1,
        reward_addr: pox_addr,
        stacked_ustx: min_stx.into(),
        num_cycles: lock_period,
        signer_key: Some(signer_key_arg_1),
        max_amount: Some(u128::MAX),
        auth_id: Some(auth_id),
        // to be filled in
        vtxindex: 0,
        txid: Txid([0u8; 32]),
        block_height: 0,
        burn_header_hash: BurnchainHeaderHash::zero(),
    };

    assert!(
        btc_regtest_controller
            .submit_operation(
                StacksEpochId::Epoch30,
                BlockstackOperationType::StackStx(stack_stx_op_with_some_signer_key),
                &mut signer_burnop_signer_1,
                1
            )
            .is_ok(),
        "Stack STX operation should submit successfully"
    );

    let stack_stx_op_with_no_signer_key = StackStxOp {
        sender: signer_addr_2,
        reward_addr: PoxAddress::Standard(signer_addr_2, None),
        stacked_ustx: 100000,
        num_cycles: 6,
        signer_key: None,
        max_amount: None,
        auth_id: None,
        // to be filled in
        vtxindex: 0,
        txid: Txid([0u8; 32]),
        block_height: 0,
        burn_header_hash: BurnchainHeaderHash::zero(),
    };

    assert!(
        btc_regtest_controller
            .submit_operation(
                StacksEpochId::Epoch30,
                BlockstackOperationType::StackStx(stack_stx_op_with_no_signer_key),
                &mut signer_burnop_signer_2,
                1
            )
            .is_ok(),
        "Stack STX operation should submit successfully"
    );

    info!("Submitted 2 stack STX ops at height {block_height}, mining a few blocks...");

    // the second block should process the ops
    // Also mine 2 interim blocks to ensure the stack-stx ops are not processed in them
    for _i in 0..2 {
        next_block_and_mine_commit(&mut btc_regtest_controller, 60, &naka_conf, &counters).unwrap();
        for interim_block_ix in 0..2 {
            info!("Mining interim block {interim_block_ix}");
            let blocks_processed_before = coord_channel
                .lock()
                .expect("Mutex poisoned")
                .get_stacks_blocks_processed();
            // submit a tx so that the miner will mine an extra block
            let transfer_tx = make_stacks_transfer(
                &sender_sk,
                sender_nonce,
                200,
                naka_conf.burnchain.chain_id,
                &stacker_addr_1.into(),
                10000,
            );
            sender_nonce += 1;
            submit_tx(&http_origin, &transfer_tx);

            loop {
                let blocks_processed = coord_channel
                    .lock()
                    .expect("Mutex poisoned")
                    .get_stacks_blocks_processed();
                if blocks_processed > blocks_processed_before {
                    break;
                }
                thread::sleep(Duration::from_millis(100));
            }
        }
    }

    let mut stack_stx_found = false;
    let mut transfer_stx_found = false;
    let mut delegate_stx_found = false;
    let mut stack_stx_burn_op_tx_count = 0;
    let blocks = test_observer::get_blocks();
    info!("stack event observer num blocks: {:?}", blocks.len());
    for block in blocks.iter() {
        let transactions = block.get("transactions").unwrap().as_array().unwrap();
        info!(
            "stack event observer num transactions: {:?}",
            transactions.len()
        );
        let mut block_has_tenure_change = false;
        for tx in transactions.iter().rev() {
            let raw_tx = tx.get("raw_tx").unwrap().as_str().unwrap();
            if raw_tx == "0x00" {
                info!("Found a burn op: {tx:?}");
                assert!(block_has_tenure_change, "Block should have a tenure change");
                let burnchain_op = tx.get("burnchain_op").unwrap().as_object().unwrap();
                if burnchain_op.contains_key("transfer_stx") {
                    let transfer_stx_obj = burnchain_op.get("transfer_stx").unwrap();
                    let sender_obj = transfer_stx_obj.get("sender").unwrap();
                    let sender = sender_obj.get("address").unwrap().as_str().unwrap();
                    let recipient_obj = transfer_stx_obj.get("recipient").unwrap();
                    let recipient = recipient_obj.get("address").unwrap().as_str().unwrap();
                    let transfered_ustx = transfer_stx_obj
                        .get("transfered_ustx")
                        .unwrap()
                        .as_u64()
                        .unwrap();
                    assert_eq!(sender, stacker_addr_1.to_string());
                    assert_eq!(recipient, stacker_addr_2.to_string());
                    assert_eq!(transfered_ustx, 10000);
                    info!(
                        "Transfer STX op: sender: {sender}, recipient: {recipient}, transfered_ustx: {transfered_ustx}"
                    );
                    assert!(!transfer_stx_found, "Transfer STX op should be unique");
                    transfer_stx_found = true;
                    continue;
                }
                if burnchain_op.contains_key("delegate_stx") {
                    info!("Got delegate STX op: {burnchain_op:?}");
                    let delegate_stx_obj = burnchain_op.get("delegate_stx").unwrap();
                    let sender_obj = delegate_stx_obj.get("sender").unwrap();
                    let sender = sender_obj.get("address").unwrap().as_str().unwrap();
                    let delegate_to_obj = delegate_stx_obj.get("delegate_to").unwrap();
                    let delegate_to = delegate_to_obj.get("address").unwrap().as_str().unwrap();
                    let delegated_ustx = delegate_stx_obj
                        .get("delegated_ustx")
                        .unwrap()
                        .as_u64()
                        .unwrap();
                    assert_eq!(sender, stacker_addr_2.to_string());
                    assert_eq!(delegate_to, stacker_addr_1.to_string());
                    assert_eq!(delegated_ustx, 100_000);
                    assert!(!delegate_stx_found, "Delegate STX op should be unique");
                    delegate_stx_found = true;
                    continue;
                }
                if !burnchain_op.contains_key("stack_stx") {
                    warn!("Got unexpected burnchain op: {burnchain_op:?}");
                    panic!("unexpected btc transaction type");
                }
                let stack_stx_obj = burnchain_op.get("stack_stx").unwrap();
                let signer_key_found = stack_stx_obj
                    .get("signer_key")
                    .expect("Expected signer_key in burn op")
                    .as_str()
                    .unwrap();
                assert_eq!(signer_key_found, signer_key_arg_1.to_hex());

                let max_amount_correct = stack_stx_obj
                    .get("max_amount")
                    .expect("Expected max_amount")
                    .as_number()
                    .expect("Expected max_amount to be a number")
                    .eq(&serde_json::Number::from(u128::MAX));
                assert!(max_amount_correct, "Expected max_amount to be u128::MAX");

                let auth_id_correct = stack_stx_obj
                    .get("auth_id")
                    .expect("Expected auth_id in burn op")
                    .as_number()
                    .expect("Expected auth id")
                    .eq(&serde_json::Number::from(auth_id));
                assert!(auth_id_correct, "Expected auth_id to be 1");

                let raw_result = tx.get("raw_result").unwrap().as_str().unwrap();
                let parsed =
                    clarity::vm::Value::try_deserialize_hex_untyped(&raw_result[2..]).unwrap();
                info!("Clarity result of stack-stx op: {parsed}");
                parsed
                    .expect_result_ok()
                    .expect("Expected OK result for stack-stx op");

                assert!(!stack_stx_found, "Stack STX op should be unique");
                stack_stx_found = true;
                stack_stx_burn_op_tx_count += 1;
            } else {
                let tx_bytes = hex_bytes(&raw_tx[2..]).unwrap();
                let parsed =
                    StacksTransaction::consensus_deserialize(&mut tx_bytes.as_slice()).unwrap();
                if let TransactionPayload::TenureChange(_tenure_change) = parsed.payload {
                    block_has_tenure_change = true;
                }
            }
        }
    }
    assert!(stack_stx_found, "Expected stack STX op");
    assert_eq!(
        stack_stx_burn_op_tx_count, 1,
        "Stack-stx tx without a signer_key shouldn't have been submitted"
    );
    assert!(transfer_stx_found, "Expected transfer STX op");

    assert!(delegate_stx_found, "Expected delegate STX op");
    let sortdb = btc_regtest_controller.sortdb_mut();
    let sortdb_conn = sortdb.conn();
    let tip = SortitionDB::get_canonical_burn_chain_tip(sortdb_conn).unwrap();

    let ancestor_burnchain_header_hashes =
        SortitionDB::get_ancestor_burnchain_header_hashes(sortdb.conn(), &tip.burn_header_hash, 6)
            .unwrap();

    let mut all_stacking_burn_ops = vec![];
    let mut found_none = false;
    let mut found_some = false;
    // go from oldest burn header hash to newest
    for ancestor_bhh in ancestor_burnchain_header_hashes.iter().rev() {
        let stacking_ops = SortitionDB::get_stack_stx_ops(sortdb_conn, ancestor_bhh).unwrap();
        for stacking_op in stacking_ops.into_iter() {
            debug!("Stacking op queried from sortdb: {stacking_op:?}");
            match stacking_op.signer_key {
                Some(_) => found_some = true,
                None => found_none = true,
            }
            all_stacking_burn_ops.push(stacking_op);
        }
    }
    assert_eq!(
        all_stacking_burn_ops.len(),
        2,
        "Both stack-stx ops with and without a signer_key should be considered valid."
    );
    assert!(
        found_none,
        "Expected one stacking_op to have a signer_key of None"
    );
    assert!(
        found_some,
        "Expected one stacking_op to have a signer_key of Some"
    );

    coord_channel
        .lock()
        .expect("Mutex poisoned")
        .stop_chains_coordinator();
    run_loop_stopper.store(false, Ordering::SeqCst);

    run_loop_thread.join().unwrap();
}

#[test]
#[ignore]
/// This test spins up a nakamoto-neon node.
/// It starts in Epoch 2.0, mines with `neon_node` to Epoch 3.0, and then switches
///  to Nakamoto operation (activating pox-4 by submitting a stack-stx tx). The BootLoop
///  struct handles the epoch-2/3 tear-down and spin-up.
/// Miner A mines a regular tenure, its last block being block a_x.
/// Miner B starts its tenure, Miner B produces a Stacks block b_0, but miner C submits its block commit before b_0 is broadcasted.
/// Bitcoin block C, containing Miner C's block commit, is mined BEFORE miner C has a chance to update their block commit with b_0's information.
/// This test asserts:
///  * tenure C ignores b_0, and correctly builds off of block a_x.
fn forked_tenure_is_ignored() {
    if env::var("BITCOIND_TEST") != Ok("1".into()) {
        return;
    }

    let (mut naka_conf, _miner_account) = naka_neon_integration_conf(None);
    naka_conf.miner.wait_on_interim_blocks = Duration::from_secs(10);
    naka_conf.miner.block_commit_delay = Duration::from_secs(0);
    let sender_sk = Secp256k1PrivateKey::random();
    // setup sender + recipient for a test stx transfer
    let sender_addr = tests::to_addr(&sender_sk);
    let send_amt = 100;
    let send_fee = 180;
    naka_conf.add_initial_balance(
        PrincipalData::from(sender_addr).to_string(),
        send_amt + send_fee,
    );
    let sender_signer_sk = Secp256k1PrivateKey::random();
    let sender_signer_addr = tests::to_addr(&sender_signer_sk);
    let mut signers = TestSigners::new(vec![sender_signer_sk]);
    let recipient = PrincipalData::from(StacksAddress::burn_address(false));
    naka_conf.add_initial_balance(PrincipalData::from(sender_signer_addr).to_string(), 100000);
    let stacker_sk = setup_stacker(&mut naka_conf);
    let http_origin = format!("http://{}", &naka_conf.node.rpc_bind);

    test_observer::spawn();
    test_observer::register(
        &mut naka_conf,
        &[EventKeyType::AnyEvent, EventKeyType::MinedBlocks],
    );

    let mut btcd_controller = BitcoinCoreController::new(naka_conf.clone());
    btcd_controller
        .start_bitcoind()
        .expect("Failed starting bitcoind");
    let mut btc_regtest_controller = BitcoinRegtestController::new(naka_conf.clone(), None);
    btc_regtest_controller.bootstrap_chain(201);

    let mut run_loop = boot_nakamoto::BootRunLoop::new(naka_conf.clone()).unwrap();
    let run_loop_stopper = run_loop.get_termination_switch();
    let Counters {
        blocks_processed,
        naka_submitted_commits: commits_submitted,
        naka_proposed_blocks: proposals_submitted,
        naka_mined_blocks: mined_blocks,
        naka_skip_commit_op: test_skip_commit_op,
        ..
    } = run_loop.counters();

    let coord_channel = run_loop.coordinator_channels();

    let run_loop_thread = thread::spawn(move || run_loop.start(None, 0));
    wait_for_runloop(&blocks_processed);
    boot_to_epoch_3(
        &naka_conf,
        &blocks_processed,
        &[stacker_sk],
        &[sender_signer_sk],
        &mut Some(&mut signers),
        &mut btc_regtest_controller,
    );

    info!("Bootstrapped to Epoch-3.0 boundary, starting nakamoto miner");

    let burnchain = naka_conf.get_burnchain();
    let sortdb = burnchain.open_sortition_db(true).unwrap();
    let (chainstate, _) = StacksChainState::open(
        naka_conf.is_mainnet(),
        naka_conf.burnchain.chain_id,
        &naka_conf.get_chainstate_path_str(),
        None,
    )
    .unwrap();

    info!("Nakamoto miner started...");
    blind_signer(&naka_conf, &signers, proposals_submitted);

    info!("Starting Tenure A.");
    wait_for_first_naka_block_commit(60, &commits_submitted);

    // In the next block, the miner should win the tenure and submit a stacks block
    let commits_before = commits_submitted.load(Ordering::SeqCst);
    let blocks_before = mined_blocks.load(Ordering::SeqCst);
    let blocks_processed_before = coord_channel
        .lock()
        .expect("Mutex poisoned")
        .get_stacks_blocks_processed();
    next_block_and(&mut btc_regtest_controller, 60, || {
        let commits_count = commits_submitted.load(Ordering::SeqCst);
        let blocks_count = mined_blocks.load(Ordering::SeqCst);
        let blocks_processed = coord_channel
            .lock()
            .expect("Mutex poisoned")
            .get_stacks_blocks_processed();
        Ok(commits_count > commits_before + 1
            && blocks_count > blocks_before
            && blocks_processed > blocks_processed_before)
    })
    .unwrap();

    let block_tenure_a = NakamotoChainState::get_canonical_block_header(chainstate.db(), &sortdb)
        .unwrap()
        .unwrap();

    info!("Tenure A block: {}", &block_tenure_a.index_block_hash());

    // For the next tenure, submit the commit op but do not allow any stacks blocks to be broadcasted.
    // Stall the miner thread; only wait until the number of submitted commits increases.
<<<<<<< HEAD
    TEST_BROADCAST_STALL.lock().unwrap().replace(true);
    relay::fault_injection::block_stacks_announce();
=======
    TEST_BROADCAST_STALL.set(true);
    TEST_BLOCK_ANNOUNCE_STALL.set(true);

>>>>>>> 91a1398d
    let blocks_before = mined_blocks.load(Ordering::SeqCst);
    let commits_before = commits_submitted.load(Ordering::SeqCst);

    info!("Starting Tenure B.");

    next_block_and(&mut btc_regtest_controller, 60, || {
        let commits_count = commits_submitted.load(Ordering::SeqCst);
        Ok(commits_count > commits_before)
    })
    .unwrap();

    info!("Commit op is submitted; unpause Tenure B's block");

    // Unpause the broadcast of Tenure B's block, do not submit commits, and do not allow blocks to
    // be processed
    test_skip_commit_op.set(true);
    TEST_BROADCAST_STALL.set(false);

    // Wait for a stacks block to be broadcasted.
    // However, it will not be processed.
    let start_time = Instant::now();
    while mined_blocks.load(Ordering::SeqCst) <= blocks_before {
        assert!(
            start_time.elapsed() < Duration::from_secs(30),
            "FAIL: Test timed out while waiting for block production",
        );
        thread::sleep(Duration::from_secs(1));
    }

    info!("Tenure B broadcasted but did not process a block. Issue the next bitcoin block and unstall block commits.");

    // the block will be stored, not processed, so load it out of staging
    let tip_sn = SortitionDB::get_canonical_burn_chain_tip(sortdb.conn())
        .expect("Failed to get sortition tip");

    let block_tenure_b = chainstate
        .nakamoto_blocks_db()
        .get_nakamoto_tenure_start_blocks(&tip_sn.consensus_hash)
        .unwrap()
        .first()
        .cloned()
        .unwrap();

    let blocks = test_observer::get_mined_nakamoto_blocks();
    let block_b = blocks.last().unwrap();
    info!("Tenure B tip block: {}", &block_tenure_b.block_id());
    info!("Tenure B last block: {}", &block_b.block_id);

    // Block B was built atop block A
    assert_eq!(
        block_tenure_b.header.chain_length,
        block_tenure_a.stacks_block_height + 1
    );

    info!("Starting Tenure C.");

    // force the timestamp to be different
    sleep_ms(2000);

    // Submit a block commit op for tenure C.
    // It should also build on block A, since the node has paused processing of block B.
    let commits_before = commits_submitted.load(Ordering::SeqCst);
    let blocks_before = mined_blocks.load(Ordering::SeqCst);
    let blocks_processed_before = coord_channel
        .lock()
        .expect("Mutex poisoned")
        .get_stacks_blocks_processed();
    next_block_and(&mut btc_regtest_controller, 60, || {
        test_skip_commit_op.set(false);
<<<<<<< HEAD
        relay::fault_injection::unblock_stacks_announce();
=======
        TEST_BLOCK_ANNOUNCE_STALL.set(false);
>>>>>>> 91a1398d
        let commits_count = commits_submitted.load(Ordering::SeqCst);
        let blocks_count = mined_blocks.load(Ordering::SeqCst);
        let blocks_processed = coord_channel
            .lock()
            .expect("Mutex poisoned")
            .get_stacks_blocks_processed();
        let block_in_tenure = get_last_block_in_current_tenure(&sortdb, &chainstate).is_some();
        Ok(commits_count > commits_before
            && blocks_count > blocks_before
            && blocks_processed > blocks_processed_before
            && block_in_tenure)
    })
    .unwrap();

    info!("Tenure C produced a block!");

    let block_tenure_c = get_last_block_in_current_tenure(&sortdb, &chainstate).unwrap();
    let blocks = test_observer::get_mined_nakamoto_blocks();
    let block_c = blocks.last().unwrap();
    info!("Tenure C tip block: {}", &block_tenure_c.index_block_hash());
    info!("Tenure C last block: {}", &block_c.block_id);
    assert_ne!(block_tenure_b.block_id(), block_tenure_c.index_block_hash());

    // Block C was built AFTER Block B was built, but BEFORE it was broadcasted (processed), so it should be built off of Block A
    assert_eq!(
        block_tenure_c.stacks_block_height,
        block_tenure_a.stacks_block_height + 1
    );

    // Now let's produce a second block for tenure C and ensure it builds off of block C.
    let blocks_before = mined_blocks.load(Ordering::SeqCst);
    let blocks_processed_before = coord_channel
        .lock()
        .expect("Mutex poisoned")
        .get_stacks_blocks_processed();
    let start_time = Instant::now();

    // submit a tx so that the miner will mine an extra block
    let sender_nonce = 0;
    let transfer_tx = make_stacks_transfer(
        &sender_sk,
        sender_nonce,
        send_fee,
        naka_conf.burnchain.chain_id,
        &recipient,
        send_amt,
    );
    let tx = submit_tx(&http_origin, &transfer_tx);

    info!("Submitted tx {tx} in Tenure C to mine a second block");
    while mined_blocks.load(Ordering::SeqCst) <= blocks_before {
        assert!(
            start_time.elapsed() < Duration::from_secs(30),
            "FAIL: Test timed out while waiting for block production",
        );
        thread::sleep(Duration::from_secs(1));
    }

    wait_for(10, || {
        let blocks_processed = coord_channel
            .lock()
            .expect("Mutex poisoned")
            .get_stacks_blocks_processed();
        Ok(blocks_processed > blocks_processed_before)
    })
    .unwrap();

    info!("Tenure C produced a second block!");

    let block_2_tenure_c = get_last_block_in_current_tenure(&sortdb, &chainstate).unwrap();
    let blocks = test_observer::get_mined_nakamoto_blocks();
    let block_2_c = blocks.last().unwrap();

    info!(
        "Tenure C tip block: {}",
        &block_2_tenure_c.index_block_hash()
    );
    info!("Tenure C last block: {}", &block_2_c.block_id);

    info!("Starting tenure D.");
    // Submit a block commit op for tenure D and mine a stacks block
    let commits_before = commits_submitted.load(Ordering::SeqCst);
    let blocks_before = mined_blocks.load(Ordering::SeqCst);
    let blocks_processed_before = coord_channel
        .lock()
        .expect("Mutex poisoned")
        .get_stacks_blocks_processed();
    next_block_and(&mut btc_regtest_controller, 60, || {
        let commits_count = commits_submitted.load(Ordering::SeqCst);
        let blocks_count = mined_blocks.load(Ordering::SeqCst);
        let blocks_processed = coord_channel
            .lock()
            .expect("Mutex poisoned")
            .get_stacks_blocks_processed();
        Ok(commits_count > commits_before
            && blocks_count > blocks_before
            && blocks_processed > blocks_processed_before)
    })
    .unwrap();

    let block_tenure_d = get_last_block_in_current_tenure(&sortdb, &chainstate).unwrap();
    let blocks = test_observer::get_mined_nakamoto_blocks();
    let block_d = blocks.last().unwrap();

    info!("Tenure D tip block: {}", block_tenure_d.index_block_hash());
    info!("Tenure D last block: {}", block_d.block_id);

    assert_ne!(block_tenure_b.block_id(), block_tenure_a.index_block_hash());
    assert_ne!(block_tenure_b.block_id(), block_tenure_c.index_block_hash());
    assert_ne!(block_tenure_c, block_tenure_a);

    // Block B was built atop block A
    assert_eq!(
        block_tenure_b.header.chain_length,
        block_tenure_a.stacks_block_height + 1
    );
    assert_eq!(
        block_b.parent_block_id,
        block_tenure_a.index_block_hash().to_string()
    );

    // Block C was built AFTER Block B was built, but BEFORE it was broadcasted, so it should be built off of Block A
    assert_eq!(
        block_tenure_c.stacks_block_height,
        block_tenure_a.stacks_block_height + 1
    );
    assert_eq!(
        block_c.parent_block_id,
        block_tenure_a.index_block_hash().to_string()
    );

    assert_ne!(block_tenure_c, block_2_tenure_c);
    assert_ne!(block_2_tenure_c, block_tenure_d);
    assert_ne!(block_tenure_c, block_tenure_d);

    // Second block of tenure C builds off of block C
    assert_eq!(
        block_2_tenure_c.stacks_block_height,
        block_tenure_c.stacks_block_height + 1,
    );
    assert_eq!(
        block_2_c.parent_block_id,
        block_tenure_c.index_block_hash().to_string()
    );

    // Tenure D builds off of the second block of tenure C
    assert_eq!(
        block_tenure_d.stacks_block_height,
        block_2_tenure_c.stacks_block_height + 1,
    );
    assert_eq!(
        block_d.parent_block_id,
        block_2_tenure_c.index_block_hash().to_string()
    );

    coord_channel
        .lock()
        .expect("Mutex poisoned")
        .stop_chains_coordinator();
    run_loop_stopper.store(false, Ordering::SeqCst);

    run_loop_thread.join().unwrap();
}

#[test]
#[ignore]
/// This test spins up a nakamoto-neon node.
/// It starts in Epoch 2.0, mines with `neon_node` to Epoch 3.0, and then switches
///  to Nakamoto operation (activating pox-4 by submitting a stack-stx tx). The BootLoop
///  struct handles the epoch-2/3 tear-down and spin-up.
/// This test makes three assertions:
///  * 5 tenures are mined after 3.0 starts
///  * Each tenure has 10 blocks (the coinbase block and 9 interim blocks)
///  * Verifies the block heights of the blocks mined
fn check_block_heights() {
    if env::var("BITCOIND_TEST") != Ok("1".into()) {
        return;
    }

    let mut signers = TestSigners::default();
    let (mut naka_conf, _miner_account) = naka_neon_integration_conf(None);
    let http_origin = format!("http://{}", &naka_conf.node.rpc_bind);
    naka_conf.miner.wait_on_interim_blocks = Duration::from_secs(1);
    let sender_sk = Secp256k1PrivateKey::random();
    let sender_signer_sk = Secp256k1PrivateKey::random();
    let sender_signer_addr = tests::to_addr(&sender_signer_sk);
    let tenure_count = 5;
    let inter_blocks_per_tenure = 9;
    // setup sender + recipient for some test stx transfers
    // these are necessary for the interim blocks to get mined at all
    let sender_addr = tests::to_addr(&sender_sk);
    let send_amt = 100;
    let send_fee = 180;
    let deploy_fee = 3000;
    naka_conf.add_initial_balance(
        PrincipalData::from(sender_addr).to_string(),
        3 * deploy_fee + (send_amt + send_fee) * tenure_count * inter_blocks_per_tenure,
    );
    naka_conf.add_initial_balance(PrincipalData::from(sender_signer_addr).to_string(), 100000);
    naka_conf.miner.tenure_cost_limit_per_block_percentage = None;
    let recipient = PrincipalData::from(StacksAddress::burn_address(false));
    let stacker_sk = setup_stacker(&mut naka_conf);

    let mut btcd_controller = BitcoinCoreController::new(naka_conf.clone());
    btcd_controller
        .start_bitcoind()
        .expect("Failed starting bitcoind");
    let mut btc_regtest_controller = BitcoinRegtestController::new(naka_conf.clone(), None);
    btc_regtest_controller.bootstrap_chain(201);

    let mut run_loop = boot_nakamoto::BootRunLoop::new(naka_conf.clone()).unwrap();
    let run_loop_stopper = run_loop.get_termination_switch();
    let Counters {
        blocks_processed,
        naka_submitted_commits: commits_submitted,
        naka_proposed_blocks: proposals_submitted,
        ..
    } = run_loop.counters();

    let coord_channel = run_loop.coordinator_channels();

    let run_loop_thread = thread::Builder::new()
        .name("run_loop".into())
        .spawn(move || run_loop.start(None, 0))
        .unwrap();
    wait_for_runloop(&blocks_processed);

    let mut sender_nonce = 0;

    // Deploy this version with the Clarity 1 / 2 before epoch 3
    let contract0_name = "test-contract-0";
    let contract_clarity1 =
        "(define-read-only (get-heights) { burn-block-height: burn-block-height, block-height: block-height })";

    let contract_tx0 = make_contract_publish(
        &sender_sk,
        sender_nonce,
        deploy_fee,
        naka_conf.burnchain.chain_id,
        contract0_name,
        contract_clarity1,
    );
    sender_nonce += 1;
    submit_tx(&http_origin, &contract_tx0);

    boot_to_epoch_3(
        &naka_conf,
        &blocks_processed,
        &[stacker_sk],
        &[sender_signer_sk],
        &mut Some(&mut signers),
        &mut btc_regtest_controller,
    );

    info!("Bootstrapped to Epoch-3.0 boundary, starting nakamoto miner");

    let burnchain = naka_conf.get_burnchain();
    let sortdb = burnchain.open_sortition_db(true).unwrap();
    let (chainstate, _) = StacksChainState::open(
        naka_conf.is_mainnet(),
        naka_conf.burnchain.chain_id,
        &naka_conf.get_chainstate_path_str(),
        None,
    )
    .unwrap();

    let block_height_pre_3_0 =
        NakamotoChainState::get_canonical_block_header(chainstate.db(), &sortdb)
            .unwrap()
            .unwrap()
            .stacks_block_height;

    info!("Nakamoto miner started...");
    blind_signer(&naka_conf, &signers, proposals_submitted);

    let heights0_value = call_read_only(
        &naka_conf,
        &sender_addr,
        contract0_name,
        "get-heights",
        vec![],
    );
    let preheights = heights0_value.expect_tuple().unwrap();
    info!("Heights from pre-epoch 3.0: {preheights}");

    wait_for_first_naka_block_commit(60, &commits_submitted);

    let info = get_chain_info_result(&naka_conf).unwrap();
    info!("Chain info: {info:?}");

    // With the first Nakamoto block, the chain tip and the number of tenures
    // must be the same (before Nakamoto every block counts as a tenure)
    assert_eq!(info.tenure_height, info.stacks_tip_height);

    let mut last_burn_block_height;
    let mut last_stacks_block_height = info.stacks_tip_height as u128;
    let mut last_tenure_height = last_stacks_block_height as u128;

    let heights0_value = call_read_only(
        &naka_conf,
        &sender_addr,
        contract0_name,
        "get-heights",
        vec![],
    );
    let heights0 = heights0_value.expect_tuple().unwrap();
    info!("Heights from epoch 3.0 start: {heights0}");
    assert_eq!(
        heights0.get("burn-block-height"),
        preheights.get("burn-block-height"),
        "Burn block height should match"
    );
    assert_eq!(
        heights0
            .get("block-height")
            .unwrap()
            .clone()
            .expect_u128()
            .unwrap(),
        last_stacks_block_height,
        "Stacks block height should match"
    );

    // This version uses the Clarity 1 / 2 keywords
    let contract1_name = "test-contract-1";
    let contract_tx1 = make_contract_publish_versioned(
        &sender_sk,
        sender_nonce,
        deploy_fee,
        naka_conf.burnchain.chain_id,
        contract1_name,
        contract_clarity1,
        Some(ClarityVersion::Clarity2),
    );
    sender_nonce += 1;
    submit_tx(&http_origin, &contract_tx1);

    // This version uses the Clarity 3 keywords
    let contract3_name = "test-contract-3";
    let contract_clarity3 =
        "(define-read-only (get-heights) { burn-block-height: burn-block-height, stacks-block-height: stacks-block-height, tenure-height: tenure-height })";

    let contract_tx3 = make_contract_publish(
        &sender_sk,
        sender_nonce,
        deploy_fee,
        naka_conf.burnchain.chain_id,
        contract3_name,
        contract_clarity3,
    );
    sender_nonce += 1;
    submit_tx(&http_origin, &contract_tx3);

    // Mine `tenure_count` nakamoto tenures
    for tenure_ix in 0..tenure_count {
        info!("Mining tenure {tenure_ix}");
        let commits_before = commits_submitted.load(Ordering::SeqCst);
        next_block_and_process_new_stacks_block(&mut btc_regtest_controller, 60, &coord_channel)
            .unwrap();

        // in the first tenure, make sure that the contracts are published
        if tenure_ix == 0 {
            wait_for(30, || {
                let cur_sender_nonce = get_account(&http_origin, &to_addr(&sender_sk)).nonce;
                Ok(cur_sender_nonce >= sender_nonce)
            })
            .expect("Timed out waiting for contracts to publish");
        }

        let heights1_value = call_read_only(
            &naka_conf,
            &sender_addr,
            contract1_name,
            "get-heights",
            vec![],
        );
        let heights1 = heights1_value.expect_tuple().unwrap();
        info!("Heights from Clarity 1: {heights1}");

        let heights3_value = call_read_only(
            &naka_conf,
            &sender_addr,
            contract3_name,
            "get-heights",
            vec![],
        );
        let heights3 = heights3_value.expect_tuple().unwrap();
        info!("Heights from Clarity 3: {heights3}");

        let bbh1 = heights1
            .get("burn-block-height")
            .unwrap()
            .clone()
            .expect_u128()
            .unwrap();
        let bbh3 = heights3
            .get("burn-block-height")
            .unwrap()
            .clone()
            .expect_u128()
            .unwrap();
        assert_eq!(bbh1, bbh3, "Burn block heights should match");
        last_burn_block_height = bbh1;

        let bh1 = heights1
            .get("block-height")
            .unwrap()
            .clone()
            .expect_u128()
            .unwrap();
        let bh3 = heights3
            .get("tenure-height")
            .unwrap()
            .clone()
            .expect_u128()
            .unwrap();
        assert_eq!(
            bh1, bh3,
            "Clarity 2 block-height should match Clarity 3 tenure-height"
        );
        assert_eq!(
            bh1,
            last_tenure_height + 1,
            "Tenure height should have incremented"
        );
        last_tenure_height = bh1;

        let info = get_chain_info_result(&naka_conf).unwrap();
        assert_eq!(info.tenure_height, bh3 as u64);

        let sbh = heights3
            .get("stacks-block-height")
            .unwrap()
            .clone()
            .expect_u128()
            .unwrap();
        let expected_height = if tenure_ix == 0 {
            // tenure 0 will include an interim block at this point because of the contract publish
            //  txs
            last_stacks_block_height + 2
        } else {
            last_stacks_block_height + 1
        };
        assert_eq!(
            sbh, expected_height,
            "Stacks block heights should have incremented"
        );
        last_stacks_block_height = sbh;

        // mine the interim blocks
        for interim_block_ix in 0..inter_blocks_per_tenure {
            info!("Mining interim block {interim_block_ix}");
            let blocks_processed_before = coord_channel
                .lock()
                .expect("Mutex poisoned")
                .get_stacks_blocks_processed();
            // submit a tx so that the miner will mine an extra block
            let transfer_tx = make_stacks_transfer(
                &sender_sk,
                sender_nonce,
                send_fee,
                naka_conf.burnchain.chain_id,
                &recipient,
                send_amt,
            );
            sender_nonce += 1;
            submit_tx(&http_origin, &transfer_tx);

            loop {
                let blocks_processed = coord_channel
                    .lock()
                    .expect("Mutex poisoned")
                    .get_stacks_blocks_processed();
                if blocks_processed > blocks_processed_before {
                    break;
                }
                thread::sleep(Duration::from_millis(100));
            }

            let heights1_value = call_read_only(
                &naka_conf,
                &sender_addr,
                contract1_name,
                "get-heights",
                vec![],
            );
            let heights1 = heights1_value.expect_tuple().unwrap();
            info!("Heights from Clarity 1: {heights1}");

            let heights3_value = call_read_only(
                &naka_conf,
                &sender_addr,
                contract3_name,
                "get-heights",
                vec![],
            );
            let heights3 = heights3_value.expect_tuple().unwrap();
            info!("Heights from Clarity 3: {heights3}");

            let bbh1 = heights1
                .get("burn-block-height")
                .unwrap()
                .clone()
                .expect_u128()
                .unwrap();
            let bbh3 = heights3
                .get("burn-block-height")
                .unwrap()
                .clone()
                .expect_u128()
                .unwrap();
            assert_eq!(bbh1, bbh3, "Burn block heights should match");
            assert_eq!(
                bbh1, last_burn_block_height,
                "Burn block heights should not have incremented"
            );

            let bh1 = heights1
                .get("block-height")
                .unwrap()
                .clone()
                .expect_u128()
                .unwrap();
            let bh3 = heights3
                .get("tenure-height")
                .unwrap()
                .clone()
                .expect_u128()
                .unwrap();
            assert_eq!(
                bh1, bh3,
                "Clarity 2 block-height should match Clarity 3 tenure-height"
            );
            assert_eq!(
                bh1, last_tenure_height,
                "Tenure height should not have changed"
            );

            let info = get_chain_info_result(&naka_conf).unwrap();
            assert_eq!(info.tenure_height, bh3 as u64);

            let sbh = heights3
                .get("stacks-block-height")
                .unwrap()
                .clone()
                .expect_u128()
                .unwrap();
            assert_eq!(
                sbh,
                last_stacks_block_height + 1,
                "Stacks block heights should have incremented"
            );
            last_stacks_block_height = sbh;
        }

        let start_time = Instant::now();
        while commits_submitted.load(Ordering::SeqCst) <= commits_before {
            if start_time.elapsed() >= Duration::from_secs(20) {
                panic!("Timed out waiting for block-commit");
            }
            thread::sleep(Duration::from_millis(100));
        }
    }

    // load the chain tip, and assert that it is a nakamoto block and at least 30 blocks have advanced in epoch 3
    let tip = NakamotoChainState::get_canonical_block_header(chainstate.db(), &sortdb)
        .unwrap()
        .unwrap();
    info!(
        "Latest tip";
        "height" => tip.stacks_block_height,
        "is_nakamoto" => tip.anchored_header.as_stacks_nakamoto().is_some(),
    );

    assert!(tip.anchored_header.as_stacks_nakamoto().is_some());
    assert_eq!(
        tip.stacks_block_height,
        block_height_pre_3_0 + 1 + ((inter_blocks_per_tenure + 1) * tenure_count),
        "Should have mined 1 + (1 + interim_blocks_per_tenure) * tenure_count nakamoto blocks"
    );

    let info = get_chain_info_result(&naka_conf).unwrap();
    assert_eq!(info.tenure_height, block_height_pre_3_0 + tenure_count);

    coord_channel
        .lock()
        .expect("Mutex poisoned")
        .stop_chains_coordinator();
    run_loop_stopper.store(false, Ordering::SeqCst);

    run_loop_thread.join().unwrap();
}

/// Test config parameter `nakamoto_attempt_time_ms`
#[test]
#[ignore]
fn nakamoto_attempt_time() {
    if env::var("BITCOIND_TEST") != Ok("1".into()) {
        return;
    }

    let mut signers = TestSigners::default();
    let (mut naka_conf, _miner_account) = naka_neon_integration_conf(None);
    let password = "12345".to_string();
    naka_conf.connection_options.auth_token = Some(password);
    // Use fixed timing params for this test
    let nakamoto_attempt_time_ms = 20_000;
    naka_conf.miner.nakamoto_attempt_time_ms = nakamoto_attempt_time_ms;
    let stacker_sk = setup_stacker(&mut naka_conf);

    let sender_sk = Secp256k1PrivateKey::random();
    let sender_addr = tests::to_addr(&sender_sk);
    naka_conf.add_initial_balance(PrincipalData::from(sender_addr).to_string(), 1_000_000_000);

    let sender_signer_sk = Secp256k1PrivateKey::random();
    let sender_signer_addr = tests::to_addr(&sender_signer_sk);
    naka_conf.add_initial_balance(PrincipalData::from(sender_signer_addr).to_string(), 100_000);

    let recipient = PrincipalData::from(StacksAddress::burn_address(false));
    let http_origin = format!("http://{}", &naka_conf.node.rpc_bind);

    // We'll need a lot of accounts for one subtest to avoid MAXIMUM_MEMPOOL_TX_CHAINING
    struct Account {
        nonce: u64,
        privk: Secp256k1PrivateKey,
        _address: StacksAddress,
    }
    let num_accounts = 1_000;
    let init_account_balance = 1_000_000_000;
    let account_keys = add_initial_balances(&mut naka_conf, num_accounts, init_account_balance);
    let mut account = account_keys
        .into_iter()
        .map(|privk| {
            let _address = tests::to_addr(&privk);
            Account {
                nonce: 0,
                privk,
                _address,
            }
        })
        .collect::<Vec<_>>();

    // only subscribe to the block proposal events
    test_observer::spawn();
    test_observer::register(&mut naka_conf, &[EventKeyType::BlockProposal]);

    let mut btcd_controller = BitcoinCoreController::new(naka_conf.clone());
    btcd_controller
        .start_bitcoind()
        .expect("Failed starting bitcoind");
    let mut btc_regtest_controller = BitcoinRegtestController::new(naka_conf.clone(), None);
    btc_regtest_controller.bootstrap_chain(201);

    let mut run_loop = boot_nakamoto::BootRunLoop::new(naka_conf.clone()).unwrap();
    let run_loop_stopper = run_loop.get_termination_switch();
    let Counters {
        blocks_processed,
        naka_submitted_commits: commits_submitted,
        naka_proposed_blocks: proposals_submitted,
        ..
    } = run_loop.counters();
    let counters = run_loop.counters();

    let coord_channel = run_loop.coordinator_channels();

    let run_loop_thread = thread::spawn(move || run_loop.start(None, 0));
    wait_for_runloop(&blocks_processed);
    boot_to_epoch_3(
        &naka_conf,
        &blocks_processed,
        &[stacker_sk],
        &[sender_signer_sk],
        &mut Some(&mut signers),
        &mut btc_regtest_controller,
    );

    info!("Bootstrapped to Epoch-3.0 boundary, starting nakamoto miner");
    blind_signer(&naka_conf, &signers, proposals_submitted);

    let burnchain = naka_conf.get_burnchain();
    let sortdb = burnchain.open_sortition_db(true).unwrap();
    let (chainstate, _) = StacksChainState::open(
        naka_conf.is_mainnet(),
        naka_conf.burnchain.chain_id,
        &naka_conf.get_chainstate_path_str(),
        None,
    )
    .unwrap();

    let _block_height_pre_3_0 =
        NakamotoChainState::get_canonical_block_header(chainstate.db(), &sortdb)
            .unwrap()
            .unwrap()
            .stacks_block_height;

    info!("Nakamoto miner started...");

    wait_for_first_naka_block_commit(60, &commits_submitted);

    // Mine 3 nakamoto tenures
    for _ in 0..3 {
        next_block_and_mine_commit(&mut btc_regtest_controller, 60, &naka_conf, &counters).unwrap();
    }

    // TODO (hack) instantiate the sortdb in the burnchain
    _ = btc_regtest_controller.sortdb_mut();

    // ----- Setup boilerplate finished, test block proposal API endpoint -----

    let tenure_count = 2;
    let inter_blocks_per_tenure = 3;

    info!("Begin subtest 1");

    // Subtest 1
    // Mine nakamoto tenures with a few transactions
    // Blocks should be produced at least every 20 seconds
    for _ in 0..tenure_count {
        let commits_before = commits_submitted.load(Ordering::SeqCst);
        next_block_and_process_new_stacks_block(&mut btc_regtest_controller, 60, &coord_channel)
            .unwrap();

        let mut last_tip = BlockHeaderHash([0x00; 32]);
        let mut last_tip_height = 0;

        // mine the interim blocks
        for tenure_count in 0..inter_blocks_per_tenure {
            debug!("nakamoto_attempt_time: begin tenure {tenure_count}");

            let blocks_processed_before = coord_channel
                .lock()
                .expect("Mutex poisoned")
                .get_stacks_blocks_processed();

            let txs_per_block = 3;
            let tx_fee = 500;
            let amount = 500;

            let account = loop {
                // submit a tx so that the miner will mine an extra block
                let Ok(account) = get_account_result(&http_origin, &sender_addr) else {
                    debug!("nakamoto_attempt_time: Failed to load miner account");
                    thread::sleep(Duration::from_millis(100));
                    continue;
                };
                break account;
            };

            let mut sender_nonce = account.nonce;
            for _ in 0..txs_per_block {
                let transfer_tx = make_stacks_transfer(
                    &sender_sk,
                    sender_nonce,
                    tx_fee,
                    naka_conf.burnchain.chain_id,
                    &recipient,
                    amount,
                );
                sender_nonce += 1;
                submit_tx(&http_origin, &transfer_tx);
            }

            // Miner should have made a new block by now
            let wait_start = Instant::now();
            loop {
                let blocks_processed = coord_channel
                    .lock()
                    .expect("Mutex poisoned")
                    .get_stacks_blocks_processed();
                if blocks_processed > blocks_processed_before {
                    break;
                }
                // wait a little longer than what the max block time should be
                if wait_start.elapsed() > Duration::from_millis(nakamoto_attempt_time_ms + 100) {
                    panic!(
                        "A block should have been produced within {nakamoto_attempt_time_ms} ms"
                    );
                }
                thread::sleep(Duration::from_secs(1));
            }

            let info = get_chain_info_result(&naka_conf).unwrap();
            assert_ne!(info.stacks_tip, last_tip);
            assert_ne!(info.stacks_tip_height, last_tip_height);

            last_tip = info.stacks_tip;
            last_tip_height = info.stacks_tip_height;
        }

        let start_time = Instant::now();
        while commits_submitted.load(Ordering::SeqCst) <= commits_before {
            if start_time.elapsed() >= Duration::from_secs(20) {
                panic!("Timed out waiting for block-commit");
            }
            thread::sleep(Duration::from_millis(100));
        }
    }

    info!("Begin subtest 2");

    // Subtest 2
    // Confirm that no blocks are mined if there are no transactions
    for _ in 0..2 {
        let blocks_processed_before = coord_channel
            .lock()
            .expect("Mutex poisoned")
            .get_stacks_blocks_processed();

        let info_before = get_chain_info_result(&naka_conf).unwrap();

        // Wait long enough for a block to be mined
        thread::sleep(Duration::from_millis(nakamoto_attempt_time_ms * 2));

        let blocks_processed = coord_channel
            .lock()
            .expect("Mutex poisoned")
            .get_stacks_blocks_processed();

        let info = get_chain_info_result(&naka_conf).unwrap();

        // Assert that no block was mined while waiting
        assert_eq!(blocks_processed, blocks_processed_before);
        assert_eq!(info.stacks_tip, info_before.stacks_tip);
        assert_eq!(info.stacks_tip_height, info_before.stacks_tip_height);
    }

    info!("Begin subtest 3");

    // Subtest 3
    // Add more than `nakamoto_attempt_time_ms` worth of transactions into mempool
    // Multiple blocks should be mined
    let info_before = get_chain_info_result(&naka_conf).unwrap();

    let blocks_processed_before = coord_channel
        .lock()
        .expect("Mutex poisoned")
        .get_stacks_blocks_processed();

    let tx_limit = 10000;
    let tx_fee = 500;
    let amount = 500;
    let mut tx_total_size = 0;
    let mut tx_count = 0;
    let mut acct_idx = 0;

    // Submit max # of txs from each account to reach tx_limit
    'submit_txs: loop {
        let acct = &mut account[acct_idx];
        for _ in 0..MAXIMUM_MEMPOOL_TX_CHAINING {
            let transfer_tx = make_stacks_transfer(
                &acct.privk,
                acct.nonce,
                tx_fee,
                naka_conf.burnchain.chain_id,
                &recipient,
                amount,
            );
            submit_tx(&http_origin, &transfer_tx);
            tx_total_size += transfer_tx.len();
            tx_count += 1;
            acct.nonce += 1;
            if tx_count >= tx_limit {
                break 'submit_txs;
            }
            info!(
                "nakamoto_times_ms: on account {acct_idx}; sent {tx_count} txs so far (out of {tx_limit})"
            );
        }
        acct_idx += 1;
    }

    info!("Subtest 3 sent all transactions");

    // Make sure that these transactions *could* fit into a single block
    assert!(tx_total_size < MAX_BLOCK_LEN as usize);

    // Wait long enough for 2 blocks to be made
    thread::sleep(Duration::from_millis(nakamoto_attempt_time_ms * 2 + 100));

    // Check that 2 blocks were made
    let blocks_processed = coord_channel
        .lock()
        .expect("Mutex poisoned")
        .get_stacks_blocks_processed();

    let blocks_mined = blocks_processed - blocks_processed_before;
    assert!(blocks_mined > 2);

    let info = get_chain_info_result(&naka_conf).unwrap();
    assert_ne!(info.stacks_tip, info_before.stacks_tip);
    assert_ne!(info.stacks_tip_height, info_before.stacks_tip_height);

    // ----- Clean up -----
    coord_channel
        .lock()
        .expect("Mutex poisoned")
        .stop_chains_coordinator();
    run_loop_stopper.store(false, Ordering::SeqCst);

    run_loop_thread.join().unwrap();
}

#[test]
#[ignore]
/// This test is testing the burn state of the Stacks blocks. In Stacks 2.x,
/// the burn block state accessed in a Clarity contract is the burn block of
/// the block's parent, since the block is built before its burn block is
/// mined. In Nakamoto, there is no longer this race condition, so Clarity
/// contracts access the state of the current burn block.
/// We should verify:
/// - `burn-block-height` in epoch 3.x is the burn block of the Stacks block
/// - `get-burn-block-info` is able to access info of the current burn block
///   in epoch 3.x
fn clarity_burn_state() {
    if env::var("BITCOIND_TEST") != Ok("1".into()) {
        return;
    }

    let mut signers = TestSigners::default();
    let (mut naka_conf, _miner_account) = naka_neon_integration_conf(None);
    let http_origin = format!("http://{}", &naka_conf.node.rpc_bind);
    naka_conf.miner.wait_on_interim_blocks = Duration::from_secs(1);
    let sender_sk = Secp256k1PrivateKey::random();
    let sender_signer_sk = Secp256k1PrivateKey::random();
    let sender_signer_addr = tests::to_addr(&sender_signer_sk);
    let tenure_count = 5;
    let inter_blocks_per_tenure = 9;
    // setup sender + recipient for some test stx transfers
    // these are necessary for the interim blocks to get mined at all
    let sender_addr = tests::to_addr(&sender_sk);
    let tx_fee = 1000;
    let deploy_fee = 3000;
    naka_conf.add_initial_balance(
        PrincipalData::from(sender_addr).to_string(),
        deploy_fee + tx_fee * tenure_count + tx_fee * tenure_count * inter_blocks_per_tenure,
    );
    naka_conf.add_initial_balance(PrincipalData::from(sender_signer_addr).to_string(), 100000);
    naka_conf.miner.tenure_cost_limit_per_block_percentage = None;
    let stacker_sk = setup_stacker(&mut naka_conf);

    test_observer::spawn();
    test_observer::register(&mut naka_conf, &[EventKeyType::MinedBlocks]);

    let mut btcd_controller = BitcoinCoreController::new(naka_conf.clone());
    btcd_controller
        .start_bitcoind()
        .expect("Failed starting bitcoind");
    let mut btc_regtest_controller = BitcoinRegtestController::new(naka_conf.clone(), None);
    btc_regtest_controller.bootstrap_chain(201);

    let mut run_loop = boot_nakamoto::BootRunLoop::new(naka_conf.clone()).unwrap();
    let run_loop_stopper = run_loop.get_termination_switch();
    let Counters {
        blocks_processed,
        naka_submitted_commits: commits_submitted,
        naka_proposed_blocks: proposals_submitted,
        ..
    } = run_loop.counters();

    let coord_channel = run_loop.coordinator_channels();

    let run_loop_thread = thread::Builder::new()
        .name("run_loop".into())
        .spawn(move || run_loop.start(None, 0))
        .unwrap();
    wait_for_runloop(&blocks_processed);
    boot_to_epoch_3(
        &naka_conf,
        &blocks_processed,
        &[stacker_sk],
        &[sender_signer_sk],
        &mut Some(&mut signers),
        &mut btc_regtest_controller,
    );

    info!("Bootstrapped to Epoch-3.0 boundary, starting nakamoto miner");

    info!("Nakamoto miner started...");
    blind_signer(&naka_conf, &signers, proposals_submitted);

    wait_for_first_naka_block_commit(60, &commits_submitted);

    let mut sender_nonce = 0;

    // This version uses the Clarity 1 / 2 keywords
    let contract_name = "test-contract";
    let contract = r#"
         (define-read-only (foo (expected-height uint))
             (begin
                 (asserts! (is-eq expected-height burn-block-height) (err burn-block-height))
                 (asserts! (is-some (get-burn-block-info? header-hash burn-block-height)) (err u0))
                 (ok true)
             )
         )
         (define-public (bar (expected-height uint))
             (foo expected-height)
         )
     "#;

    let contract_tx = make_contract_publish(
        &sender_sk,
        sender_nonce,
        deploy_fee,
        naka_conf.burnchain.chain_id,
        contract_name,
        contract,
    );
    sender_nonce += 1;
    submit_tx(&http_origin, &contract_tx);

    let mut burn_block_height = 0;

    // Mine `tenure_count` nakamoto tenures
    for tenure_ix in 0..tenure_count {
        info!("Mining tenure {tenure_ix}");

        // Don't submit this tx on the first iteration, because the contract is not published yet.
        if tenure_ix > 0 {
            // Call the read-only function and see if we see the correct burn block height
            let result = call_read_only(
                &naka_conf,
                &sender_addr,
                contract_name,
                "foo",
                vec![&Value::UInt(burn_block_height)],
            );
            result.expect_result_ok().expect("Read-only call failed");

            // Pause mining to prevent the stacks block from being mined before the tenure change is processed
            TEST_MINE_STALL.set(true);
            // Submit a tx for the next block (the next block will be a new tenure, so the burn block height will increment)
            let call_tx = tests::make_contract_call(
                &sender_sk,
                sender_nonce,
                tx_fee,
                naka_conf.burnchain.chain_id,
                &sender_addr,
                contract_name,
                "bar",
                &[Value::UInt(burn_block_height + 1)],
            );
            sender_nonce += 1;
            submit_tx(&http_origin, &call_tx);
        }

        let commits_before = commits_submitted.load(Ordering::SeqCst);
        let blocks_processed_before = coord_channel
            .lock()
            .expect("Mutex poisoned")
            .get_stacks_blocks_processed();
        next_block_and(&mut btc_regtest_controller, 60, || {
            Ok(commits_submitted.load(Ordering::SeqCst) > commits_before)
        })
        .unwrap();
        TEST_MINE_STALL.set(false);
        wait_for(20, || {
            Ok(coord_channel
                .lock()
                .expect("Mutex poisoned")
                .get_stacks_blocks_processed()
                > blocks_processed_before)
        })
        .unwrap();

        // in the first tenure, make sure that the contracts are published
        if tenure_ix == 0 {
            wait_for(30, || {
                let cur_sender_nonce = get_account(&http_origin, &to_addr(&sender_sk)).nonce;
                Ok(cur_sender_nonce >= sender_nonce)
            })
            .expect("Timed out waiting for contracts to publish");
        }

        let info = get_chain_info(&naka_conf);
        burn_block_height = info.burn_block_height as u128;
        info!("Expecting burn block height to be {burn_block_height}");

        // Assert that the contract call was successful
        test_observer::get_mined_nakamoto_blocks()
            .last()
            .unwrap()
            .tx_events
            .iter()
            .for_each(|event| match event {
                TransactionEvent::Success(TransactionSuccessEvent { result, fee, .. }) => {
                    // Ignore coinbase and tenure transactions
                    if *fee == 0 {
                        return;
                    }

                    info!("Contract call result: {result}");
                    result.clone().expect_result_ok().expect("Ok result");
                }
                _ => {
                    info!("Unsuccessful event: {event:?}");
                    panic!("Expected a successful transaction");
                }
            });

        // mine the interim blocks
        for interim_block_ix in 0..inter_blocks_per_tenure {
            info!("Mining interim block {interim_block_ix}");
            let blocks_processed_before = coord_channel
                .lock()
                .expect("Mutex poisoned")
                .get_stacks_blocks_processed();

            // Call the read-only function and see if we see the correct burn block height
            let expected_height = Value::UInt(burn_block_height);
            let result = call_read_only(
                &naka_conf,
                &sender_addr,
                contract_name,
                "foo",
                vec![&expected_height],
            );
            info!("Read-only result: {result:?}");
            result.expect_result_ok().expect("Read-only call failed");

            // Submit a tx to trigger the next block
            let call_tx = tests::make_contract_call(
                &sender_sk,
                sender_nonce,
                tx_fee,
                naka_conf.burnchain.chain_id,
                &sender_addr,
                contract_name,
                "bar",
                &[expected_height],
            );
            sender_nonce += 1;
            submit_tx(&http_origin, &call_tx);

            loop {
                let blocks_processed = coord_channel
                    .lock()
                    .expect("Mutex poisoned")
                    .get_stacks_blocks_processed();
                if blocks_processed > blocks_processed_before {
                    break;
                }
                thread::sleep(Duration::from_millis(100));
            }

            // Assert that the contract call was successful
            test_observer::get_mined_nakamoto_blocks()
                .last()
                .unwrap()
                .tx_events
                .iter()
                .for_each(|event| match event {
                    TransactionEvent::Success(TransactionSuccessEvent { result, .. }) => {
                        info!("Contract call result: {result}");
                        result.clone().expect_result_ok().expect("Ok result");
                    }
                    _ => {
                        info!("Unsuccessful event: {event:?}");
                        panic!("Expected a successful transaction");
                    }
                });
        }

        let start_time = Instant::now();
        while commits_submitted.load(Ordering::SeqCst) <= commits_before {
            if start_time.elapsed() >= Duration::from_secs(20) {
                panic!("Timed out waiting for block-commit");
            }
            thread::sleep(Duration::from_millis(100));
        }
    }

    coord_channel
        .lock()
        .expect("Mutex poisoned")
        .stop_chains_coordinator();
    run_loop_stopper.store(false, Ordering::SeqCst);

    run_loop_thread.join().unwrap();
}

#[test]
#[ignore]
#[allow(clippy::drop_non_drop)]
fn signer_chainstate() {
    if env::var("BITCOIND_TEST") != Ok("1".into()) {
        return;
    }

    let mut signers = TestSigners::default();
    let (mut naka_conf, _miner_account) = naka_neon_integration_conf(None);
    let prom_bind = "127.0.0.1:6000".to_string();
    let http_origin = format!("http://{}", &naka_conf.node.rpc_bind);
    naka_conf.node.prometheus_bind = Some(prom_bind.clone());
    naka_conf.miner.wait_on_interim_blocks = Duration::from_secs(1);
    let sender_sk = Secp256k1PrivateKey::random();
    // setup sender + recipient for a test stx transfer
    let sender_addr = tests::to_addr(&sender_sk);
    let send_amt = 1000;
    let send_fee = 200;
    naka_conf.add_initial_balance(
        PrincipalData::from(sender_addr).to_string(),
        (send_amt + send_fee) * 20,
    );
    let sender_signer_sk = Secp256k1PrivateKey::random();
    let sender_signer_addr = tests::to_addr(&sender_signer_sk);
    naka_conf.add_initial_balance(PrincipalData::from(sender_signer_addr).to_string(), 100000);
    let recipient = PrincipalData::from(StacksAddress::burn_address(false));
    let stacker_sk = setup_stacker(&mut naka_conf);

    test_observer::spawn();
    test_observer::register_any(&mut naka_conf);

    let mut btcd_controller = BitcoinCoreController::new(naka_conf.clone());
    btcd_controller
        .start_bitcoind()
        .expect("Failed starting bitcoind");
    let mut btc_regtest_controller = BitcoinRegtestController::new(naka_conf.clone(), None);
    btc_regtest_controller.bootstrap_chain(201);

    let mut run_loop = boot_nakamoto::BootRunLoop::new(naka_conf.clone()).unwrap();
    let run_loop_stopper = run_loop.get_termination_switch();
    let Counters {
        blocks_processed,
        naka_submitted_commits: commits_submitted,
        naka_proposed_blocks: proposals_submitted,
        ..
    } = run_loop.counters();
    let counters = run_loop.counters();

    let coord_channel = run_loop.coordinator_channels();

    let run_loop_thread = thread::spawn(move || run_loop.start(None, 0));
    wait_for_runloop(&blocks_processed);
    boot_to_epoch_3(
        &naka_conf,
        &blocks_processed,
        &[stacker_sk],
        &[sender_signer_sk],
        &mut Some(&mut signers),
        &mut btc_regtest_controller,
    );

    info!("Bootstrapped to Epoch-3.0 boundary, starting nakamoto miner");

    let burnchain = naka_conf.get_burnchain();
    let sortdb = burnchain.open_sortition_db(true).unwrap();

    // query for prometheus metrics
    #[cfg(feature = "monitoring_prom")]
    {
        let (chainstate, _) = StacksChainState::open(
            naka_conf.is_mainnet(),
            naka_conf.burnchain.chain_id,
            &naka_conf.get_chainstate_path_str(),
            None,
        )
        .unwrap();
        let block_height_pre_3_0 =
            NakamotoChainState::get_canonical_block_header(chainstate.db(), &sortdb)
                .unwrap()
                .unwrap()
                .stacks_block_height;
        let prom_http_origin = format!("http://{prom_bind}");
        wait_for(10, || {
            let client = reqwest::blocking::Client::new();
            let res = client
                .get(&prom_http_origin)
                .send()
                .unwrap()
                .text()
                .unwrap();
            let expected_result = format!("stacks_node_stacks_tip_height {block_height_pre_3_0}");
            Ok(res.contains(&expected_result))
        })
        .expect("Failed waiting for prometheus metrics to update")
    }

    info!("Nakamoto miner started...");
    blind_signer(&naka_conf, &signers, proposals_submitted.clone());

    let signer_client = stacks_signer::client::StacksClient::new(
        StacksPrivateKey::from_seed(&[0, 1, 2, 3]),
        naka_conf.node.rpc_bind.clone(),
        naka_conf
            .connection_options
            .auth_token
            .clone()
            .unwrap_or("".into()),
        false,
        CHAIN_ID_TESTNET,
    );

    wait_for_first_naka_block_commit(60, &commits_submitted);

    let mut signer_db =
        SignerDb::new(format!("{}/signer_db_path", naka_conf.node.working_dir)).unwrap();

    // Mine some nakamoto tenures
    //  track the last tenure's first block and subsequent blocks so we can
    //  check that they get rejected by the sortitions_view
    let mut last_tenures_proposals: Option<(StacksPublicKey, NakamotoBlock, Vec<NakamotoBlock>)> =
        None;
    // hold the first and last blocks of the first tenure. we'll use this to submit reorging proposals
    let mut first_tenure_blocks: Option<Vec<NakamotoBlock>> = None;
    for i in 0..15 {
        next_block_and_mine_commit(&mut btc_regtest_controller, 60, &naka_conf, &counters).unwrap();

        // this config disallows any reorg due to poorly timed block commits
        let proposal_conf = ProposalEvalConfig {
            first_proposal_burn_block_timing: Duration::from_secs(0),
            block_proposal_timeout: Duration::from_secs(100),
            tenure_last_block_proposal_timeout: Duration::from_secs(30),
            tenure_idle_timeout: Duration::from_secs(300),
        };
        let mut sortitions_view =
            SortitionsView::fetch_view(proposal_conf, &signer_client).unwrap();

        // check the prior tenure's proposals again, confirming that the sortitions_view
        //  will reject them.
        if let Some((ref miner_pk, ref prior_tenure_first, ref prior_tenure_interims)) =
            last_tenures_proposals
        {
            let valid = sortitions_view
                .check_proposal(
                    &signer_client,
                    &mut signer_db,
                    prior_tenure_first,
                    miner_pk,
                    true,
                )
                .unwrap();
            assert!(
                !valid,
                "Sortitions view should reject proposals from prior tenure"
            );
            for block in prior_tenure_interims.iter() {
                let valid = sortitions_view
                    .check_proposal(&signer_client, &mut signer_db, block, miner_pk, true)
                    .unwrap();
                assert!(
                    !valid,
                    "Sortitions view should reject proposals from prior tenure"
                );
            }
        }

        // make sure we're getting a proposal from the current sortition (not 100% guaranteed by
        //  `next_block_and_mine_commit`) by looping
        let time_start = Instant::now();
        let proposal = loop {
            let proposal = get_latest_block_proposal(&naka_conf, &sortdb).unwrap();
            if proposal.0.header.consensus_hash == sortitions_view.cur_sortition.consensus_hash {
                break proposal;
            }
            if time_start.elapsed() > Duration::from_secs(20) {
                panic!("Timed out waiting for block proposal from the current bitcoin block");
            }
            thread::sleep(Duration::from_secs(1));
        };

        let burn_block_height = SortitionDB::get_canonical_burn_chain_tip(sortdb.conn())
            .unwrap()
            .block_height;
        let reward_cycle = burnchain
            .block_height_to_reward_cycle(burn_block_height)
            .unwrap();
        let valid = sortitions_view
            .check_proposal(
                &signer_client,
                &mut signer_db,
                &proposal.0,
                &proposal.1,
                true,
            )
            .unwrap();

        assert!(
            valid,
            "Nakamoto integration test produced invalid block proposal"
        );
        signer_db
            .insert_block(&BlockInfo {
                block: proposal.0.clone(),
                burn_block_height,
                reward_cycle,
                vote: None,
                valid: Some(true),
                signed_over: true,
                proposed_time: get_epoch_time_secs(),
                signed_self: None,
                signed_group: None,
                ext: ExtraBlockInfo::None,
                state: BlockState::Unprocessed,
                validation_time_ms: None,
            })
            .unwrap();

        let before = proposals_submitted.load(Ordering::SeqCst);

        // submit a tx to trigger an intermediate block
        let sender_nonce = i;
        let transfer_tx = make_stacks_transfer(
            &sender_sk,
            sender_nonce,
            send_fee,
            naka_conf.burnchain.chain_id,
            &recipient,
            send_amt,
        );
        submit_tx(&http_origin, &transfer_tx);

        let timer = Instant::now();
        while proposals_submitted.load(Ordering::SeqCst) <= before {
            thread::sleep(Duration::from_millis(5));
            if timer.elapsed() > Duration::from_secs(30) {
                panic!("Timed out waiting for nakamoto miner to produce intermediate block");
            }
        }

        // an intermediate block was produced. check the proposed block
        let proposal_interim = get_latest_block_proposal(&naka_conf, &sortdb).unwrap();

        let valid = sortitions_view
            .check_proposal(
                &signer_client,
                &mut signer_db,
                &proposal_interim.0,
                &proposal_interim.1,
                true,
            )
            .unwrap();

        assert!(
            valid,
            "Nakamoto integration test produced invalid block proposal"
        );
        // force the view to refresh and check again

        // this config disallows any reorg due to poorly timed block commits
        let proposal_conf = ProposalEvalConfig {
            first_proposal_burn_block_timing: Duration::from_secs(0),
            block_proposal_timeout: Duration::from_secs(100),
            tenure_last_block_proposal_timeout: Duration::from_secs(30),
            tenure_idle_timeout: Duration::from_secs(300),
        };
        let burn_block_height = SortitionDB::get_canonical_burn_chain_tip(sortdb.conn())
            .unwrap()
            .block_height;
        let reward_cycle = burnchain
            .block_height_to_reward_cycle(burn_block_height)
            .unwrap();
        let mut sortitions_view =
            SortitionsView::fetch_view(proposal_conf, &signer_client).unwrap();
        let valid = sortitions_view
            .check_proposal(
                &signer_client,
                &mut signer_db,
                &proposal_interim.0,
                &proposal_interim.1,
                true,
            )
            .unwrap();

        assert!(
            valid,
            "Nakamoto integration test produced invalid block proposal"
        );

        signer_db
            .insert_block(&BlockInfo {
                block: proposal_interim.0.clone(),
                burn_block_height,
                reward_cycle,
                vote: None,
                valid: Some(true),
                signed_over: true,
                proposed_time: get_epoch_time_secs(),
                signed_self: Some(get_epoch_time_secs()),
                signed_group: Some(get_epoch_time_secs()),
                ext: ExtraBlockInfo::None,
                state: BlockState::GloballyAccepted,
                validation_time_ms: Some(1000),
            })
            .unwrap();

        if first_tenure_blocks.is_none() {
            first_tenure_blocks = Some(vec![proposal.0.clone(), proposal_interim.0.clone()]);
        }
        last_tenures_proposals = Some((proposal.1, proposal.0, vec![proposal_interim.0]));
    }

    // now we'll check some specific cases of invalid proposals
    // Case: the block doesn't confirm the prior blocks that have been signed.
    let last_tenure = &last_tenures_proposals.as_ref().unwrap().1.clone();
    let last_tenure_header = &last_tenure.header;
    let miner_sk = naka_conf.miner.mining_key.unwrap();
    let miner_pk = StacksPublicKey::from_private(&miner_sk);
    let mut sibling_block_header = NakamotoBlockHeader {
        version: 1,
        chain_length: last_tenure_header.chain_length,
        burn_spent: last_tenure_header.burn_spent,
        consensus_hash: last_tenure_header.consensus_hash,
        parent_block_id: last_tenure_header.block_id(),
        tx_merkle_root: Sha512Trunc256Sum::from_data(&[0]),
        state_index_root: TrieHash([0; 32]),
        timestamp: last_tenure_header.timestamp + 1,
        miner_signature: MessageSignature([0; 65]),
        signer_signature: Vec::new(),
        pox_treatment: BitVec::ones(1).unwrap(),
    };
    sibling_block_header.sign_miner(&miner_sk).unwrap();

    let sibling_block = NakamotoBlock {
        header: sibling_block_header,
        txs: vec![],
    };

    // this config disallows any reorg due to poorly timed block commits
    let proposal_conf = ProposalEvalConfig {
        first_proposal_burn_block_timing: Duration::from_secs(0),
        block_proposal_timeout: Duration::from_secs(100),
        tenure_last_block_proposal_timeout: Duration::from_secs(30),
        tenure_idle_timeout: Duration::from_secs(300),
    };
    let mut sortitions_view = SortitionsView::fetch_view(proposal_conf, &signer_client).unwrap();
    assert!(
        !sortitions_view
            .check_proposal(
                &signer_client,
                &mut signer_db,
                &sibling_block,
                &miner_pk,
                false,
            )
            .unwrap(),
        "A sibling of a previously approved block must be rejected."
    );

    // Case: the block contains a tenure change, but blocks have already
    //  been signed in this tenure
    let mut sibling_block_header = NakamotoBlockHeader {
        version: 1,
        chain_length: last_tenure_header.chain_length,
        burn_spent: last_tenure_header.burn_spent,
        consensus_hash: last_tenure_header.consensus_hash,
        parent_block_id: last_tenure_header.parent_block_id,
        tx_merkle_root: Sha512Trunc256Sum::from_data(&[0]),
        state_index_root: TrieHash([0; 32]),
        timestamp: last_tenure_header.timestamp + 1,
        miner_signature: MessageSignature([0; 65]),
        signer_signature: Vec::new(),
        pox_treatment: BitVec::ones(1).unwrap(),
    };
    sibling_block_header.sign_miner(&miner_sk).unwrap();

    let sibling_block = NakamotoBlock {
        header: sibling_block_header,
        txs: vec![
            StacksTransaction {
                version: TransactionVersion::Testnet,
                chain_id: 1,
                auth: TransactionAuth::Standard(TransactionSpendingCondition::Singlesig(
                    SinglesigSpendingCondition {
                        hash_mode: SinglesigHashMode::P2PKH,
                        signer: Hash160([0; 20]),
                        nonce: 0,
                        tx_fee: 0,
                        key_encoding: TransactionPublicKeyEncoding::Compressed,
                        signature: MessageSignature([0; 65]),
                    },
                )),
                anchor_mode: TransactionAnchorMode::Any,
                post_condition_mode: TransactionPostConditionMode::Allow,
                post_conditions: vec![],
                payload: TransactionPayload::TenureChange(
                    last_tenure.get_tenure_change_tx_payload().unwrap().clone(),
                ),
            },
            last_tenure.txs[1].clone(),
        ],
    };

    assert!(
        !sortitions_view
            .check_proposal(
                &signer_client,
                &mut signer_db,
                &sibling_block,
                &miner_pk,
                false,
            )
            .unwrap(),
        "A sibling of a previously approved block must be rejected."
    );

    // Case: the block contains a tenure change, but it doesn't confirm all the blocks of the parent tenure
    let reorg_to_block = first_tenure_blocks.as_ref().unwrap().first().unwrap();
    let mut sibling_block_header = NakamotoBlockHeader {
        version: 1,
        chain_length: reorg_to_block.header.chain_length + 1,
        burn_spent: reorg_to_block.header.burn_spent,
        consensus_hash: last_tenure_header.consensus_hash,
        parent_block_id: reorg_to_block.block_id(),
        tx_merkle_root: Sha512Trunc256Sum::from_data(&[0]),
        state_index_root: TrieHash([0; 32]),
        timestamp: last_tenure_header.timestamp + 1,
        miner_signature: MessageSignature([0; 65]),
        signer_signature: Vec::new(),
        pox_treatment: BitVec::ones(1).unwrap(),
    };
    sibling_block_header.sign_miner(&miner_sk).unwrap();

    let sibling_block = NakamotoBlock {
        header: sibling_block_header.clone(),
        txs: vec![
            StacksTransaction {
                version: TransactionVersion::Testnet,
                chain_id: 1,
                auth: TransactionAuth::Standard(TransactionSpendingCondition::Singlesig(
                    SinglesigSpendingCondition {
                        hash_mode: SinglesigHashMode::P2PKH,
                        signer: Hash160([0; 20]),
                        nonce: 0,
                        tx_fee: 0,
                        key_encoding: TransactionPublicKeyEncoding::Compressed,
                        signature: MessageSignature([0; 65]),
                    },
                )),
                anchor_mode: TransactionAnchorMode::Any,
                post_condition_mode: TransactionPostConditionMode::Allow,
                post_conditions: vec![],
                payload: TransactionPayload::TenureChange(TenureChangePayload {
                    tenure_consensus_hash: sibling_block_header.consensus_hash,
                    prev_tenure_consensus_hash: reorg_to_block.header.consensus_hash,
                    burn_view_consensus_hash: sibling_block_header.consensus_hash,
                    previous_tenure_end: reorg_to_block.block_id(),
                    previous_tenure_blocks: 1,
                    cause: stacks::chainstate::stacks::TenureChangeCause::BlockFound,
                    pubkey_hash: Hash160::from_node_public_key(&miner_pk),
                }),
            },
            last_tenure.txs[1].clone(),
        ],
    };

    assert!(
        !sortitions_view
            .check_proposal(
                &signer_client,
                &mut signer_db,
                &sibling_block,
                &miner_pk,
                false,
            )
            .unwrap(),
        "A sibling of a previously approved block must be rejected."
    );

    // Case: the block contains a tenure change, but the parent tenure is a reorg
    let reorg_to_block = first_tenure_blocks.as_ref().unwrap().last().unwrap();
    // make the sortition_view *think* that our block commit pointed at this old tenure
    sortitions_view.cur_sortition.parent_tenure_id = reorg_to_block.header.consensus_hash;
    let mut sibling_block_header = NakamotoBlockHeader {
        version: 1,
        chain_length: reorg_to_block.header.chain_length + 1,
        burn_spent: reorg_to_block.header.burn_spent,
        consensus_hash: last_tenure_header.consensus_hash,
        parent_block_id: reorg_to_block.block_id(),
        tx_merkle_root: Sha512Trunc256Sum::from_data(&[0]),
        state_index_root: TrieHash([0; 32]),
        timestamp: reorg_to_block.header.timestamp + 1,
        miner_signature: MessageSignature([0; 65]),
        signer_signature: Vec::new(),
        pox_treatment: BitVec::ones(1).unwrap(),
    };
    sibling_block_header.sign_miner(&miner_sk).unwrap();

    let sibling_block = NakamotoBlock {
        header: sibling_block_header.clone(),
        txs: vec![
            StacksTransaction {
                version: TransactionVersion::Testnet,
                chain_id: 1,
                auth: TransactionAuth::Standard(TransactionSpendingCondition::Singlesig(
                    SinglesigSpendingCondition {
                        hash_mode: SinglesigHashMode::P2PKH,
                        signer: Hash160([0; 20]),
                        nonce: 0,
                        tx_fee: 0,
                        key_encoding: TransactionPublicKeyEncoding::Compressed,
                        signature: MessageSignature([0; 65]),
                    },
                )),
                anchor_mode: TransactionAnchorMode::Any,
                post_condition_mode: TransactionPostConditionMode::Allow,
                post_conditions: vec![],
                payload: TransactionPayload::TenureChange(TenureChangePayload {
                    tenure_consensus_hash: sibling_block_header.consensus_hash,
                    prev_tenure_consensus_hash: reorg_to_block.header.consensus_hash,
                    burn_view_consensus_hash: sibling_block_header.consensus_hash,
                    previous_tenure_end: reorg_to_block.block_id(),
                    previous_tenure_blocks: 1,
                    cause: stacks::chainstate::stacks::TenureChangeCause::BlockFound,
                    pubkey_hash: Hash160::from_node_public_key(&miner_pk),
                }),
            },
            last_tenure.txs[1].clone(),
        ],
    };

    assert!(
        !sortitions_view
            .check_proposal(
                &signer_client,
                &mut signer_db,
                &sibling_block,
                &miner_pk,
                false,
            )
            .unwrap(),
        "A sibling of a previously approved block must be rejected."
    );

    let start_sortition = &reorg_to_block.header.consensus_hash;
    let stop_sortition = &sortitions_view.cur_sortition.prior_sortition;
    // check that the get_tenure_forking_info response is sane
    let fork_info = signer_client
        .get_tenure_forking_info(start_sortition, stop_sortition)
        .unwrap();

    // it should start and stop with the given inputs (reversed!)
    assert_eq!(fork_info.first().unwrap().consensus_hash, *stop_sortition);
    assert_eq!(fork_info.last().unwrap().consensus_hash, *start_sortition);

    // every step of the return should be linked to the parent
    let mut prior: Option<&TenureForkingInfo> = None;
    for step in fork_info.iter().rev() {
        if let Some(prior) = prior {
            assert_eq!(prior.sortition_id, step.parent_sortition_id);
        }
        prior = Some(step);
    }

    // view is stale, if we ever expand this test, sortitions_view should
    // be fetched again, so drop it here.
    drop(sortitions_view);

    coord_channel
        .lock()
        .expect("Mutex poisoned")
        .stop_chains_coordinator();
    run_loop_stopper.store(false, Ordering::SeqCst);

    run_loop_thread.join().unwrap();
}

#[test]
#[ignore]
/// This test spins up a nakamoto-neon node.
/// It starts in Epoch 2.0, mines with `neon_node` to Epoch 3.0, and then switches
///  to Nakamoto operation (activating pox-4 by submitting a stack-stx tx). The BootLoop
///  struct handles the epoch-2/3 tear-down and spin-up. It mines a regular Nakamoto tenure
///  before pausing the commit op to produce an empty sortition, forcing a tenure extend.
///  Commit ops are resumed, and an additional 15 nakamoto tenures mined.
/// This test makes three assertions:
///  * 15 blocks are mined after 3.0 starts.
///  * A transaction submitted to the mempool in 3.0 will be mined in 3.0
///  * A tenure extend transaction was successfully mined in 3.0
///  * The final chain tip is a nakamoto block
fn continue_tenure_extend() {
    if env::var("BITCOIND_TEST") != Ok("1".into()) {
        return;
    }

    let mut signers = TestSigners::default();
    let (mut naka_conf, _miner_account) = naka_neon_integration_conf(None);
    let prom_bind = "127.0.0.1:6000".to_string();
    naka_conf.node.prometheus_bind = Some(prom_bind.clone());
    naka_conf.miner.wait_on_interim_blocks = Duration::from_secs(1);
    naka_conf.connection_options.block_proposal_max_age_secs = u64::MAX;
    let http_origin = naka_conf.node.data_url.clone();
    let sender_sk = Secp256k1PrivateKey::random();
    // setup sender + recipient for a test stx transfer
    let sender_addr = tests::to_addr(&sender_sk);
    let send_amt = 1000;
    let send_fee = 200;
    naka_conf.add_initial_balance(
        PrincipalData::from(sender_addr).to_string(),
        (send_amt + send_fee) * 20,
    );
    let sender_signer_sk = Secp256k1PrivateKey::random();
    let sender_signer_addr = tests::to_addr(&sender_signer_sk);
    naka_conf.add_initial_balance(PrincipalData::from(sender_signer_addr).to_string(), 100000);
    let recipient = PrincipalData::from(StacksAddress::burn_address(false));
    let stacker_sk = setup_stacker(&mut naka_conf);
    let mut transfer_nonce = 0;

    test_observer::spawn();
    test_observer::register_any(&mut naka_conf);

    let mut btcd_controller = BitcoinCoreController::new(naka_conf.clone());
    btcd_controller
        .start_bitcoind()
        .expect("Failed starting bitcoind");
    let mut btc_regtest_controller = BitcoinRegtestController::new(naka_conf.clone(), None);
    btc_regtest_controller.bootstrap_chain(201);

    let mut run_loop = boot_nakamoto::BootRunLoop::new(naka_conf.clone()).unwrap();
    let run_loop_stopper = run_loop.get_termination_switch();
    let Counters {
        blocks_processed,
        naka_submitted_commits: commits_submitted,
        naka_proposed_blocks: proposals_submitted,
        naka_skip_commit_op: test_skip_commit_op,
        ..
    } = run_loop.counters();
    let counters = run_loop.counters();

    let coord_channel = run_loop.coordinator_channels();

    let run_loop_thread = thread::spawn(move || run_loop.start(None, 0));
    wait_for_runloop(&blocks_processed);
    boot_to_epoch_3(
        &naka_conf,
        &blocks_processed,
        &[stacker_sk],
        &[sender_signer_sk],
        &mut Some(&mut signers),
        &mut btc_regtest_controller,
    );

    info!("Bootstrapped to Epoch-3.0 boundary, starting nakamoto miner");

    let burnchain = naka_conf.get_burnchain();
    let sortdb = burnchain.open_sortition_db(true).unwrap();
    let (mut chainstate, _) = StacksChainState::open(
        naka_conf.is_mainnet(),
        naka_conf.burnchain.chain_id,
        &naka_conf.get_chainstate_path_str(),
        None,
    )
    .unwrap();

    let block_height_pre_3_0 =
        NakamotoChainState::get_canonical_block_header(chainstate.db(), &sortdb)
            .unwrap()
            .unwrap()
            .stacks_block_height;

    // query for prometheus metrics
    #[cfg(feature = "monitoring_prom")]
    {
        let prom_http_origin = format!("http://{prom_bind}");
        wait_for(10, || {
            let client = reqwest::blocking::Client::new();
            let res = client
                .get(&prom_http_origin)
                .send()
                .unwrap()
                .text()
                .unwrap();
            let expected_result = format!("stacks_node_stacks_tip_height {block_height_pre_3_0}");
            Ok(res.contains(&expected_result))
        })
        .expect("Prometheus metrics did not update");
    }

    info!("Nakamoto miner started...");
    blind_signer(&naka_conf, &signers, proposals_submitted);

    let blocks_processed_before = coord_channel
        .lock()
        .expect("Mutex poisoned")
        .get_stacks_blocks_processed();

    wait_for_first_naka_block_commit(60, &commits_submitted);

    // Mine a regular nakamoto tenure
    next_block_and_mine_commit(&mut btc_regtest_controller, 60, &naka_conf, &counters).unwrap();

    wait_for(5, || {
        let blocks_processed = coord_channel
            .lock()
            .expect("Mutex poisoned")
            .get_stacks_blocks_processed();
        Ok(blocks_processed > blocks_processed_before)
    })
    .unwrap();

    let blocks_processed_before = coord_channel
        .lock()
        .expect("Mutex poisoned")
        .get_stacks_blocks_processed();

    info!("Pausing commit ops to trigger a tenure extend.");
    test_skip_commit_op.set(true);

    next_block_and(&mut btc_regtest_controller, 60, || Ok(true)).unwrap();

    wait_for(5, || {
        let blocks_processed = coord_channel
            .lock()
            .expect("Mutex poisoned")
            .get_stacks_blocks_processed();
        Ok(blocks_processed > blocks_processed_before)
    })
    .unwrap();

    // Submit a TX
    let transfer_tx = make_stacks_transfer(
        &sender_sk,
        transfer_nonce,
        send_fee,
        naka_conf.burnchain.chain_id,
        &recipient,
        send_amt,
    );
    let transfer_tx_hex = format!("0x{}", to_hex(&transfer_tx));

    let tip = NakamotoChainState::get_canonical_block_header(chainstate.db(), &sortdb)
        .unwrap()
        .unwrap();

    let mut mempool = naka_conf
        .connect_mempool_db()
        .expect("Database failure opening mempool");

    mempool
        .submit_raw(
            &mut chainstate,
            &sortdb,
            &tip.consensus_hash,
            &tip.anchored_header.block_hash(),
            transfer_tx,
            &ExecutionCost::max_value(),
            &StacksEpochId::Epoch30,
        )
        .unwrap();

    // wait for the extended miner to include the tx in a block
    //  before we produce the next bitcoin block (this test will assert
    //  that this is the case at the end of the test).
    wait_for(60, || {
        let nonce = get_account(&http_origin, &to_addr(&sender_sk)).nonce;
        Ok(nonce > transfer_nonce)
    })
    .unwrap();

    let blocks_processed_before = coord_channel
        .lock()
        .expect("Mutex poisoned")
        .get_stacks_blocks_processed();

    next_block_and_process_new_stacks_block(&mut btc_regtest_controller, 60, &coord_channel)
        .unwrap();

    wait_for(5, || {
        let blocks_processed = coord_channel
            .lock()
            .expect("Mutex poisoned")
            .get_stacks_blocks_processed();
        let sender_nonce = get_account(&http_origin, &to_addr(&sender_sk)).nonce;
        Ok(blocks_processed > blocks_processed_before && sender_nonce >= 1)
    })
    .unwrap();

    let blocks_processed_before = coord_channel
        .lock()
        .expect("Mutex poisoned")
        .get_stacks_blocks_processed();

    next_block_and(&mut btc_regtest_controller, 60, || Ok(true)).unwrap();

    wait_for(5, || {
        let blocks_processed = coord_channel
            .lock()
            .expect("Mutex poisoned")
            .get_stacks_blocks_processed();
        Ok(blocks_processed > blocks_processed_before)
    })
    .unwrap();

    // Mine 3 nakamoto blocks
    for i in 0..3 {
        info!("Triggering Nakamoto blocks after extend ({})", i + 1);
        transfer_nonce += 1;
        let transfer_tx = make_stacks_transfer(
            &sender_sk,
            transfer_nonce,
            send_fee,
            naka_conf.burnchain.chain_id,
            &recipient,
            send_amt,
        );
        submit_tx(&http_origin, &transfer_tx);
        wait_for(10, || {
            let sender_nonce = get_account(&http_origin, &to_addr(&sender_sk)).nonce;
            Ok(sender_nonce >= transfer_nonce)
        })
        .expect("Timed out waiting for transfer TX to confirm");
    }

    info!("Resuming commit ops to mine regular tenures.");
    test_skip_commit_op.set(false);

    // Mine 15 more regular nakamoto tenures
    for _i in 0..15 {
        let commits_before = commits_submitted.load(Ordering::SeqCst);
        let blocks_processed_before = coord_channel
            .lock()
            .expect("Mutex poisoned")
            .get_stacks_blocks_processed();
        next_block_and(&mut btc_regtest_controller, 60, || {
            let commits_count = commits_submitted.load(Ordering::SeqCst);
            Ok(commits_count > commits_before)
        })
        .unwrap();

        wait_for(5, || {
            let blocks_processed = coord_channel
                .lock()
                .expect("Mutex poisoned")
                .get_stacks_blocks_processed();
            Ok(blocks_processed > blocks_processed_before)
        })
        .unwrap();

        sleep_ms(5_000);
    }

    // load the chain tip, and assert that it is a nakamoto block and at least 30 blocks have advanced in epoch 3
    let tip = NakamotoChainState::get_canonical_block_header(chainstate.db(), &sortdb)
        .unwrap()
        .unwrap();

    // assert that the tenure extend tx was observed
    let mut tenure_extends = vec![];
    let mut tenure_block_founds = vec![];
    let mut transfer_tx_included = false;
    let mut last_block_had_extend = false;
    for pair in test_observer::get_blocks().windows(2) {
        let prev_block = &pair[0];
        let block = &pair[1];
        let mut has_extend = false;
        for tx in block["transactions"].as_array().unwrap() {
            let raw_tx = tx["raw_tx"].as_str().unwrap();
            if raw_tx == transfer_tx_hex {
                transfer_tx_included = true;
                continue;
            }
            if raw_tx == "0x00" {
                continue;
            }
            let tx_bytes = hex_bytes(&raw_tx[2..]).unwrap();
            let parsed = StacksTransaction::consensus_deserialize(&mut &tx_bytes[..]).unwrap();

            if let TransactionPayload::TenureChange(payload) = &parsed.payload {
                match payload.cause {
                    TenureChangeCause::Extended => {
                        has_extend = true;
                        tenure_extends.push(parsed);
                    }
                    TenureChangeCause::BlockFound => {
                        if last_block_had_extend
                            && prev_block["transactions"].as_array().unwrap().len() <= 1
                        {
                            panic!("Expected other transactions to happen after tenure extend");
                        }
                        tenure_block_founds.push(parsed);
                    }
                };
            }
        }
        last_block_had_extend = has_extend;
    }
    assert!(
        !tenure_extends.is_empty(),
        "Nakamoto node failed to include the tenure extend txs"
    );

    assert!(
        tenure_block_founds.len() >= 17 - tenure_extends.len(),
        "Nakamoto node failed to include the block found tx per winning sortition"
    );

    assert!(
        transfer_tx_included,
        "Nakamoto node failed to include the transfer tx"
    );

    assert!(tip.anchored_header.as_stacks_nakamoto().is_some());
    assert!(tip.stacks_block_height >= block_height_pre_3_0 + 17);

    // make sure prometheus returns an updated height
    #[cfg(feature = "monitoring_prom")]
    {
        let prom_http_origin = format!("http://{prom_bind}");
        wait_for(10, || {
            let client = reqwest::blocking::Client::new();
            let res = client
                .get(&prom_http_origin)
                .send()
                .unwrap()
                .text()
                .unwrap();
            let expected_result =
                format!("stacks_node_stacks_tip_height {}", tip.stacks_block_height);
            Ok(res.contains(&expected_result))
        })
        .expect("Prometheus metrics did not update");
    }

    coord_channel
        .lock()
        .expect("Mutex poisoned")
        .stop_chains_coordinator();
    run_loop_stopper.store(false, Ordering::SeqCst);

    run_loop_thread.join().unwrap();
}

fn get_block_times(
    naka_conf: &Config,
    sender_addr: &StacksAddress,
    block_height: u128,
    tenure_height: u128,
) -> (u128, u128, u128, u128, u128, u128, u128) {
    let contract0_name = "test-contract-0";
    let contract1_name = "test-contract-1";
    let contract3_name = "test-contract-3";

    info!("Getting block times at block {block_height}, tenure {tenure_height}...");

    let time0_value = call_read_only(
        naka_conf,
        sender_addr,
        contract0_name,
        "get-time",
        vec![&clarity::vm::Value::UInt(tenure_height)],
    );
    let time0 = time0_value
        .expect_optional()
        .unwrap()
        .unwrap()
        .expect_u128()
        .unwrap();

    let time_now0_value = call_read_only(
        naka_conf,
        sender_addr,
        contract0_name,
        "get-last-time",
        vec![],
    );
    let time0_now = time_now0_value
        .expect_optional()
        .unwrap()
        .unwrap()
        .expect_u128()
        .unwrap();

    let time1_value = call_read_only(
        naka_conf,
        sender_addr,
        contract1_name,
        "get-time",
        vec![&clarity::vm::Value::UInt(tenure_height)],
    );
    let time1 = time1_value
        .expect_optional()
        .unwrap()
        .unwrap()
        .expect_u128()
        .unwrap();

    let time1_now_value = call_read_only(
        naka_conf,
        sender_addr,
        contract1_name,
        "get-last-time",
        vec![],
    );
    let time1_now = time1_now_value
        .expect_optional()
        .unwrap()
        .unwrap()
        .expect_u128()
        .unwrap();

    let time3_tenure_value = call_read_only(
        naka_conf,
        sender_addr,
        contract3_name,
        "get-tenure-time",
        vec![&clarity::vm::Value::UInt(block_height)],
    );
    let time3_tenure = time3_tenure_value
        .expect_optional()
        .unwrap()
        .unwrap()
        .expect_u128()
        .unwrap();

    let time3_block_value = call_read_only(
        naka_conf,
        sender_addr,
        contract3_name,
        "get-block-time",
        vec![&clarity::vm::Value::UInt(block_height)],
    );
    let time3_block = time3_block_value
        .expect_optional()
        .unwrap()
        .unwrap()
        .expect_u128()
        .unwrap();

    let time3_now_tenure_value = call_read_only(
        naka_conf,
        sender_addr,
        contract3_name,
        "get-last-tenure-time",
        vec![],
    );
    let time3_now_tenure = time3_now_tenure_value
        .expect_optional()
        .unwrap()
        .unwrap()
        .expect_u128()
        .unwrap();

    info!("Reported times:";
        "time0" => time0,
        "time0_now" => time0_now,
        "time1" => time1,
        "time1_now" => time1_now,
        "time3_block" => time3_block,
        "time3_tenure" => time3_tenure,
        "time3_now_tenure" => time3_now_tenure
    );

    assert_eq!(
        time0, time1,
        "Time from pre- and post-epoch 3.0 contracts should match"
    );
    assert_eq!(
        time0_now, time1_now,
        "Time from pre- and post-epoch 3.0 contracts should match"
    );
    assert_eq!(time0_now, time1_now, "Time should match across contracts");

    (
        time0,
        time0_now,
        time1,
        time1_now,
        time3_tenure,
        time3_block,
        time3_now_tenure,
    )
}

#[test]
#[ignore]
/// Verify the timestamps using `get-block-info?`, `get-stacks-block-info?`, and `get-tenure-info?`.
fn check_block_times() {
    if env::var("BITCOIND_TEST") != Ok("1".into()) {
        return;
    }

    let mut signers = TestSigners::default();
    let (mut naka_conf, _miner_account) = naka_neon_integration_conf(None);
    let http_origin = format!("http://{}", &naka_conf.node.rpc_bind);
    naka_conf.miner.wait_on_interim_blocks = Duration::from_secs(1);
    naka_conf.burnchain.chain_id = CHAIN_ID_TESTNET + 1;
    let sender_sk = Secp256k1PrivateKey::random();
    let sender_signer_sk = Secp256k1PrivateKey::random();
    let sender_signer_addr = tests::to_addr(&sender_signer_sk);

    // setup sender + recipient for some test stx transfers
    // these are necessary for the interim blocks to get mined at all
    let sender_addr = tests::to_addr(&sender_sk);
    let send_amt = 100;
    let send_fee = 180;
    let deploy_fee = 3000;
    naka_conf.add_initial_balance(
        PrincipalData::from(sender_addr).to_string(),
        3 * deploy_fee + (send_amt + send_fee) * 12,
    );
    naka_conf.add_initial_balance(PrincipalData::from(sender_signer_addr).to_string(), 100000);
    let recipient = PrincipalData::from(StacksAddress::burn_address(false));
    let stacker_sk = setup_stacker(&mut naka_conf);

    test_observer::spawn();
    test_observer::register_any(&mut naka_conf);

    let mut btcd_controller = BitcoinCoreController::new(naka_conf.clone());
    btcd_controller
        .start_bitcoind()
        .expect("Failed starting bitcoind");
    let mut btc_regtest_controller = BitcoinRegtestController::new(naka_conf.clone(), None);
    btc_regtest_controller.bootstrap_chain(201);

    let mut run_loop = boot_nakamoto::BootRunLoop::new(naka_conf.clone()).unwrap();
    let run_loop_stopper = run_loop.get_termination_switch();
    let Counters {
        blocks_processed,
        naka_proposed_blocks: proposals_submitted,
        ..
    } = run_loop.counters();
    let counters = run_loop.counters();

    let coord_channel = run_loop.coordinator_channels();

    let run_loop_thread = thread::Builder::new()
        .name("run_loop".into())
        .spawn(move || run_loop.start(None, 0))
        .unwrap();
    wait_for_runloop(&blocks_processed);

    let mut sender_nonce = 0;

    // Deploy this version with the Clarity 1 / 2 before epoch 3
    let contract0_name = "test-contract-0";
    let contract_clarity1 = r#"
        (define-read-only (get-time (height uint)) (get-block-info? time height))
        (define-read-only (get-last-time) (get-block-info? time (- block-height u1)))
    "#;

    let contract_tx0 = make_contract_publish(
        &sender_sk,
        sender_nonce,
        deploy_fee,
        naka_conf.burnchain.chain_id,
        contract0_name,
        contract_clarity1,
    );
    sender_nonce += 1;
    submit_tx(&http_origin, &contract_tx0);

    boot_to_epoch_3(
        &naka_conf,
        &blocks_processed,
        &[stacker_sk],
        &[sender_signer_sk],
        &mut Some(&mut signers),
        &mut btc_regtest_controller,
    );

    info!("Bootstrapped to Epoch-3.0 boundary, starting nakamoto miner");

    info!("Nakamoto miner started...");
    blind_signer(&naka_conf, &signers, proposals_submitted);
    wait_for_first_naka_block_commit(60, &counters.naka_submitted_commits);

    let info = get_chain_info_result(&naka_conf).unwrap();
    let mut last_stacks_block_height = info.stacks_tip_height as u128;
    let mut last_tenure_height = last_stacks_block_height + 1;

    next_block_and_mine_commit(&mut btc_regtest_controller, 60, &naka_conf, &counters).unwrap();

    let time0_value = call_read_only(
        &naka_conf,
        &sender_addr,
        contract0_name,
        "get-time",
        vec![&clarity::vm::Value::UInt(1)],
    );
    let time0 = time0_value
        .expect_optional()
        .unwrap()
        .unwrap()
        .expect_u128()
        .unwrap();
    info!("Time from pre-epoch 3.0: {time0}");

    // This version uses the Clarity 1 / 2 function
    let contract1_name = "test-contract-1";
    let contract_tx1 = make_contract_publish_versioned(
        &sender_sk,
        sender_nonce,
        deploy_fee,
        naka_conf.burnchain.chain_id,
        contract1_name,
        contract_clarity1,
        Some(ClarityVersion::Clarity2),
    );
    sender_nonce += 1;
    submit_tx(&http_origin, &contract_tx1);

    // This version uses the Clarity 3 functions
    let contract3_name = "test-contract-3";
    let contract_clarity3 = r#"
        (define-read-only (get-block-time (height uint)) (get-stacks-block-info? time height))
        (define-read-only (get-tenure-time (height uint)) (get-tenure-info? time height))
        (define-read-only (get-last-tenure-time) (get-tenure-info? time (- stacks-block-height u1)))
    "#;

    let contract_tx3 = make_contract_publish(
        &sender_sk,
        sender_nonce,
        deploy_fee,
        naka_conf.burnchain.chain_id,
        contract3_name,
        contract_clarity3,
    );
    submit_tx(&http_origin, &contract_tx3);
    sender_nonce += 1;

    let mut stacks_block_height = 0;
    wait_for(60, || {
        let cur_sender_nonce = get_account(&http_origin, &to_addr(&sender_sk)).nonce;
        let info = get_chain_info_result(&naka_conf).unwrap();
        stacks_block_height = info.stacks_tip_height as u128;
        Ok(stacks_block_height > last_stacks_block_height && cur_sender_nonce == sender_nonce)
    })
    .expect("Timed out waiting for contracts to publish");

    // Repeat these tests for 5 tenures
    for _ in 0..5 {
        next_block_and_mine_commit(&mut btc_regtest_controller, 60, &naka_conf, &counters).unwrap();
        let info = get_chain_info_result(&naka_conf).unwrap();
        stacks_block_height = info.stacks_tip_height as u128;

        last_stacks_block_height = stacks_block_height;
        last_tenure_height += 1;
        info!("New tenure {last_tenure_height}, Stacks height: {last_stacks_block_height}");

        let (time0, time0_now, _time1, _time1_now, time3_tenure, time3_block, time3_now_tenure) =
            get_block_times(
                &naka_conf,
                &sender_addr,
                last_stacks_block_height - 1,
                last_tenure_height - 1,
            );

        assert_eq!(
            time0, time3_tenure,
            "Tenure time should match Clarity 2 block time"
        );
        assert_eq!(
            time0_now, time3_now_tenure,
            "Clarity 3 tenure time should match Clarity 2 block time in the first block of a tenure"
        );

        // Mine a Nakamoto block
        info!("Mining Nakamoto block");

        // submit a tx so that the miner will mine an extra block
        let transfer_tx = make_stacks_transfer(
            &sender_sk,
            sender_nonce,
            send_fee,
            naka_conf.burnchain.chain_id,
            &recipient,
            send_amt,
        );
        sender_nonce += 1;
        submit_tx(&http_origin, &transfer_tx);

        // wait for the block to be mined
        wait_for(30, || {
            let cur_sender_nonce = get_account(&http_origin, &to_addr(&sender_sk)).nonce;
            let info = get_chain_info_result(&naka_conf).unwrap();
            stacks_block_height = info.stacks_tip_height as u128;
            Ok(stacks_block_height > last_stacks_block_height && cur_sender_nonce == sender_nonce)
        })
        .expect("Timed out waiting for block");
        last_stacks_block_height = stacks_block_height;

        info!("New Stacks block {last_stacks_block_height} in tenure {last_tenure_height}");

        let (
            time0a,
            _time0a_now,
            _time1a,
            _time1a_now,
            _time3a_tenure,
            time3a_block,
            time3a_now_tenure,
        ) = get_block_times(
            &naka_conf,
            &sender_addr,
            last_stacks_block_height - 1,
            last_tenure_height - 1,
        );

        assert_eq!(
            time0a, time0,
            "get-block-info? time should not have changed"
        );
        assert!(
            time3a_block - time3_block >= 1,
            "get-stacks-block-info? time should have changed"
        );

        // Mine a Nakamoto block
        info!("Mining Nakamoto block");

        // submit a tx so that the miner will mine an extra block
        let transfer_tx = make_stacks_transfer(
            &sender_sk,
            sender_nonce,
            send_fee,
            naka_conf.burnchain.chain_id,
            &recipient,
            send_amt,
        );
        submit_tx(&http_origin, &transfer_tx);
        sender_nonce += 1;

        // wait for the block to be mined
        wait_for(30, || {
            let cur_sender_nonce = get_account(&http_origin, &to_addr(&sender_sk)).nonce;
            let info = get_chain_info_result(&naka_conf).unwrap();
            stacks_block_height = info.stacks_tip_height as u128;
            Ok(stacks_block_height > last_stacks_block_height && cur_sender_nonce == sender_nonce)
        })
        .expect("Timed out waiting for block");
        last_stacks_block_height = stacks_block_height;

        let (
            time0b,
            _time0b_now,
            _time1b,
            _time1b_now,
            _time3b_tenure,
            time3b_block,
            time3b_now_tenure,
        ) = get_block_times(
            &naka_conf,
            &sender_addr,
            last_stacks_block_height - 1,
            last_tenure_height - 1,
        );

        assert_eq!(
            time0b, time0a,
            "get-block-info? time should not have changed"
        );
        assert!(
            time3b_block - time3a_block >= 1,
            "get-stacks-block-info? time should have changed"
        );
        assert_eq!(
            time3b_now_tenure, time3a_now_tenure,
            "get-tenure-info? time should not have changed"
        );
    }

    coord_channel
        .lock()
        .expect("Mutex poisoned")
        .stop_chains_coordinator();
    run_loop_stopper.store(false, Ordering::SeqCst);

    run_loop_thread.join().unwrap();
}

fn assert_block_info(
    tuple0: &BTreeMap<ClarityName, Value>,
    miner: &Value,
    miner_spend: &clarity::vm::Value,
) {
    info!("block info tuple data: {tuple0:#?}");

    assert!(tuple0
        .get("burnchain-header-hash")
        .unwrap()
        .clone()
        .expect_optional()
        .unwrap()
        .is_some());
    assert!(tuple0
        .get("id-header-hash")
        .unwrap()
        .clone()
        .expect_optional()
        .unwrap()
        .is_some());
    assert!(tuple0
        .get("header-hash")
        .unwrap()
        .clone()
        .expect_optional()
        .unwrap()
        .is_some());
    assert_eq!(
        &tuple0
            .get("miner-address")
            .unwrap()
            .clone()
            .expect_optional()
            .unwrap()
            .unwrap(),
        miner
    );
    assert!(tuple0
        .get("time")
        .unwrap()
        .clone()
        .expect_optional()
        .unwrap()
        .is_some());
    assert!(tuple0
        .get("vrf-seed")
        .unwrap()
        .clone()
        .expect_optional()
        .unwrap()
        .is_some());
    assert!(tuple0
        .get("block-reward")
        .unwrap()
        .clone()
        .expect_optional()
        .unwrap()
        .is_none()); // not yet mature
    assert_eq!(
        &tuple0
            .get("miner-spend-total")
            .unwrap()
            .clone()
            .expect_optional()
            .unwrap()
            .unwrap(),
        miner_spend
    );
    assert_eq!(
        &tuple0
            .get("miner-spend-winner")
            .unwrap()
            .clone()
            .expect_optional()
            .unwrap()
            .unwrap(),
        miner_spend
    );
}

fn parse_block_id(optional_buff32: &Value) -> StacksBlockId {
    let bytes = optional_buff32
        .clone()
        .expect_optional()
        .unwrap()
        .unwrap()
        .expect_buff(32)
        .unwrap();
    StacksBlockId::from_vec(&bytes).unwrap()
}

#[test]
#[ignore]
/// Verify all properties in `get-block-info?`, `get-stacks-block-info?`, and `get-tenure-info?`.
fn check_block_info() {
    if env::var("BITCOIND_TEST") != Ok("1".into()) {
        return;
    }

    let mut signers = TestSigners::default();
    let (mut naka_conf, _miner_account) = naka_neon_integration_conf(None);
    // change the chain id so that it isn't the same as primary testnet
    naka_conf.burnchain.chain_id = CHAIN_ID_TESTNET + 1;
    let http_origin = format!("http://{}", &naka_conf.node.rpc_bind);
    naka_conf.miner.wait_on_interim_blocks = Duration::from_secs(1);
    naka_conf.miner.tenure_cost_limit_per_block_percentage = None;
    let sender_sk = Secp256k1PrivateKey::random();
    let sender_signer_sk = Secp256k1PrivateKey::random();
    let sender_signer_addr = tests::to_addr(&sender_signer_sk);

    // setup sender + recipient for some test stx transfers
    // these are necessary for the interim blocks to get mined at all
    let sender_addr = tests::to_addr(&sender_sk);
    let send_amt = 100;
    let send_fee = 180;
    let deploy_fee = 3000;
    naka_conf.add_initial_balance(
        PrincipalData::from(sender_addr).to_string(),
        3 * deploy_fee + (send_amt + send_fee) * 2,
    );
    naka_conf.add_initial_balance(PrincipalData::from(sender_signer_addr).to_string(), 100000);
    let recipient = PrincipalData::from(StacksAddress::burn_address(false));
    let stacker_sk = setup_stacker(&mut naka_conf);
    let contract3_name = "test-contract-3";

    test_observer::spawn();
    test_observer::register_any(&mut naka_conf);

    let mut btcd_controller = BitcoinCoreController::new(naka_conf.clone());
    btcd_controller
        .start_bitcoind()
        .expect("Failed starting bitcoind");
    let mut btc_regtest_controller = BitcoinRegtestController::new(naka_conf.clone(), None);
    btc_regtest_controller.bootstrap_chain(201);

    let mut run_loop = boot_nakamoto::BootRunLoop::new(naka_conf.clone()).unwrap();
    let run_loop_stopper = run_loop.get_termination_switch();
    let Counters {
        blocks_processed,
        naka_submitted_commits: commits_submitted,
        naka_proposed_blocks: proposals_submitted,
        ..
    } = run_loop.counters();

    let coord_channel = run_loop.coordinator_channels();

    let run_loop_thread = thread::Builder::new()
        .name("run_loop".into())
        .spawn(move || run_loop.start(None, 0))
        .unwrap();
    wait_for_runloop(&blocks_processed);

    let mut sender_nonce = 0;

    let get_block_info = |contract_name: &str, query_height: u128| {
        let result = call_read_only(
            &naka_conf,
            &sender_addr,
            contract_name,
            "get-block-info",
            vec![&clarity::vm::Value::UInt(query_height)],
        );
        result.expect_tuple().unwrap().data_map
    };

    let get_tenure_info = |query_height: u128| {
        let result = call_read_only(
            &naka_conf,
            &sender_addr,
            contract3_name,
            "get-tenure-info",
            vec![&clarity::vm::Value::UInt(query_height)],
        );
        result.expect_tuple().unwrap().data_map
    };

    let (chainstate, _) = StacksChainState::open(
        naka_conf.is_mainnet(),
        naka_conf.burnchain.chain_id,
        &naka_conf.get_chainstate_path_str(),
        None,
    )
    .unwrap();

    let miner = clarity::vm::Value::Principal(
        PrincipalData::parse_standard_principal("ST25WA53N4PWF8XZGQH2J5A4CGCWV4JADPM8MHTRV")
            .unwrap()
            .into(),
    );
    let miner_spend = clarity::vm::Value::UInt(20000);

    // Deploy this version with the Clarity 1 / 2 before epoch 3
    let contract0_name = "test-contract-0";
    let contract_clarity1 = "(define-read-only (get-block-info (height uint))
            {
                burnchain-header-hash: (get-block-info? burnchain-header-hash height),
                id-header-hash: (get-block-info? id-header-hash height),
                header-hash: (get-block-info? header-hash height),
                miner-address: (get-block-info? miner-address height),
                time: (get-block-info? time height),
                vrf-seed: (get-block-info? vrf-seed height),
                block-reward: (get-block-info? block-reward height),
                miner-spend-total: (get-block-info? miner-spend-total height),
                miner-spend-winner: (get-block-info? miner-spend-winner height),
            }
        )";
    // This version uses the Clarity 3 functions
    let contract_clarity3 = "(define-read-only (get-block-info (height uint))
            {
                id-header-hash: (get-stacks-block-info? id-header-hash height),
                header-hash: (get-stacks-block-info? header-hash height),
                time: (get-stacks-block-info? time height),
            }
        )
        (define-read-only (get-tenure-info (height uint))
            {
                burnchain-header-hash: (get-tenure-info? burnchain-header-hash height),
                miner-address: (get-tenure-info? miner-address height),
                time: (get-tenure-info? time height),
                vrf-seed: (get-tenure-info? vrf-seed height),
                block-reward: (get-tenure-info? block-reward height),
                miner-spend-total: (get-tenure-info? miner-spend-total height),
                miner-spend-winner: (get-tenure-info? miner-spend-winner height),
            }
        )";

    let contract_tx0 = make_contract_publish(
        &sender_sk,
        sender_nonce,
        deploy_fee,
        naka_conf.burnchain.chain_id,
        contract0_name,
        contract_clarity1,
    );
    sender_nonce += 1;
    submit_tx(&http_origin, &contract_tx0);

    boot_to_epoch_3(
        &naka_conf,
        &blocks_processed,
        &[stacker_sk],
        &[sender_signer_sk],
        &mut Some(&mut signers),
        &mut btc_regtest_controller,
    );

    let info = get_chain_info(&naka_conf);
    let last_pre_nakamoto_block_height = info.stacks_tip_height.into();

    blind_signer(&naka_conf, &signers, proposals_submitted);

    let c0_block_ht_1_pre_3 = get_block_info(contract0_name, 1);
    info!("Info from pre-epoch 3.0: {c0_block_ht_1_pre_3:?}");

    wait_for_first_naka_block_commit(60, &commits_submitted);

    // This version uses the Clarity 1 / 2 function
    let contract1_name = "test-contract-1";
    let contract_tx1 = make_contract_publish_versioned(
        &sender_sk,
        sender_nonce,
        deploy_fee,
        naka_conf.burnchain.chain_id,
        contract1_name,
        contract_clarity1,
        Some(ClarityVersion::Clarity2),
    );
    sender_nonce += 1;
    submit_tx(&http_origin, &contract_tx1);

    let contract_tx3 = make_contract_publish(
        &sender_sk,
        sender_nonce,
        deploy_fee,
        naka_conf.burnchain.chain_id,
        contract3_name,
        contract_clarity3,
    );
    sender_nonce += 1;
    submit_tx(&http_origin, &contract_tx3);

    // sleep to ensure seconds have changed
    next_block_and_process_new_stacks_block(&mut btc_regtest_controller, 60, &coord_channel)
        .unwrap();

    // make sure that the contracts are published
    wait_for(30, || {
        let cur_sender_nonce = get_account(&http_origin, &to_addr(&sender_sk)).nonce;
        Ok(cur_sender_nonce >= sender_nonce)
    })
    .expect("Timed out waiting for contracts to publish");

    // the first test we want to do is around the behavior of
    //  looking up 2.x blocks.

    // look up block height 1 with all 3 contracts after nakamoto activates
    let c0_block_ht_1_post_3 = get_block_info(contract0_name, 1);
    let c1_block_ht_1_post_3 = get_block_info(contract1_name, 1);
    let c3_block_ht_1_post_3 = get_block_info(contract3_name, 1);
    assert_eq!(c0_block_ht_1_post_3, c0_block_ht_1_pre_3);
    assert_eq!(c0_block_ht_1_post_3, c1_block_ht_1_post_3);
    for (key, value) in c3_block_ht_1_post_3.iter() {
        assert_eq!(&c0_block_ht_1_post_3[key], value);
    }

    // look up last 2.x height with all 3 contracts
    let c0_last_2x_block = get_block_info(contract0_name, last_pre_nakamoto_block_height);
    let c1_last_2x_block = get_block_info(contract1_name, last_pre_nakamoto_block_height);
    let c3_last_2x_block = get_block_info(contract3_name, last_pre_nakamoto_block_height);
    assert_eq!(c0_last_2x_block, c1_last_2x_block);
    for (key, value) in c3_last_2x_block.iter() {
        assert_eq!(&c0_last_2x_block[key], value);
    }

    // now we want to test the behavior of the first block in a tenure
    // so, we'll issue a bitcoin block, and not submit any transactions
    // (which will keep the miner from issuing any blocks after the first
    //  one in the tenure)

    let info = get_chain_info(&naka_conf);
    info!("Chain info: {info:?}");
    let last_stacks_block_height = info.stacks_tip_height as u128;
    let last_stacks_tip = StacksBlockId::new(&info.stacks_tip_consensus_hash, &info.stacks_tip);
    let last_tenure_height: u128 =
        NakamotoChainState::get_coinbase_height(&mut chainstate.index_conn(), &last_stacks_tip)
            .unwrap()
            .unwrap()
            .into();
    let last_tenure_start_block_header = NakamotoChainState::get_tenure_start_block_header(
        &mut chainstate.index_conn(),
        &last_stacks_tip,
        &info.stacks_tip_consensus_hash,
    )
    .unwrap()
    .unwrap();
    let last_tenure_start_block_id = last_tenure_start_block_header.index_block_hash();
    let last_tenure_start_block_ht = last_tenure_start_block_header.stacks_block_height.into();

    // lets issue the next bitcoin block
    next_block_and_process_new_stacks_block(&mut btc_regtest_controller, 60, &coord_channel)
        .unwrap();

    let info = get_chain_info(&naka_conf);
    info!("Chain info: {info:?}");
    let cur_stacks_block_height = info.stacks_tip_height as u128;
    let cur_stacks_tip = StacksBlockId::new(&info.stacks_tip_consensus_hash, &info.stacks_tip);
    let cur_tenure_height: u128 =
        NakamotoChainState::get_coinbase_height(&mut chainstate.index_conn(), &cur_stacks_tip)
            .unwrap()
            .unwrap()
            .into();
    let cur_tenure_start_block_id = NakamotoChainState::get_tenure_start_block_header(
        &mut chainstate.index_conn(),
        &cur_stacks_tip,
        &info.stacks_tip_consensus_hash,
    )
    .unwrap()
    .unwrap()
    .index_block_hash();

    assert_eq!(cur_tenure_start_block_id, cur_stacks_tip);
    assert_eq!(cur_stacks_block_height, last_stacks_block_height + 1);
    assert_eq!(cur_tenure_height, last_tenure_height + 1);

    // first checks: get-block-info with the current tenure height should return None
    let c0_cur_tenure = get_block_info(contract0_name, cur_tenure_height);
    let c1_cur_tenure = get_block_info(contract1_name, cur_tenure_height);
    // contract 3 uses the current stacks block height rather than current tenure.
    let c3_cur_tenure = get_block_info(contract3_name, cur_stacks_block_height);
    let c3_cur_tenure_ti = get_tenure_info(cur_stacks_block_height);
    assert!(c0_cur_tenure["id-header-hash"]
        .clone()
        .expect_optional()
        .unwrap()
        .is_none());
    assert!(c1_cur_tenure["id-header-hash"]
        .clone()
        .expect_optional()
        .unwrap()
        .is_none());
    assert!(c3_cur_tenure["id-header-hash"]
        .clone()
        .expect_optional()
        .unwrap()
        .is_none());
    assert!(c3_cur_tenure_ti["burnchain-header-hash"]
        .clone()
        .expect_optional()
        .unwrap()
        .is_none());

    // second checks: get-block-info with prior tenure height should return Some
    let c0_last_tenure = get_block_info(contract0_name, last_tenure_height);
    let c1_last_tenure = get_block_info(contract1_name, last_tenure_height);
    // contract 3 uses the current stacks block height rather than current tenure.
    let c3_last_tenure_bi = get_block_info(contract3_name, last_stacks_block_height);
    let c3_last_tenure_ti = get_tenure_info(last_stacks_block_height);
    let c3_last_tenure_start_bi = get_block_info(contract3_name, last_tenure_start_block_ht);

    // assert that c0 and c1 returned some data
    assert_block_info(&c0_last_tenure, &miner, &miner_spend);
    assert_block_info(&c1_last_tenure, &miner, &miner_spend);
    assert_eq!(c0_last_tenure, c1_last_tenure);

    let c3_fetched_id_hash = parse_block_id(&c3_last_tenure_bi["id-header-hash"]);
    assert_eq!(c3_fetched_id_hash, last_stacks_tip);

    // c0 and c1 should have different block info data than c3
    assert_ne!(
        c0_last_tenure["header-hash"],
        c3_last_tenure_bi["header-hash"]
    );
    assert_ne!(
        c0_last_tenure["id-header-hash"],
        c3_last_tenure_bi["id-header-hash"]
    );
    assert_ne!(c0_last_tenure["time"], c3_last_tenure_bi["time"]);
    // c0 and c1 should have the same burn data as the *tenure info* lookup in c3
    for (key, value) in c3_last_tenure_ti.iter() {
        assert_eq!(&c0_last_tenure[key], value);
    }
    // c0 and c1 should have the same header hash data as the *block info* lookup in c3 using last tenure start block ht
    for key in ["header-hash", "id-header-hash"] {
        assert_eq!(&c0_last_tenure[key], &c3_last_tenure_start_bi[key]);
    }
    // c0 should have the same index hash as last_tenure start block id
    assert_eq!(
        parse_block_id(&c0_last_tenure["id-header-hash"]),
        last_tenure_start_block_id
    );

    // Now we want to test the behavior of a new nakamoto block within the same tenure
    // We'll force a nakamoto block by submitting a transfer, then waiting for the nonce to bump
    info!("Mining an interim nakamoto block");
    let transfer_tx = make_stacks_transfer(
        &sender_sk,
        sender_nonce,
        send_fee,
        naka_conf.burnchain.chain_id,
        &recipient,
        send_amt,
    );
    sender_nonce += 1;
    submit_tx(&http_origin, &transfer_tx);

    wait_for(30, || {
        thread::sleep(Duration::from_secs(1));
        let cur_sender_nonce = get_account(&http_origin, &to_addr(&sender_sk)).nonce;
        Ok(cur_sender_nonce >= sender_nonce)
    })
    .expect("Failed to process the submitted transfer tx in a new nakamoto block");

    let info = get_chain_info(&naka_conf);
    let interim_stacks_block_height = info.stacks_tip_height as u128;
    let interim_stacks_tip = StacksBlockId::new(&info.stacks_tip_consensus_hash, &info.stacks_tip);
    let interim_tenure_height: u128 =
        NakamotoChainState::get_coinbase_height(&mut chainstate.index_conn(), &interim_stacks_tip)
            .unwrap()
            .unwrap()
            .into();
    let interim_tenure_start_block_id = NakamotoChainState::get_tenure_start_block_header(
        &mut chainstate.index_conn(),
        &interim_stacks_tip,
        &info.stacks_tip_consensus_hash,
    )
    .unwrap()
    .unwrap()
    .index_block_hash();
    assert_eq!(interim_tenure_height, cur_tenure_height);
    assert_eq!(interim_tenure_start_block_id, cur_tenure_start_block_id);
    assert_eq!(interim_stacks_block_height, cur_stacks_block_height + 1);

    // querying the same block heights that returned data before should yield the identical result
    assert_eq!(
        c0_last_tenure,
        get_block_info(contract0_name, last_tenure_height)
    );
    assert_eq!(
        c1_last_tenure,
        get_block_info(contract1_name, last_tenure_height)
    );
    assert_eq!(
        c3_last_tenure_bi,
        get_block_info(contract3_name, last_stacks_block_height)
    );
    assert_eq!(c3_last_tenure_ti, get_tenure_info(last_stacks_block_height));
    assert_eq!(
        c3_last_tenure_start_bi,
        get_block_info(contract3_name, last_tenure_start_block_ht)
    );

    // querying for the current tenure should work now though
    let c0_cur_tenure = get_block_info(contract0_name, cur_tenure_height);
    let c1_cur_tenure = get_block_info(contract1_name, cur_tenure_height);
    // contract 3 uses the current stacks block height rather than current tenure.
    let c3_cur_tenure = get_block_info(contract3_name, cur_stacks_block_height);
    let c3_cur_tenure_ti = get_tenure_info(cur_stacks_block_height);
    assert_block_info(&c0_cur_tenure, &miner, &miner_spend);
    assert_block_info(&c1_cur_tenure, &miner, &miner_spend);
    assert_eq!(c0_cur_tenure, c1_cur_tenure);

    // c0 and c1 should have the same header hash data as the *block info* lookup in c3 using cur_stacks_block
    //  (because cur_stacks_tip == cur_tenure_start_block_id, as was asserted before)
    for key in ["header-hash", "id-header-hash"] {
        assert_eq!(&c0_cur_tenure[key], &c3_cur_tenure[key]);
    }
    // c0 should have the same index hash as cur_tenure start block id
    assert_eq!(
        parse_block_id(&c0_cur_tenure["id-header-hash"]),
        cur_tenure_start_block_id,
        "c0 should have the same index hash as cur_tenure_start_block_id"
    );
    // c0 and c1 should have the same burn data as the *tenure info* lookup in c3
    for (key, value) in c3_cur_tenure_ti.iter() {
        assert_eq!(&c0_cur_tenure[key], value);
    }

    let c3_interim_bi = get_block_info(contract3_name, interim_stacks_block_height);
    let c3_interim_ti = get_tenure_info(interim_stacks_block_height);
    assert!(c3_interim_bi["id-header-hash"]
        .clone()
        .expect_optional()
        .unwrap()
        .is_none());
    assert!(c3_interim_ti["burnchain-header-hash"]
        .clone()
        .expect_optional()
        .unwrap()
        .is_none());

    // Now we'll mine one more interim block so that we can test that the stacks-block-info outputs update
    //  again.
    info!("Mining a second interim nakamoto block");
    let transfer_tx = make_stacks_transfer(
        &sender_sk,
        sender_nonce,
        send_fee,
        naka_conf.burnchain.chain_id,
        &recipient,
        send_amt,
    );
    sender_nonce += 1;
    submit_tx(&http_origin, &transfer_tx);

    wait_for(30, || {
        thread::sleep(Duration::from_secs(1));
        let cur_sender_nonce = get_account(&http_origin, &to_addr(&sender_sk)).nonce;
        Ok(cur_sender_nonce >= sender_nonce)
    })
    .expect("Failed to process the submitted transfer tx in a new nakamoto block");

    let info = get_chain_info(&naka_conf);
    assert_eq!(
        info.stacks_tip_height as u128,
        interim_stacks_block_height + 1
    );

    // querying for the current tenure should work the same as before
    assert_eq!(
        c0_cur_tenure,
        get_block_info(contract0_name, cur_tenure_height)
    );
    assert_eq!(
        c1_cur_tenure,
        get_block_info(contract1_name, cur_tenure_height)
    );
    // contract 3 uses the current stacks block height rather than current tenure.
    assert_eq!(
        c3_cur_tenure,
        get_block_info(contract3_name, cur_stacks_block_height)
    );
    assert_eq!(c3_cur_tenure_ti, get_tenure_info(cur_stacks_block_height));

    // querying using the first interim's block height should now work in contract 3
    let c3_interim_bi = get_block_info(contract3_name, interim_stacks_block_height);
    let c3_interim_ti = get_tenure_info(interim_stacks_block_height);

    // it will *not* work in contracts 1 and 2
    let c0_interim = get_block_info(contract0_name, interim_stacks_block_height);
    let c1_interim = get_block_info(contract1_name, interim_stacks_block_height);
    assert!(c0_interim["id-header-hash"]
        .clone()
        .expect_optional()
        .unwrap()
        .is_none());
    assert!(c1_interim["id-header-hash"]
        .clone()
        .expect_optional()
        .unwrap()
        .is_none());

    assert_eq!(c3_interim_ti, c3_cur_tenure_ti, "Tenure info should be the same whether queried using the starting block or the interim block height");

    // c0 and c1 should have different block info data than the interim block
    assert_ne!(c0_cur_tenure["header-hash"], c3_interim_bi["header-hash"]);
    assert_ne!(
        c0_cur_tenure["id-header-hash"],
        c3_interim_bi["id-header-hash"]
    );
    assert_ne!(c0_cur_tenure["time"], c3_interim_bi["time"]);

    // c3 should have gotten the interim's tip
    assert_eq!(
        parse_block_id(&c3_interim_bi["id-header-hash"]),
        interim_stacks_tip,
        "Contract 3 should be able to fetch the StacksBlockId of the tip"
    );

    let mut blocks = test_observer::get_blocks();
    blocks.sort_by_key(|block| block["block_height"].as_u64().unwrap());

    let mut last_tenture_height = 0;
    for block in blocks.iter() {
        let transactions = block.get("transactions").unwrap().as_array().unwrap();
        let mut block_has_tenure_change = false;
        for tx in transactions.iter().rev() {
            let raw_tx = tx.get("raw_tx").unwrap().as_str().unwrap();
            if raw_tx != "0x00" {
                let tx_bytes = hex_bytes(&raw_tx[2..]).unwrap();
                let parsed =
                    StacksTransaction::consensus_deserialize(&mut tx_bytes.as_slice()).unwrap();
                if let TransactionPayload::TenureChange(_tenure_change) = parsed.payload {
                    block_has_tenure_change = true;
                    continue;
                }
            }
        }
        // if `signer_bitvec` is set on a block, then it's a nakamoto block
        let is_nakamoto_block = block.get("signer_bitvec").map_or(false, |v| !v.is_null());
        let tenure_height = block.get("tenure_height").unwrap().as_u64().unwrap();
        let block_height = block.get("block_height").unwrap().as_u64().unwrap();

        if block_height == 0 {
            // genesis block
            continue;
        }

        if is_nakamoto_block {
            if block_has_tenure_change {
                // tenure change block should have tenure height 1 more than the last tenure height
                assert_eq!(last_tenture_height + 1, tenure_height);
                last_tenture_height = tenure_height;
            } else {
                // tenure extend block should have the same tenure height as the last tenure height
                assert_eq!(last_tenture_height, tenure_height);
            }
        } else {
            // epoch2.x block tenure height is the same as the block height
            assert_eq!(tenure_height, block_height);
            last_tenture_height = block_height;
        }
    }

    coord_channel
        .lock()
        .expect("Mutex poisoned")
        .stop_chains_coordinator();
    run_loop_stopper.store(false, Ordering::SeqCst);

    run_loop_thread.join().unwrap();
}

fn get_expected_reward_for_height(blocks: &[serde_json::Value], block_height: u128) -> u128 {
    // Find the target block
    let target_block = blocks
        .iter()
        .find(|b| b["block_height"].as_u64().unwrap() == block_height as u64)
        .unwrap();

    // Find the tenure change block (the first block with this burn block hash)
    let tenure_burn_block_hash = target_block["burn_block_hash"].as_str().unwrap();
    let tenure_block = blocks
        .iter()
        .find(|b| b["burn_block_hash"].as_str().unwrap() == tenure_burn_block_hash)
        .unwrap();
    let matured_block_hash = tenure_block["block_hash"].as_str().unwrap();

    let mut expected_reward_opt = None;
    for block in blocks.iter().rev() {
        for rewards in block["matured_miner_rewards"].as_array().unwrap() {
            if rewards.as_object().unwrap()["from_stacks_block_hash"]
                .as_str()
                .unwrap()
                == matured_block_hash
            {
                let reward_object = rewards.as_object().unwrap();
                let coinbase_amount: u128 = reward_object["coinbase_amount"]
                    .as_str()
                    .unwrap()
                    .parse()
                    .unwrap();
                let tx_fees_anchored: u128 = reward_object["tx_fees_anchored"]
                    .as_str()
                    .unwrap()
                    .parse()
                    .unwrap();
                let tx_fees_streamed_confirmed: u128 = reward_object["tx_fees_streamed_confirmed"]
                    .as_str()
                    .unwrap()
                    .parse()
                    .unwrap();
                let tx_fees_streamed_produced: u128 = reward_object["tx_fees_streamed_produced"]
                    .as_str()
                    .unwrap()
                    .parse()
                    .unwrap();
                expected_reward_opt = Some(
                    expected_reward_opt.unwrap_or(0)
                        + coinbase_amount
                        + tx_fees_anchored
                        + tx_fees_streamed_confirmed
                        + tx_fees_streamed_produced,
                );
            }
        }

        if let Some(expected_reward) = expected_reward_opt {
            return expected_reward;
        }
    }
    panic!("Expected reward not found");
}

#[test]
#[ignore]
/// Verify `block-reward` property in `get-block-info?` and `get-tenure-info?`.
/// This test is separated from `check_block_info` above because it needs to
/// mine 100+ blocks to mature the block reward, so it is slow.
fn check_block_info_rewards() {
    if env::var("BITCOIND_TEST") != Ok("1".into()) {
        return;
    }

    let mut signers = TestSigners::default();
    let (mut naka_conf, _miner_account) = naka_neon_integration_conf(None);
    let http_origin = format!("http://{}", &naka_conf.node.rpc_bind);
    naka_conf.miner.wait_on_interim_blocks = Duration::from_secs(1);
    naka_conf.burnchain.chain_id = CHAIN_ID_TESTNET + 1;
    let sender_sk = Secp256k1PrivateKey::random();
    let sender_signer_sk = Secp256k1PrivateKey::random();
    let sender_signer_addr = tests::to_addr(&sender_signer_sk);

    // setup sender + recipient for some test stx transfers
    // these are necessary for the interim blocks to get mined at all
    let sender_addr = tests::to_addr(&sender_sk);
    let send_amt = 100;
    let send_fee = 180;
    let deploy_fee = 3000;
    naka_conf.add_initial_balance(
        PrincipalData::from(sender_addr).to_string(),
        3 * deploy_fee + (send_amt + send_fee) * 2,
    );
    naka_conf.add_initial_balance(PrincipalData::from(sender_signer_addr).to_string(), 100000);
    let recipient = PrincipalData::from(StacksAddress::burn_address(false));
    let stacker_sk = setup_stacker(&mut naka_conf);

    test_observer::spawn();
    test_observer::register_any(&mut naka_conf);

    let mut btcd_controller = BitcoinCoreController::new(naka_conf.clone());
    btcd_controller
        .start_bitcoind()
        .expect("Failed starting bitcoind");
    let mut btc_regtest_controller = BitcoinRegtestController::new(naka_conf.clone(), None);
    btc_regtest_controller.bootstrap_chain(201);

    let mut run_loop = boot_nakamoto::BootRunLoop::new(naka_conf.clone()).unwrap();
    let run_loop_stopper = run_loop.get_termination_switch();
    let Counters {
        blocks_processed,
        naka_submitted_commits: commits_submitted,
        naka_proposed_blocks: proposals_submitted,
        ..
    } = run_loop.counters();
    let counters = run_loop.counters();

    let coord_channel = run_loop.coordinator_channels();

    let run_loop_thread = thread::Builder::new()
        .name("run_loop".into())
        .spawn(move || run_loop.start(None, 0))
        .unwrap();
    wait_for_runloop(&blocks_processed);

    let mut sender_nonce = 0;

    // Deploy this version with the Clarity 1 / 2 before epoch 3
    let contract0_name = "test-contract-0";
    let contract_clarity1 = "(define-read-only (get-block-info (height uint))
            {
                burnchain-header-hash: (get-block-info? burnchain-header-hash height),
                id-header-hash: (get-block-info? id-header-hash height),
                header-hash: (get-block-info? header-hash height),
                miner-address: (get-block-info? miner-address height),
                time: (get-block-info? time height),
                vrf-seed: (get-block-info? vrf-seed height),
                block-reward: (get-block-info? block-reward height),
                miner-spend-total: (get-block-info? miner-spend-total height),
                miner-spend-winner: (get-block-info? miner-spend-winner height),
            }
        )";

    let contract_tx0 = make_contract_publish(
        &sender_sk,
        sender_nonce,
        deploy_fee,
        naka_conf.burnchain.chain_id,
        contract0_name,
        contract_clarity1,
    );
    sender_nonce += 1;
    submit_tx(&http_origin, &contract_tx0);

    let get_block_info = |contract_name: &str, query_height: u128| {
        let result = call_read_only(
            &naka_conf,
            &sender_addr,
            contract_name,
            "get-block-info",
            vec![&clarity::vm::Value::UInt(query_height)],
        );
        result.expect_tuple().unwrap().data_map
    };

    boot_to_epoch_3(
        &naka_conf,
        &blocks_processed,
        &[stacker_sk],
        &[sender_signer_sk],
        &mut Some(&mut signers),
        &mut btc_regtest_controller,
    );

    info!("Bootstrapped to Epoch-3.0 boundary, starting nakamoto miner");

    info!("Nakamoto miner started...");
    blind_signer(&naka_conf, &signers, proposals_submitted);

    let tuple0 = get_block_info(contract0_name, 1);
    info!("Info from pre-epoch 3.0: {tuple0:?}");

    wait_for_first_naka_block_commit(60, &commits_submitted);

    // This version uses the Clarity 1 / 2 function
    let contract1_name = "test-contract-1";
    let contract_tx1 = make_contract_publish_versioned(
        &sender_sk,
        sender_nonce,
        deploy_fee,
        naka_conf.burnchain.chain_id,
        contract1_name,
        contract_clarity1,
        Some(ClarityVersion::Clarity2),
    );
    sender_nonce += 1;
    submit_tx(&http_origin, &contract_tx1);

    // This version uses the Clarity 3 functions
    let contract3_name = "test-contract-3";
    let contract_clarity3 = "(define-read-only (get-tenure-info (height uint))
            {
                burnchain-header-hash: (get-tenure-info? burnchain-header-hash height),
                miner-address: (get-tenure-info? miner-address height),
                time: (get-tenure-info? time height),
                vrf-seed: (get-tenure-info? vrf-seed height),
                block-reward: (get-tenure-info? block-reward height),
                miner-spend-total: (get-tenure-info? miner-spend-total height),
                miner-spend-winner: (get-tenure-info? miner-spend-winner height),
            }
        )";

    let contract_tx3 = make_contract_publish(
        &sender_sk,
        sender_nonce,
        deploy_fee,
        naka_conf.burnchain.chain_id,
        contract3_name,
        contract_clarity3,
    );
    sender_nonce += 1;
    submit_tx(&http_origin, &contract_tx3);

    next_block_and_process_new_stacks_block(&mut btc_regtest_controller, 60, &coord_channel)
        .unwrap();

    // Sleep to ensure the seconds have changed
    thread::sleep(Duration::from_secs(1));

    // Mine a Nakamoto block
    info!("Mining Nakamoto block");
    let blocks_processed_before = coord_channel
        .lock()
        .expect("Mutex poisoned")
        .get_stacks_blocks_processed();

    // submit a tx so that the miner will mine an extra block
    let transfer_tx = make_stacks_transfer(
        &sender_sk,
        sender_nonce,
        send_fee,
        naka_conf.burnchain.chain_id,
        &recipient,
        send_amt,
    );
    sender_nonce += 1;
    submit_tx(&http_origin, &transfer_tx);

    loop {
        let blocks_processed = coord_channel
            .lock()
            .expect("Mutex poisoned")
            .get_stacks_blocks_processed();
        if blocks_processed > blocks_processed_before {
            break;
        }
        thread::sleep(Duration::from_millis(100));
    }

    // Sleep to ensure the seconds have changed
    thread::sleep(Duration::from_secs(1));

    // Mine a Nakamoto block
    info!("Mining Nakamoto block");
    let blocks_processed_before = coord_channel
        .lock()
        .expect("Mutex poisoned")
        .get_stacks_blocks_processed();

    // submit a tx so that the miner will mine an extra block
    let transfer_tx = make_stacks_transfer(
        &sender_sk,
        sender_nonce,
        send_fee,
        naka_conf.burnchain.chain_id,
        &recipient,
        send_amt,
    );
    submit_tx(&http_origin, &transfer_tx);

    loop {
        let blocks_processed = coord_channel
            .lock()
            .expect("Mutex poisoned")
            .get_stacks_blocks_processed();
        if blocks_processed > blocks_processed_before {
            break;
        }
        thread::sleep(Duration::from_millis(100));
    }

    let info = get_chain_info_result(&naka_conf).unwrap();
    info!("Chain info: {info:?}");
    let (chainstate, _) = StacksChainState::open(
        naka_conf.is_mainnet(),
        naka_conf.burnchain.chain_id,
        &naka_conf.get_chainstate_path_str(),
        None,
    )
    .unwrap();

    let last_stacks_block_height = info.stacks_tip_height as u128;
    let last_nakamoto_block = last_stacks_block_height;
    let last_stacks_tip = StacksBlockId::new(&info.stacks_tip_consensus_hash, &info.stacks_tip);
    let last_nakamoto_block_tenure_height: u128 =
        NakamotoChainState::get_coinbase_height(&mut chainstate.index_conn(), &last_stacks_tip)
            .unwrap()
            .unwrap()
            .into();

    // Mine more than 2 burn blocks to get the last block's reward matured
    // (only 2 blocks maturation time in tests)
    info!("Mining 6 tenures to mature the block reward");
    for i in 0..6 {
        next_block_and_mine_commit(&mut btc_regtest_controller, 20, &naka_conf, &counters).unwrap();
        info!("Mined a block ({i})");
    }

    let info = get_chain_info_result(&naka_conf).unwrap();
    info!("Chain info: {info:?}");
    let last_stacks_block_height = info.stacks_tip_height as u128;
    let blocks = test_observer::get_blocks();

    let last_stacks_tip = StacksBlockId::new(&info.stacks_tip_consensus_hash, &info.stacks_tip);
    let last_tenure_height: u128 =
        NakamotoChainState::get_coinbase_height(&mut chainstate.index_conn(), &last_stacks_tip)
            .unwrap()
            .unwrap()
            .into();

    // Check the block reward is now matured in one of the tenure-change blocks
    let mature_height = last_stacks_block_height - 4;
    let expected_reward = get_expected_reward_for_height(&blocks, mature_height);
    let tuple0 = get_block_info(contract0_name, last_tenure_height - 4);
    info!(
        "block rewards";
        "fetched" => %tuple0["block-reward"],
        "expected" => expected_reward,
    );
    assert_eq!(
        tuple0["block-reward"]
            .clone()
            .expect_optional()
            .unwrap()
            .unwrap(),
        Value::UInt(expected_reward)
    );

    let tuple1 = get_block_info(contract1_name, last_tenure_height - 4);
    assert_eq!(tuple0, tuple1);

    let result3_tenure = call_read_only(
        &naka_conf,
        &sender_addr,
        contract3_name,
        "get-tenure-info",
        vec![&clarity::vm::Value::UInt(mature_height)],
    );
    let tuple3_tenure = result3_tenure.expect_tuple().unwrap().data_map;
    assert_eq!(tuple3_tenure["block-reward"], tuple0["block-reward"]);

    // Check the block reward is now matured in one of the Nakamoto blocks
    let expected_reward = get_expected_reward_for_height(&blocks, last_nakamoto_block);

    let tuple0 = get_block_info(contract0_name, last_nakamoto_block_tenure_height);

    assert_eq!(
        tuple0["block-reward"]
            .clone()
            .expect_optional()
            .unwrap()
            .unwrap(),
        Value::UInt(expected_reward)
    );

    let tuple1 = get_block_info(contract1_name, last_nakamoto_block_tenure_height);
    assert_eq!(tuple0, tuple1);

    let result3_tenure = call_read_only(
        &naka_conf,
        &sender_addr,
        contract3_name,
        "get-tenure-info",
        vec![&clarity::vm::Value::UInt(last_nakamoto_block)],
    );
    let tuple3_tenure = result3_tenure.expect_tuple().unwrap().data_map;
    assert_eq!(tuple3_tenure["block-reward"], tuple0["block-reward"]);

    coord_channel
        .lock()
        .expect("Mutex poisoned")
        .stop_chains_coordinator();
    run_loop_stopper.store(false, Ordering::SeqCst);

    run_loop_thread.join().unwrap();
}

/// Test Nakamoto mock miner by booting a follower node
#[test]
#[ignore]
fn mock_mining() {
    if env::var("BITCOIND_TEST") != Ok("1".into()) {
        return;
    }

    let (mut naka_conf, _miner_account) = naka_neon_integration_conf(None);
    naka_conf.miner.wait_on_interim_blocks = Duration::from_secs(1);
    naka_conf.node.pox_sync_sample_secs = 30;
    naka_conf.miner.tenure_cost_limit_per_block_percentage = None;
    let sender_sk = Secp256k1PrivateKey::random();
    let sender_signer_sk = Secp256k1PrivateKey::random();
    let sender_signer_addr = tests::to_addr(&sender_signer_sk);
    let mut signers = TestSigners::new(vec![sender_signer_sk]);
    let tenure_count = 3;
    let inter_blocks_per_tenure = 3;
    // setup sender + recipient for some test stx transfers
    // these are necessary for the interim blocks to get mined at all
    let sender_addr = tests::to_addr(&sender_sk);
    let send_amt = 100;
    let send_fee = 180;

    let node_1_rpc = gen_random_port();
    let node_1_p2p = gen_random_port();
    let node_2_rpc = gen_random_port();
    let node_2_p2p = gen_random_port();

    let localhost = "127.0.0.1";
    naka_conf.node.rpc_bind = format!("{localhost}:{node_1_rpc}");
    naka_conf.node.p2p_bind = format!("{localhost}:{node_1_p2p}");
    naka_conf.node.data_url = format!("http://{localhost}:{node_1_rpc}");
    naka_conf.node.p2p_address = format!("{localhost}:{node_1_p2p}");
    let http_origin = format!("http://{}", &naka_conf.node.rpc_bind);

    naka_conf.add_initial_balance(
        PrincipalData::from(sender_addr).to_string(),
        (send_amt + send_fee) * tenure_count * inter_blocks_per_tenure,
    );
    naka_conf.add_initial_balance(PrincipalData::from(sender_signer_addr).to_string(), 100000);
    let recipient = PrincipalData::from(StacksAddress::burn_address(false));
    let stacker_sk = setup_stacker(&mut naka_conf);

    test_observer::spawn();
    test_observer::register_any(&mut naka_conf);

    let mut btcd_controller = BitcoinCoreController::new(naka_conf.clone());
    btcd_controller
        .start_bitcoind()
        .expect("Failed starting bitcoind");
    let mut btc_regtest_controller = BitcoinRegtestController::new(naka_conf.clone(), None);
    btc_regtest_controller.bootstrap_chain(201);

    let mut run_loop = boot_nakamoto::BootRunLoop::new(naka_conf.clone()).unwrap();
    let run_loop_stopper = run_loop.get_termination_switch();
    let Counters {
        blocks_processed,
        naka_submitted_commits: commits_submitted,
        naka_proposed_blocks: proposals_submitted,
        ..
    } = run_loop.counters();

    let coord_channel = run_loop.coordinator_channels();

    let run_loop_thread = thread::Builder::new()
        .name("run_loop".into())
        .spawn(move || run_loop.start(None, 0))
        .unwrap();
    wait_for_runloop(&blocks_processed);
    boot_to_epoch_3(
        &naka_conf,
        &blocks_processed,
        &[stacker_sk],
        &[sender_signer_sk],
        &mut Some(&mut signers),
        &mut btc_regtest_controller,
    );

    info!("Bootstrapped to Epoch-3.0 boundary, starting nakamoto miner");

    let burnchain = naka_conf.get_burnchain();
    let sortdb = burnchain.open_sortition_db(true).unwrap();
    let (chainstate, _) = StacksChainState::open(
        naka_conf.is_mainnet(),
        naka_conf.burnchain.chain_id,
        &naka_conf.get_chainstate_path_str(),
        None,
    )
    .unwrap();

    let block_height_pre_3_0 =
        NakamotoChainState::get_canonical_block_header(chainstate.db(), &sortdb)
            .unwrap()
            .unwrap()
            .stacks_block_height;

    info!("Nakamoto miner started...");
    blind_signer(&naka_conf, &signers, proposals_submitted);

    // Wait one block to confirm the VRF register, wait until a block commit is submitted
    wait_for_first_naka_block_commit(60, &commits_submitted);

    let mut follower_conf = naka_conf.clone();
    follower_conf.node.mock_mining = true;
    follower_conf.events_observers.clear();
    follower_conf.node.working_dir = format!("{}-follower", &naka_conf.node.working_dir);
    follower_conf.node.seed = vec![0x01; 32];
    follower_conf.node.local_peer_seed = vec![0x02; 32];

    follower_conf.node.rpc_bind = format!("{localhost}:{node_2_rpc}");
    follower_conf.node.p2p_bind = format!("{localhost}:{node_2_p2p}");
    follower_conf.node.data_url = format!("http://{localhost}:{node_2_rpc}");
    follower_conf.node.p2p_address = format!("{localhost}:{node_2_p2p}");

    let node_info = get_chain_info(&naka_conf);
    follower_conf.node.add_bootstrap_node(
        &format!(
            "{}@{}",
            &node_info.node_public_key.unwrap(),
            naka_conf.node.p2p_bind
        ),
        naka_conf.burnchain.chain_id,
        PEER_VERSION_TESTNET,
    );

    let mut follower_run_loop = boot_nakamoto::BootRunLoop::new(follower_conf.clone()).unwrap();
    let follower_run_loop_stopper = follower_run_loop.get_termination_switch();
    let follower_coord_channel = follower_run_loop.coordinator_channels();

    let Counters {
        naka_mined_blocks: follower_naka_mined_blocks,
        ..
    } = follower_run_loop.counters();

    let mock_mining_blocks_start = follower_naka_mined_blocks.load(Ordering::SeqCst);

    debug!(
        "Booting follower-thread ({},{})",
        &follower_conf.node.p2p_bind, &follower_conf.node.rpc_bind
    );
    debug!(
        "Booting follower-thread: neighbors = {:?}",
        &follower_conf.node.bootstrap_node
    );

    // spawn a follower thread
    let follower_thread = thread::Builder::new()
        .name("follower-thread".into())
        .spawn(move || follower_run_loop.start(None, 0))
        .unwrap();

    info!("Booting follower-thread, waiting for the follower to sync to the chain tip");

    // use a high timeout for avoiding problem with github workflow
    wait_for(600, || {
        let Some(miner_node_info) = get_chain_info_opt(&naka_conf) else {
            return Ok(false);
        };
        let Some(follower_node_info) = get_chain_info_opt(&follower_conf) else {
            return Ok(false);
        };
        Ok(miner_node_info.stacks_tip_height == follower_node_info.stacks_tip_height)
    })
    .expect("Timed out waiting for follower to catch up to the miner");
    let miner_node_info = get_chain_info(&naka_conf);
    let follower_node_info = get_chain_info(&follower_conf);
    info!("Node heights"; "miner" => miner_node_info.stacks_tip_height, "follower" => follower_node_info.stacks_tip_height);

    // Mine `tenure_count` nakamoto tenures
    for tenure_ix in 0..tenure_count {
        let follower_naka_mined_blocks_before = follower_naka_mined_blocks.load(Ordering::SeqCst);

        let commits_before = commits_submitted.load(Ordering::SeqCst);
        next_block_and_process_new_stacks_block(&mut btc_regtest_controller, 60, &coord_channel)
            .unwrap();

        let mut last_tip = BlockHeaderHash([0x00; 32]);
        let mut last_tip_height = 0;

        // mine the interim blocks
        for interim_block_ix in 0..inter_blocks_per_tenure {
            let blocks_processed_before = coord_channel
                .lock()
                .expect("Mutex poisoned")
                .get_stacks_blocks_processed();
            // submit a tx so that the miner will mine an extra block
            let sender_nonce = tenure_ix * inter_blocks_per_tenure + interim_block_ix;
            let transfer_tx = make_stacks_transfer(
                &sender_sk,
                sender_nonce,
                send_fee,
                naka_conf.burnchain.chain_id,
                &recipient,
                send_amt,
            );
            submit_tx(&http_origin, &transfer_tx);

            loop {
                let blocks_processed = coord_channel
                    .lock()
                    .expect("Mutex poisoned")
                    .get_stacks_blocks_processed();
                if blocks_processed > blocks_processed_before {
                    break;
                }
                thread::sleep(Duration::from_millis(100));
            }

            let info = get_chain_info_result(&naka_conf).unwrap();
            assert_ne!(info.stacks_tip, last_tip);
            assert_ne!(info.stacks_tip_height, last_tip_height);

            last_tip = info.stacks_tip;
            last_tip_height = info.stacks_tip_height;
        }

        let miner_node_info = get_chain_info(&naka_conf);
        let follower_node_info = get_chain_info(&follower_conf);
        info!("Node heights"; "miner" => miner_node_info.stacks_tip_height, "follower" => follower_node_info.stacks_tip_height);

        wait_for(60, || {
            Ok(follower_naka_mined_blocks.load(Ordering::SeqCst)
                > follower_naka_mined_blocks_before)
        })
        .unwrap_or_else(|_| {
            panic!(
                "Timed out waiting for mock miner block {}",
                follower_naka_mined_blocks_before + 1
            )
        });

        wait_for(20, || {
            Ok(commits_submitted.load(Ordering::SeqCst) > commits_before)
        })
        .unwrap_or_else(|_| {
            panic!(
                "Timed out waiting for mock miner block {}",
                follower_naka_mined_blocks_before + 1
            )
        });
    }

    // load the chain tip, and assert that it is a nakamoto block and at least 30 blocks have advanced in epoch 3
    let tip = NakamotoChainState::get_canonical_block_header(chainstate.db(), &sortdb)
        .unwrap()
        .unwrap();
    info!(
        "Latest tip";
        "height" => tip.stacks_block_height,
        "is_nakamoto" => tip.anchored_header.as_stacks_nakamoto().is_some(),
    );

    let expected_blocks_mined = (inter_blocks_per_tenure + 1) * tenure_count;
    let expected_tip_height = block_height_pre_3_0 + expected_blocks_mined;
    assert!(tip.anchored_header.as_stacks_nakamoto().is_some());
    assert_eq!(
        tip.stacks_block_height, expected_tip_height,
        "Should have mined (1 + interim_blocks_per_tenure) * tenure_count nakamoto blocks"
    );

    // Check follower's mock miner
    let mock_mining_blocks_end = follower_naka_mined_blocks.load(Ordering::SeqCst);
    let blocks_mock_mined = mock_mining_blocks_end - mock_mining_blocks_start;
    assert!(
        blocks_mock_mined >= tenure_count,
        "Should have mock mined at least `tenure_count` nakamoto blocks. Mined = {blocks_mock_mined}. Expected = {tenure_count}"
    );

    // wait for follower to reach the chain tip
    loop {
        sleep_ms(1000);
        let follower_node_info = get_chain_info(&follower_conf);

        info!(
            "Follower tip is now {}/{}",
            &follower_node_info.stacks_tip_consensus_hash, &follower_node_info.stacks_tip
        );
        if follower_node_info.stacks_tip_consensus_hash == tip.consensus_hash
            && follower_node_info.stacks_tip == tip.anchored_header.block_hash()
        {
            break;
        }
    }

    coord_channel
        .lock()
        .expect("Mutex poisoned")
        .stop_chains_coordinator();
    run_loop_stopper.store(false, Ordering::SeqCst);

    follower_coord_channel
        .lock()
        .expect("Mutex poisoned")
        .stop_chains_coordinator();
    follower_run_loop_stopper.store(false, Ordering::SeqCst);

    run_loop_thread.join().unwrap();
    follower_thread.join().unwrap();
}

#[test]
#[ignore]
/// This test checks for the proper handling of the case where UTXOs are not
/// available on startup. After 1 minute, the miner thread should panic.
fn utxo_check_on_startup_panic() {
    if env::var("BITCOIND_TEST") != Ok("1".into()) {
        return;
    }

    let (mut naka_conf, _miner_account) = naka_neon_integration_conf(None);
    println!("Nakamoto node started with config: {naka_conf:?}");
    let prom_bind = "127.0.0.1:6000".to_string();
    naka_conf.node.prometheus_bind = Some(prom_bind);
    naka_conf.miner.wait_on_interim_blocks = Duration::from_secs(1000);

    test_observer::spawn();
    test_observer::register_any(&mut naka_conf);

    let mut epochs = NAKAMOTO_INTEGRATION_EPOCHS.to_vec();
    let (last, rest) = epochs.split_last_mut().unwrap();
    for (index, epoch) in rest.iter_mut().enumerate() {
        epoch.start_height = index as u64;
        epoch.end_height = (index + 1) as u64;
    }
    last.start_height = 131;

    let mut btcd_controller = BitcoinCoreController::new(naka_conf.clone());
    btcd_controller
        .start_bitcoind()
        .expect("Failed starting bitcoind");
    let mut btc_regtest_controller = BitcoinRegtestController::new(naka_conf.clone(), None);
    // Do not fully bootstrap the chain, so that the UTXOs are not yet available
    btc_regtest_controller.bootstrap_chain(99);

    let mut run_loop = boot_nakamoto::BootRunLoop::new(naka_conf.clone()).unwrap();
    let run_loop_stopper = run_loop.get_termination_switch();
    let coord_channel = run_loop.coordinator_channels();

    let run_loop_thread = thread::spawn(move || run_loop.start(None, 0));

    let timeout = Duration::from_secs(70);
    let start_time = Instant::now();

    loop {
        // Check if the thread has panicked
        if run_loop_thread.is_finished() {
            match run_loop_thread.join() {
                Ok(_) => {
                    // Thread completed without panicking
                    panic!("Miner should have panicked but it exited cleanly.");
                }
                Err(_) => {
                    // Thread panicked
                    info!("Thread has panicked!");
                    break;
                }
            }
        }

        // Check if 70 seconds have passed
        assert!(
            start_time.elapsed() < timeout,
            "Miner should have panicked."
        );

        thread::sleep(Duration::from_millis(1000));
    }

    coord_channel
        .lock()
        .expect("Mutex poisoned")
        .stop_chains_coordinator();
    run_loop_stopper.store(false, Ordering::SeqCst);
}

#[test]
#[ignore]
/// This test checks for the proper handling of the case where UTXOs are not
/// available on startup, but become available later, before the 1 minute
/// timeout. The miner thread should recover and continue mining.
fn utxo_check_on_startup_recover() {
    if env::var("BITCOIND_TEST") != Ok("1".into()) {
        return;
    }

    let (mut naka_conf, _miner_account) = naka_neon_integration_conf(None);
    println!("Nakamoto node started with config: {naka_conf:?}");
    let prom_bind = "127.0.0.1:6000".to_string();
    naka_conf.node.prometheus_bind = Some(prom_bind);
    naka_conf.miner.wait_on_interim_blocks = Duration::from_secs(1000);

    test_observer::spawn();
    test_observer::register_any(&mut naka_conf);

    let mut epochs = NAKAMOTO_INTEGRATION_EPOCHS.to_vec();
    let (last, rest) = epochs.split_last_mut().unwrap();
    for (index, epoch) in rest.iter_mut().enumerate() {
        epoch.start_height = index as u64;
        epoch.end_height = (index + 1) as u64;
    }
    last.start_height = 131;

    let mut btcd_controller = BitcoinCoreController::new(naka_conf.clone());
    btcd_controller
        .start_bitcoind()
        .expect("Failed starting bitcoind");
    let mut btc_regtest_controller = BitcoinRegtestController::new(naka_conf.clone(), None);
    // Do not fully bootstrap the chain, so that the UTXOs are not yet available
    btc_regtest_controller.bootstrap_chain(99);
    // btc_regtest_controller.bootstrap_chain(108);

    let mut run_loop = boot_nakamoto::BootRunLoop::new(naka_conf.clone()).unwrap();
    let run_loop_stopper = run_loop.get_termination_switch();
    let Counters {
        blocks_processed, ..
    } = run_loop.counters();

    let coord_channel = run_loop.coordinator_channels();

    let run_loop_thread = thread::spawn(move || run_loop.start(None, 0));

    // Sleep for 30s to allow the miner to start and reach the UTXO check loop
    thread::sleep(Duration::from_secs(30));

    btc_regtest_controller.bootstrap_chain(3);

    wait_for_runloop(&blocks_processed);

    coord_channel
        .lock()
        .expect("Mutex poisoned")
        .stop_chains_coordinator();
    run_loop_stopper.store(false, Ordering::SeqCst);
    run_loop_thread.join().unwrap();
}

/// Test `/v3/signer` API endpoint
///
/// This endpoint returns a count of how many blocks a signer has signed during a given reward cycle
#[test]
#[ignore]
fn v3_signer_api_endpoint() {
    if env::var("BITCOIND_TEST") != Ok("1".into()) {
        return;
    }

    let (mut conf, _miner_account) = naka_neon_integration_conf(None);
    let password = "12345".to_string();
    conf.connection_options.auth_token = Some(password);
    conf.miner.wait_on_interim_blocks = Duration::from_secs(1);
    let stacker_sk = setup_stacker(&mut conf);
    let signer_sk = Secp256k1PrivateKey::random();
    let signer_addr = tests::to_addr(&signer_sk);
    let signer_pubkey = Secp256k1PublicKey::from_private(&signer_sk);
    let sender_sk = Secp256k1PrivateKey::random();
    // setup sender + recipient for some test stx transfers
    // these are necessary for the interim blocks to get mined at all
    let sender_addr = tests::to_addr(&sender_sk);
    let send_amt = 100;
    let send_fee = 180;
    conf.add_initial_balance(
        PrincipalData::from(sender_addr).to_string(),
        send_amt + send_fee,
    );
    conf.add_initial_balance(PrincipalData::from(signer_addr).to_string(), 100000);
    let recipient = PrincipalData::from(StacksAddress::burn_address(false));

    // only subscribe to the block proposal events
    test_observer::spawn();
    test_observer::register(&mut conf, &[EventKeyType::BlockProposal]);

    let mut btcd_controller = BitcoinCoreController::new(conf.clone());
    btcd_controller
        .start_bitcoind()
        .expect("Failed starting bitcoind");
    let mut btc_regtest_controller = BitcoinRegtestController::new(conf.clone(), None);
    btc_regtest_controller.bootstrap_chain(201);

    let mut run_loop = boot_nakamoto::BootRunLoop::new(conf.clone()).unwrap();
    let run_loop_stopper = run_loop.get_termination_switch();
    let Counters {
        blocks_processed,
        naka_proposed_blocks: proposals_submitted,
        ..
    } = run_loop.counters();
    let counters = run_loop.counters();

    let coord_channel = run_loop.coordinator_channels();

    let run_loop_thread = thread::spawn(move || run_loop.start(None, 0));
    let mut signers = TestSigners::new(vec![signer_sk]);
    wait_for_runloop(&blocks_processed);
    boot_to_epoch_3(
        &conf,
        &blocks_processed,
        &[stacker_sk],
        &[signer_sk],
        &mut Some(&mut signers),
        &mut btc_regtest_controller,
    );

    info!("------------------------- Reached Epoch 3.0 -------------------------");
    blind_signer(&conf, &signers, proposals_submitted);
    // TODO (hack) instantiate the sortdb in the burnchain
    _ = btc_regtest_controller.sortdb_mut();

    info!("------------------------- Setup finished, run test -------------------------");

    let naka_tenures = conf.burnchain.pox_reward_length.unwrap().into();
    let pre_naka_reward_cycle = 1;
    let http_origin = format!("http://{}", &conf.node.rpc_bind);

    let get_v3_signer = |pubkey: &Secp256k1PublicKey, reward_cycle: u64| {
        let url = &format!(
            "{http_origin}/v3/signer/{pk}/{reward_cycle}",
            pk = pubkey.to_hex()
        );
        info!("Send request: GET {url}");
        reqwest::blocking::get(url)
            .unwrap_or_else(|e| panic!("GET request failed: {e}"))
            .json::<GetSignerResponse>()
            .unwrap()
            .blocks_signed
    };

    // Check reward cycle 1, should be 0 (pre-nakamoto)
    let blocks_signed_pre_naka = get_v3_signer(&signer_pubkey, pre_naka_reward_cycle);
    assert_eq!(blocks_signed_pre_naka, 0);

    let block_height = btc_regtest_controller.get_headers_height();
    let first_reward_cycle = btc_regtest_controller
        .get_burnchain()
        .block_height_to_reward_cycle(block_height)
        .unwrap();

    let second_reward_cycle = first_reward_cycle.saturating_add(1);
    let second_reward_cycle_start = btc_regtest_controller
        .get_burnchain()
        .reward_cycle_to_block_height(second_reward_cycle)
        .saturating_sub(1);

    let nmb_naka_blocks_in_first_cycle = second_reward_cycle_start - block_height;
    let nmb_naka_blocks_in_second_cycle = naka_tenures - nmb_naka_blocks_in_first_cycle;

    // Mine some nakamoto tenures
    for _i in 0..naka_tenures {
        next_block_and_mine_commit(&mut btc_regtest_controller, 60, &conf, &counters).unwrap();
    }
    let block_height = btc_regtest_controller.get_headers_height();
    let reward_cycle = btc_regtest_controller
        .get_burnchain()
        .block_height_to_reward_cycle(block_height)
        .unwrap();

    assert_eq!(reward_cycle, second_reward_cycle);

    // Assert that we mined a single block (the commit op) per tenure
    let nmb_signed_first_cycle = get_v3_signer(&signer_pubkey, first_reward_cycle);
    let nmb_signed_second_cycle = get_v3_signer(&signer_pubkey, second_reward_cycle);

    assert_eq!(nmb_signed_first_cycle, nmb_naka_blocks_in_first_cycle);
    assert_eq!(nmb_signed_second_cycle, nmb_naka_blocks_in_second_cycle);

    let blocks_processed_before = coord_channel
        .lock()
        .expect("Mutex poisoned")
        .get_stacks_blocks_processed();
    // submit a tx so that the miner will mine an extra stacks block
    let sender_nonce = 0;
    let transfer_tx = make_stacks_transfer(
        &sender_sk,
        sender_nonce,
        send_fee,
        conf.burnchain.chain_id,
        &recipient,
        send_amt,
    );
    submit_tx(&http_origin, &transfer_tx);

    wait_for(30, || {
        Ok(coord_channel
            .lock()
            .expect("Mutex poisoned")
            .get_stacks_blocks_processed()
            > blocks_processed_before)
    })
    .unwrap();
    // Assert that we mined an additional block in the second cycle
    assert_eq!(
        get_v3_signer(&signer_pubkey, second_reward_cycle),
        nmb_naka_blocks_in_second_cycle + 1
    );

    info!("------------------------- Test finished, clean up -------------------------");

    coord_channel
        .lock()
        .expect("Mutex poisoned")
        .stop_chains_coordinator();
    run_loop_stopper.store(false, Ordering::SeqCst);

    run_loop_thread.join().unwrap();
}

/// Test `/v3/blocks/height` API endpoint
///
/// This endpoint returns the block blob given a height
#[test]
#[ignore]
fn v3_blockbyheight_api_endpoint() {
    if env::var("BITCOIND_TEST") != Ok("1".into()) {
        return;
    }

    let (mut conf, _miner_account) = naka_neon_integration_conf(None);
    let password = "12345".to_string();
    conf.connection_options.auth_token = Some(password);
    conf.miner.wait_on_interim_blocks = Duration::from_secs(1);
    let stacker_sk = setup_stacker(&mut conf);
    let signer_sk = Secp256k1PrivateKey::random();
    let signer_addr = tests::to_addr(&signer_sk);
    let sender_sk = Secp256k1PrivateKey::random();
    // setup sender + recipient for some test stx transfers
    // these are necessary for the interim blocks to get mined at all
    let sender_addr = tests::to_addr(&sender_sk);
    let send_amt = 100;
    let send_fee = 180;
    conf.add_initial_balance(
        PrincipalData::from(sender_addr).to_string(),
        send_amt + send_fee,
    );
    conf.add_initial_balance(PrincipalData::from(signer_addr).to_string(), 100000);

    // only subscribe to the block proposal events
    test_observer::spawn();
    test_observer::register(&mut conf, &[EventKeyType::BlockProposal]);

    let mut btcd_controller = BitcoinCoreController::new(conf.clone());
    btcd_controller
        .start_bitcoind()
        .expect("Failed starting bitcoind");
    let mut btc_regtest_controller = BitcoinRegtestController::new(conf.clone(), None);
    btc_regtest_controller.bootstrap_chain(201);

    let mut run_loop = boot_nakamoto::BootRunLoop::new(conf.clone()).unwrap();
    let run_loop_stopper = run_loop.get_termination_switch();
    let Counters {
        blocks_processed,
        naka_submitted_commits: commits_submitted,
        naka_proposed_blocks: proposals_submitted,
        ..
    } = run_loop.counters();
    let counters = run_loop.counters();
    let coord_channel = run_loop.coordinator_channels();

    let run_loop_thread = thread::spawn(move || run_loop.start(None, 0));
    let mut signers = TestSigners::new(vec![signer_sk]);
    wait_for_runloop(&blocks_processed);
    boot_to_epoch_3(
        &conf,
        &blocks_processed,
        &[stacker_sk],
        &[signer_sk],
        &mut Some(&mut signers),
        &mut btc_regtest_controller,
    );

    info!("------------------------- Reached Epoch 3.0 -------------------------");

    blind_signer(&conf, &signers, proposals_submitted);

    wait_for_first_naka_block_commit(60, &commits_submitted);

    // Mine 1 nakamoto tenure
    next_block_and_mine_commit(&mut btc_regtest_controller, 60, &conf, &counters).unwrap();

    let burnchain = conf.get_burnchain();
    let sortdb = burnchain.open_sortition_db(true).unwrap();
    let (chainstate, _) = StacksChainState::open(
        conf.is_mainnet(),
        conf.burnchain.chain_id,
        &conf.get_chainstate_path_str(),
        None,
    )
    .unwrap();

    info!("------------------------- Setup finished, run test -------------------------");

    let http_origin = format!("http://{}", &conf.node.rpc_bind);

    let get_v3_block_by_height = |height: u64| {
        let url = &format!("{http_origin}/v3/blocks/height/{height}");
        info!("Send request: GET {url}");
        reqwest::blocking::get(url).unwrap_or_else(|e| panic!("GET request failed: {e}"))
    };

    let tip = NakamotoChainState::get_canonical_block_header(chainstate.db(), &sortdb)
        .unwrap()
        .unwrap();

    let block_height = tip.stacks_block_height;
    let block_data = get_v3_block_by_height(block_height);

    assert!(block_data.status().is_success());
    let block_bytes_vec = block_data.bytes().unwrap().to_vec();
    assert!(!block_bytes_vec.is_empty());

    // does the block id of the returned blob matches ?
    let block_id = NakamotoBlockHeader::consensus_deserialize(&mut block_bytes_vec.as_slice())
        .unwrap()
        .block_id();
    assert_eq!(block_id, tip.index_block_hash());

    info!("------------------------- Test finished, clean up -------------------------");

    coord_channel
        .lock()
        .expect("Mutex poisoned")
        .stop_chains_coordinator();
    run_loop_stopper.store(false, Ordering::SeqCst);

    run_loop_thread.join().unwrap();
}

/// Verify that lockup events are attached to a phantom tx receipt
/// if the block does not have a coinbase tx
#[test]
#[ignore]
fn nakamoto_lockup_events() {
    if env::var("BITCOIND_TEST") != Ok("1".into()) {
        return;
    }

    let (mut conf, _miner_account) = naka_neon_integration_conf(None);
    let password = "12345".to_string();
    conf.connection_options.auth_token = Some(password);
    conf.miner.wait_on_interim_blocks = Duration::from_secs(1);
    let stacker_sk = setup_stacker(&mut conf);
    let signer_sk = Secp256k1PrivateKey::random();
    let signer_addr = tests::to_addr(&signer_sk);
    let _signer_pubkey = Secp256k1PublicKey::from_private(&signer_sk);
    let sender_sk = Secp256k1PrivateKey::random();
    // setup sender + recipient for some test stx transfers
    // these are necessary for the interim blocks to get mined at all
    let sender_addr = tests::to_addr(&sender_sk);
    let send_amt = 100;
    let send_fee = 180;
    conf.add_initial_balance(
        PrincipalData::from(sender_addr).to_string(),
        (send_amt + send_fee) * 100,
    );
    conf.add_initial_balance(PrincipalData::from(signer_addr).to_string(), 100000);
    let recipient = PrincipalData::from(StacksAddress::burn_address(false));

    // only subscribe to the block proposal events
    test_observer::spawn();
    test_observer::register_any(&mut conf);

    let mut btcd_controller = BitcoinCoreController::new(conf.clone());
    btcd_controller
        .start_bitcoind()
        .expect("Failed starting bitcoind");
    let mut btc_regtest_controller = BitcoinRegtestController::new(conf.clone(), None);
    btc_regtest_controller.bootstrap_chain(201);

    let mut run_loop = boot_nakamoto::BootRunLoop::new(conf.clone()).unwrap();
    let run_loop_stopper = run_loop.get_termination_switch();
    let Counters {
        blocks_processed,
        naka_proposed_blocks: proposals_submitted,
        ..
    } = run_loop.counters();
    let counters = run_loop.counters();
    let coord_channel = run_loop.coordinator_channels();

    let run_loop_thread = thread::spawn(move || run_loop.start(None, 0));
    let mut signers = TestSigners::new(vec![signer_sk]);
    wait_for_runloop(&blocks_processed);
    boot_to_epoch_3(
        &conf,
        &blocks_processed,
        &[stacker_sk],
        &[signer_sk],
        &mut Some(&mut signers),
        &mut btc_regtest_controller,
    );

    info!("------------------------- Reached Epoch 3.0 -------------------------");
    blind_signer(&conf, &signers, proposals_submitted);
    let burnchain = conf.get_burnchain();
    let sortdb = burnchain.open_sortition_db(true).unwrap();
    let (chainstate, _) = StacksChainState::open(
        conf.is_mainnet(),
        conf.burnchain.chain_id,
        &conf.get_chainstate_path_str(),
        None,
    )
    .unwrap();
    // TODO (hack) instantiate the sortdb in the burnchain
    _ = btc_regtest_controller.sortdb_mut();

    info!("------------------------- Setup finished, run test -------------------------");

    next_block_and_mine_commit(&mut btc_regtest_controller, 60, &conf, &counters).unwrap();

    let http_origin = format!("http://{}", &conf.node.rpc_bind);

    let get_stacks_height = || {
        let tip = NakamotoChainState::get_canonical_block_header(chainstate.db(), &sortdb)
            .unwrap()
            .unwrap();
        tip.stacks_block_height
    };
    let initial_block_height = get_stacks_height();

    // This matches the data in `stx-genesis/chainstate-test.txt`
    // Recipient: ST2CTPPV8BHBVSQR727A3MK00ZD85RNY9015WGW2D
    let unlock_recipient = "ST2CTPPV8BHBVSQR727A3MK00ZD85RNY9015WGW2D";
    let unlock_height = 35_u64;
    let interims_to_mine = unlock_height - initial_block_height;

    info!(
        "----- Mining to unlock height -----";
        "unlock_height" => unlock_height,
        "initial_height" => initial_block_height,
        "interims_to_mine" => interims_to_mine,
    );

    // submit a tx so that the miner will mine an extra stacks block
    let mut sender_nonce = 0;

    for _ in 0..interims_to_mine {
        let height_before = get_stacks_height();
        info!("----- Mining interim block -----";
            "height" => %height_before,
            "nonce" => %sender_nonce,
        );
        let transfer_tx = make_stacks_transfer(
            &sender_sk,
            sender_nonce,
            send_fee,
            conf.burnchain.chain_id,
            &recipient,
            send_amt,
        );
        submit_tx(&http_origin, &transfer_tx);
        sender_nonce += 1;

        wait_for(30, || Ok(get_stacks_height() > height_before)).unwrap();
    }

    let blocks = test_observer::get_blocks();
    let block = blocks.last().unwrap();
    assert_eq!(
        block.get("block_height").unwrap().as_u64().unwrap(),
        unlock_height
    );

    let events = block.get("events").unwrap().as_array().unwrap();
    let mut found_event = false;
    for event in events {
        let mint_event = event.get("stx_mint_event");
        if mint_event.is_some() {
            found_event = true;
            let mint_event = mint_event.unwrap();
            let recipient = mint_event.get("recipient").unwrap().as_str().unwrap();
            assert_eq!(recipient, unlock_recipient);
            let amount = mint_event.get("amount").unwrap().as_str().unwrap();
            assert_eq!(amount, "12345678");
            let txid = event.get("txid").unwrap().as_str().unwrap();
            assert_eq!(
                txid,
                "0x63dd5773338782755e4947a05a336539137dfe13b19a0eac5154306850aca8ef"
            );
        }
    }
    assert!(found_event);

    info!("------------------------- Test finished, clean up -------------------------");

    coord_channel
        .lock()
        .expect("Mutex poisoned")
        .stop_chains_coordinator();
    run_loop_stopper.store(false, Ordering::SeqCst);

    run_loop_thread.join().unwrap();
}

#[test]
#[ignore]
/// This test spins up a nakamoto-neon node.
/// It starts in Epoch 2.0, mines with `neon_node` to Epoch 3.0, and then switches
///  to Nakamoto operation (activating pox-4 by submitting a stack-stx tx). The BootLoop
///  struct handles the epoch-2/3 tear-down and spin-up.
/// This test asserts that a long running transaction doesn't get mined,
///  but that the stacks-node continues to make progress
fn skip_mining_long_tx() {
    if env::var("BITCOIND_TEST") != Ok("1".into()) {
        return;
    }

    let (mut naka_conf, _miner_account) = naka_neon_integration_conf(None);
    let prom_bind = "127.0.0.1:6000".to_string();
    naka_conf.node.prometheus_bind = Some(prom_bind);
    naka_conf.miner.wait_on_interim_blocks = Duration::from_secs(1);
    naka_conf.miner.nakamoto_attempt_time_ms = 5_000;
    naka_conf.miner.tenure_cost_limit_per_block_percentage = None;
    let sender_1_sk = Secp256k1PrivateKey::from_seed(&[30]);
    let sender_2_sk = Secp256k1PrivateKey::from_seed(&[31]);
    // setup sender + recipient for a test stx transfer
    let sender_1_addr = tests::to_addr(&sender_1_sk);
    let sender_2_addr = tests::to_addr(&sender_2_sk);
    let send_amt = 1000;
    let send_fee = 180;
    naka_conf.add_initial_balance(
        PrincipalData::from(sender_1_addr).to_string(),
        send_amt * 15 + send_fee * 15,
    );
    naka_conf.add_initial_balance(PrincipalData::from(sender_2_addr).to_string(), 10000);
    let sender_signer_sk = Secp256k1PrivateKey::random();
    let sender_signer_addr = tests::to_addr(&sender_signer_sk);
    let mut signers = TestSigners::new(vec![sender_signer_sk]);
    naka_conf.add_initial_balance(PrincipalData::from(sender_signer_addr).to_string(), 100000);
    let recipient = PrincipalData::from(StacksAddress::burn_address(false));
    let stacker_sk = setup_stacker(&mut naka_conf);
    let http_origin = format!("http://{}", &naka_conf.node.rpc_bind);

    test_observer::spawn();
    test_observer::register_any(&mut naka_conf);

    let mut btcd_controller = BitcoinCoreController::new(naka_conf.clone());
    btcd_controller
        .start_bitcoind()
        .expect("Failed starting bitcoind");
    let mut btc_regtest_controller = BitcoinRegtestController::new(naka_conf.clone(), None);
    btc_regtest_controller.bootstrap_chain(201);

    let mut run_loop = boot_nakamoto::BootRunLoop::new(naka_conf.clone()).unwrap();
    let run_loop_stopper = run_loop.get_termination_switch();
    let Counters {
        blocks_processed,
        naka_submitted_commits: commits_submitted,
        naka_proposed_blocks: proposals_submitted,
        naka_mined_blocks: mined_naka_blocks,
        ..
    } = run_loop.counters();
    let counters = run_loop.counters();

    let coord_channel = run_loop.coordinator_channels();

    let run_loop_thread = thread::spawn(move || run_loop.start(None, 0));
    wait_for_runloop(&blocks_processed);
    boot_to_epoch_3(
        &naka_conf,
        &blocks_processed,
        &[stacker_sk],
        &[sender_signer_sk],
        &mut Some(&mut signers),
        &mut btc_regtest_controller,
    );

    info!("Bootstrapped to Epoch-3.0 boundary, starting nakamoto miner");

    let burnchain = naka_conf.get_burnchain();
    let sortdb = burnchain.open_sortition_db(true).unwrap();
    let (chainstate, _) = StacksChainState::open(
        naka_conf.is_mainnet(),
        naka_conf.burnchain.chain_id,
        &naka_conf.get_chainstate_path_str(),
        None,
    )
    .unwrap();

    info!("Nakamoto miner started...");
    blind_signer(&naka_conf, &signers, proposals_submitted);

    wait_for_first_naka_block_commit(60, &commits_submitted);

    // submit a long running TX and the transfer TX
    let input_list: Vec<_> = (1..100u64).map(|x| x.to_string()).collect();
    let input_list = input_list.join(" ");

    // Mine a few nakamoto tenures with some interim blocks in them
    for i in 0..5 {
        let mined_before = mined_naka_blocks.load(Ordering::SeqCst);
        next_block_and_mine_commit(&mut btc_regtest_controller, 60, &naka_conf, &counters).unwrap();

        if i == 0 {
            // we trigger the nakamoto miner to evaluate the long running transaction,
            //  but we disable the block broadcast, so the tx doesn't end up included in a
            //  confirmed block, even though its been evaluated.
            // once we've seen the miner increment the mined counter, we allow it to start
            //  broadcasting (because at this point, any future blocks produced will skip the long
            //  running tx because they have an estimate).
            wait_for(30, || {
                Ok(mined_naka_blocks.load(Ordering::SeqCst) > mined_before)
            })
            .unwrap();

            TEST_SKIP_P2P_BROADCAST.set(true);
            let tx = make_contract_publish(
                &sender_2_sk,
                0,
                9_000,
                naka_conf.burnchain.chain_id,
                "large_contract",
                &format!(
                    "(define-constant INP_LIST (list {input_list}))
                        (define-private (mapping-fn (input int))
                                (begin (sha256 (sha256 (sha256 (sha256 (sha256 (sha256 (sha256 (sha256 (sha256 input)))))))))
                                       0))

                        (define-private (mapping-fn-2 (input int))
                                (begin (map mapping-fn INP_LIST) (map mapping-fn INP_LIST) (map mapping-fn INP_LIST) (map mapping-fn INP_LIST) 0))

                        (begin
                            (map mapping-fn-2 INP_LIST))"
                ),
            );
            submit_tx(&http_origin, &tx);

            wait_for(90, || {
                Ok(mined_naka_blocks.load(Ordering::SeqCst) > mined_before + 1)
            })
            .unwrap();

            TEST_SKIP_P2P_BROADCAST.set(false);
        } else {
            let transfer_tx = make_stacks_transfer(
                &sender_1_sk,
                i - 1,
                send_fee,
                naka_conf.burnchain.chain_id,
                &recipient,
                send_amt,
            );
            submit_tx(&http_origin, &transfer_tx);

            wait_for(30, || {
                let cur_sender_nonce = get_account(&http_origin, &sender_1_addr).nonce;
                Ok(cur_sender_nonce >= i)
            })
            .unwrap();
        }
    }

    let sender_1_nonce = get_account(&http_origin, &sender_1_addr).nonce;
    let sender_2_nonce = get_account(&http_origin, &sender_2_addr).nonce;

    // load the chain tip, and assert that it is a nakamoto block and at least 30 blocks have advanced in epoch 3
    let tip = NakamotoChainState::get_canonical_block_header(chainstate.db(), &sortdb)
        .unwrap()
        .unwrap();
    info!(
        "Latest tip";
        "height" => tip.stacks_block_height,
        "is_nakamoto" => tip.anchored_header.as_stacks_nakamoto().is_some(),
        "sender_1_nonce" => sender_1_nonce,
        "sender_2_nonce" => sender_2_nonce,
    );

    assert_eq!(sender_2_nonce, 0);
    assert_eq!(sender_1_nonce, 4);

    // Check that we aren't missing burn blocks
    let bhh = u64::from(tip.burn_header_height);
    test_observer::contains_burn_block_range(220..=bhh).unwrap();

    check_nakamoto_empty_block_heuristics();

    coord_channel
        .lock()
        .expect("Mutex poisoned")
        .stop_chains_coordinator();
    run_loop_stopper.store(false, Ordering::SeqCst);

    run_loop_thread.join().unwrap();
}

/// Verify that a node in which there is no prepare-phase block can be recovered by
/// live-instantiating shadow tenures in the prepare phase
#[test]
#[ignore]
fn test_shadow_recovery() {
    if env::var("BITCOIND_TEST") != Ok("1".into()) {
        return;
    }

    let mut signer_test: SignerTest<SpawnedSigner> = SignerTest::new(1, vec![]);
    signer_test.boot_to_epoch_3();

    let naka_conf = signer_test.running_nodes.conf.clone();
    let btc_regtest_controller = &mut signer_test.running_nodes.btc_regtest_controller;
    let counters = signer_test.running_nodes.counters.clone();

    // make another tenure
    next_block_and_mine_commit(btc_regtest_controller, 60, &naka_conf, &counters).unwrap();

    let block_height = btc_regtest_controller.get_headers_height();
    let reward_cycle = btc_regtest_controller
        .get_burnchain()
        .block_height_to_reward_cycle(block_height)
        .unwrap();
    let prepare_phase_start = btc_regtest_controller
        .get_burnchain()
        .pox_constants
        .prepare_phase_start(
            btc_regtest_controller.get_burnchain().first_block_height,
            reward_cycle,
        );

    let blocks_until_next_rc = prepare_phase_start + 1 - block_height
        + (btc_regtest_controller
            .get_burnchain()
            .pox_constants
            .prepare_length as u64)
        + 1;

    // kill the chain by blowing through a prepare phase
    btc_regtest_controller.bootstrap_chain(blocks_until_next_rc);
    let target_burn_height = btc_regtest_controller.get_headers_height();

    let burnchain = naka_conf.get_burnchain();
    let mut sortdb = burnchain.open_sortition_db(true).unwrap();
    let (mut chainstate, _) = StacksChainState::open(
        false,
        CHAIN_ID_TESTNET,
        &naka_conf.get_chainstate_path_str(),
        None,
    )
    .unwrap();

    wait_for(30, || {
        let burn_height = get_chain_info(&naka_conf).burn_block_height;
        if burn_height >= target_burn_height {
            return Ok(true);
        }
        sleep_ms(500);
        Ok(false)
    })
    .unwrap();

    let stacks_height_before = get_chain_info(&naka_conf).stacks_tip_height;

    // TODO: stall block processing; otherwise this test can flake
    // stop block processing on the node
    TEST_COORDINATOR_STALL.lock().unwrap().replace(true);

    // fix node
    let shadow_blocks = shadow_chainstate_repair(&mut chainstate, &mut sortdb).unwrap();
    assert!(!shadow_blocks.is_empty());

    wait_for(30, || {
        let Some(info) = get_chain_info_opt(&naka_conf) else {
            sleep_ms(500);
            return Ok(false);
        };
        Ok(info.stacks_tip_height >= stacks_height_before)
    })
    .unwrap();

    TEST_COORDINATOR_STALL.lock().unwrap().replace(false);
    info!("Beginning post-shadow tenures");

    // revive ATC-C by waiting for commits
    for _i in 0..4 {
        next_block_and_commits_only(btc_regtest_controller, 60, &naka_conf, &counters).unwrap();
    }

    // make another tenure
    next_block_and_mine_commit(btc_regtest_controller, 60, &naka_conf, &counters).unwrap();

    // all shadow blocks are present and processed
    let mut shadow_ids = HashSet::new();
    for sb in shadow_blocks {
        let (_, processed, orphaned, _) = chainstate
            .nakamoto_blocks_db()
            .get_block_processed_and_signed_weight(
                &sb.header.consensus_hash,
                &sb.header.block_hash(),
            )
            .unwrap()
            .unwrap();
        assert!(processed);
        assert!(!orphaned);
        shadow_ids.insert(sb.block_id());
    }

    let tip = NakamotoChainState::get_canonical_block_header(chainstate.db(), &sortdb)
        .unwrap()
        .unwrap();
    let mut cursor = tip.index_block_hash();

    // the chainstate has four parts:
    // * epoch 2
    // * epoch 3 prior to failure
    // * shadow blocks
    // * epoch 3 after recovery
    // Make sure they're all there

    let mut has_epoch_3_recovery = false;
    let mut has_shadow_blocks = false;
    let mut has_epoch_3_failure = false;

    loop {
        let header = NakamotoChainState::get_block_header(chainstate.db(), &cursor)
            .unwrap()
            .unwrap();
        if header.anchored_header.as_stacks_epoch2().is_some() {
            break;
        }

        let header = header.anchored_header.as_stacks_nakamoto().clone().unwrap();

        if header.is_shadow_block() {
            assert!(shadow_ids.contains(&header.block_id()));
        } else {
            assert!(!shadow_ids.contains(&header.block_id()));
        }

        if !header.is_shadow_block() && !has_epoch_3_recovery {
            has_epoch_3_recovery = true;
        } else if header.is_shadow_block() && has_epoch_3_recovery && !has_shadow_blocks {
            has_shadow_blocks = true;
        } else if !header.is_shadow_block()
            && has_epoch_3_recovery
            && has_shadow_blocks
            && !has_epoch_3_failure
        {
            has_epoch_3_failure = true;
        }

        cursor = header.parent_block_id;
    }

    assert!(has_epoch_3_recovery);
    assert!(has_shadow_blocks);
    assert!(has_epoch_3_failure);
}

#[test]
#[ignore]
/// Integration test for SIP-029
fn sip029_coinbase_change() {
    if env::var("BITCOIND_TEST") != Ok("1".into()) {
        return;
    }
    let new_sched = vec![
        CoinbaseInterval {
            coinbase: 1_000_000_000,
            effective_start_height: 0,
        },
        // NOTE: epoch 3.1 goes into effect at 241
        CoinbaseInterval {
            coinbase: 500_000_000,
            effective_start_height: 245,
        },
        CoinbaseInterval {
            coinbase: 125_000_000,
            effective_start_height: 255,
        },
        CoinbaseInterval {
            coinbase: 62_500_000,
            effective_start_height: 265,
        },
    ];

    set_test_coinbase_schedule(Some(new_sched));

    let (mut naka_conf, _miner_account) = naka_neon_integration_conf(None);
    naka_conf.miner.wait_on_interim_blocks = Duration::from_secs(1);
    naka_conf.node.pox_sync_sample_secs = 180;
    naka_conf.burnchain.max_rbf = 10_000_000;

    let sender_sk = Secp256k1PrivateKey::random();
    let sender_signer_sk = Secp256k1PrivateKey::random();
    let sender_signer_addr = tests::to_addr(&sender_signer_sk);
    let mut signers = TestSigners::new(vec![sender_signer_sk]);
    let tenure_count = 5;
    let inter_blocks_per_tenure = 9;
    // setup sender + recipient for some test stx transfers
    // these are necessary for the interim blocks to get mined at all
    let sender_addr = tests::to_addr(&sender_sk);
    let send_amt = 100;
    let send_fee = 180;
    naka_conf.add_initial_balance(
        PrincipalData::from(sender_addr).to_string(),
        (send_amt + send_fee) * tenure_count * inter_blocks_per_tenure,
    );
    naka_conf.add_initial_balance(PrincipalData::from(sender_signer_addr).to_string(), 100000);
    let stacker_sk = setup_stacker(&mut naka_conf);

    test_observer::spawn();
    test_observer::register_any(&mut naka_conf);

    let mut btcd_controller = BitcoinCoreController::new(naka_conf.clone());
    btcd_controller
        .start_bitcoind()
        .expect("Failed starting bitcoind");
    let mut btc_regtest_controller = BitcoinRegtestController::new(naka_conf.clone(), None);
    btc_regtest_controller.bootstrap_chain(201);

    let mut run_loop = boot_nakamoto::BootRunLoop::new(naka_conf.clone()).unwrap();
    let run_loop_stopper = run_loop.get_termination_switch();
    let Counters {
        blocks_processed,
        naka_submitted_commits: commits_submitted,
        naka_proposed_blocks: proposals_submitted,
        ..
    } = run_loop.counters();

    let coord_channel = run_loop.coordinator_channels();

    let run_loop_thread = thread::Builder::new()
        .name("run_loop".into())
        .spawn(move || run_loop.start(None, 0))
        .unwrap();
    wait_for_runloop(&blocks_processed);
    boot_to_epoch_3(
        &naka_conf,
        &blocks_processed,
        &[stacker_sk],
        &[sender_signer_sk],
        &mut Some(&mut signers),
        &mut btc_regtest_controller,
    );

    info!("Bootstrapped to Epoch-3.0 boundary, starting nakamoto miner");

    let burnchain = naka_conf.get_burnchain();
    let sortdb = burnchain.open_sortition_db(true).unwrap();
    let (chainstate, _) = StacksChainState::open(
        naka_conf.is_mainnet(),
        naka_conf.burnchain.chain_id,
        &naka_conf.get_chainstate_path_str(),
        None,
    )
    .unwrap();

    info!("Nakamoto miner started...");
    blind_signer(&naka_conf, &signers, proposals_submitted);

    wait_for_first_naka_block_commit(60, &commits_submitted);

    // mine until burnchain height 270
    loop {
        let commits_before = commits_submitted.load(Ordering::SeqCst);
        next_block_and_process_new_stacks_block(&mut btc_regtest_controller, 60, &coord_channel)
            .unwrap();
        wait_for(20, || {
            Ok(commits_submitted.load(Ordering::SeqCst) > commits_before)
        })
        .unwrap();

        let node_info = get_chain_info_opt(&naka_conf).unwrap();
        if node_info.burn_block_height >= 270 {
            break;
        }
    }

    info!("Nakamoto miner has advanced to burn height 270");

    // inspect `payments` table to see that coinbase was applied
    let all_snapshots = sortdb.get_all_snapshots().unwrap();

    // whether or not the last snapshot had a sortition
    let mut prev_sortition = false;

    // whether or not we witnessed the requisite coinbases
    let mut witnessed_1000 = false;
    let mut witnessed_500 = false;
    let mut witnessed_125 = false;
    let mut witnessed_62_5 = false;

    // initial mining bonus
    let initial_mining_bonus = 20400000;

    for sn in all_snapshots {
        if !sn.sortition {
            prev_sortition = false;
            continue;
        }
        if sn.consensus_hash == ConsensusHash([0x00; 20]) {
            continue;
        }
        let coinbase = {
            let sql = "SELECT coinbase FROM payments WHERE consensus_hash = ?1";
            let args = rusqlite::params![&sn.consensus_hash];
            let Some(coinbase) = chainstate
                .db()
                .query_row(sql, args, |r| {
                    let coinbase_txt: String = r.get_unwrap(0);
                    let coinbase: u64 = coinbase_txt.parse().unwrap();
                    Ok(coinbase)
                })
                .optional()
                .unwrap()
            else {
                info!("No coinbase for {} {}", sn.block_height, &sn.consensus_hash);
                continue;
            };

            coinbase
        };

        info!(
            "Coinbase at {} {}: {}",
            sn.block_height, &sn.consensus_hash, coinbase
        );
        // use >= for coinbases since a missed sortition can lead to coinbase accumulation
        if sn.block_height < 245 {
            if prev_sortition {
                assert_eq!(coinbase, 1_000_000_000 + initial_mining_bonus);
                witnessed_1000 = true;
            } else {
                assert!(coinbase >= 1_000_000_000 + initial_mining_bonus);
            }
        } else if sn.block_height < 255 {
            if prev_sortition {
                assert_eq!(coinbase, 500_000_000 + initial_mining_bonus);
                witnessed_500 = true;
            } else {
                assert!(coinbase >= 500_000_000 + initial_mining_bonus);
            }
        } else if sn.block_height < 265 {
            if prev_sortition {
                assert_eq!(coinbase, 125_000_000 + initial_mining_bonus);
                witnessed_125 = true;
            } else {
                assert!(coinbase >= 125_000_000 + initial_mining_bonus);
            }
        } else {
            if prev_sortition {
                assert_eq!(coinbase, 62_500_000 + initial_mining_bonus);
                witnessed_62_5 = true;
            } else {
                assert!(coinbase >= 62_500_000 + initial_mining_bonus);
            }
        }

        prev_sortition = true;
    }

    assert!(witnessed_1000);
    assert!(witnessed_500);
    assert!(witnessed_125);
    assert!(witnessed_62_5);

    coord_channel
        .lock()
        .expect("Mutex poisoned")
        .stop_chains_coordinator();
    run_loop_stopper.store(false, Ordering::SeqCst);

    run_loop_thread.join().unwrap();
}

/// This test is testing that the clarity cost spend down works as expected,
/// spreading clarity contract calls across the tenure instead of all in the first block.
/// It also ensures that the clarity cost resets at the start of each tenure.
#[test]
#[ignore]
fn clarity_cost_spend_down() {
    if env::var("BITCOIND_TEST") != Ok("1".into()) {
        return;
    }

    let (mut naka_conf, _miner_account) = naka_neon_integration_conf(None);
    let http_origin = format!("http://{}", &naka_conf.node.rpc_bind);
    let num_signers = 30;
    naka_conf.miner.wait_on_interim_blocks = Duration::from_secs(1);
    let sender_sks: Vec<_> = (0..num_signers)
        .map(|_| Secp256k1PrivateKey::random())
        .collect();
    let sender_signer_sks: Vec<_> = (0..num_signers)
        .map(|_| Secp256k1PrivateKey::random())
        .collect();
    let sender_signer_addrs: Vec<_> = sender_signer_sks.iter().map(tests::to_addr).collect();
    let sender_addrs: Vec<_> = sender_sks.iter().map(tests::to_addr).collect();
    let deployer_sk = sender_sks[0];
    let deployer_addr = sender_addrs[0];
    let mut sender_nonces: HashMap<String, u64> = HashMap::new();

    let get_and_increment_nonce =
        |sender_sk: &Secp256k1PrivateKey, sender_nonces: &mut HashMap<String, u64>| {
            let nonce = sender_nonces.get(&sender_sk.to_hex()).unwrap_or(&0);
            let result = *nonce;
            sender_nonces.insert(sender_sk.to_hex(), result + 1);
            result
        };
    let tenure_count = 5;
    let nmb_txs_per_signer = 2;
    let mut signers = TestSigners::new(sender_signer_sks.clone());
    // setup sender + recipient for some test stx transfers
    // these are necessary for the interim blocks to get mined at all
    let tx_fee = 10000;
    let small_deploy_fee = 190200;
    let large_deploy_fee = 570200;
    let amount =
        (large_deploy_fee + small_deploy_fee) + tx_fee * nmb_txs_per_signer + 100 * tenure_count;
    for sender_addr in sender_addrs {
        naka_conf.add_initial_balance(PrincipalData::from(sender_addr).to_string(), amount);
    }
    for sender_signer_addr in sender_signer_addrs {
        naka_conf.add_initial_balance(
            PrincipalData::from(sender_signer_addr).to_string(),
            amount * 2,
        );
    }
    naka_conf.miner.tenure_cost_limit_per_block_percentage = Some(5);
    let stacker_sks: Vec<_> = (0..num_signers)
        .map(|_| setup_stacker(&mut naka_conf))
        .collect();

    test_observer::spawn();
    test_observer::register(&mut naka_conf, &[EventKeyType::MinedBlocks]);

    let mut btcd_controller = BitcoinCoreController::new(naka_conf.clone());
    btcd_controller
        .start_bitcoind()
        .expect("Failed starting bitcoind");
    let mut btc_regtest_controller = BitcoinRegtestController::new(naka_conf.clone(), None);
    btc_regtest_controller.bootstrap_chain(201);

    let mut run_loop = boot_nakamoto::BootRunLoop::new(naka_conf.clone()).unwrap();
    let run_loop_stopper = run_loop.get_termination_switch();
    let Counters {
        blocks_processed,
        naka_submitted_commits: commits_submitted,
        naka_proposed_blocks: proposals_submitted,
        naka_mined_blocks: mined_blocks,
        ..
    } = run_loop.counters();

    let coord_channel = run_loop.coordinator_channels();

    let run_loop_thread = thread::Builder::new()
        .name("run_loop".into())
        .spawn(move || run_loop.start(None, 0))
        .unwrap();
    wait_for_runloop(&blocks_processed);

    boot_to_epoch_3(
        &naka_conf,
        &blocks_processed,
        &stacker_sks,
        &sender_signer_sks,
        &mut Some(&mut signers),
        &mut btc_regtest_controller,
    );

    info!("Bootstrapped to Epoch-3.0 boundary, starting nakamoto miner");

    info!("Nakamoto miner started...");
    blind_signer(&naka_conf, &signers, proposals_submitted);

    wait_for_first_naka_block_commit(60, &commits_submitted);

    let small_contract = format!(
        r#"
(define-data-var my-var uint u0)
(define-public (f) (begin {} (ok 1))) (begin (f))
        "#,
        ["(var-get my-var)"; 250].join(" ")
    );

    // Create an expensive contract that will be republished multiple times
    let contract_call = format!(
        "(unwrap! (contract-call? '{} submit-proposal '{} \"cost-old\" '{} \"cost-new\") (err 1))",
        boot_code_id("cost-voting", false),
        boot_code_id("costs", false),
        boot_code_id("costs", false)
    );
    let large_contract = format!(
        "(define-public (f) (begin {} (ok 1))) (begin (f))",
        [contract_call.as_str(); 250].join(" ")
    );

    // First, lets deploy the contract
    let deployer_nonce = get_and_increment_nonce(&deployer_sk, &mut sender_nonces);
    let small_contract_tx = make_contract_publish(
        &deployer_sk,
        deployer_nonce,
        large_deploy_fee,
        naka_conf.burnchain.chain_id,
        "small-contract",
        &small_contract,
    );
    submit_tx(&http_origin, &small_contract_tx);
    let deployer_nonce = get_and_increment_nonce(&deployer_sk, &mut sender_nonces);
    let large_contract_tx = make_contract_publish(
        &deployer_sk,
        deployer_nonce,
        large_deploy_fee,
        naka_conf.burnchain.chain_id,
        "big-contract",
        &large_contract,
    );
    submit_tx(&http_origin, &large_contract_tx);

    info!("----- Submitted deploy txs, mining BTC block -----");

    let blocks_before = mined_blocks.load(Ordering::SeqCst);
    let blocks_processed_before = coord_channel
        .lock()
        .expect("Mutex poisoned")
        .get_stacks_blocks_processed();
    next_block_and(&mut btc_regtest_controller, 60, || {
        let blocks_count = mined_blocks.load(Ordering::SeqCst);
        let blocks_processed = coord_channel
            .lock()
            .expect("Mutex poisoned")
            .get_stacks_blocks_processed();
        Ok(blocks_count > blocks_before && blocks_processed > blocks_processed_before)
    })
    .unwrap();

    let blocks_processed_before = coord_channel
        .lock()
        .expect("Mutex poisoned")
        .get_stacks_blocks_processed();
    let mined_before = test_observer::get_mined_nakamoto_blocks();
    let commits_before = commits_submitted.load(Ordering::SeqCst);
    info!("----- Waiting for deploy txs to be mined -----");
    wait_for(30, || {
        let blocks_processed = coord_channel
            .lock()
            .expect("Mutex poisoned")
            .get_stacks_blocks_processed();
        Ok(blocks_processed > blocks_processed_before
            && test_observer::get_mined_nakamoto_blocks().len() > mined_before.len()
            && commits_submitted.load(Ordering::SeqCst) > commits_before)
    })
    .expect("Timed out waiting for interim blocks to be mined");

    info!("----- Mining interim blocks -----");

    // Mine `tenure_count` nakamoto tenures
    for tenure_ix in 0..tenure_count {
        info!("Mining tenure {tenure_ix}");
        // Wait for the tenure change payload to be mined
        let blocks_before = mined_blocks.load(Ordering::SeqCst);
        let blocks_processed_before = coord_channel
            .lock()
            .expect("Mutex poisoned")
            .get_stacks_blocks_processed();
        let commits_before = commits_submitted.load(Ordering::SeqCst);
        next_block_and(&mut btc_regtest_controller, 60, || {
            let blocks_count = mined_blocks.load(Ordering::SeqCst);
            let blocks_processed = coord_channel
                .lock()
                .expect("Mutex poisoned")
                .get_stacks_blocks_processed();
            Ok(blocks_count > blocks_before
                && blocks_processed > blocks_processed_before
                && commits_submitted.load(Ordering::SeqCst) > commits_before)
        })
        .unwrap();

        // mine the interim blocks
        let mined_before = test_observer::get_mined_nakamoto_blocks();
        let blocks_processed_before = coord_channel
            .lock()
            .expect("Mutex poisoned")
            .get_stacks_blocks_processed();
        // Pause mining so we can add all our transactions to the mempool at once.
        TEST_MINE_STALL.set(true);
        for _nmb_tx in 0..nmb_txs_per_signer {
            for sender_sk in sender_sks.iter() {
                let sender_nonce = get_and_increment_nonce(sender_sk, &mut sender_nonces);
                // Fill up the mempool with contract calls
                let contract_tx = make_contract_call(
                    sender_sk,
                    sender_nonce,
                    tx_fee,
                    naka_conf.burnchain.chain_id,
                    &deployer_addr,
                    "small-contract",
                    "f",
                    &[],
                );
                match submit_tx_fallible(&http_origin, &contract_tx) {
                    Ok(_txid) => {}
                    Err(_e) => {
                        // If we fail to submit a tx, we need to make sure we don't
                        // increment the nonce for this sender, so we don't end up
                        // skipping a tx.
                        sender_nonces.insert(sender_sk.to_hex(), sender_nonce);
                    }
                }
            }
        }
        TEST_MINE_STALL.set(false);
        wait_for(120, || {
            let blocks_processed = coord_channel
                .lock()
                .expect("Mutex poisoned")
                .get_stacks_blocks_processed();
            Ok(blocks_processed >= blocks_processed_before + 7)
        })
        .expect("Timed out waiting for interim blocks to be mined");

        let mined_after = test_observer::get_mined_nakamoto_blocks();
        let mined_blocks: Vec<_> = mined_after.iter().skip(mined_before.len()).collect();
        let total_nmb_txs = mined_after.iter().map(|b| b.tx_events.len()).sum::<usize>();
        let nmb_mined_blocks = mined_blocks.len();
        debug!(
            "Mined a total of {total_nmb_txs} transactions across {nmb_mined_blocks} mined blocks"
        );
        let mut last_tx_count = None;
        for (i, block) in mined_blocks.into_iter().enumerate() {
            let tx_count = block.tx_events.len();
            if let Some(count) = last_tx_count {
                assert!(
                    tx_count <= count,
                    "Expected fewer txs to be mined each block. Last block: {count}, Current block: {tx_count}"
                );
            };
            last_tx_count = Some(tx_count);

            // All but the last transaction should hit the soft limit
            for (j, tx_event) in block.tx_events.iter().enumerate() {
                if let TransactionEvent::Success(TransactionSuccessEvent {
                    soft_limit_reached,
                    ..
                }) = tx_event
                {
                    if i == nmb_mined_blocks - 1 || j != block.tx_events.len() - 1 {
                        assert!(
                            !soft_limit_reached,
                            "Expected tx to not hit the soft limit in the very last block or in any txs but the last in all other blocks"
                        );
                    } else {
                        assert!(soft_limit_reached, "Expected tx to hit the soft limit.");
                    }
                }
            }
        }
    }

    coord_channel
        .lock()
        .expect("Mutex poisoned")
        .stop_chains_coordinator();
    run_loop_stopper.store(false, Ordering::SeqCst);

    run_loop_thread.join().unwrap();
}

#[test]
#[ignore]
fn consensus_hash_event_dispatcher() {
    if env::var("BITCOIND_TEST") != Ok("1".into()) {
        return;
    }

    let (mut conf, _miner_account) = naka_neon_integration_conf(None);
    let password = "12345".to_string();
    conf.connection_options.auth_token = Some(password.clone());
    conf.miner.wait_on_interim_blocks = Duration::from_secs(1);
    let stacker_sk = setup_stacker(&mut conf);
    let signer_sk = Secp256k1PrivateKey::random();
    let signer_addr = tests::to_addr(&signer_sk);
    let sender_sk = Secp256k1PrivateKey::random();
    // setup sender + recipient for some test stx transfers
    // these are necessary for the interim blocks to get mined at all
    let sender_addr = tests::to_addr(&sender_sk);
    let send_amt = 100;
    let send_fee = 180;
    conf.add_initial_balance(
        PrincipalData::from(sender_addr).to_string(),
        send_amt + send_fee,
    );
    conf.add_initial_balance(PrincipalData::from(signer_addr).to_string(), 100000);

    // only subscribe to the block proposal events
    test_observer::spawn();
    test_observer::register(&mut conf, &[EventKeyType::AnyEvent]);

    let mut btcd_controller = BitcoinCoreController::new(conf.clone());
    btcd_controller
        .start_bitcoind()
        .expect("Failed starting bitcoind");
    let mut btc_regtest_controller = BitcoinRegtestController::new(conf.clone(), None);
    btc_regtest_controller.bootstrap_chain(201);

    let mut run_loop = boot_nakamoto::BootRunLoop::new(conf.clone()).unwrap();
    let run_loop_stopper = run_loop.get_termination_switch();
    let Counters {
        blocks_processed,
        naka_submitted_commits: commits_submitted,
        naka_proposed_blocks: proposals_submitted,
        ..
    } = run_loop.counters();

    let coord_channel = run_loop.coordinator_channels();

    let run_loop_thread = thread::spawn(move || run_loop.start(None, 0));
    let mut signers = TestSigners::new(vec![signer_sk]);
    wait_for_runloop(&blocks_processed);
    boot_to_epoch_3(
        &conf,
        &blocks_processed,
        &[stacker_sk],
        &[signer_sk],
        &mut Some(&mut signers),
        &mut btc_regtest_controller,
    );

    info!("------------------------- Reached Epoch 3.0 -------------------------");

    blind_signer(&conf, &signers, proposals_submitted);

    wait_for_first_naka_block_commit(60, &commits_submitted);

    let burnchain = conf.get_burnchain();
    let sortdb = burnchain.open_sortition_db(true).unwrap();

    let tip = SortitionDB::get_canonical_burn_chain_tip(sortdb.conn()).unwrap();
    let expected_consensus_hash = format!("0x{}", tip.consensus_hash);

    let burn_blocks = test_observer::get_burn_blocks();
    let burn_block = burn_blocks.last().unwrap();
    assert_eq!(
        burn_block.get("consensus_hash").unwrap().as_str().unwrap(),
        expected_consensus_hash
    );

    let stacks_blocks = test_observer::get_blocks();
    for block in stacks_blocks.iter() {
        if block.get("block_height").unwrap().as_u64().unwrap() == tip.stacks_block_height {
            assert_eq!(
                block.get("consensus_hash").unwrap().as_str().unwrap(),
                expected_consensus_hash
            );
        }
    }

    coord_channel
        .lock()
        .expect("Mutex poisoned")
        .stop_chains_coordinator();

    run_loop_stopper.store(false, Ordering::SeqCst);

    run_loop_thread.join().unwrap();
}

/// Miner wins sortition at Bitcoin height N
/// Relayer processes sortition N
/// Miner wins sortition at Bitcoin height N+1
/// Transactions that depend on the burn view get submitted to the mempool
/// A flash block at height N+2 happens before the miner can publish its block-found for N+1
/// The miner mines these transactions with a burn view for height N+2
/// Result: the miner issues a tenure-extend from N+1 with burn view for N+2
#[test]
#[ignore]
fn test_tenure_extend_from_flashblocks() {
    if env::var("BITCOIND_TEST") != Ok("1".into()) {
        return;
    }

    let mut account_keys: Vec<_> = (0..11)
        .map(|i| StacksPrivateKey::from_seed(&[6, 6, 6, i as u8]))
        .collect();
    let initial_balances: Vec<_> = account_keys
        .iter()
        .map(|privk| {
            let address = to_addr(privk).into();
            (address, 1_000_000)
        })
        .collect();

    let deployer_sk = account_keys.pop().unwrap();
    let deployer_addr = tests::to_addr(&deployer_sk);

    let mut signer_test: SignerTest<SpawnedSigner> = SignerTest::new_with_config_modifications(
        1,
        initial_balances,
        |_| {},
        |_config| {},
        None,
        None,
    );
    signer_test.boot_to_epoch_3();

    let naka_conf = signer_test.running_nodes.conf.clone();
    let mining_key = naka_conf.miner.mining_key.clone().unwrap();
    let mining_key_pkh = Hash160::from_node_public_key(&StacksPublicKey::from_private(&mining_key));

    let http_origin = format!("http://{}", &naka_conf.node.rpc_bind);
    let btc_regtest_controller = &mut signer_test.running_nodes.btc_regtest_controller;
    let coord_channel = signer_test.running_nodes.coord_channel.clone();
    let counters = signer_test.running_nodes.counters.clone();
    let nakamoto_test_skip_commit_op = signer_test
        .running_nodes
        .nakamoto_test_skip_commit_op
        .clone();
    let nakamoto_miner_directives = signer_test.running_nodes.nakamoto_miner_directives.clone();

    let tx_fee = 1_000;

    let burnchain = naka_conf.get_burnchain();
    let sortdb = burnchain.open_sortition_db(true).unwrap();
    let (mut chainstate, _) = StacksChainState::open(
        naka_conf.is_mainnet(),
        naka_conf.burnchain.chain_id,
        &naka_conf.get_chainstate_path_str(),
        None,
    )
    .unwrap();

    for _ in 0..3 {
        next_block_and_mine_commit(btc_regtest_controller, 60, &naka_conf, &counters).unwrap();
    }

    let burn_view_contract = r#"
(define-data-var my-var uint u0)
(define-data-var my-counter uint u0)

(define-public (f) 
   (begin
      (var-set my-var burn-block-height)
      (if (is-eq u0 (mod burn-block-height u2))
        (var-set my-counter (+ u1 (var-get my-counter)))
        (var-set my-counter (+ u2 (var-get my-counter))))
      (print burn-block-height)
      (ok 1)
   )
)

(begin (f))
"#
    .to_string();

    let contract_tx = make_contract_publish(
        &deployer_sk,
        0,
        tx_fee,
        naka_conf.burnchain.chain_id,
        "burn-view-contract",
        &burn_view_contract,
    );
    submit_tx(&http_origin, &contract_tx);

    wait_for(120, || {
        let sender_nonce = get_account(&naka_conf.node.data_url, &deployer_addr).nonce;
        Ok(sender_nonce > 0)
    })
    .expect("Timed out waiting for interim blocks to be mined");

    next_block_and_mine_commit(btc_regtest_controller, 60, &naka_conf, &counters).unwrap();

    // stall miner and relayer

    // make tenure
    next_block_and_mine_commit(btc_regtest_controller, 60, &naka_conf, &counters).unwrap();

    // prevent the miner from sending another block-commit
    nakamoto_test_skip_commit_op.set(true);

    let info_before = get_chain_info(&naka_conf);

    // mine another Bitcoin block right away, since it will contain a block-commit
    btc_regtest_controller.bootstrap_chain(1);

    wait_for(120, || {
        let info = get_chain_info(&naka_conf);
        Ok(info.burn_block_height > info_before.burn_block_height
            && info.stacks_tip_height > info_before.stacks_tip_height)
    })
    .unwrap();

    let (canonical_stacks_tip_ch, _) =
        SortitionDB::get_canonical_stacks_chain_tip_hash(sortdb.conn()).unwrap();
    let election_tip =
        SortitionDB::get_block_snapshot_consensus(sortdb.conn(), &canonical_stacks_tip_ch)
            .unwrap()
            .unwrap();
    let sort_tip = SortitionDB::get_canonical_burn_chain_tip(sortdb.conn()).unwrap();

    // Stacks chain tip originates from the tenure started at the burnchain tip
    assert!(sort_tip.sortition);
    assert_eq!(sort_tip.consensus_hash, election_tip.consensus_hash);

    // stop the relayer thread from starting a miner thread, and stop the miner thread from mining
    TEST_MINE_STALL.set(true);
    TEST_MINER_THREAD_STALL.set(true);

    // mine another Bitcoin block right away, and force it to be a flash block
    btc_regtest_controller.bootstrap_chain(1);

    let miner_directives_before = nakamoto_miner_directives.load(Ordering::SeqCst);

    // unblock the relayer so it can process the flash block sortition.
    // Given the above, this will be an `Extend` tenure.
    TEST_MINER_THREAD_STALL.set(false);

    wait_for(60, || {
        let cur_sort_tip = SortitionDB::get_canonical_burn_chain_tip(sortdb.conn()).unwrap();
        Ok(cur_sort_tip.block_height > sort_tip.block_height)
    })
    .unwrap();

    let (new_canonical_stacks_tip_ch, _) =
        SortitionDB::get_canonical_stacks_chain_tip_hash(sortdb.conn()).unwrap();
    let election_tip =
        SortitionDB::get_block_snapshot_consensus(sortdb.conn(), &new_canonical_stacks_tip_ch)
            .unwrap()
            .unwrap();
    let sort_tip = SortitionDB::get_canonical_burn_chain_tip(sortdb.conn()).unwrap();

    // this was a flash block -- no sortition
    assert!(!sort_tip.sortition);
    // canonical stacks tip burn view has not advanced
    assert_eq!(new_canonical_stacks_tip_ch, canonical_stacks_tip_ch);
    // the sortition that elected the ongoing tenure is not the canonical sortition tip
    assert_ne!(sort_tip.consensus_hash, election_tip.consensus_hash);

    // we can, however, continue the tenure
    let canonical_stacks_tip = RelayerThread::can_continue_tenure(
        &sortdb,
        &mut chainstate,
        sort_tip.consensus_hash.clone(),
        Some(mining_key_pkh.clone()),
    )
    .unwrap()
    .unwrap();
    assert_eq!(canonical_stacks_tip, election_tip);

    // if we didn't win the last block -- tantamount to the sortition winner miner key being
    // different -- then we can't continue the tenure.
    assert!(RelayerThread::can_continue_tenure(
        &sortdb,
        &mut chainstate,
        sort_tip.consensus_hash.clone(),
        Some(Hash160([0x11; 20]))
    )
    .unwrap()
    .is_none());

    let mut accounts_before = vec![];
    let mut sent_txids = vec![];

    // fill mempool with transactions that depend on the burn view
    for sender_sk in account_keys.iter() {
        let sender_addr = tests::to_addr(sender_sk);
        let account = loop {
            let Ok(account) = get_account_result(&http_origin, &sender_addr) else {
                debug!("follower_bootup: Failed to load miner account");
                thread::sleep(Duration::from_millis(100));
                continue;
            };
            break account;
        };

        // Fill up the mempool with contract calls
        let contract_tx = make_contract_call(
            sender_sk,
            account.nonce,
            tx_fee,
            naka_conf.burnchain.chain_id,
            &deployer_addr,
            "burn-view-contract",
            "f",
            &[],
        );
        let txid = submit_tx(&http_origin, &contract_tx);
        sent_txids.push(format!("0x{}", &txid.to_string()));
        accounts_before.push(account);
    }

    // unstall miner thread and allow block-commits again
    nakamoto_test_skip_commit_op.set(false);
    TEST_MINE_STALL.set(false);

    // wait for the miner directive to be processed
    wait_for(60, || {
        let directives_cnt = nakamoto_miner_directives.load(Ordering::SeqCst);
        Ok(directives_cnt > miner_directives_before)
    })
    .unwrap();

    // wait for all of the aforementioned transactions to get mined
    wait_for(120, || {
        // check account nonces from the sent transactions
        for (sender_sk, account_before) in account_keys.iter().zip(accounts_before.iter()) {
            let sender_addr = tests::to_addr(sender_sk);
            let account = loop {
                let Ok(account) = get_account_result(&http_origin, &sender_addr) else {
                    thread::sleep(Duration::from_millis(100));
                    continue;
                };
                break account;
            };

            if account.nonce > account_before.nonce {
                continue;
            }
            return Ok(false);
        }
        Ok(true)
    })
    .unwrap();

    // transactions are all mined, and all reflect the flash block's burn view.
    // we had a tenure-extend as well.
    let mut blocks = test_observer::get_blocks();
    blocks.sort_by_key(|block| block["block_height"].as_u64().unwrap());

    let mut included_txids = HashSet::new();
    let mut has_extend = false;
    for block in blocks.iter() {
        for tx in block.get("transactions").unwrap().as_array().unwrap() {
            let txid_str = tx.get("txid").unwrap().as_str().unwrap().to_string();
            included_txids.insert(txid_str);

            let raw_tx = tx.get("raw_tx").unwrap().as_str().unwrap();
            if raw_tx == "0x00" {
                continue;
            }
            let tx_bytes = hex_bytes(&raw_tx[2..]).unwrap();
            let parsed = StacksTransaction::consensus_deserialize(&mut &tx_bytes[..]).unwrap();

            if let TransactionPayload::TenureChange(payload) = &parsed.payload {
                if payload.cause == TenureChangeCause::Extended {
                    has_extend = true;
                }
            }
        }
    }

    assert!(has_extend);

    let expected_txids: HashSet<_> = sent_txids.clone().into_iter().collect();
    for expected_txid in expected_txids.iter() {
        if !included_txids.contains(expected_txid) {
            panic!("Missing {}", expected_txid);
        }
    }

    // mine one additional tenure, to verify that we're on track
    next_block_and_mine_commit(btc_regtest_controller, 60, &naka_conf, &counters).unwrap();

    // boot a follower. it should reach the chain tip
    info!("----- BEGIN FOLLOWR BOOTUP ------");

    // see if we can boot a follower off of this node now
    let mut follower_conf = naka_conf.clone();
    follower_conf.node.miner = false;
    follower_conf.events_observers.clear();
    follower_conf.node.working_dir = format!("{}-follower", &naka_conf.node.working_dir);
    follower_conf.node.seed = vec![0x01; 32];
    follower_conf.node.local_peer_seed = vec![0x02; 32];

    let rpc_port = gen_random_port();
    let p2p_port = gen_random_port();

    let localhost = "127.0.0.1";
    follower_conf.node.rpc_bind = format!("{localhost}:{rpc_port}");
    follower_conf.node.p2p_bind = format!("{localhost}:{p2p_port}");
    follower_conf.node.data_url = format!("http://{localhost}:{rpc_port}");
    follower_conf.node.p2p_address = format!("{localhost}:{p2p_port}");
    follower_conf.node.pox_sync_sample_secs = 30;

    let node_info = get_chain_info(&naka_conf);
    follower_conf.node.add_bootstrap_node(
        &format!(
            "{}@{}",
            &node_info.node_public_key.unwrap(),
            naka_conf.node.p2p_bind
        ),
        naka_conf.burnchain.chain_id,
        PEER_VERSION_TESTNET,
    );

    let mut follower_run_loop = boot_nakamoto::BootRunLoop::new(follower_conf.clone()).unwrap();
    let follower_run_loop_stopper = follower_run_loop.get_termination_switch();
    let follower_coord_channel = follower_run_loop.coordinator_channels();

    debug!(
        "Booting follower-thread ({},{})",
        &follower_conf.node.p2p_bind, &follower_conf.node.rpc_bind
    );
    debug!(
        "Booting follower-thread: neighbors = {:?}",
        &follower_conf.node.bootstrap_node
    );

    // spawn a follower thread
    let follower_thread = thread::Builder::new()
        .name("follower-thread".into())
        .spawn(move || follower_run_loop.start(None, 0))
        .unwrap();

    debug!("Booted follower-thread");

    wait_for(300, || {
        let miner_info = get_chain_info_result(&naka_conf).unwrap();
        let Ok(info) = get_chain_info_result(&follower_conf) else {
            sleep_ms(1000);
            return Ok(false);
        };
        debug!(
            "Miner tip is {}/{}; follower tip is {}/{}",
            &miner_info.stacks_tip_consensus_hash,
            &miner_info.stacks_tip,
            &info.stacks_tip_consensus_hash,
            &info.stacks_tip
        );
        Ok(miner_info.stacks_tip == info.stacks_tip
            && miner_info.stacks_tip_consensus_hash == info.stacks_tip_consensus_hash)
    })
    .unwrap();

    coord_channel
        .lock()
        .expect("Mutex poisoned")
        .stop_chains_coordinator();

    follower_coord_channel
        .lock()
        .expect("Mutex poisoned")
        .stop_chains_coordinator();
    follower_run_loop_stopper.store(false, Ordering::SeqCst);

    follower_thread.join().unwrap();
}

/// Mine a smart contract transaction with a call to `from-consensus-buff?` that would decode to an
/// invalid Principal. Verify that this transaction is dropped from the mempool.
#[test]
#[ignore]
fn mine_invalid_principal_from_consensus_buff() {
    if env::var("BITCOIND_TEST") != Ok("1".into()) {
        return;
    }

    let (mut conf, _miner_account) = naka_neon_integration_conf(None);
    let password = "12345".to_string();
    let http_origin = format!("http://{}", &conf.node.rpc_bind);
    conf.connection_options.auth_token = Some(password.clone());
    conf.miner.wait_on_interim_blocks = Duration::from_secs(1);
    let stacker_sk = setup_stacker(&mut conf);
    let signer_sk = Secp256k1PrivateKey::random();
    let signer_addr = tests::to_addr(&signer_sk);
    let sender_sk = Secp256k1PrivateKey::random();
    // setup sender + recipient for some test stx transfers
    // these are necessary for the interim blocks to get mined at all
    let sender_addr = tests::to_addr(&sender_sk);
    conf.add_initial_balance(PrincipalData::from(sender_addr).to_string(), 1000000);
    conf.add_initial_balance(PrincipalData::from(signer_addr).to_string(), 100000);

    test_observer::spawn();
    test_observer::register(&mut conf, &[EventKeyType::AnyEvent]);

    let mut btcd_controller = BitcoinCoreController::new(conf.clone());
    btcd_controller
        .start_bitcoind()
        .expect("Failed starting bitcoind");
    let mut btc_regtest_controller = BitcoinRegtestController::new(conf.clone(), None);
    btc_regtest_controller.bootstrap_chain(201);

    let mut run_loop = boot_nakamoto::BootRunLoop::new(conf.clone()).unwrap();
    let run_loop_stopper = run_loop.get_termination_switch();
    let Counters {
        blocks_processed,
        naka_submitted_commits: commits_submitted,
        naka_proposed_blocks: proposals_submitted,
        naka_mined_blocks: mined_blocks,
        ..
    } = run_loop.counters();

    let coord_channel = run_loop.coordinator_channels();

    let run_loop_thread = thread::spawn(move || run_loop.start(None, 0));
    let mut signers = TestSigners::new(vec![signer_sk]);
    wait_for_runloop(&blocks_processed);
    boot_to_epoch_3(
        &conf,
        &blocks_processed,
        &[stacker_sk],
        &[signer_sk],
        &mut Some(&mut signers),
        &mut btc_regtest_controller,
    );

    info!("------------------------- Reached Epoch 3.0 -------------------------");

    blind_signer(&conf, &signers, proposals_submitted);

    wait_for_first_naka_block_commit(60, &commits_submitted);

    // submit faulty contract
    let contract = "(print (from-consensus-buff? principal 0x062011deadbeef11ababffff11deadbeef11ababffff0461626364))";

    let contract_tx_bytes = make_contract_publish(
        &sender_sk,
        0,
        1024,
        conf.burnchain.chain_id,
        "contract",
        contract,
    );
    submit_tx(&http_origin, &contract_tx_bytes);

    let contract_tx =
        StacksTransaction::consensus_deserialize(&mut &contract_tx_bytes[..]).unwrap();

    // mine one more block
    let blocks_before = mined_blocks.load(Ordering::SeqCst);
    let blocks_processed_before = coord_channel
        .lock()
        .expect("Mutex poisoned")
        .get_stacks_blocks_processed();
    let commits_before = commits_submitted.load(Ordering::SeqCst);
    next_block_and(&mut btc_regtest_controller, 60, || {
        let blocks_count = mined_blocks.load(Ordering::SeqCst);
        let blocks_processed = coord_channel
            .lock()
            .expect("Mutex poisoned")
            .get_stacks_blocks_processed();
        Ok(blocks_count > blocks_before
            && blocks_processed > blocks_processed_before
            && commits_submitted.load(Ordering::SeqCst) > commits_before)
    })
    .unwrap();

    let dropped_txs = test_observer::get_memtx_drops();

    // we identified and dropped the offending tx as problematic
    debug!("dropped_txs: {:?}", &dropped_txs);
    assert_eq!(dropped_txs.len(), 1);
    assert_eq!(dropped_txs[0].0, format!("0x{}", &contract_tx.txid()));
    assert_eq!(dropped_txs[0].1.as_str(), "Problematic");

    coord_channel
        .lock()
        .expect("Mutex poisoned")
        .stop_chains_coordinator();
    run_loop_stopper.store(false, Ordering::SeqCst);

    run_loop_thread.join().unwrap();
}<|MERGE_RESOLUTION|>--- conflicted
+++ resolved
@@ -97,14 +97,8 @@
 use stacks_signer::v0::SpawnedSigner;
 
 use super::bitcoin_regtest::BitcoinCoreController;
-<<<<<<< HEAD
 use crate::nakamoto_node::miner::{TEST_BROADCAST_STALL, TEST_MINE_STALL, TEST_SKIP_P2P_BROADCAST};
-=======
-use crate::nakamoto_node::miner::{
-    TEST_BLOCK_ANNOUNCE_STALL, TEST_BROADCAST_STALL, TEST_MINE_STALL, TEST_SKIP_P2P_BROADCAST,
-};
 use crate::nakamoto_node::relayer::{RelayerThread, TEST_MINER_THREAD_STALL};
->>>>>>> 91a1398d
 use crate::neon::{Counters, RunLoopCounter};
 use crate::operations::BurnchainOpSigner;
 use crate::run_loop::boot_nakamoto;
@@ -5198,14 +5192,9 @@
 
     // For the next tenure, submit the commit op but do not allow any stacks blocks to be broadcasted.
     // Stall the miner thread; only wait until the number of submitted commits increases.
-<<<<<<< HEAD
-    TEST_BROADCAST_STALL.lock().unwrap().replace(true);
+    TEST_BROADCAST_STALL.set(true);
     relay::fault_injection::block_stacks_announce();
-=======
-    TEST_BROADCAST_STALL.set(true);
-    TEST_BLOCK_ANNOUNCE_STALL.set(true);
-
->>>>>>> 91a1398d
+
     let blocks_before = mined_blocks.load(Ordering::SeqCst);
     let commits_before = commits_submitted.load(Ordering::SeqCst);
 
@@ -5275,11 +5264,8 @@
         .get_stacks_blocks_processed();
     next_block_and(&mut btc_regtest_controller, 60, || {
         test_skip_commit_op.set(false);
-<<<<<<< HEAD
         relay::fault_injection::unblock_stacks_announce();
-=======
-        TEST_BLOCK_ANNOUNCE_STALL.set(false);
->>>>>>> 91a1398d
+
         let commits_count = commits_submitted.load(Ordering::SeqCst);
         let blocks_count = mined_blocks.load(Ordering::SeqCst);
         let blocks_processed = coord_channel
