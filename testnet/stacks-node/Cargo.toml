--- conflicted
+++ resolved
@@ -31,7 +31,6 @@
 rand = { workspace = true }
 rand_core = { workspace = true }
 hashbrown = { workspace = true }
-rusqlite = { workspace = true }
 
 [target.'cfg(not(any(target_os = "macos", target_os="windows", target_arch = "arm")))'.dependencies]
 tikv-jemallocator = {workspace = true}
@@ -50,13 +49,10 @@
 wsts = {workspace = true}
 mutants = "0.0.3"
 
-<<<<<<< HEAD
 [dependencies.rusqlite]
-version = "=0.28.0"
+workspace = true
 features = ["blob", "serde_json", "i128_blob", "bundled", "trace"]
 
-=======
->>>>>>> d57dda47
 [[bin]]
 name = "stacks-node"
 path = "src/main.rs"
