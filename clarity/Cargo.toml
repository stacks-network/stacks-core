--- conflicted
+++ resolved
@@ -28,22 +28,13 @@
 regex = "1.9.3"
 lazy_static = "1.4.0"
 integer-sqrt = "0.1.3"
-<<<<<<< HEAD
 slog = { version = "2.5.2", features = [ "max_level_trace" ], optional = true }
-stacks-common = { path= "../stacks-common", optional = true, default-features = false }
+stacks_common = { path= "../stacks-common", package = "stacks-common", optional = true, default-features = false }
 rstest = { version = "0.17.0", optional = true }
 rstest_reuse = { version = "0.5.0", optional = true }
 wasmtime = { version = "15.0.0", optional = true }
 hashbrown = { workspace = true, features = ["serde"] }
 getrandom = { version = "0.2", features = ["js"], optional = true}
-=======
-slog = { version = "2.5.2", features = [ "max_level_trace" ] }
-stacks_common = { package = "stacks-common", path = "../stacks-common", default-features = false }
-rstest = "0.17.0"
-rstest_reuse = "0.5.0"
-hashbrown = { workspace = true }
-rusqlite = { workspace = true, optional = true }
->>>>>>> 3a8bb6d6
 
 [dependencies.serde_json]
 version = "1.0"
@@ -65,22 +56,14 @@
 # criterion = "0.3"
 
 [features]
-<<<<<<< HEAD
-default = ["canonical", "log", "clarity-wasm"]
-canonical = ["rusqlite", "stacks-common/canonical", "serde_stacker"]
+default = ["rusqlite", "log", "clarity-wasm", "serde_stacker"]
 clarity-wasm = ["wasmtime"]
-log = ["slog", "stacks-common/log"]
-wasm = ["stacks-common/wasm", "developer-mode", "log", "getrandom"]
-developer-mode = ["stacks-common/developer-mode"]
-slog_json = ["stacks-common/slog_json"]
-testing = ["canonical", "rstest", "rstest_reuse"]
-=======
-default = ["rusqlite"]
 developer-mode = ["stacks_common/developer-mode"]
 slog_json = ["stacks_common/slog_json"]
 rusqlite = ["stacks_common/rusqlite", "dep:rusqlite"]
-testing = []
->>>>>>> 3a8bb6d6
 devtools = []
 rollback_value_check = []
-disable-costs = []+disable-costs = []
+log = ["slog", "stacks_common/log"]
+wasm = ["stacks_common/wasm", "developer-mode", "log", "getrandom"]
+testing = ["rstest", "rstest_reuse"]