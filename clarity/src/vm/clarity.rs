use std::fmt;

use stacks_common::types::StacksEpochId;

use crate::vm::analysis::{AnalysisDatabase, CheckErrorKind, ContractAnalysis, StaticCheckError};
use crate::vm::ast::errors::{ParseError, ParseErrors};
use crate::vm::ast::{ASTRules, ContractAST};
use crate::vm::contexts::{AssetMap, Environment, OwnedEnvironment};
use crate::vm::costs::{ExecutionCost, LimitedCostTracker};
use crate::vm::database::ClarityDatabase;
use crate::vm::errors::Error as InterpreterError;
use crate::vm::events::StacksTransactionEvent;
use crate::vm::types::{BuffData, PrincipalData, QualifiedContractIdentifier};
use crate::vm::{analysis, ast, ClarityVersion, ContractContext, SymbolicExpression, Value};

/// Top-level error type for Clarity contract processing, encompassing errors from parsing,
/// type-checking, runtime evaluation, and transaction execution.
#[derive(Debug)]
pub enum ClarityError {
    /// Error during static type-checking or semantic analysis.
    /// The `StaticCheckError` wraps the specific type-checking error, including diagnostic details.
    StaticCheck(StaticCheckError),
    /// Error during lexical or syntactic parsing.
    /// The `ParseError` wraps the specific parsing error, such as invalid syntax or tokens.
    Parse(ParseError),
    /// Error during runtime evaluation in the virtual machine.
    /// The `VmExecutionError` wraps the specific error, such as runtime errors or dynamic type-checking errors.
    Interpreter(InterpreterError),
    /// Transaction is malformed or invalid due to blockchain-level issues.
    /// The `String` wraps a human-readable description of the issue, such as incorrect format or invalid signatures.
    BadTransaction(String),
    /// Transaction exceeds the allocated cost budget during execution.
    /// The first `ExecutionCost` represents the total consumed cost, and the second represents the budget limit.
    CostError(ExecutionCost, ExecutionCost),
    /// Transaction aborted by a callback (e.g., post-condition check or custom logic).
    AbortedByCallback {
        /// What the output value of the transaction would have been.
        /// This will be a Some for contract-calls, and None for contract initialization txs.
        output: Option<Box<Value>>,
        /// The asset map which was evaluated by the abort callback
        assets_modified: Box<AssetMap>,
        /// The events from the transaction processing
        tx_events: Vec<StacksTransactionEvent>,
        /// A human-readable explanation for aborting the transaction
        reason: String,
    },
}

impl fmt::Display for ClarityError {
    fn fmt(&self, f: &mut fmt::Formatter) -> fmt::Result {
        match self {
            ClarityError::CostError(ref a, ref b) => {
                write!(f, "Cost Error: {a} cost exceeded budget of {b} cost")
            }
            ClarityError::StaticCheck(ref e) => fmt::Display::fmt(e, f),
            ClarityError::Parse(ref e) => fmt::Display::fmt(e, f),
            ClarityError::AbortedByCallback { reason, .. } => {
                write!(f, "Post condition aborted transaction: {reason}")
            }
            ClarityError::Interpreter(ref e) => fmt::Display::fmt(e, f),
            ClarityError::BadTransaction(ref s) => fmt::Display::fmt(s, f),
        }
    }
}

impl std::error::Error for ClarityError {
    fn cause(&self) -> Option<&dyn std::error::Error> {
        match *self {
            ClarityError::CostError(ref _a, ref _b) => None,
            ClarityError::AbortedByCallback { .. } => None,
            ClarityError::StaticCheck(ref e) => Some(e),
            ClarityError::Parse(ref e) => Some(e),
            ClarityError::Interpreter(ref e) => Some(e),
            ClarityError::BadTransaction(ref _s) => None,
        }
    }
}

impl From<StaticCheckError> for ClarityError {
    fn from(e: StaticCheckError) -> Self {
        match *e.err {
<<<<<<< HEAD
            CheckErrors::CostOverflow => {
                ClarityError::CostError(ExecutionCost::max_value(), ExecutionCost::max_value())
            }
            CheckErrors::CostBalanceExceeded(a, b) => ClarityError::CostError(a, b),
            CheckErrors::MemoryBalanceExceeded(_a, _b) => {
                ClarityError::CostError(ExecutionCost::max_value(), ExecutionCost::max_value())
            }
            CheckErrors::ExecutionTimeExpired => {
                ClarityError::CostError(ExecutionCost::max_value(), ExecutionCost::max_value())
=======
            CheckErrorKind::CostOverflow => {
                Error::CostError(ExecutionCost::max_value(), ExecutionCost::max_value())
            }
            CheckErrorKind::CostBalanceExceeded(a, b) => Error::CostError(a, b),
            CheckErrorKind::MemoryBalanceExceeded(_a, _b) => {
                Error::CostError(ExecutionCost::max_value(), ExecutionCost::max_value())
            }
            CheckErrorKind::ExecutionTimeExpired => {
                Error::CostError(ExecutionCost::max_value(), ExecutionCost::max_value())
>>>>>>> 927747ce
            }
            _ => ClarityError::StaticCheck(e),
        }
    }
}

impl From<InterpreterError> for ClarityError {
    fn from(e: InterpreterError) -> Self {
        match &e {
<<<<<<< HEAD
            InterpreterError::Unchecked(CheckErrors::CostBalanceExceeded(a, b)) => {
                ClarityError::CostError(a.clone(), b.clone())
            }
            InterpreterError::Unchecked(CheckErrors::CostOverflow) => {
                ClarityError::CostError(ExecutionCost::max_value(), ExecutionCost::max_value())
            }
            InterpreterError::Unchecked(CheckErrors::ExecutionTimeExpired) => {
                ClarityError::CostError(ExecutionCost::max_value(), ExecutionCost::max_value())
=======
            InterpreterError::Unchecked(CheckErrorKind::CostBalanceExceeded(a, b)) => {
                Error::CostError(a.clone(), b.clone())
            }
            InterpreterError::Unchecked(CheckErrorKind::CostOverflow) => {
                Error::CostError(ExecutionCost::max_value(), ExecutionCost::max_value())
            }
            InterpreterError::Unchecked(CheckErrorKind::ExecutionTimeExpired) => {
                Error::CostError(ExecutionCost::max_value(), ExecutionCost::max_value())
>>>>>>> 927747ce
            }
            _ => ClarityError::Interpreter(e),
        }
    }
}

impl From<ParseError> for ClarityError {
    fn from(e: ParseError) -> Self {
        match *e.err {
            ParseErrors::CostOverflow => {
                ClarityError::CostError(ExecutionCost::max_value(), ExecutionCost::max_value())
            }
            ParseErrors::CostBalanceExceeded(a, b) => ClarityError::CostError(a, b),
            ParseErrors::MemoryBalanceExceeded(_a, _b) => {
                ClarityError::CostError(ExecutionCost::max_value(), ExecutionCost::max_value())
            }
            ParseErrors::ExecutionTimeExpired => {
                ClarityError::CostError(ExecutionCost::max_value(), ExecutionCost::max_value())
            }
            _ => ClarityError::Parse(e),
        }
    }
}

pub trait ClarityConnection {
    /// Do something to the underlying DB that involves only reading.
    fn with_clarity_db_readonly_owned<F, R>(&mut self, to_do: F) -> R
    where
        F: FnOnce(ClarityDatabase) -> (R, ClarityDatabase);
    fn with_analysis_db_readonly<F, R>(&mut self, to_do: F) -> R
    where
        F: FnOnce(&mut AnalysisDatabase) -> R;

    fn get_epoch(&self) -> StacksEpochId;

    fn with_clarity_db_readonly<F, R>(&mut self, to_do: F) -> R
    where
        F: FnOnce(&mut ClarityDatabase) -> R,
    {
        self.with_clarity_db_readonly_owned(|mut db| (to_do(&mut db), db))
    }

    #[allow(clippy::too_many_arguments)]
    fn with_readonly_clarity_env<F, R>(
        &mut self,
        mainnet: bool,
        chain_id: u32,
        sender: PrincipalData,
        sponsor: Option<PrincipalData>,
        cost_track: LimitedCostTracker,
        to_do: F,
    ) -> Result<R, InterpreterError>
    where
        F: FnOnce(&mut Environment) -> Result<R, InterpreterError>,
    {
        let epoch_id = self.get_epoch();
        let clarity_version = ClarityVersion::default_for_epoch(epoch_id);
        self.with_clarity_db_readonly_owned(|clarity_db| {
            let initial_context =
                ContractContext::new(QualifiedContractIdentifier::transient(), clarity_version);
            let mut vm_env = OwnedEnvironment::new_cost_limited(
                mainnet, chain_id, clarity_db, cost_track, epoch_id,
            );
            let result = vm_env
                .execute_in_env(sender, sponsor, Some(initial_context), to_do)
                .map(|(result, _, _)| result);
            // this expect is allowed, if the database has escaped this context, then it is no longer sane
            //  and we must crash
            #[allow(clippy::expect_used)]
            let (db, _) = {
                vm_env
                    .destruct()
                    .expect("Failed to recover database reference after executing transaction")
            };
            (result, db)
        })
    }
}

pub trait TransactionConnection: ClarityConnection {
    /// Do something with this connection's Clarity environment that can be aborted
    /// with `abort_call_back`.
    ///
    /// This returns the return value of `to_do`:
    /// * the generic term `R`
    /// * the asset changes during `to_do` in an `AssetMap`
    /// * the Stacks events during the transaction
    ///
    /// and an optional string value which is the result of `abort_call_back`,
    /// containing a human-readable reason for aborting the transaction.
    ///
    /// If `to_do` returns an `Err` variant, then the changes are aborted.
    fn with_abort_callback<F, A, R, E>(
        &mut self,
        to_do: F,
        abort_call_back: A,
    ) -> Result<(R, AssetMap, Vec<StacksTransactionEvent>, Option<String>), E>
    where
        A: FnOnce(&AssetMap, &mut ClarityDatabase) -> Option<String>,
        F: FnOnce(&mut OwnedEnvironment) -> Result<(R, AssetMap, Vec<StacksTransactionEvent>), E>,
        E: From<InterpreterError>;

    /// Do something with the analysis database and cost tracker
    ///  instance of this transaction connection. This is a low-level
    ///  method that in most cases should not be used except in
    ///  implementing structs of `TransactionConnection`, and the auto
    ///  implemented methods of the `TransactionConnection` trait
    fn with_analysis_db<F, R>(&mut self, to_do: F) -> R
    where
        F: FnOnce(&mut AnalysisDatabase, LimitedCostTracker) -> (LimitedCostTracker, R);

    /// Analyze a provided smart contract, but do not write the analysis to the AnalysisDatabase
    fn analyze_smart_contract(
        &mut self,
        identifier: &QualifiedContractIdentifier,
        clarity_version: ClarityVersion,
        contract_content: &str,
        ast_rules: ASTRules,
    ) -> Result<(ContractAST, ContractAnalysis), ClarityError> {
        let epoch_id = self.get_epoch();

        self.with_analysis_db(|db, mut cost_track| {
            let ast_result = ast::build_ast_with_rules(
                identifier,
                contract_content,
                &mut cost_track,
                clarity_version,
                epoch_id,
                ast_rules,
            );

            let contract_ast = match ast_result {
                Ok(x) => x,
                Err(e) => return (cost_track, Err(e.into())),
            };

            let result = analysis::run_analysis(
                identifier,
                &contract_ast.expressions,
                db,
                false,
                cost_track,
                epoch_id,
                clarity_version,
                false,
            );

            match result {
                Ok(mut contract_analysis) => {
                    let cost_track = contract_analysis.take_contract_cost_tracker();
                    (cost_track, Ok((contract_ast, contract_analysis)))
                }
                Err(e) => (e.1, Err(e.0.into())),
            }
        })
    }

    /// Save a contract analysis output to the AnalysisDatabase
    /// An error here would indicate that something has gone terribly wrong in the processing of a contract insert.
    ///   the caller should likely abort the whole block or panic
    fn save_analysis(
        &mut self,
        identifier: &QualifiedContractIdentifier,
        contract_analysis: &ContractAnalysis,
    ) -> Result<(), StaticCheckError> {
        self.with_analysis_db(|db, cost_tracker| {
            db.begin();
            let result = db.insert_contract(identifier, contract_analysis);
            match result {
                Ok(_) => {
                    let result = db
                        .commit()
                        .map_err(|e| CheckErrorKind::Expects(format!("{e:?}")).into());
                    (cost_tracker, result)
                }
                Err(e) => {
                    let result = db
                        .roll_back()
                        .map_err(|e| CheckErrorKind::Expects(format!("{e:?}")).into());
                    if result.is_err() {
                        (cost_tracker, result)
                    } else {
                        (cost_tracker, Err(e))
                    }
                }
            }
        })
    }

    /// Execute a STX transfer in the current block.
    /// Will throw an error if it tries to spend STX that the 'from' principal doesn't have.
    fn run_stx_transfer(
        &mut self,
        from: &PrincipalData,
        to: &PrincipalData,
        amount: u128,
        memo: &BuffData,
    ) -> Result<(Value, AssetMap, Vec<StacksTransactionEvent>), ClarityError> {
        self.with_abort_callback(
            |vm_env| {
                vm_env
                    .stx_transfer(from, to, amount, memo)
                    .map_err(ClarityError::from)
            },
            |_, _| None,
        )
        .map(|(value, assets, events, _)| (value, assets, events))
    }

    /// Execute a contract call in the current block.
    /// If an error occurs while processing the transaction, its modifications will be rolled back.
    /// `abort_call_back` is called with an `AssetMap` and a `ClarityDatabase` reference,
    /// If `abort_call_back` returns `Some(reason)`, all modifications from this transaction will be rolled back.
    /// Otherwise, they will be committed (though they may later be rolled back if the block itself is rolled back).
    #[allow(clippy::too_many_arguments)]
    fn run_contract_call<F>(
        &mut self,
        sender: &PrincipalData,
        sponsor: Option<&PrincipalData>,
        contract: &QualifiedContractIdentifier,
        public_function: &str,
        args: &[Value],
        abort_call_back: F,
        max_execution_time: Option<std::time::Duration>,
    ) -> Result<(Value, AssetMap, Vec<StacksTransactionEvent>), ClarityError>
    where
        F: FnOnce(&AssetMap, &mut ClarityDatabase) -> Option<String>,
    {
        let expr_args: Vec<_> = args
            .iter()
            .map(|x| SymbolicExpression::atom_value(x.clone()))
            .collect();

        self.with_abort_callback(
            |vm_env| {
                if let Some(max_execution_time_duration) = max_execution_time {
                    vm_env
                        .context
                        .set_max_execution_time(max_execution_time_duration);
                }
                vm_env
                    .execute_transaction(
                        sender.clone(),
                        sponsor.cloned(),
                        contract.clone(),
                        public_function,
                        &expr_args,
                    )
                    .map_err(ClarityError::from)
            },
            abort_call_back,
        )
        .and_then(|(value, assets_modified, tx_events, reason)| {
            if let Some(reason) = reason {
                Err(ClarityError::AbortedByCallback {
                    output: Some(Box::new(value)),
                    assets_modified: Box::new(assets_modified),
                    tx_events,
                    reason,
                })
            } else {
                Ok((value, assets_modified, tx_events))
            }
        })
    }

    /// Initialize a contract in the current block.
    ///  If an error occurs while processing the initialization, it's modifications will be rolled back.
    /// `abort_call_back` is called with an `AssetMap` and a `ClarityDatabase` reference,
    /// If `abort_call_back` returns `Some(reason)`, all modifications from this transaction will be rolled back.
    /// Otherwise, they will be committed (though they may later be rolled back if the block itself is rolled back).
    #[allow(clippy::too_many_arguments)]
    fn initialize_smart_contract<F>(
        &mut self,
        identifier: &QualifiedContractIdentifier,
        clarity_version: ClarityVersion,
        contract_ast: &ContractAST,
        contract_str: &str,
        sponsor: Option<PrincipalData>,
        abort_call_back: F,
        max_execution_time: Option<std::time::Duration>,
    ) -> Result<(AssetMap, Vec<StacksTransactionEvent>), ClarityError>
    where
        F: FnOnce(&AssetMap, &mut ClarityDatabase) -> Option<String>,
    {
        let (_, assets_modified, tx_events, reason) = self.with_abort_callback(
            |vm_env| {
                if let Some(max_execution_time_duration) = max_execution_time {
                    vm_env
                        .context
                        .set_max_execution_time(max_execution_time_duration);
                }
                vm_env
                    .initialize_contract_from_ast(
                        identifier.clone(),
                        clarity_version,
                        contract_ast,
                        contract_str,
                        sponsor,
                    )
                    .map_err(ClarityError::from)
            },
            abort_call_back,
        )?;
        if let Some(reason) = reason {
            Err(ClarityError::AbortedByCallback {
                output: None,
                assets_modified: Box::new(assets_modified),
                tx_events,
                reason,
            })
        } else {
            Ok((assets_modified, tx_events))
        }
    }
}<|MERGE_RESOLUTION|>--- conflicted
+++ resolved
@@ -79,27 +79,15 @@
 impl From<StaticCheckError> for ClarityError {
     fn from(e: StaticCheckError) -> Self {
         match *e.err {
-<<<<<<< HEAD
-            CheckErrors::CostOverflow => {
-                ClarityError::CostError(ExecutionCost::max_value(), ExecutionCost::max_value())
-            }
-            CheckErrors::CostBalanceExceeded(a, b) => ClarityError::CostError(a, b),
-            CheckErrors::MemoryBalanceExceeded(_a, _b) => {
-                ClarityError::CostError(ExecutionCost::max_value(), ExecutionCost::max_value())
-            }
-            CheckErrors::ExecutionTimeExpired => {
-                ClarityError::CostError(ExecutionCost::max_value(), ExecutionCost::max_value())
-=======
             CheckErrorKind::CostOverflow => {
-                Error::CostError(ExecutionCost::max_value(), ExecutionCost::max_value())
-            }
-            CheckErrorKind::CostBalanceExceeded(a, b) => Error::CostError(a, b),
+                ClarityError::CostError(ExecutionCost::max_value(), ExecutionCost::max_value())
+            }
+            CheckErrorKind::CostBalanceExceeded(a, b) => ClarityError::CostError(a, b),
             CheckErrorKind::MemoryBalanceExceeded(_a, _b) => {
-                Error::CostError(ExecutionCost::max_value(), ExecutionCost::max_value())
+                ClarityError::CostError(ExecutionCost::max_value(), ExecutionCost::max_value())
             }
             CheckErrorKind::ExecutionTimeExpired => {
-                Error::CostError(ExecutionCost::max_value(), ExecutionCost::max_value())
->>>>>>> 927747ce
+                ClarityError::CostError(ExecutionCost::max_value(), ExecutionCost::max_value())
             }
             _ => ClarityError::StaticCheck(e),
         }
@@ -109,25 +97,14 @@
 impl From<InterpreterError> for ClarityError {
     fn from(e: InterpreterError) -> Self {
         match &e {
-<<<<<<< HEAD
-            InterpreterError::Unchecked(CheckErrors::CostBalanceExceeded(a, b)) => {
+            InterpreterError::Unchecked(CheckErrorKind::CostBalanceExceeded(a, b)) => {
                 ClarityError::CostError(a.clone(), b.clone())
             }
-            InterpreterError::Unchecked(CheckErrors::CostOverflow) => {
-                ClarityError::CostError(ExecutionCost::max_value(), ExecutionCost::max_value())
-            }
-            InterpreterError::Unchecked(CheckErrors::ExecutionTimeExpired) => {
-                ClarityError::CostError(ExecutionCost::max_value(), ExecutionCost::max_value())
-=======
-            InterpreterError::Unchecked(CheckErrorKind::CostBalanceExceeded(a, b)) => {
-                Error::CostError(a.clone(), b.clone())
-            }
             InterpreterError::Unchecked(CheckErrorKind::CostOverflow) => {
-                Error::CostError(ExecutionCost::max_value(), ExecutionCost::max_value())
+                ClarityError::CostError(ExecutionCost::max_value(), ExecutionCost::max_value())
             }
             InterpreterError::Unchecked(CheckErrorKind::ExecutionTimeExpired) => {
-                Error::CostError(ExecutionCost::max_value(), ExecutionCost::max_value())
->>>>>>> 927747ce
+                ClarityError::CostError(ExecutionCost::max_value(), ExecutionCost::max_value())
             }
             _ => ClarityError::Interpreter(e),
         }
