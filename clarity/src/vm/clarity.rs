use std::fmt;

use stacks_common::types::StacksEpochId;

use crate::vm::analysis::{AnalysisDatabase, CheckErrorKind, ContractAnalysis, StaticCheckError};
use crate::vm::ast::errors::{ParseError, ParseErrorKind};
use crate::vm::ast::{ASTRules, ContractAST};
use crate::vm::contexts::{AssetMap, Environment, OwnedEnvironment};
use crate::vm::costs::{ExecutionCost, LimitedCostTracker};
use crate::vm::database::ClarityDatabase;
use crate::vm::errors::VmExecutionError;
use crate::vm::events::StacksTransactionEvent;
use crate::vm::types::{BuffData, PrincipalData, QualifiedContractIdentifier};
use crate::vm::{analysis, ast, ClarityVersion, ContractContext, SymbolicExpression, Value};

/// Top-level error type for Clarity contract processing, encompassing errors from parsing,
/// type-checking, runtime evaluation, and transaction execution.
#[derive(Debug)]
pub enum ClarityError {
    /// Error during static type-checking or semantic analysis.
    /// The `StaticCheckError` wraps the specific type-checking error, including diagnostic details.
    StaticCheck(StaticCheckError),
    /// Error during lexical or syntactic parsing.
    /// The `ParseError` wraps the specific parsing error, such as invalid syntax or tokens.
    Parse(ParseError),
<<<<<<< HEAD
    Interpreter(VmExecutionError),
=======
    /// Error during runtime evaluation in the virtual machine.
    /// The `VmExecutionError` wraps the specific error, such as runtime errors or dynamic type-checking errors.
    Interpreter(InterpreterError),
    /// Transaction is malformed or invalid due to blockchain-level issues.
    /// The `String` wraps a human-readable description of the issue, such as incorrect format or invalid signatures.
>>>>>>> 22de8cf5
    BadTransaction(String),
    /// Transaction exceeds the allocated cost budget during execution.
    /// The first `ExecutionCost` represents the total consumed cost, and the second represents the budget limit.
    CostError(ExecutionCost, ExecutionCost),
    /// Transaction aborted by a callback (e.g., post-condition check or custom logic).
    AbortedByCallback {
        /// What the output value of the transaction would have been.
        /// This will be a Some for contract-calls, and None for contract initialization txs.
        output: Option<Box<Value>>,
        /// The asset map which was evaluated by the abort callback
        assets_modified: Box<AssetMap>,
        /// The events from the transaction processing
        tx_events: Vec<StacksTransactionEvent>,
        /// A human-readable explanation for aborting the transaction
        reason: String,
    },
}

impl fmt::Display for ClarityError {
    fn fmt(&self, f: &mut fmt::Formatter) -> fmt::Result {
        match self {
            ClarityError::CostError(ref a, ref b) => {
                write!(f, "Cost Error: {a} cost exceeded budget of {b} cost")
            }
            ClarityError::StaticCheck(ref e) => fmt::Display::fmt(e, f),
            ClarityError::Parse(ref e) => fmt::Display::fmt(e, f),
            ClarityError::AbortedByCallback { reason, .. } => {
                write!(f, "Post condition aborted transaction: {reason}")
            }
            ClarityError::Interpreter(ref e) => fmt::Display::fmt(e, f),
            ClarityError::BadTransaction(ref s) => fmt::Display::fmt(s, f),
        }
    }
}

impl std::error::Error for ClarityError {
    fn cause(&self) -> Option<&dyn std::error::Error> {
        match *self {
            ClarityError::CostError(ref _a, ref _b) => None,
            ClarityError::AbortedByCallback { .. } => None,
            ClarityError::StaticCheck(ref e) => Some(e),
            ClarityError::Parse(ref e) => Some(e),
            ClarityError::Interpreter(ref e) => Some(e),
            ClarityError::BadTransaction(ref _s) => None,
        }
    }
}

impl From<StaticCheckError> for ClarityError {
    fn from(e: StaticCheckError) -> Self {
        match *e.err {
            CheckErrorKind::CostOverflow => {
                ClarityError::CostError(ExecutionCost::max_value(), ExecutionCost::max_value())
            }
            CheckErrorKind::CostBalanceExceeded(a, b) => ClarityError::CostError(a, b),
            CheckErrorKind::MemoryBalanceExceeded(_a, _b) => {
                ClarityError::CostError(ExecutionCost::max_value(), ExecutionCost::max_value())
            }
            CheckErrorKind::ExecutionTimeExpired => {
                ClarityError::CostError(ExecutionCost::max_value(), ExecutionCost::max_value())
            }
            _ => ClarityError::StaticCheck(e),
        }
    }
}

<<<<<<< HEAD
impl From<VmExecutionError> for Error {
    fn from(e: VmExecutionError) -> Self {
        match &e {
            VmExecutionError::Unchecked(CheckErrorKind::CostBalanceExceeded(a, b)) => {
                Error::CostError(a.clone(), b.clone())
            }
            VmExecutionError::Unchecked(CheckErrorKind::CostOverflow) => {
                Error::CostError(ExecutionCost::max_value(), ExecutionCost::max_value())
            }
            VmExecutionError::Unchecked(CheckErrorKind::ExecutionTimeExpired) => {
                Error::CostError(ExecutionCost::max_value(), ExecutionCost::max_value())
=======
impl From<InterpreterError> for ClarityError {
    fn from(e: InterpreterError) -> Self {
        match &e {
            InterpreterError::Unchecked(CheckErrorKind::CostBalanceExceeded(a, b)) => {
                ClarityError::CostError(a.clone(), b.clone())
            }
            InterpreterError::Unchecked(CheckErrorKind::CostOverflow) => {
                ClarityError::CostError(ExecutionCost::max_value(), ExecutionCost::max_value())
            }
            InterpreterError::Unchecked(CheckErrorKind::ExecutionTimeExpired) => {
                ClarityError::CostError(ExecutionCost::max_value(), ExecutionCost::max_value())
>>>>>>> 22de8cf5
            }
            _ => ClarityError::Interpreter(e),
        }
    }
}

impl From<ParseError> for ClarityError {
    fn from(e: ParseError) -> Self {
        match *e.err {
<<<<<<< HEAD
            ParseErrorKind::CostOverflow => {
                Error::CostError(ExecutionCost::max_value(), ExecutionCost::max_value())
            }
            ParseErrorKind::CostBalanceExceeded(a, b) => Error::CostError(a, b),
            ParseErrorKind::MemoryBalanceExceeded(_a, _b) => {
                Error::CostError(ExecutionCost::max_value(), ExecutionCost::max_value())
            }
            ParseErrorKind::ExecutionTimeExpired => {
                Error::CostError(ExecutionCost::max_value(), ExecutionCost::max_value())
=======
            ParseErrors::CostOverflow => {
                ClarityError::CostError(ExecutionCost::max_value(), ExecutionCost::max_value())
            }
            ParseErrors::CostBalanceExceeded(a, b) => ClarityError::CostError(a, b),
            ParseErrors::MemoryBalanceExceeded(_a, _b) => {
                ClarityError::CostError(ExecutionCost::max_value(), ExecutionCost::max_value())
            }
            ParseErrors::ExecutionTimeExpired => {
                ClarityError::CostError(ExecutionCost::max_value(), ExecutionCost::max_value())
>>>>>>> 22de8cf5
            }
            _ => ClarityError::Parse(e),
        }
    }
}

pub trait ClarityConnection {
    /// Do something to the underlying DB that involves only reading.
    fn with_clarity_db_readonly_owned<F, R>(&mut self, to_do: F) -> R
    where
        F: FnOnce(ClarityDatabase) -> (R, ClarityDatabase);
    fn with_analysis_db_readonly<F, R>(&mut self, to_do: F) -> R
    where
        F: FnOnce(&mut AnalysisDatabase) -> R;

    fn get_epoch(&self) -> StacksEpochId;

    fn with_clarity_db_readonly<F, R>(&mut self, to_do: F) -> R
    where
        F: FnOnce(&mut ClarityDatabase) -> R,
    {
        self.with_clarity_db_readonly_owned(|mut db| (to_do(&mut db), db))
    }

    #[allow(clippy::too_many_arguments)]
    fn with_readonly_clarity_env<F, R>(
        &mut self,
        mainnet: bool,
        chain_id: u32,
        sender: PrincipalData,
        sponsor: Option<PrincipalData>,
        cost_track: LimitedCostTracker,
        to_do: F,
    ) -> Result<R, VmExecutionError>
    where
        F: FnOnce(&mut Environment) -> Result<R, VmExecutionError>,
    {
        let epoch_id = self.get_epoch();
        let clarity_version = ClarityVersion::default_for_epoch(epoch_id);
        self.with_clarity_db_readonly_owned(|clarity_db| {
            let initial_context =
                ContractContext::new(QualifiedContractIdentifier::transient(), clarity_version);
            let mut vm_env = OwnedEnvironment::new_cost_limited(
                mainnet, chain_id, clarity_db, cost_track, epoch_id,
            );
            let result = vm_env
                .execute_in_env(sender, sponsor, Some(initial_context), to_do)
                .map(|(result, _, _)| result);
            // this expect is allowed, if the database has escaped this context, then it is no longer sane
            //  and we must crash
            #[allow(clippy::expect_used)]
            let (db, _) = {
                vm_env
                    .destruct()
                    .expect("Failed to recover database reference after executing transaction")
            };
            (result, db)
        })
    }
}

pub trait TransactionConnection: ClarityConnection {
    /// Do something with this connection's Clarity environment that can be aborted
    /// with `abort_call_back`.
    ///
    /// This returns the return value of `to_do`:
    /// * the generic term `R`
    /// * the asset changes during `to_do` in an `AssetMap`
    /// * the Stacks events during the transaction
    ///
    /// and an optional string value which is the result of `abort_call_back`,
    /// containing a human-readable reason for aborting the transaction.
    ///
    /// If `to_do` returns an `Err` variant, then the changes are aborted.
    fn with_abort_callback<F, A, R, E>(
        &mut self,
        to_do: F,
        abort_call_back: A,
    ) -> Result<(R, AssetMap, Vec<StacksTransactionEvent>, Option<String>), E>
    where
        A: FnOnce(&AssetMap, &mut ClarityDatabase) -> Option<String>,
        F: FnOnce(&mut OwnedEnvironment) -> Result<(R, AssetMap, Vec<StacksTransactionEvent>), E>,
        E: From<VmExecutionError>;

    /// Do something with the analysis database and cost tracker
    ///  instance of this transaction connection. This is a low-level
    ///  method that in most cases should not be used except in
    ///  implementing structs of `TransactionConnection`, and the auto
    ///  implemented methods of the `TransactionConnection` trait
    fn with_analysis_db<F, R>(&mut self, to_do: F) -> R
    where
        F: FnOnce(&mut AnalysisDatabase, LimitedCostTracker) -> (LimitedCostTracker, R);

    /// Analyze a provided smart contract, but do not write the analysis to the AnalysisDatabase
    fn analyze_smart_contract(
        &mut self,
        identifier: &QualifiedContractIdentifier,
        clarity_version: ClarityVersion,
        contract_content: &str,
        ast_rules: ASTRules,
    ) -> Result<(ContractAST, ContractAnalysis), ClarityError> {
        let epoch_id = self.get_epoch();

        self.with_analysis_db(|db, mut cost_track| {
            let ast_result = ast::build_ast_with_rules(
                identifier,
                contract_content,
                &mut cost_track,
                clarity_version,
                epoch_id,
                ast_rules,
            );

            let contract_ast = match ast_result {
                Ok(x) => x,
                Err(e) => return (cost_track, Err(e.into())),
            };

            let result = analysis::run_analysis(
                identifier,
                &contract_ast.expressions,
                db,
                false,
                cost_track,
                epoch_id,
                clarity_version,
                false,
            );

            match result {
                Ok(mut contract_analysis) => {
                    let cost_track = contract_analysis.take_contract_cost_tracker();
                    (cost_track, Ok((contract_ast, contract_analysis)))
                }
                Err(e) => (e.1, Err(e.0.into())),
            }
        })
    }

    /// Save a contract analysis output to the AnalysisDatabase
    /// An error here would indicate that something has gone terribly wrong in the processing of a contract insert.
    ///   the caller should likely abort the whole block or panic
    fn save_analysis(
        &mut self,
        identifier: &QualifiedContractIdentifier,
        contract_analysis: &ContractAnalysis,
    ) -> Result<(), StaticCheckError> {
        self.with_analysis_db(|db, cost_tracker| {
            db.begin();
            let result = db.insert_contract(identifier, contract_analysis);
            match result {
                Ok(_) => {
                    let result = db
                        .commit()
                        .map_err(|e| CheckErrorKind::Expects(format!("{e:?}")).into());
                    (cost_tracker, result)
                }
                Err(e) => {
                    let result = db
                        .roll_back()
                        .map_err(|e| CheckErrorKind::Expects(format!("{e:?}")).into());
                    if result.is_err() {
                        (cost_tracker, result)
                    } else {
                        (cost_tracker, Err(e))
                    }
                }
            }
        })
    }

    /// Execute a STX transfer in the current block.
    /// Will throw an error if it tries to spend STX that the 'from' principal doesn't have.
    fn run_stx_transfer(
        &mut self,
        from: &PrincipalData,
        to: &PrincipalData,
        amount: u128,
        memo: &BuffData,
    ) -> Result<(Value, AssetMap, Vec<StacksTransactionEvent>), ClarityError> {
        self.with_abort_callback(
            |vm_env| {
                vm_env
                    .stx_transfer(from, to, amount, memo)
                    .map_err(ClarityError::from)
            },
            |_, _| None,
        )
        .map(|(value, assets, events, _)| (value, assets, events))
    }

    /// Execute a contract call in the current block.
    /// If an error occurs while processing the transaction, its modifications will be rolled back.
    /// `abort_call_back` is called with an `AssetMap` and a `ClarityDatabase` reference,
    /// If `abort_call_back` returns `Some(reason)`, all modifications from this transaction will be rolled back.
    /// Otherwise, they will be committed (though they may later be rolled back if the block itself is rolled back).
    #[allow(clippy::too_many_arguments)]
    fn run_contract_call<F>(
        &mut self,
        sender: &PrincipalData,
        sponsor: Option<&PrincipalData>,
        contract: &QualifiedContractIdentifier,
        public_function: &str,
        args: &[Value],
        abort_call_back: F,
        max_execution_time: Option<std::time::Duration>,
    ) -> Result<(Value, AssetMap, Vec<StacksTransactionEvent>), ClarityError>
    where
        F: FnOnce(&AssetMap, &mut ClarityDatabase) -> Option<String>,
    {
        let expr_args: Vec<_> = args
            .iter()
            .map(|x| SymbolicExpression::atom_value(x.clone()))
            .collect();

        self.with_abort_callback(
            |vm_env| {
                if let Some(max_execution_time_duration) = max_execution_time {
                    vm_env
                        .context
                        .set_max_execution_time(max_execution_time_duration);
                }
                vm_env
                    .execute_transaction(
                        sender.clone(),
                        sponsor.cloned(),
                        contract.clone(),
                        public_function,
                        &expr_args,
                    )
                    .map_err(ClarityError::from)
            },
            abort_call_back,
        )
        .and_then(|(value, assets_modified, tx_events, reason)| {
            if let Some(reason) = reason {
                Err(ClarityError::AbortedByCallback {
                    output: Some(Box::new(value)),
                    assets_modified: Box::new(assets_modified),
                    tx_events,
                    reason,
                })
            } else {
                Ok((value, assets_modified, tx_events))
            }
        })
    }

    /// Initialize a contract in the current block.
    ///  If an error occurs while processing the initialization, it's modifications will be rolled back.
    /// `abort_call_back` is called with an `AssetMap` and a `ClarityDatabase` reference,
    /// If `abort_call_back` returns `Some(reason)`, all modifications from this transaction will be rolled back.
    /// Otherwise, they will be committed (though they may later be rolled back if the block itself is rolled back).
    #[allow(clippy::too_many_arguments)]
    fn initialize_smart_contract<F>(
        &mut self,
        identifier: &QualifiedContractIdentifier,
        clarity_version: ClarityVersion,
        contract_ast: &ContractAST,
        contract_str: &str,
        sponsor: Option<PrincipalData>,
        abort_call_back: F,
        max_execution_time: Option<std::time::Duration>,
    ) -> Result<(AssetMap, Vec<StacksTransactionEvent>), ClarityError>
    where
        F: FnOnce(&AssetMap, &mut ClarityDatabase) -> Option<String>,
    {
        let (_, assets_modified, tx_events, reason) = self.with_abort_callback(
            |vm_env| {
                if let Some(max_execution_time_duration) = max_execution_time {
                    vm_env
                        .context
                        .set_max_execution_time(max_execution_time_duration);
                }
                vm_env
                    .initialize_contract_from_ast(
                        identifier.clone(),
                        clarity_version,
                        contract_ast,
                        contract_str,
                        sponsor,
                    )
                    .map_err(ClarityError::from)
            },
            abort_call_back,
        )?;
        if let Some(reason) = reason {
            Err(ClarityError::AbortedByCallback {
                output: None,
                assets_modified: Box::new(assets_modified),
                tx_events,
                reason,
            })
        } else {
            Ok((assets_modified, tx_events))
        }
    }
}<|MERGE_RESOLUTION|>--- conflicted
+++ resolved
@@ -23,15 +23,11 @@
     /// Error during lexical or syntactic parsing.
     /// The `ParseError` wraps the specific parsing error, such as invalid syntax or tokens.
     Parse(ParseError),
-<<<<<<< HEAD
-    Interpreter(VmExecutionError),
-=======
     /// Error during runtime evaluation in the virtual machine.
     /// The `VmExecutionError` wraps the specific error, such as runtime errors or dynamic type-checking errors.
-    Interpreter(InterpreterError),
+    Interpreter(VmExecutionError),
     /// Transaction is malformed or invalid due to blockchain-level issues.
     /// The `String` wraps a human-readable description of the issue, such as incorrect format or invalid signatures.
->>>>>>> 22de8cf5
     BadTransaction(String),
     /// Transaction exceeds the allocated cost budget during execution.
     /// The first `ExecutionCost` represents the total consumed cost, and the second represents the budget limit.
@@ -98,31 +94,17 @@
     }
 }
 
-<<<<<<< HEAD
-impl From<VmExecutionError> for Error {
+impl From<VmExecutionError> for ClarityError {
     fn from(e: VmExecutionError) -> Self {
         match &e {
             VmExecutionError::Unchecked(CheckErrorKind::CostBalanceExceeded(a, b)) => {
-                Error::CostError(a.clone(), b.clone())
+                ClarityError::CostError(a.clone(), b.clone())
             }
             VmExecutionError::Unchecked(CheckErrorKind::CostOverflow) => {
-                Error::CostError(ExecutionCost::max_value(), ExecutionCost::max_value())
+                ClarityError::CostError(ExecutionCost::max_value(), ExecutionCost::max_value())
             }
             VmExecutionError::Unchecked(CheckErrorKind::ExecutionTimeExpired) => {
-                Error::CostError(ExecutionCost::max_value(), ExecutionCost::max_value())
-=======
-impl From<InterpreterError> for ClarityError {
-    fn from(e: InterpreterError) -> Self {
-        match &e {
-            InterpreterError::Unchecked(CheckErrorKind::CostBalanceExceeded(a, b)) => {
-                ClarityError::CostError(a.clone(), b.clone())
-            }
-            InterpreterError::Unchecked(CheckErrorKind::CostOverflow) => {
-                ClarityError::CostError(ExecutionCost::max_value(), ExecutionCost::max_value())
-            }
-            InterpreterError::Unchecked(CheckErrorKind::ExecutionTimeExpired) => {
-                ClarityError::CostError(ExecutionCost::max_value(), ExecutionCost::max_value())
->>>>>>> 22de8cf5
+                ClarityError::CostError(ExecutionCost::max_value(), ExecutionCost::max_value())
             }
             _ => ClarityError::Interpreter(e),
         }
@@ -132,27 +114,15 @@
 impl From<ParseError> for ClarityError {
     fn from(e: ParseError) -> Self {
         match *e.err {
-<<<<<<< HEAD
             ParseErrorKind::CostOverflow => {
-                Error::CostError(ExecutionCost::max_value(), ExecutionCost::max_value())
-            }
-            ParseErrorKind::CostBalanceExceeded(a, b) => Error::CostError(a, b),
+                ClarityError::CostError(ExecutionCost::max_value(), ExecutionCost::max_value())
+            }
+            ParseErrorKind::CostBalanceExceeded(a, b) => ClarityError::CostError(a, b),
             ParseErrorKind::MemoryBalanceExceeded(_a, _b) => {
-                Error::CostError(ExecutionCost::max_value(), ExecutionCost::max_value())
+                ClarityError::CostError(ExecutionCost::max_value(), ExecutionCost::max_value())
             }
             ParseErrorKind::ExecutionTimeExpired => {
-                Error::CostError(ExecutionCost::max_value(), ExecutionCost::max_value())
-=======
-            ParseErrors::CostOverflow => {
-                ClarityError::CostError(ExecutionCost::max_value(), ExecutionCost::max_value())
-            }
-            ParseErrors::CostBalanceExceeded(a, b) => ClarityError::CostError(a, b),
-            ParseErrors::MemoryBalanceExceeded(_a, _b) => {
-                ClarityError::CostError(ExecutionCost::max_value(), ExecutionCost::max_value())
-            }
-            ParseErrors::ExecutionTimeExpired => {
-                ClarityError::CostError(ExecutionCost::max_value(), ExecutionCost::max_value())
->>>>>>> 22de8cf5
+                ClarityError::CostError(ExecutionCost::max_value(), ExecutionCost::max_value())
             }
             _ => ClarityError::Parse(e),
         }
