// Copyright (C) 2013-2020 Blockstack PBC, a public benefit corporation
// Copyright (C) 2020-2024 Stacks Open Internet Foundation
//
// This program is free software: you can redistribute it and/or modify
// it under the terms of the GNU General Public License as published by
// the Free Software Foundation, either version 3 of the License, or
// (at your option) any later version.
//
// This program is distributed in the hope that it will be useful,
// but WITHOUT ANY WARRANTY; without even the implied warranty of
// MERCHANTABILITY or FITNESS FOR A PARTICULAR PURPOSE.  See the
// GNU General Public License for more details.
//
// You should have received a copy of the GNU General Public License
// along with this program.  If not, see <http://www.gnu.org/licenses/>.

#[cfg(any(test, feature = "testing"))]
use rstest::rstest;
#[cfg(test)]
use stacks_common::types::StacksEpochId;

use crate::vm::tests::test_clarity_versions;
#[cfg(test)]
use crate::vm::{
    analysis::type_checker::v2_1::tests::contracts::type_check_version,
    ast::{parse, ASTRules},
    database::MemoryBackingStore,
    errors::{CheckErrors, Error},
    tests::{tl_env_factory, TopLevelMemoryEnvironmentGenerator},
    types::{PrincipalData, QualifiedContractIdentifier, Value},
    ClarityVersion, ContractContext,
};

#[apply(test_clarity_versions)]
fn test_block_height(
    version: ClarityVersion,
    epoch: StacksEpochId,
    mut tl_env_factory: TopLevelMemoryEnvironmentGenerator,
) {
    let contract = "(define-read-only (test-func) block-height)";

    let placeholder_context =
        ContractContext::new(QualifiedContractIdentifier::transient(), version);

    let mut owned_env = tl_env_factory.get_env(epoch);
    let contract_identifier = QualifiedContractIdentifier::local("test-contract").unwrap();

    let mut exprs = parse(&contract_identifier, contract, version, epoch).unwrap();
    let mut marf = MemoryBackingStore::new();
    let mut db = marf.as_analysis_db();
    let analysis = db.execute(|db| {
        type_check_version(&contract_identifier, &mut exprs, db, true, epoch, version)
    });
    if version >= ClarityVersion::Clarity3 {
        let err = analysis.unwrap_err();
        assert_eq!(
            CheckErrors::UndefinedVariable("block-height".to_string()),
            *err.err
        );
    } else {
        assert!(analysis.is_ok());
    }

    // Initialize the contract
    // Note that we're ignoring the analysis failure here so that we can test
    // the runtime behavior. In Clarity 3, if this case somehow gets past the
    // analysis, it should fail at runtime.
    let result = owned_env.initialize_versioned_contract(
        contract_identifier.clone(),
        version,
        contract,
        None,
        ASTRules::PrecheckSize,
    );

    let mut env = owned_env.get_exec_environment(None, None, &placeholder_context);

    // Call the function
    let eval_result = env.eval_read_only(&contract_identifier, "(test-func)");
    // In Clarity 3, this should trigger a runtime error
    if version >= ClarityVersion::Clarity3 {
        let err = eval_result.unwrap_err();
        assert_eq!(
            Error::Unchecked(CheckErrors::UndefinedVariable("block-height".to_string(),)),
            err
        );
    } else {
        assert_eq!(Ok(Value::UInt(1)), eval_result);
    }
}

#[apply(test_clarity_versions)]
fn test_stacks_block_height(
    version: ClarityVersion,
    epoch: StacksEpochId,
    mut tl_env_factory: TopLevelMemoryEnvironmentGenerator,
) {
    let contract = "(define-read-only (test-func) stacks-block-height)";

    let placeholder_context =
        ContractContext::new(QualifiedContractIdentifier::transient(), version);

    let mut owned_env = tl_env_factory.get_env(epoch);
    let contract_identifier = QualifiedContractIdentifier::local("test-contract").unwrap();

    let mut exprs = parse(&contract_identifier, contract, version, epoch).unwrap();
    let mut marf = MemoryBackingStore::new();
    let mut db = marf.as_analysis_db();
    let analysis = db.execute(|db| {
        type_check_version(&contract_identifier, &mut exprs, db, true, epoch, version)
    });
    if version < ClarityVersion::Clarity3 {
        let err = analysis.unwrap_err();
        assert_eq!(
            CheckErrors::UndefinedVariable("stacks-block-height".to_string()),
            *err.err
        );
    } else {
        assert!(analysis.is_ok());
    }

    // Initialize the contract
    // Note that we're ignoring the analysis failure here so that we can test
    // the runtime behavior. In Clarity 3, if this case somehow gets past the
    // analysis, it should fail at runtime.
    let result = owned_env.initialize_versioned_contract(
        contract_identifier.clone(),
        version,
        contract,
        None,
        ASTRules::PrecheckSize,
    );

    let mut env = owned_env.get_exec_environment(None, None, &placeholder_context);

    // Call the function
    let eval_result = env.eval_read_only(&contract_identifier, "(test-func)");
    // In Clarity 3, this should trigger a runtime error
    if version < ClarityVersion::Clarity3 {
        let err = eval_result.unwrap_err();
        assert_eq!(
            Error::Unchecked(CheckErrors::UndefinedVariable(
                "stacks-block-height".to_string(),
            )),
            err
        );
    } else {
        assert_eq!(Ok(Value::UInt(1)), eval_result);
    }
}

#[apply(test_clarity_versions)]
fn test_tenure_height(
    version: ClarityVersion,
    epoch: StacksEpochId,
    mut tl_env_factory: TopLevelMemoryEnvironmentGenerator,
) {
    let contract = "(define-read-only (test-func) tenure-height)";

    let placeholder_context =
        ContractContext::new(QualifiedContractIdentifier::transient(), version);

    let mut owned_env = tl_env_factory.get_env(epoch);
    let contract_identifier = QualifiedContractIdentifier::local("test-contract").unwrap();

    let mut exprs = parse(&contract_identifier, contract, version, epoch).unwrap();
    let mut marf = MemoryBackingStore::new();
    let mut db = marf.as_analysis_db();
    let analysis = db.execute(|db| {
        type_check_version(&contract_identifier, &mut exprs, db, true, epoch, version)
    });
    if version < ClarityVersion::Clarity3 {
        let err = analysis.unwrap_err();
        assert_eq!(
            CheckErrors::UndefinedVariable("tenure-height".to_string()),
            *err.err
        );
    } else {
        assert!(analysis.is_ok());
    }

    // Initialize the contract
    // Note that we're ignoring the analysis failure here so that we can test
    // the runtime behavior. In Clarity 3, if this case somehow gets past the
    // analysis, it should fail at runtime.
    let result = owned_env.initialize_versioned_contract(
        contract_identifier.clone(),
        version,
        contract,
        None,
        ASTRules::PrecheckSize,
    );

    let mut env = owned_env.get_exec_environment(None, None, &placeholder_context);

    // Call the function
    let eval_result = env.eval_read_only(&contract_identifier, "(test-func)");
    // In Clarity 3, this should trigger a runtime error
    if version < ClarityVersion::Clarity3 {
        let err = eval_result.unwrap_err();
        assert_eq!(
            Error::Unchecked(CheckErrors::UndefinedVariable("tenure-height".to_string(),)),
            err
        );
    } else {
        assert_eq!(Ok(Value::UInt(1)), eval_result);
    }
}

#[derive(Debug, PartialEq)]
enum WhenError {
    Analysis,
    Initialization,
    Runtime,
    Never,
}

#[cfg(test)]
#[allow(clippy::type_complexity)]
fn expect_contract_error(
    version: ClarityVersion,
    epoch: StacksEpochId,
    tl_env_factory: &mut TopLevelMemoryEnvironmentGenerator,
    name: &str,
    contract: &str,
    expected_errors: &[(
        WhenError,
        fn(ClarityVersion, StacksEpochId) -> bool,
        CheckErrors,
    )],
    expected_success: Value,
) {
    let placeholder_context =
        ContractContext::new(QualifiedContractIdentifier::local(name).unwrap(), version);

    let mut owned_env = tl_env_factory.get_env(epoch);
    let contract_identifier = QualifiedContractIdentifier::local(name).unwrap();

    let mut exprs = parse(&contract_identifier, contract, version, epoch).unwrap();
    let mut marf = MemoryBackingStore::new();
    let mut db = marf.as_analysis_db();
    let analysis = db.execute(|db| {
        type_check_version(&contract_identifier, &mut exprs, db, true, epoch, version)
    });

    for (when, err_condition, expected_error) in expected_errors {
        if *when == WhenError::Analysis && err_condition(version, epoch) {
            let err = analysis.unwrap_err();
            assert_eq!(*expected_error, *err.err);

            // Do not continue with the test if the analysis failed.
            return;
        }
    }

    // The type-checker does not report an error for the reuse of the built-in
    // name `stacks-block-height`. It is instead caught at initialization. This
    // matches the behavior of Clarity 1 and 2.
    assert!(analysis.is_ok());

    // Initialize the contract
    // Note that we're ignoring the analysis failure here so that we can test
    // the runtime behavior. In Clarity 3, if this case somehow gets past the
    // analysis, it should fail at runtime.
    let init_result = owned_env.initialize_versioned_contract(
        contract_identifier.clone(),
        version,
        contract,
        None,
        ASTRules::PrecheckSize,
    );

    for (when, err_condition, expected_error) in expected_errors {
        if *when == WhenError::Initialization && err_condition(version, epoch) {
            let err = init_result.unwrap_err();
            if let Error::Unchecked(inner_err) = &err {
                assert_eq!(expected_error, inner_err);
            } else {
                panic!("Expected an Unchecked error, but got a different error");
            }

            // Do not continue with the test if the initialization failed.
            return;
        }
    }

    let mut env = owned_env.get_exec_environment(None, None, &placeholder_context);

    // Call the function
    let eval_result = env.eval_read_only(&contract_identifier, "(test-func)");

    for (when, err_condition, expected_error) in expected_errors {
        if *when == WhenError::Runtime && err_condition(version, epoch) {
            let err = eval_result.unwrap_err();
            if let Error::Unchecked(inner_err) = &err {
                assert_eq!(expected_error, inner_err);
            } else {
                panic!("Expected an Unchecked error, but got a different error");
            }

            // Do not continue with the test if the evaluation failed.
            return;
        }
    }

    assert_eq!(Ok(expected_success), eval_result);
}

#[apply(test_clarity_versions)]
fn reuse_block_height(
    version: ClarityVersion,
    epoch: StacksEpochId,
    mut tl_env_factory: TopLevelMemoryEnvironmentGenerator,
) {
    // data var
    expect_contract_error(
        version,
        epoch,
        &mut tl_env_factory,
        "data-var",
        r#"
        (define-data-var block-height uint u1234)
        (define-read-only (test-func)
            (var-get block-height)
        )
        "#,
        &[
            (
                WhenError::Initialization,
                |version, _| version < ClarityVersion::Clarity3,
                CheckErrors::NameAlreadyUsed("block-height".to_string()),
            ),
            (
                WhenError::Analysis,
                |version, _| version >= ClarityVersion::Clarity3,
                CheckErrors::ReservedWord("block-height".to_string()),
            ),
        ],
        Value::UInt(1234),
    );

    // map
    expect_contract_error(
        version,
        epoch,
        &mut tl_env_factory,
        "map",
        r#"
        (define-map block-height uint uint)
        (define-private (test-func)
            (map-insert block-height u1 u2)
        )
        "#,
        &[
            (
                WhenError::Initialization,
                |version, _| version < ClarityVersion::Clarity3,
                CheckErrors::NameAlreadyUsed("block-height".to_string()),
            ),
            (
                WhenError::Analysis,
                |version, _| version >= ClarityVersion::Clarity3,
                CheckErrors::ReservedWord("block-height".to_string()),
            ),
        ],
        Value::Bool(true),
    );

    // let
    expect_contract_error(
        version,
        epoch,
        &mut tl_env_factory,
        "let",
        r#"
        (define-private (test-func)
            (let ((block-height 32))
                block-height
            )
        )
        "#,
        &[
            (
                WhenError::Runtime,
                |version, _| version < ClarityVersion::Clarity3,
                CheckErrors::NameAlreadyUsed("block-height".to_string()),
            ),
            (
                WhenError::Analysis,
                |version, _| version >= ClarityVersion::Clarity3,
                CheckErrors::ReservedWord("block-height".to_string()),
            ),
        ],
        Value::Int(32),
    );

    // match binding
    expect_contract_error(
        version,
        epoch,
        &mut tl_env_factory,
        "match-binding",
        r#"
        (define-read-only (test-func)
          (let ((x (if true (ok u5) (err u7))))
            (match x
              block-height 3
              e 4
            )
          )
        )
        "#,
        &[
            (
                WhenError::Runtime,
                |version, _| version < ClarityVersion::Clarity3,
                CheckErrors::NameAlreadyUsed("block-height".to_string()),
            ),
            (
                WhenError::Analysis,
                |version, _| version >= ClarityVersion::Clarity3,
                CheckErrors::ReservedWord("block-height".to_string()),
            ),
        ],
        Value::Int(3),
    );

    // private function
    expect_contract_error(
        version,
        epoch,
        &mut tl_env_factory,
        "function",
        r#"
        (define-private (block-height) true)
        (define-private (test-func) (block-height))
        "#,
        &[
            (
                WhenError::Initialization,
                |version, _| version < ClarityVersion::Clarity3,
                CheckErrors::NameAlreadyUsed("block-height".to_string()),
            ),
            (
                WhenError::Analysis,
                |version, _| version >= ClarityVersion::Clarity3,
                CheckErrors::ReservedWord("block-height".to_string()),
            ),
        ],
        Value::Bool(true),
    );

    // constant
    expect_contract_error(
        version,
        epoch,
        &mut tl_env_factory,
        "constant",
        r#"
            (define-constant block-height u1234)
            (define-read-only (test-func) block-height)
            "#,
        &[
            (
                WhenError::Initialization,
                |version, _| version < ClarityVersion::Clarity3,
                CheckErrors::NameAlreadyUsed("block-height".to_string()),
            ),
            (
                WhenError::Analysis,
                |version, _| version >= ClarityVersion::Clarity3,
                CheckErrors::ReservedWord("block-height".to_string()),
            ),
        ],
        Value::UInt(1234),
    );

    // define-trait
    expect_contract_error(
        version,
        epoch,
        &mut tl_env_factory,
        "trait",
        r#"
            (define-trait block-height ())
            (define-read-only (test-func) false)
            "#,
        &[
            (
                WhenError::Initialization,
                |version, _| version < ClarityVersion::Clarity3,
                CheckErrors::NameAlreadyUsed("block-height".to_string()),
            ),
            (
                WhenError::Analysis,
                |version, _| version >= ClarityVersion::Clarity3,
                CheckErrors::ReservedWord("block-height".to_string()),
            ),
        ],
        Value::Bool(false),
    );

    // tuple
    expect_contract_error(
        version,
        epoch,
        &mut tl_env_factory,
        "tuple",
        r#"
            (define-read-only (test-func)
                (get block-height { block-height: 1234 })
            )
            "#,
        &[],
        Value::Int(1234),
    );

    // define-fungible-token
    expect_contract_error(
        version,
        epoch,
        &mut tl_env_factory,
        "trait",
        r#"
            (define-fungible-token block-height)
            (define-read-only (test-func) false)
            "#,
        &[
            (
                WhenError::Initialization,
                |version, _| version < ClarityVersion::Clarity3,
                CheckErrors::NameAlreadyUsed("block-height".to_string()),
            ),
            (
                WhenError::Analysis,
                |version, _| version >= ClarityVersion::Clarity3,
                CheckErrors::ReservedWord("block-height".to_string()),
            ),
        ],
        Value::Bool(false),
    );

    // define-non-fungible-token
    expect_contract_error(
        version,
        epoch,
        &mut tl_env_factory,
        "trait",
        r#"
            (define-non-fungible-token block-height uint)
            (define-read-only (test-func) false)
            "#,
        &[
            (
                WhenError::Initialization,
                |version, _| version < ClarityVersion::Clarity3,
                CheckErrors::NameAlreadyUsed("block-height".to_string()),
            ),
            (
                WhenError::Analysis,
                |version, _| version >= ClarityVersion::Clarity3,
                CheckErrors::ReservedWord("block-height".to_string()),
            ),
        ],
        Value::Bool(false),
    );

    // define-public
    expect_contract_error(
        version,
        epoch,
        &mut tl_env_factory,
        "function",
        r#"
        (define-public (block-height) (ok true))
        (define-private (test-func) (unwrap-panic (block-height)))
        "#,
        &[
            (
                WhenError::Initialization,
                |version, _| version < ClarityVersion::Clarity3,
                CheckErrors::NameAlreadyUsed("block-height".to_string()),
            ),
            (
                WhenError::Analysis,
                |version, _| version >= ClarityVersion::Clarity3,
                CheckErrors::ReservedWord("block-height".to_string()),
            ),
        ],
        Value::Bool(true),
    );

    // define-read-only
    expect_contract_error(
        version,
        epoch,
        &mut tl_env_factory,
        "function",
        r#"
        (define-read-only (block-height) true)
        (define-private (test-func) (block-height))
        "#,
        &[
            (
                WhenError::Initialization,
                |version, _| version < ClarityVersion::Clarity3,
                CheckErrors::NameAlreadyUsed("block-height".to_string()),
            ),
            (
                WhenError::Analysis,
                |version, _| version >= ClarityVersion::Clarity3,
                CheckErrors::ReservedWord("block-height".to_string()),
            ),
        ],
        Value::Bool(true),
    );
}

#[apply(test_clarity_versions)]
fn reuse_stacks_block_height(
    version: ClarityVersion,
    epoch: StacksEpochId,
    mut tl_env_factory: TopLevelMemoryEnvironmentGenerator,
) {
    // data var
    expect_contract_error(
        version,
        epoch,
        &mut tl_env_factory,
        "data-var",
        r#"
        (define-data-var stacks-block-height uint u1234)
        (define-read-only (test-func)
            (var-get stacks-block-height)
        )
        "#,
        &[(
            WhenError::Initialization,
            |version, _| version >= ClarityVersion::Clarity3,
            CheckErrors::NameAlreadyUsed("stacks-block-height".to_string()),
        )],
        Value::UInt(1234),
    );

    // map
    expect_contract_error(
        version,
        epoch,
        &mut tl_env_factory,
        "map",
        r#"
        (define-map stacks-block-height uint uint)
        (define-private (test-func)
            (map-insert stacks-block-height u1 u2)
        )
        "#,
        &[(
            WhenError::Initialization,
            |version, _| version >= ClarityVersion::Clarity3,
            CheckErrors::NameAlreadyUsed("stacks-block-height".to_string()),
        )],
        Value::Bool(true),
    );

    // let
    expect_contract_error(
        version,
        epoch,
        &mut tl_env_factory,
        "let",
        r#"
        (define-private (test-func)
            (let ((stacks-block-height 32))
                stacks-block-height
            )
        )
        "#,
        &[(
            WhenError::Runtime,
            |version, _| version >= ClarityVersion::Clarity3,
            CheckErrors::NameAlreadyUsed("stacks-block-height".to_string()),
        )],
        Value::Int(32),
    );

    // match binding
    expect_contract_error(
        version,
        epoch,
        &mut tl_env_factory,
        "match-binding",
        r#"
        (define-read-only (test-func)
          (let ((x (if true (ok u5) (err u7))))
            (match x
              stacks-block-height 3
              e 4
            )
          )
        )
        "#,
        &[(
            WhenError::Runtime,
            |version, _| version >= ClarityVersion::Clarity3,
            CheckErrors::NameAlreadyUsed("stacks-block-height".to_string()),
        )],
        Value::Int(3),
    );

    // function
    expect_contract_error(
        version,
        epoch,
        &mut tl_env_factory,
        "function",
        r#"
        (define-private (stacks-block-height) true)
        (define-private (test-func) (stacks-block-height))
        "#,
        &[(
            WhenError::Initialization,
            |version, _| version >= ClarityVersion::Clarity3,
            CheckErrors::NameAlreadyUsed("stacks-block-height".to_string()),
        )],
        Value::Bool(true),
    );

    // constant
    expect_contract_error(
        version,
        epoch,
        &mut tl_env_factory,
        "constant",
        r#"
            (define-constant stacks-block-height u1234)
            (define-read-only (test-func) stacks-block-height)
            "#,
        &[(
            WhenError::Initialization,
            |version, _| version >= ClarityVersion::Clarity3,
            CheckErrors::NameAlreadyUsed("stacks-block-height".to_string()),
        )],
        Value::UInt(1234),
    );

    // define-trait
    expect_contract_error(
        version,
        epoch,
        &mut tl_env_factory,
        "trait",
        r#"
            (define-trait stacks-block-height ())
            (define-read-only (test-func) false)
            "#,
        &[(
            WhenError::Initialization,
            |version, _| version >= ClarityVersion::Clarity3,
            CheckErrors::NameAlreadyUsed("stacks-block-height".to_string()),
        )],
        Value::Bool(false),
    );

    // tuple
    expect_contract_error(
        version,
        epoch,
        &mut tl_env_factory,
        "tuple",
        r#"
            (define-read-only (test-func)
                (get stacks-block-height { stacks-block-height: 1234 })
            )
            "#,
        &[],
        Value::Int(1234),
    );

    // define-fungible-token
    expect_contract_error(
        version,
        epoch,
        &mut tl_env_factory,
        "trait",
        r#"
            (define-fungible-token stacks-block-height)
            (define-read-only (test-func) false)
            "#,
        &[(
            WhenError::Initialization,
            |version, _| version >= ClarityVersion::Clarity3,
            CheckErrors::NameAlreadyUsed("stacks-block-height".to_string()),
        )],
        Value::Bool(false),
    );

    // define-non-fungible-token
    expect_contract_error(
        version,
        epoch,
        &mut tl_env_factory,
        "trait",
        r#"
            (define-non-fungible-token stacks-block-height uint)
            (define-read-only (test-func) false)
            "#,
        &[(
            WhenError::Initialization,
            |version, _| version >= ClarityVersion::Clarity3,
            CheckErrors::NameAlreadyUsed("stacks-block-height".to_string()),
        )],
        Value::Bool(false),
    );

    // define-public
    expect_contract_error(
        version,
        epoch,
        &mut tl_env_factory,
        "function",
        r#"
        (define-public (stacks-block-height) (ok true))
        (define-private (test-func) (unwrap-panic (stacks-block-height)))
        "#,
        &[(
            WhenError::Initialization,
            |version, _| version >= ClarityVersion::Clarity3,
            CheckErrors::NameAlreadyUsed("stacks-block-height".to_string()),
        )],
        Value::Bool(true),
    );

    // define-read-only
    expect_contract_error(
        version,
        epoch,
        &mut tl_env_factory,
        "function",
        r#"
        (define-read-only (stacks-block-height) true)
        (define-private (test-func) (stacks-block-height))
        "#,
        &[(
            WhenError::Initialization,
            |version, _| version >= ClarityVersion::Clarity3,
            CheckErrors::NameAlreadyUsed("stacks-block-height".to_string()),
        )],
        Value::Bool(true),
    );
}

#[cfg(test)]
fn reuse_builtin_name(
    name: &str,
    version_check: fn(ClarityVersion, StacksEpochId) -> bool,
    version: ClarityVersion,
    epoch: StacksEpochId,
    mut tl_env_factory: TopLevelMemoryEnvironmentGenerator,
) {
    // data var
    expect_contract_error(
        version,
        epoch,
        &mut tl_env_factory,
        "data-var",
        &format!(
            r#"
        (define-data-var {name} uint u1234)
        (define-read-only (test-func)
            (var-get {name})
        )
        "#
        ),
        &[(
            WhenError::Initialization,
            version_check,
            CheckErrors::NameAlreadyUsed(name.to_string()),
        )],
        Value::UInt(1234),
    );

    // map
    expect_contract_error(
        version,
        epoch,
        &mut tl_env_factory,
        "map",
        &format!(
            r#"
        (define-map {name} uint uint)
        (define-private (test-func)
            (map-insert {name} u1 u2)
        )
        "#
        ),
        &[(
            WhenError::Initialization,
            version_check,
            CheckErrors::NameAlreadyUsed(name.to_string()),
        )],
        Value::Bool(true),
    );

    // let
    expect_contract_error(
        version,
        epoch,
        &mut tl_env_factory,
        "let",
        &format!(
            r#"
        (define-private (test-func)
            (let (({name} 32))
                {name}
            )
        )
        "#
        ),
        &[(
            WhenError::Runtime,
            version_check,
            CheckErrors::NameAlreadyUsed(name.to_string()),
        )],
        Value::Int(32),
    );

    // match binding
    expect_contract_error(
        version,
        epoch,
        &mut tl_env_factory,
        "match-binding",
        &format!(
            r#"
        (define-read-only (test-func)
          (let ((x (if true (ok u5) (err u7))))
            (match x
              {name} 3
              e 4
            )
          )
        )
        "#
        ),
        &[(
            WhenError::Runtime,
            version_check,
            CheckErrors::NameAlreadyUsed(name.to_string()),
        )],
        Value::Int(3),
    );

    // function
    expect_contract_error(
        version,
        epoch,
        &mut tl_env_factory,
        "function",
        &format!(
            r#"
        (define-private ({name}) true)
        (define-private (test-func) ({name}))
        "#
        ),
        &[(
            WhenError::Initialization,
            version_check,
            CheckErrors::NameAlreadyUsed(name.to_string()),
        )],
        Value::Bool(true),
    );

    // constant
    expect_contract_error(
        version,
        epoch,
        &mut tl_env_factory,
        "constant",
        &format!(
            r#"
            (define-constant {name} u1234)
            (define-read-only (test-func) {name})
            "#
        ),
        &[(
            WhenError::Initialization,
            version_check,
            CheckErrors::NameAlreadyUsed(name.to_string()),
        )],
        Value::UInt(1234),
    );

    // define-trait
    expect_contract_error(
        version,
        epoch,
        &mut tl_env_factory,
        "trait",
        &format!(
            r#"
            (define-trait {name} ())
            (define-read-only (test-func) false)
            "#
        ),
        &[(
            WhenError::Initialization,
            version_check,
            CheckErrors::NameAlreadyUsed(name.to_string()),
        )],
        Value::Bool(false),
    );

    // tuple
    expect_contract_error(
        version,
        epoch,
        &mut tl_env_factory,
        "tuple",
        &format!(
            r#"
            (define-read-only (test-func)
                (get {name} {{ {name}: 1234 }})
            )
            "#
        ),
        &[],
        Value::Int(1234),
    );

    // define-fungible-token
    expect_contract_error(
        version,
        epoch,
        &mut tl_env_factory,
        "trait",
        &format!(
            r#"
            (define-fungible-token {name})
            (define-read-only (test-func) false)
            "#
        ),
        &[(
            WhenError::Initialization,
            version_check,
            CheckErrors::NameAlreadyUsed(name.to_string()),
        )],
        Value::Bool(false),
    );

    // define-non-fungible-token
    expect_contract_error(
        version,
        epoch,
        &mut tl_env_factory,
        "trait",
        &format!(
            r#"
            (define-non-fungible-token {name} uint)
            (define-read-only (test-func) false)
            "#
        ),
        &[(
            WhenError::Initialization,
            version_check,
            CheckErrors::NameAlreadyUsed(name.to_string()),
        )],
        Value::Bool(false),
    );

    // define-public
    expect_contract_error(
        version,
        epoch,
        &mut tl_env_factory,
        "function",
        &format!(
            r#"
        (define-public ({name}) (ok true))
        (define-private (test-func) (unwrap-panic ({name})))
        "#
        ),
        &[(
            WhenError::Initialization,
            version_check,
            CheckErrors::NameAlreadyUsed(name.to_string()),
        )],
        Value::Bool(true),
    );

    // define-read-only
    expect_contract_error(
        version,
        epoch,
        &mut tl_env_factory,
        "function",
        &format!(
            r#"
        (define-read-only ({name}) true)
        (define-private (test-func) ({name}))
        "#
        ),
        &[(
            WhenError::Initialization,
            version_check,
            CheckErrors::NameAlreadyUsed(name.to_string()),
        )],
        Value::Bool(true),
    );
}

#[apply(test_clarity_versions)]
<<<<<<< HEAD
fn reuse_tenure_height(
    version: ClarityVersion,
    epoch: StacksEpochId,
    tl_env_factory: TopLevelMemoryEnvironmentGenerator,
) {
    fn version_check(version: ClarityVersion, _epoch: StacksEpochId) -> bool {
        version >= ClarityVersion::Clarity3
    }
    reuse_builtin_name(
        "tenure-height",
        version_check,
        version,
        epoch,
        tl_env_factory,
    );
}

#[apply(test_clarity_versions)]
fn test_current_contract(
=======
fn test_block_time(
>>>>>>> 307d0887
    version: ClarityVersion,
    epoch: StacksEpochId,
    mut tl_env_factory: TopLevelMemoryEnvironmentGenerator,
) {
<<<<<<< HEAD
    let contract = "(define-read-only (test-func) current-contract)";
=======
    let contract = "(define-read-only (test-func) block-time)";
>>>>>>> 307d0887

    let placeholder_context =
        ContractContext::new(QualifiedContractIdentifier::transient(), version);

    let mut owned_env = tl_env_factory.get_env(epoch);
    let contract_identifier = QualifiedContractIdentifier::local("test-contract").unwrap();

    let mut exprs = parse(&contract_identifier, contract, version, epoch).unwrap();
    let mut marf = MemoryBackingStore::new();
    let mut db = marf.as_analysis_db();
    let analysis = db.execute(|db| {
        type_check_version(&contract_identifier, &mut exprs, db, true, epoch, version)
    });
<<<<<<< HEAD
    if version < ClarityVersion::Clarity4 {
        let err = analysis.unwrap_err();
        assert_eq!(
            CheckErrors::UndefinedVariable("current-contract".to_string()),
=======

    // block-time should only be available in Clarity 4
    if version < ClarityVersion::Clarity4 {
        let err = analysis.unwrap_err();
        assert_eq!(
            CheckErrors::UndefinedVariable("block-time".to_string()),
>>>>>>> 307d0887
            *err.err
        );
    } else {
        assert!(analysis.is_ok());
    }

    // Initialize the contract
    // Note that we're ignoring the analysis failure here so that we can test
<<<<<<< HEAD
    // the runtime behavior. In Clarity 3, if this case somehow gets past the
=======
    // the runtime behavior. In earlier versions, if this case somehow gets past the
>>>>>>> 307d0887
    // analysis, it should fail at runtime.
    let result = owned_env.initialize_versioned_contract(
        contract_identifier.clone(),
        version,
        contract,
        None,
        ASTRules::PrecheckSize,
    );

    let mut env = owned_env.get_exec_environment(None, None, &placeholder_context);

    // Call the function
    let eval_result = env.eval_read_only(&contract_identifier, "(test-func)");
<<<<<<< HEAD
    // In Clarity 3, this should trigger a runtime error
    if version < ClarityVersion::Clarity4 {
        let err = eval_result.unwrap_err();
        assert_eq!(
            Error::Unchecked(CheckErrors::UndefinedVariable(
                "current-contract".to_string(),
            )),
            err
        );
    } else {
        assert_eq!(
            Ok(Value::Principal(PrincipalData::Contract(
                contract_identifier
            ))),
            eval_result
        );
    }
}

/// Test the checks on reuse of the `current-contract` name
#[apply(test_clarity_versions)]
fn reuse_current_contract(
    version: ClarityVersion,
    epoch: StacksEpochId,
    tl_env_factory: TopLevelMemoryEnvironmentGenerator,
) {
    fn version_check(version: ClarityVersion, _epoch: StacksEpochId) -> bool {
        version >= ClarityVersion::Clarity4
    }
    reuse_builtin_name(
        "current-contract",
        version_check,
        version,
        epoch,
        tl_env_factory,
    );
=======

    // In versions before Clarity 4, this should trigger a runtime error
    if version < ClarityVersion::Clarity4 {
        let err = eval_result.unwrap_err();
        assert_eq!(
            Error::Unchecked(CheckErrors::UndefinedVariable("block-time".to_string(),)),
            err
        );
    } else {
        // Always 1 in the testing environment
        assert_eq!(Ok(Value::UInt(1)), eval_result);
    }
}

#[test]
fn test_block_time_in_expressions() {
    let version = ClarityVersion::Clarity4;
    let epoch = StacksEpochId::Epoch33;
    let mut tl_env_factory = tl_env_factory();

    let contract = r#"
        (define-read-only (time-comparison (threshold uint))
            (>= block-time threshold))
        (define-read-only (time-arithmetic)
            (+ block-time u100))
        (define-read-only (time-in-response)
            (ok block-time))
    "#;

    let placeholder_context =
        ContractContext::new(QualifiedContractIdentifier::transient(), version);

    let mut owned_env = tl_env_factory.get_env(epoch);
    let contract_identifier = QualifiedContractIdentifier::local("test-contract").unwrap();

    // Initialize the contract
    let result = owned_env.initialize_versioned_contract(
        contract_identifier.clone(),
        version,
        contract,
        None,
        ASTRules::PrecheckSize,
    );
    assert!(result.is_ok());

    let mut env = owned_env.get_exec_environment(None, None, &placeholder_context);

    // Test comparison: 1 >= 0 should be true
    let eval_result = env.eval_read_only(&contract_identifier, "(time-comparison u0)");
    info!("time-comparison result: {:?}", eval_result);
    assert_eq!(Ok(Value::Bool(true)), eval_result);

    // Test arithmetic: 1 + 100 = 101
    let eval_result = env.eval_read_only(&contract_identifier, "(time-arithmetic)");
    info!("time-arithmetic result: {:?}", eval_result);
    assert_eq!(Ok(Value::UInt(101)), eval_result);

    // Test in response: (ok 1)
    let eval_result = env.eval_read_only(&contract_identifier, "(time-in-response)");
    info!("time-in-response result: {:?}", eval_result);
    assert_eq!(Ok(Value::okay(Value::UInt(1)).unwrap()), eval_result);
>>>>>>> 307d0887
}<|MERGE_RESOLUTION|>--- conflicted
+++ resolved
@@ -1109,7 +1109,117 @@
 }
 
 #[apply(test_clarity_versions)]
-<<<<<<< HEAD
+fn test_block_time(
+    version: ClarityVersion,
+    epoch: StacksEpochId,
+    mut tl_env_factory: TopLevelMemoryEnvironmentGenerator,
+) {
+    let contract = "(define-read-only (test-func) block-time)";
+
+    let placeholder_context =
+        ContractContext::new(QualifiedContractIdentifier::transient(), version);
+
+    let mut owned_env = tl_env_factory.get_env(epoch);
+    let contract_identifier = QualifiedContractIdentifier::local("test-contract").unwrap();
+
+    let mut exprs = parse(&contract_identifier, contract, version, epoch).unwrap();
+    let mut marf = MemoryBackingStore::new();
+    let mut db = marf.as_analysis_db();
+    let analysis = db.execute(|db| {
+        type_check_version(&contract_identifier, &mut exprs, db, true, epoch, version)
+    });
+
+    // block-time should only be available in Clarity 4
+    if version < ClarityVersion::Clarity4 {
+        let err = analysis.unwrap_err();
+        assert_eq!(
+            CheckErrors::UndefinedVariable("block-time".to_string()),
+            *err.err
+        );
+    } else {
+        assert!(analysis.is_ok());
+    }
+
+    // Initialize the contract
+    // Note that we're ignoring the analysis failure here so that we can test
+    // the runtime behavior. In earlier versions, if this case somehow gets past the
+    // analysis, it should fail at runtime.
+    let result = owned_env.initialize_versioned_contract(
+        contract_identifier.clone(),
+        version,
+        contract,
+        None,
+        ASTRules::PrecheckSize,
+    );
+
+    let mut env = owned_env.get_exec_environment(None, None, &placeholder_context);
+
+    // Call the function
+    let eval_result = env.eval_read_only(&contract_identifier, "(test-func)");
+
+    // In versions before Clarity 4, this should trigger a runtime error
+    if version < ClarityVersion::Clarity4 {
+        let err = eval_result.unwrap_err();
+        assert_eq!(
+            Error::Unchecked(CheckErrors::UndefinedVariable("block-time".to_string(),)),
+            err
+        );
+    } else {
+        // Always 1 in the testing environment
+        assert_eq!(Ok(Value::UInt(1)), eval_result);
+    }
+}
+
+#[test]
+fn test_block_time_in_expressions() {
+    let version = ClarityVersion::Clarity4;
+    let epoch = StacksEpochId::Epoch33;
+    let mut tl_env_factory = tl_env_factory();
+
+    let contract = r#"
+        (define-read-only (time-comparison (threshold uint))
+            (>= block-time threshold))
+        (define-read-only (time-arithmetic)
+            (+ block-time u100))
+        (define-read-only (time-in-response)
+            (ok block-time))
+    "#;
+
+    let placeholder_context =
+        ContractContext::new(QualifiedContractIdentifier::transient(), version);
+
+    let mut owned_env = tl_env_factory.get_env(epoch);
+    let contract_identifier = QualifiedContractIdentifier::local("test-contract").unwrap();
+
+    // Initialize the contract
+    let result = owned_env.initialize_versioned_contract(
+        contract_identifier.clone(),
+        version,
+        contract,
+        None,
+        ASTRules::PrecheckSize,
+    );
+    assert!(result.is_ok());
+
+    let mut env = owned_env.get_exec_environment(None, None, &placeholder_context);
+
+    // Test comparison: 1 >= 0 should be true
+    let eval_result = env.eval_read_only(&contract_identifier, "(time-comparison u0)");
+    info!("time-comparison result: {:?}", eval_result);
+    assert_eq!(Ok(Value::Bool(true)), eval_result);
+
+    // Test arithmetic: 1 + 100 = 101
+    let eval_result = env.eval_read_only(&contract_identifier, "(time-arithmetic)");
+    info!("time-arithmetic result: {:?}", eval_result);
+    assert_eq!(Ok(Value::UInt(101)), eval_result);
+
+    // Test in response: (ok 1)
+    let eval_result = env.eval_read_only(&contract_identifier, "(time-in-response)");
+    info!("time-in-response result: {:?}", eval_result);
+    assert_eq!(Ok(Value::okay(Value::UInt(1)).unwrap()), eval_result);
+}
+
+#[apply(test_clarity_versions)]
 fn reuse_tenure_height(
     version: ClarityVersion,
     epoch: StacksEpochId,
@@ -1129,18 +1239,11 @@
 
 #[apply(test_clarity_versions)]
 fn test_current_contract(
-=======
-fn test_block_time(
->>>>>>> 307d0887
     version: ClarityVersion,
     epoch: StacksEpochId,
     mut tl_env_factory: TopLevelMemoryEnvironmentGenerator,
 ) {
-<<<<<<< HEAD
     let contract = "(define-read-only (test-func) current-contract)";
-=======
-    let contract = "(define-read-only (test-func) block-time)";
->>>>>>> 307d0887
 
     let placeholder_context =
         ContractContext::new(QualifiedContractIdentifier::transient(), version);
@@ -1154,19 +1257,10 @@
     let analysis = db.execute(|db| {
         type_check_version(&contract_identifier, &mut exprs, db, true, epoch, version)
     });
-<<<<<<< HEAD
     if version < ClarityVersion::Clarity4 {
         let err = analysis.unwrap_err();
         assert_eq!(
             CheckErrors::UndefinedVariable("current-contract".to_string()),
-=======
-
-    // block-time should only be available in Clarity 4
-    if version < ClarityVersion::Clarity4 {
-        let err = analysis.unwrap_err();
-        assert_eq!(
-            CheckErrors::UndefinedVariable("block-time".to_string()),
->>>>>>> 307d0887
             *err.err
         );
     } else {
@@ -1175,11 +1269,7 @@
 
     // Initialize the contract
     // Note that we're ignoring the analysis failure here so that we can test
-<<<<<<< HEAD
     // the runtime behavior. In Clarity 3, if this case somehow gets past the
-=======
-    // the runtime behavior. In earlier versions, if this case somehow gets past the
->>>>>>> 307d0887
     // analysis, it should fail at runtime.
     let result = owned_env.initialize_versioned_contract(
         contract_identifier.clone(),
@@ -1193,7 +1283,6 @@
 
     // Call the function
     let eval_result = env.eval_read_only(&contract_identifier, "(test-func)");
-<<<<<<< HEAD
     // In Clarity 3, this should trigger a runtime error
     if version < ClarityVersion::Clarity4 {
         let err = eval_result.unwrap_err();
@@ -1230,67 +1319,4 @@
         epoch,
         tl_env_factory,
     );
-=======
-
-    // In versions before Clarity 4, this should trigger a runtime error
-    if version < ClarityVersion::Clarity4 {
-        let err = eval_result.unwrap_err();
-        assert_eq!(
-            Error::Unchecked(CheckErrors::UndefinedVariable("block-time".to_string(),)),
-            err
-        );
-    } else {
-        // Always 1 in the testing environment
-        assert_eq!(Ok(Value::UInt(1)), eval_result);
-    }
-}
-
-#[test]
-fn test_block_time_in_expressions() {
-    let version = ClarityVersion::Clarity4;
-    let epoch = StacksEpochId::Epoch33;
-    let mut tl_env_factory = tl_env_factory();
-
-    let contract = r#"
-        (define-read-only (time-comparison (threshold uint))
-            (>= block-time threshold))
-        (define-read-only (time-arithmetic)
-            (+ block-time u100))
-        (define-read-only (time-in-response)
-            (ok block-time))
-    "#;
-
-    let placeholder_context =
-        ContractContext::new(QualifiedContractIdentifier::transient(), version);
-
-    let mut owned_env = tl_env_factory.get_env(epoch);
-    let contract_identifier = QualifiedContractIdentifier::local("test-contract").unwrap();
-
-    // Initialize the contract
-    let result = owned_env.initialize_versioned_contract(
-        contract_identifier.clone(),
-        version,
-        contract,
-        None,
-        ASTRules::PrecheckSize,
-    );
-    assert!(result.is_ok());
-
-    let mut env = owned_env.get_exec_environment(None, None, &placeholder_context);
-
-    // Test comparison: 1 >= 0 should be true
-    let eval_result = env.eval_read_only(&contract_identifier, "(time-comparison u0)");
-    info!("time-comparison result: {:?}", eval_result);
-    assert_eq!(Ok(Value::Bool(true)), eval_result);
-
-    // Test arithmetic: 1 + 100 = 101
-    let eval_result = env.eval_read_only(&contract_identifier, "(time-arithmetic)");
-    info!("time-arithmetic result: {:?}", eval_result);
-    assert_eq!(Ok(Value::UInt(101)), eval_result);
-
-    // Test in response: (ok 1)
-    let eval_result = env.eval_read_only(&contract_identifier, "(time-in-response)");
-    info!("time-in-response result: {:?}", eval_result);
-    assert_eq!(Ok(Value::okay(Value::UInt(1)).unwrap()), eval_result);
->>>>>>> 307d0887
 }