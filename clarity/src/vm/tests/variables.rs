// Copyright (C) 2013-2020 Blockstack PBC, a public benefit corporation
// Copyright (C) 2020-2024 Stacks Open Internet Foundation
//
// This program is free software: you can redistribute it and/or modify
// it under the terms of the GNU General Public License as published by
// the Free Software Foundation, either version 3 of the License, or
// (at your option) any later version.
//
// This program is distributed in the hope that it will be useful,
// but WITHOUT ANY WARRANTY; without even the implied warranty of
// MERCHANTABILITY or FITNESS FOR A PARTICULAR PURPOSE.  See the
// GNU General Public License for more details.
//
// You should have received a copy of the GNU General Public License
// along with this program.  If not, see <http://www.gnu.org/licenses/>.

#[cfg(any(test, feature = "testing"))]
use rstest::rstest;
#[cfg(test)]
use stacks_common::types::StacksEpochId;

use crate::vm::tests::test_clarity_versions;
#[cfg(test)]
use crate::vm::{
    analysis::type_checker::v2_1::tests::contracts::type_check_version,
    ast::{parse, ASTRules},
    database::MemoryBackingStore,
<<<<<<< HEAD
    errors::{CheckErrors, VmExecutionError},
=======
    errors::{CheckErrorKind, Error},
>>>>>>> 927747ce
    tests::{tl_env_factory, TopLevelMemoryEnvironmentGenerator},
    types::{PrincipalData, QualifiedContractIdentifier, Value},
    ClarityVersion, ContractContext,
};

#[apply(test_clarity_versions)]
fn test_block_height(
    version: ClarityVersion,
    epoch: StacksEpochId,
    mut tl_env_factory: TopLevelMemoryEnvironmentGenerator,
) {
    let contract = "(define-read-only (test-func) block-height)";

    let placeholder_context =
        ContractContext::new(QualifiedContractIdentifier::transient(), version);

    let mut owned_env = tl_env_factory.get_env(epoch);
    let contract_identifier = QualifiedContractIdentifier::local("test-contract").unwrap();

    let mut exprs = parse(&contract_identifier, contract, version, epoch).unwrap();
    let mut marf = MemoryBackingStore::new();
    let mut db = marf.as_analysis_db();
    let analysis = db.execute(|db| {
        type_check_version(&contract_identifier, &mut exprs, db, true, epoch, version)
    });
    if version >= ClarityVersion::Clarity3 {
        let err = analysis.unwrap_err();
        assert_eq!(
            CheckErrorKind::UndefinedVariable("block-height".to_string()),
            *err.err
        );
    } else {
        assert!(analysis.is_ok());
    }

    // Initialize the contract
    // Note that we're ignoring the analysis failure here so that we can test
    // the runtime behavior. In Clarity 3, if this case somehow gets past the
    // analysis, it should fail at runtime.
    let result = owned_env.initialize_versioned_contract(
        contract_identifier.clone(),
        version,
        contract,
        None,
        ASTRules::PrecheckSize,
    );

    let mut env = owned_env.get_exec_environment(None, None, &placeholder_context);

    // Call the function
    let eval_result = env.eval_read_only(&contract_identifier, "(test-func)");
    // In Clarity 3, this should trigger a runtime error
    if version >= ClarityVersion::Clarity3 {
        let err = eval_result.unwrap_err();
        assert_eq!(
<<<<<<< HEAD
            VmExecutionError::Unchecked(
                CheckErrors::UndefinedVariable("block-height".to_string(),)
            ),
=======
            Error::Unchecked(CheckErrorKind::UndefinedVariable(
                "block-height".to_string(),
            )),
>>>>>>> 927747ce
            err
        );
    } else {
        assert_eq!(Ok(Value::UInt(1)), eval_result);
    }
}

#[apply(test_clarity_versions)]
fn test_stacks_block_height(
    version: ClarityVersion,
    epoch: StacksEpochId,
    mut tl_env_factory: TopLevelMemoryEnvironmentGenerator,
) {
    let contract = "(define-read-only (test-func) stacks-block-height)";

    let placeholder_context =
        ContractContext::new(QualifiedContractIdentifier::transient(), version);

    let mut owned_env = tl_env_factory.get_env(epoch);
    let contract_identifier = QualifiedContractIdentifier::local("test-contract").unwrap();

    let mut exprs = parse(&contract_identifier, contract, version, epoch).unwrap();
    let mut marf = MemoryBackingStore::new();
    let mut db = marf.as_analysis_db();
    let analysis = db.execute(|db| {
        type_check_version(&contract_identifier, &mut exprs, db, true, epoch, version)
    });
    if version < ClarityVersion::Clarity3 {
        let err = analysis.unwrap_err();
        assert_eq!(
            CheckErrorKind::UndefinedVariable("stacks-block-height".to_string()),
            *err.err
        );
    } else {
        assert!(analysis.is_ok());
    }

    // Initialize the contract
    // Note that we're ignoring the analysis failure here so that we can test
    // the runtime behavior. In Clarity 3, if this case somehow gets past the
    // analysis, it should fail at runtime.
    let result = owned_env.initialize_versioned_contract(
        contract_identifier.clone(),
        version,
        contract,
        None,
        ASTRules::PrecheckSize,
    );

    let mut env = owned_env.get_exec_environment(None, None, &placeholder_context);

    // Call the function
    let eval_result = env.eval_read_only(&contract_identifier, "(test-func)");
    // In Clarity 3, this should trigger a runtime error
    if version < ClarityVersion::Clarity3 {
        let err = eval_result.unwrap_err();
        assert_eq!(
<<<<<<< HEAD
            VmExecutionError::Unchecked(CheckErrors::UndefinedVariable(
=======
            Error::Unchecked(CheckErrorKind::UndefinedVariable(
>>>>>>> 927747ce
                "stacks-block-height".to_string(),
            )),
            err
        );
    } else {
        assert_eq!(Ok(Value::UInt(1)), eval_result);
    }
}

#[apply(test_clarity_versions)]
fn test_tenure_height(
    version: ClarityVersion,
    epoch: StacksEpochId,
    mut tl_env_factory: TopLevelMemoryEnvironmentGenerator,
) {
    let contract = "(define-read-only (test-func) tenure-height)";

    let placeholder_context =
        ContractContext::new(QualifiedContractIdentifier::transient(), version);

    let mut owned_env = tl_env_factory.get_env(epoch);
    let contract_identifier = QualifiedContractIdentifier::local("test-contract").unwrap();

    let mut exprs = parse(&contract_identifier, contract, version, epoch).unwrap();
    let mut marf = MemoryBackingStore::new();
    let mut db = marf.as_analysis_db();
    let analysis = db.execute(|db| {
        type_check_version(&contract_identifier, &mut exprs, db, true, epoch, version)
    });
    if version < ClarityVersion::Clarity3 {
        let err = analysis.unwrap_err();
        assert_eq!(
            CheckErrorKind::UndefinedVariable("tenure-height".to_string()),
            *err.err
        );
    } else {
        assert!(analysis.is_ok());
    }

    // Initialize the contract
    // Note that we're ignoring the analysis failure here so that we can test
    // the runtime behavior. In Clarity 3, if this case somehow gets past the
    // analysis, it should fail at runtime.
    let result = owned_env.initialize_versioned_contract(
        contract_identifier.clone(),
        version,
        contract,
        None,
        ASTRules::PrecheckSize,
    );

    let mut env = owned_env.get_exec_environment(None, None, &placeholder_context);

    // Call the function
    let eval_result = env.eval_read_only(&contract_identifier, "(test-func)");
    // In Clarity 3, this should trigger a runtime error
    if version < ClarityVersion::Clarity3 {
        let err = eval_result.unwrap_err();
        assert_eq!(
<<<<<<< HEAD
            VmExecutionError::Unchecked(CheckErrors::UndefinedVariable(
=======
            Error::Unchecked(CheckErrorKind::UndefinedVariable(
>>>>>>> 927747ce
                "tenure-height".to_string(),
            )),
            err
        );
    } else {
        assert_eq!(Ok(Value::UInt(1)), eval_result);
    }
}

#[derive(Debug, PartialEq)]
enum WhenError {
    Analysis,
    Initialization,
    Runtime,
    Never,
}

#[cfg(test)]
#[allow(clippy::type_complexity)]
fn expect_contract_error(
    version: ClarityVersion,
    epoch: StacksEpochId,
    tl_env_factory: &mut TopLevelMemoryEnvironmentGenerator,
    name: &str,
    contract: &str,
    expected_errors: &[(
        WhenError,
        fn(ClarityVersion, StacksEpochId) -> bool,
        CheckErrorKind,
    )],
    expected_success: Value,
) {
    let placeholder_context =
        ContractContext::new(QualifiedContractIdentifier::local(name).unwrap(), version);

    let mut owned_env = tl_env_factory.get_env(epoch);
    let contract_identifier = QualifiedContractIdentifier::local(name).unwrap();

    let mut exprs = parse(&contract_identifier, contract, version, epoch).unwrap();
    let mut marf = MemoryBackingStore::new();
    let mut db = marf.as_analysis_db();
    let analysis = db.execute(|db| {
        type_check_version(&contract_identifier, &mut exprs, db, true, epoch, version)
    });

    for (when, err_condition, expected_error) in expected_errors {
        if *when == WhenError::Analysis && err_condition(version, epoch) {
            let err = analysis.unwrap_err();
            assert_eq!(*expected_error, *err.err);

            // Do not continue with the test if the analysis failed.
            return;
        }
    }

    // The type-checker does not report an error for the reuse of the built-in
    // name `stacks-block-height`. It is instead caught at initialization. This
    // matches the behavior of Clarity 1 and 2.
    assert!(analysis.is_ok());

    // Initialize the contract
    // Note that we're ignoring the analysis failure here so that we can test
    // the runtime behavior. In Clarity 3, if this case somehow gets past the
    // analysis, it should fail at runtime.
    let init_result = owned_env.initialize_versioned_contract(
        contract_identifier.clone(),
        version,
        contract,
        None,
        ASTRules::PrecheckSize,
    );

    for (when, err_condition, expected_error) in expected_errors {
        if *when == WhenError::Initialization && err_condition(version, epoch) {
            let err = init_result.unwrap_err();
            if let VmExecutionError::Unchecked(inner_err) = &err {
                assert_eq!(expected_error, inner_err);
            } else {
                panic!("Expected an Unchecked error, but got a different error");
            }

            // Do not continue with the test if the initialization failed.
            return;
        }
    }

    let mut env = owned_env.get_exec_environment(None, None, &placeholder_context);

    // Call the function
    let eval_result = env.eval_read_only(&contract_identifier, "(test-func)");

    for (when, err_condition, expected_error) in expected_errors {
        if *when == WhenError::Runtime && err_condition(version, epoch) {
            let err = eval_result.unwrap_err();
            if let VmExecutionError::Unchecked(inner_err) = &err {
                assert_eq!(expected_error, inner_err);
            } else {
                panic!("Expected an Unchecked error, but got a different error");
            }

            // Do not continue with the test if the evaluation failed.
            return;
        }
    }

    assert_eq!(Ok(expected_success), eval_result);
}

#[apply(test_clarity_versions)]
fn reuse_block_height(
    version: ClarityVersion,
    epoch: StacksEpochId,
    mut tl_env_factory: TopLevelMemoryEnvironmentGenerator,
) {
    // data var
    expect_contract_error(
        version,
        epoch,
        &mut tl_env_factory,
        "data-var",
        r#"
        (define-data-var block-height uint u1234)
        (define-read-only (test-func)
            (var-get block-height)
        )
        "#,
        &[
            (
                WhenError::Initialization,
                |version, _| version < ClarityVersion::Clarity3,
                CheckErrorKind::NameAlreadyUsed("block-height".to_string()),
            ),
            (
                WhenError::Analysis,
                |version, _| version >= ClarityVersion::Clarity3,
                CheckErrorKind::ReservedWord("block-height".to_string()),
            ),
        ],
        Value::UInt(1234),
    );

    // map
    expect_contract_error(
        version,
        epoch,
        &mut tl_env_factory,
        "map",
        r#"
        (define-map block-height uint uint)
        (define-private (test-func)
            (map-insert block-height u1 u2)
        )
        "#,
        &[
            (
                WhenError::Initialization,
                |version, _| version < ClarityVersion::Clarity3,
                CheckErrorKind::NameAlreadyUsed("block-height".to_string()),
            ),
            (
                WhenError::Analysis,
                |version, _| version >= ClarityVersion::Clarity3,
                CheckErrorKind::ReservedWord("block-height".to_string()),
            ),
        ],
        Value::Bool(true),
    );

    // let
    expect_contract_error(
        version,
        epoch,
        &mut tl_env_factory,
        "let",
        r#"
        (define-private (test-func)
            (let ((block-height 32))
                block-height
            )
        )
        "#,
        &[
            (
                WhenError::Runtime,
                |version, _| version < ClarityVersion::Clarity3,
                CheckErrorKind::NameAlreadyUsed("block-height".to_string()),
            ),
            (
                WhenError::Analysis,
                |version, _| version >= ClarityVersion::Clarity3,
                CheckErrorKind::ReservedWord("block-height".to_string()),
            ),
        ],
        Value::Int(32),
    );

    // match binding
    expect_contract_error(
        version,
        epoch,
        &mut tl_env_factory,
        "match-binding",
        r#"
        (define-read-only (test-func)
          (let ((x (if true (ok u5) (err u7))))
            (match x
              block-height 3
              e 4
            )
          )
        )
        "#,
        &[
            (
                WhenError::Runtime,
                |version, _| version < ClarityVersion::Clarity3,
                CheckErrorKind::NameAlreadyUsed("block-height".to_string()),
            ),
            (
                WhenError::Analysis,
                |version, _| version >= ClarityVersion::Clarity3,
                CheckErrorKind::ReservedWord("block-height".to_string()),
            ),
        ],
        Value::Int(3),
    );

    // private function
    expect_contract_error(
        version,
        epoch,
        &mut tl_env_factory,
        "function",
        r#"
        (define-private (block-height) true)
        (define-private (test-func) (block-height))
        "#,
        &[
            (
                WhenError::Initialization,
                |version, _| version < ClarityVersion::Clarity3,
                CheckErrorKind::NameAlreadyUsed("block-height".to_string()),
            ),
            (
                WhenError::Analysis,
                |version, _| version >= ClarityVersion::Clarity3,
                CheckErrorKind::ReservedWord("block-height".to_string()),
            ),
        ],
        Value::Bool(true),
    );

    // constant
    expect_contract_error(
        version,
        epoch,
        &mut tl_env_factory,
        "constant",
        r#"
            (define-constant block-height u1234)
            (define-read-only (test-func) block-height)
            "#,
        &[
            (
                WhenError::Initialization,
                |version, _| version < ClarityVersion::Clarity3,
                CheckErrorKind::NameAlreadyUsed("block-height".to_string()),
            ),
            (
                WhenError::Analysis,
                |version, _| version >= ClarityVersion::Clarity3,
                CheckErrorKind::ReservedWord("block-height".to_string()),
            ),
        ],
        Value::UInt(1234),
    );

    // define-trait
    expect_contract_error(
        version,
        epoch,
        &mut tl_env_factory,
        "trait",
        r#"
            (define-trait block-height ())
            (define-read-only (test-func) false)
            "#,
        &[
            (
                WhenError::Initialization,
                |version, _| version < ClarityVersion::Clarity3,
                CheckErrorKind::NameAlreadyUsed("block-height".to_string()),
            ),
            (
                WhenError::Analysis,
                |version, _| version >= ClarityVersion::Clarity3,
                CheckErrorKind::ReservedWord("block-height".to_string()),
            ),
        ],
        Value::Bool(false),
    );

    // tuple
    expect_contract_error(
        version,
        epoch,
        &mut tl_env_factory,
        "tuple",
        r#"
            (define-read-only (test-func)
                (get block-height { block-height: 1234 })
            )
            "#,
        &[],
        Value::Int(1234),
    );

    // define-fungible-token
    expect_contract_error(
        version,
        epoch,
        &mut tl_env_factory,
        "trait",
        r#"
            (define-fungible-token block-height)
            (define-read-only (test-func) false)
            "#,
        &[
            (
                WhenError::Initialization,
                |version, _| version < ClarityVersion::Clarity3,
                CheckErrorKind::NameAlreadyUsed("block-height".to_string()),
            ),
            (
                WhenError::Analysis,
                |version, _| version >= ClarityVersion::Clarity3,
                CheckErrorKind::ReservedWord("block-height".to_string()),
            ),
        ],
        Value::Bool(false),
    );

    // define-non-fungible-token
    expect_contract_error(
        version,
        epoch,
        &mut tl_env_factory,
        "trait",
        r#"
            (define-non-fungible-token block-height uint)
            (define-read-only (test-func) false)
            "#,
        &[
            (
                WhenError::Initialization,
                |version, _| version < ClarityVersion::Clarity3,
                CheckErrorKind::NameAlreadyUsed("block-height".to_string()),
            ),
            (
                WhenError::Analysis,
                |version, _| version >= ClarityVersion::Clarity3,
                CheckErrorKind::ReservedWord("block-height".to_string()),
            ),
        ],
        Value::Bool(false),
    );

    // define-public
    expect_contract_error(
        version,
        epoch,
        &mut tl_env_factory,
        "function",
        r#"
        (define-public (block-height) (ok true))
        (define-private (test-func) (unwrap-panic (block-height)))
        "#,
        &[
            (
                WhenError::Initialization,
                |version, _| version < ClarityVersion::Clarity3,
                CheckErrorKind::NameAlreadyUsed("block-height".to_string()),
            ),
            (
                WhenError::Analysis,
                |version, _| version >= ClarityVersion::Clarity3,
                CheckErrorKind::ReservedWord("block-height".to_string()),
            ),
        ],
        Value::Bool(true),
    );

    // define-read-only
    expect_contract_error(
        version,
        epoch,
        &mut tl_env_factory,
        "function",
        r#"
        (define-read-only (block-height) true)
        (define-private (test-func) (block-height))
        "#,
        &[
            (
                WhenError::Initialization,
                |version, _| version < ClarityVersion::Clarity3,
                CheckErrorKind::NameAlreadyUsed("block-height".to_string()),
            ),
            (
                WhenError::Analysis,
                |version, _| version >= ClarityVersion::Clarity3,
                CheckErrorKind::ReservedWord("block-height".to_string()),
            ),
        ],
        Value::Bool(true),
    );
}

#[apply(test_clarity_versions)]
fn reuse_stacks_block_height(
    version: ClarityVersion,
    epoch: StacksEpochId,
    mut tl_env_factory: TopLevelMemoryEnvironmentGenerator,
) {
    // data var
    expect_contract_error(
        version,
        epoch,
        &mut tl_env_factory,
        "data-var",
        r#"
        (define-data-var stacks-block-height uint u1234)
        (define-read-only (test-func)
            (var-get stacks-block-height)
        )
        "#,
        &[(
            WhenError::Initialization,
            |version, _| version >= ClarityVersion::Clarity3,
            CheckErrorKind::NameAlreadyUsed("stacks-block-height".to_string()),
        )],
        Value::UInt(1234),
    );

    // map
    expect_contract_error(
        version,
        epoch,
        &mut tl_env_factory,
        "map",
        r#"
        (define-map stacks-block-height uint uint)
        (define-private (test-func)
            (map-insert stacks-block-height u1 u2)
        )
        "#,
        &[(
            WhenError::Initialization,
            |version, _| version >= ClarityVersion::Clarity3,
            CheckErrorKind::NameAlreadyUsed("stacks-block-height".to_string()),
        )],
        Value::Bool(true),
    );

    // let
    expect_contract_error(
        version,
        epoch,
        &mut tl_env_factory,
        "let",
        r#"
        (define-private (test-func)
            (let ((stacks-block-height 32))
                stacks-block-height
            )
        )
        "#,
        &[(
            WhenError::Runtime,
            |version, _| version >= ClarityVersion::Clarity3,
            CheckErrorKind::NameAlreadyUsed("stacks-block-height".to_string()),
        )],
        Value::Int(32),
    );

    // match binding
    expect_contract_error(
        version,
        epoch,
        &mut tl_env_factory,
        "match-binding",
        r#"
        (define-read-only (test-func)
          (let ((x (if true (ok u5) (err u7))))
            (match x
              stacks-block-height 3
              e 4
            )
          )
        )
        "#,
        &[(
            WhenError::Runtime,
            |version, _| version >= ClarityVersion::Clarity3,
            CheckErrorKind::NameAlreadyUsed("stacks-block-height".to_string()),
        )],
        Value::Int(3),
    );

    // function
    expect_contract_error(
        version,
        epoch,
        &mut tl_env_factory,
        "function",
        r#"
        (define-private (stacks-block-height) true)
        (define-private (test-func) (stacks-block-height))
        "#,
        &[(
            WhenError::Initialization,
            |version, _| version >= ClarityVersion::Clarity3,
            CheckErrorKind::NameAlreadyUsed("stacks-block-height".to_string()),
        )],
        Value::Bool(true),
    );

    // constant
    expect_contract_error(
        version,
        epoch,
        &mut tl_env_factory,
        "constant",
        r#"
            (define-constant stacks-block-height u1234)
            (define-read-only (test-func) stacks-block-height)
            "#,
        &[(
            WhenError::Initialization,
            |version, _| version >= ClarityVersion::Clarity3,
            CheckErrorKind::NameAlreadyUsed("stacks-block-height".to_string()),
        )],
        Value::UInt(1234),
    );

    // define-trait
    expect_contract_error(
        version,
        epoch,
        &mut tl_env_factory,
        "trait",
        r#"
            (define-trait stacks-block-height ())
            (define-read-only (test-func) false)
            "#,
        &[(
            WhenError::Initialization,
            |version, _| version >= ClarityVersion::Clarity3,
            CheckErrorKind::NameAlreadyUsed("stacks-block-height".to_string()),
        )],
        Value::Bool(false),
    );

    // tuple
    expect_contract_error(
        version,
        epoch,
        &mut tl_env_factory,
        "tuple",
        r#"
            (define-read-only (test-func)
                (get stacks-block-height { stacks-block-height: 1234 })
            )
            "#,
        &[],
        Value::Int(1234),
    );

    // define-fungible-token
    expect_contract_error(
        version,
        epoch,
        &mut tl_env_factory,
        "trait",
        r#"
            (define-fungible-token stacks-block-height)
            (define-read-only (test-func) false)
            "#,
        &[(
            WhenError::Initialization,
            |version, _| version >= ClarityVersion::Clarity3,
            CheckErrorKind::NameAlreadyUsed("stacks-block-height".to_string()),
        )],
        Value::Bool(false),
    );

    // define-non-fungible-token
    expect_contract_error(
        version,
        epoch,
        &mut tl_env_factory,
        "trait",
        r#"
            (define-non-fungible-token stacks-block-height uint)
            (define-read-only (test-func) false)
            "#,
        &[(
            WhenError::Initialization,
            |version, _| version >= ClarityVersion::Clarity3,
            CheckErrorKind::NameAlreadyUsed("stacks-block-height".to_string()),
        )],
        Value::Bool(false),
    );

    // define-public
    expect_contract_error(
        version,
        epoch,
        &mut tl_env_factory,
        "function",
        r#"
        (define-public (stacks-block-height) (ok true))
        (define-private (test-func) (unwrap-panic (stacks-block-height)))
        "#,
        &[(
            WhenError::Initialization,
            |version, _| version >= ClarityVersion::Clarity3,
            CheckErrorKind::NameAlreadyUsed("stacks-block-height".to_string()),
        )],
        Value::Bool(true),
    );

    // define-read-only
    expect_contract_error(
        version,
        epoch,
        &mut tl_env_factory,
        "function",
        r#"
        (define-read-only (stacks-block-height) true)
        (define-private (test-func) (stacks-block-height))
        "#,
        &[(
            WhenError::Initialization,
            |version, _| version >= ClarityVersion::Clarity3,
            CheckErrorKind::NameAlreadyUsed("stacks-block-height".to_string()),
        )],
        Value::Bool(true),
    );
}

#[cfg(test)]
fn reuse_builtin_name(
    name: &str,
    version_check: fn(ClarityVersion, StacksEpochId) -> bool,
    version: ClarityVersion,
    epoch: StacksEpochId,
    mut tl_env_factory: TopLevelMemoryEnvironmentGenerator,
) {
    // data var
    expect_contract_error(
        version,
        epoch,
        &mut tl_env_factory,
        "data-var",
        &format!(
            r#"
        (define-data-var {name} uint u1234)
        (define-read-only (test-func)
            (var-get {name})
        )
        "#
        ),
        &[(
            WhenError::Initialization,
            version_check,
            CheckErrorKind::NameAlreadyUsed(name.to_string()),
        )],
        Value::UInt(1234),
    );

    // map
    expect_contract_error(
        version,
        epoch,
        &mut tl_env_factory,
        "map",
        &format!(
            r#"
        (define-map {name} uint uint)
        (define-private (test-func)
            (map-insert {name} u1 u2)
        )
        "#
        ),
        &[(
            WhenError::Initialization,
            version_check,
            CheckErrorKind::NameAlreadyUsed(name.to_string()),
        )],
        Value::Bool(true),
    );

    // let
    expect_contract_error(
        version,
        epoch,
        &mut tl_env_factory,
        "let",
        &format!(
            r#"
        (define-private (test-func)
            (let (({name} 32))
                {name}
            )
        )
        "#
        ),
        &[(
            WhenError::Runtime,
            version_check,
            CheckErrorKind::NameAlreadyUsed(name.to_string()),
        )],
        Value::Int(32),
    );

    // match binding
    expect_contract_error(
        version,
        epoch,
        &mut tl_env_factory,
        "match-binding",
        &format!(
            r#"
        (define-read-only (test-func)
          (let ((x (if true (ok u5) (err u7))))
            (match x
              {name} 3
              e 4
            )
          )
        )
        "#
        ),
        &[(
            WhenError::Runtime,
            version_check,
            CheckErrorKind::NameAlreadyUsed(name.to_string()),
        )],
        Value::Int(3),
    );

    // function
    expect_contract_error(
        version,
        epoch,
        &mut tl_env_factory,
        "function",
        &format!(
            r#"
        (define-private ({name}) true)
        (define-private (test-func) ({name}))
        "#
        ),
        &[(
            WhenError::Initialization,
            version_check,
            CheckErrorKind::NameAlreadyUsed(name.to_string()),
        )],
        Value::Bool(true),
    );

    // constant
    expect_contract_error(
        version,
        epoch,
        &mut tl_env_factory,
        "constant",
        &format!(
            r#"
            (define-constant {name} u1234)
            (define-read-only (test-func) {name})
            "#
        ),
        &[(
            WhenError::Initialization,
            version_check,
            CheckErrorKind::NameAlreadyUsed(name.to_string()),
        )],
        Value::UInt(1234),
    );

    // define-trait
    expect_contract_error(
        version,
        epoch,
        &mut tl_env_factory,
        "trait",
        &format!(
            r#"
            (define-trait {name} ())
            (define-read-only (test-func) false)
            "#
        ),
        &[(
            WhenError::Initialization,
            version_check,
            CheckErrorKind::NameAlreadyUsed(name.to_string()),
        )],
        Value::Bool(false),
    );

    // tuple
    expect_contract_error(
        version,
        epoch,
        &mut tl_env_factory,
        "tuple",
        &format!(
            r#"
            (define-read-only (test-func)
                (get {name} {{ {name}: 1234 }})
            )
            "#
        ),
        &[],
        Value::Int(1234),
    );

    // define-fungible-token
    expect_contract_error(
        version,
        epoch,
        &mut tl_env_factory,
        "trait",
        &format!(
            r#"
            (define-fungible-token {name})
            (define-read-only (test-func) false)
            "#
        ),
        &[(
            WhenError::Initialization,
            version_check,
            CheckErrorKind::NameAlreadyUsed(name.to_string()),
        )],
        Value::Bool(false),
    );

    // define-non-fungible-token
    expect_contract_error(
        version,
        epoch,
        &mut tl_env_factory,
        "trait",
        &format!(
            r#"
            (define-non-fungible-token {name} uint)
            (define-read-only (test-func) false)
            "#
        ),
        &[(
            WhenError::Initialization,
            version_check,
            CheckErrorKind::NameAlreadyUsed(name.to_string()),
        )],
        Value::Bool(false),
    );

    // define-public
    expect_contract_error(
        version,
        epoch,
        &mut tl_env_factory,
        "function",
        &format!(
            r#"
        (define-public ({name}) (ok true))
        (define-private (test-func) (unwrap-panic ({name})))
        "#
        ),
        &[(
            WhenError::Initialization,
            version_check,
            CheckErrorKind::NameAlreadyUsed(name.to_string()),
        )],
        Value::Bool(true),
    );

    // define-read-only
    expect_contract_error(
        version,
        epoch,
        &mut tl_env_factory,
        "function",
        &format!(
            r#"
        (define-read-only ({name}) true)
        (define-private (test-func) ({name}))
        "#
        ),
        &[(
            WhenError::Initialization,
            version_check,
            CheckErrorKind::NameAlreadyUsed(name.to_string()),
        )],
        Value::Bool(true),
    );
}

#[apply(test_clarity_versions)]
fn test_block_time(
    version: ClarityVersion,
    epoch: StacksEpochId,
    mut tl_env_factory: TopLevelMemoryEnvironmentGenerator,
) {
    let contract = "(define-read-only (test-func) block-time)";

    let placeholder_context =
        ContractContext::new(QualifiedContractIdentifier::transient(), version);

    let mut owned_env = tl_env_factory.get_env(epoch);
    let contract_identifier = QualifiedContractIdentifier::local("test-contract").unwrap();

    let mut exprs = parse(&contract_identifier, contract, version, epoch).unwrap();
    let mut marf = MemoryBackingStore::new();
    let mut db = marf.as_analysis_db();
    let analysis = db.execute(|db| {
        type_check_version(&contract_identifier, &mut exprs, db, true, epoch, version)
    });

    // block-time should only be available in Clarity 4
    if version < ClarityVersion::Clarity4 {
        let err = analysis.unwrap_err();
        assert_eq!(
            CheckErrorKind::UndefinedVariable("block-time".to_string()),
            *err.err
        );
    } else {
        assert!(analysis.is_ok());
    }

    // Initialize the contract
    // Note that we're ignoring the analysis failure here so that we can test
    // the runtime behavior. In earlier versions, if this case somehow gets past the
    // analysis, it should fail at runtime.
    let result = owned_env.initialize_versioned_contract(
        contract_identifier.clone(),
        version,
        contract,
        None,
        ASTRules::PrecheckSize,
    );

    let mut env = owned_env.get_exec_environment(None, None, &placeholder_context);

    // Call the function
    let eval_result = env.eval_read_only(&contract_identifier, "(test-func)");

    // In versions before Clarity 4, this should trigger a runtime error
    if version < ClarityVersion::Clarity4 {
        let err = eval_result.unwrap_err();
        assert_eq!(
<<<<<<< HEAD
            VmExecutionError::Unchecked(CheckErrors::UndefinedVariable("block-time".to_string(),)),
=======
            Error::Unchecked(CheckErrorKind::UndefinedVariable("block-time".to_string(),)),
>>>>>>> 927747ce
            err
        );
    } else {
        // Always 1 in the testing environment
        assert_eq!(Ok(Value::UInt(1)), eval_result);
    }
}

#[test]
fn test_block_time_in_expressions() {
    let version = ClarityVersion::Clarity4;
    let epoch = StacksEpochId::Epoch33;
    let mut tl_env_factory = tl_env_factory();

    let contract = r#"
        (define-read-only (time-comparison (threshold uint))
            (>= block-time threshold))
        (define-read-only (time-arithmetic)
            (+ block-time u100))
        (define-read-only (time-in-response)
            (ok block-time))
    "#;

    let placeholder_context =
        ContractContext::new(QualifiedContractIdentifier::transient(), version);

    let mut owned_env = tl_env_factory.get_env(epoch);
    let contract_identifier = QualifiedContractIdentifier::local("test-contract").unwrap();

    // Initialize the contract
    let result = owned_env.initialize_versioned_contract(
        contract_identifier.clone(),
        version,
        contract,
        None,
        ASTRules::PrecheckSize,
    );
    assert!(result.is_ok());

    let mut env = owned_env.get_exec_environment(None, None, &placeholder_context);

    // Test comparison: 1 >= 0 should be true
    let eval_result = env.eval_read_only(&contract_identifier, "(time-comparison u0)");
    info!("time-comparison result: {:?}", eval_result);
    assert_eq!(Ok(Value::Bool(true)), eval_result);

    // Test arithmetic: 1 + 100 = 101
    let eval_result = env.eval_read_only(&contract_identifier, "(time-arithmetic)");
    info!("time-arithmetic result: {:?}", eval_result);
    assert_eq!(Ok(Value::UInt(101)), eval_result);

    // Test in response: (ok 1)
    let eval_result = env.eval_read_only(&contract_identifier, "(time-in-response)");
    info!("time-in-response result: {:?}", eval_result);
    assert_eq!(Ok(Value::okay(Value::UInt(1)).unwrap()), eval_result);
}

#[apply(test_clarity_versions)]
fn reuse_tenure_height(
    version: ClarityVersion,
    epoch: StacksEpochId,
    tl_env_factory: TopLevelMemoryEnvironmentGenerator,
) {
    fn version_check(version: ClarityVersion, _epoch: StacksEpochId) -> bool {
        version >= ClarityVersion::Clarity3
    }
    reuse_builtin_name(
        "tenure-height",
        version_check,
        version,
        epoch,
        tl_env_factory,
    );
}

#[apply(test_clarity_versions)]
fn test_current_contract(
    version: ClarityVersion,
    epoch: StacksEpochId,
    mut tl_env_factory: TopLevelMemoryEnvironmentGenerator,
) {
    let contract = "(define-read-only (test-func) current-contract)";

    let placeholder_context =
        ContractContext::new(QualifiedContractIdentifier::transient(), version);

    let mut owned_env = tl_env_factory.get_env(epoch);
    let contract_identifier = QualifiedContractIdentifier::local("test-contract").unwrap();

    let mut exprs = parse(&contract_identifier, contract, version, epoch).unwrap();
    let mut marf = MemoryBackingStore::new();
    let mut db = marf.as_analysis_db();
    let analysis = db.execute(|db| {
        type_check_version(&contract_identifier, &mut exprs, db, true, epoch, version)
    });
    if version < ClarityVersion::Clarity4 {
        let err = analysis.unwrap_err();
        assert_eq!(
            CheckErrorKind::UndefinedVariable("current-contract".to_string()),
            *err.err
        );
    } else {
        assert!(analysis.is_ok());
    }

    // Initialize the contract
    // Note that we're ignoring the analysis failure here so that we can test
    // the runtime behavior. In Clarity 3, if this case somehow gets past the
    // analysis, it should fail at runtime.
    let result = owned_env.initialize_versioned_contract(
        contract_identifier.clone(),
        version,
        contract,
        None,
        ASTRules::PrecheckSize,
    );

    let mut env = owned_env.get_exec_environment(None, None, &placeholder_context);

    // Call the function
    let eval_result = env.eval_read_only(&contract_identifier, "(test-func)");
    // In Clarity 3, this should trigger a runtime error
    if version < ClarityVersion::Clarity4 {
        let err = eval_result.unwrap_err();
        assert_eq!(
<<<<<<< HEAD
            VmExecutionError::Unchecked(CheckErrors::UndefinedVariable(
=======
            Error::Unchecked(CheckErrorKind::UndefinedVariable(
>>>>>>> 927747ce
                "current-contract".to_string(),
            )),
            err
        );
    } else {
        assert_eq!(
            Ok(Value::Principal(PrincipalData::Contract(
                contract_identifier
            ))),
            eval_result
        );
    }
}

/// Test the checks on reuse of the `current-contract` name
#[apply(test_clarity_versions)]
fn reuse_current_contract(
    version: ClarityVersion,
    epoch: StacksEpochId,
    tl_env_factory: TopLevelMemoryEnvironmentGenerator,
) {
    fn version_check(version: ClarityVersion, _epoch: StacksEpochId) -> bool {
        version >= ClarityVersion::Clarity4
    }
    reuse_builtin_name(
        "current-contract",
        version_check,
        version,
        epoch,
        tl_env_factory,
    );
}<|MERGE_RESOLUTION|>--- conflicted
+++ resolved
@@ -25,11 +25,7 @@
     analysis::type_checker::v2_1::tests::contracts::type_check_version,
     ast::{parse, ASTRules},
     database::MemoryBackingStore,
-<<<<<<< HEAD
-    errors::{CheckErrors, VmExecutionError},
-=======
-    errors::{CheckErrorKind, Error},
->>>>>>> 927747ce
+    errors::{CheckErrorKind, VmExecutionError},
     tests::{tl_env_factory, TopLevelMemoryEnvironmentGenerator},
     types::{PrincipalData, QualifiedContractIdentifier, Value},
     ClarityVersion, ContractContext,
@@ -85,15 +81,9 @@
     if version >= ClarityVersion::Clarity3 {
         let err = eval_result.unwrap_err();
         assert_eq!(
-<<<<<<< HEAD
-            VmExecutionError::Unchecked(
-                CheckErrors::UndefinedVariable("block-height".to_string(),)
-            ),
-=======
-            Error::Unchecked(CheckErrorKind::UndefinedVariable(
+            VmExecutionError::Unchecked(CheckErrorKind::UndefinedVariable(
                 "block-height".to_string(),
             )),
->>>>>>> 927747ce
             err
         );
     } else {
@@ -151,11 +141,7 @@
     if version < ClarityVersion::Clarity3 {
         let err = eval_result.unwrap_err();
         assert_eq!(
-<<<<<<< HEAD
-            VmExecutionError::Unchecked(CheckErrors::UndefinedVariable(
-=======
-            Error::Unchecked(CheckErrorKind::UndefinedVariable(
->>>>>>> 927747ce
+            VmExecutionError::Unchecked(CheckErrorKind::UndefinedVariable(
                 "stacks-block-height".to_string(),
             )),
             err
@@ -215,11 +201,7 @@
     if version < ClarityVersion::Clarity3 {
         let err = eval_result.unwrap_err();
         assert_eq!(
-<<<<<<< HEAD
-            VmExecutionError::Unchecked(CheckErrors::UndefinedVariable(
-=======
-            Error::Unchecked(CheckErrorKind::UndefinedVariable(
->>>>>>> 927747ce
+            VmExecutionError::Unchecked(CheckErrorKind::UndefinedVariable(
                 "tenure-height".to_string(),
             )),
             err
@@ -1183,11 +1165,9 @@
     if version < ClarityVersion::Clarity4 {
         let err = eval_result.unwrap_err();
         assert_eq!(
-<<<<<<< HEAD
-            VmExecutionError::Unchecked(CheckErrors::UndefinedVariable("block-time".to_string(),)),
-=======
-            Error::Unchecked(CheckErrorKind::UndefinedVariable("block-time".to_string(),)),
->>>>>>> 927747ce
+            VmExecutionError::Unchecked(CheckErrorKind::UndefinedVariable(
+                "block-time".to_string(),
+            )),
             err
         );
     } else {
@@ -1313,11 +1293,7 @@
     if version < ClarityVersion::Clarity4 {
         let err = eval_result.unwrap_err();
         assert_eq!(
-<<<<<<< HEAD
-            VmExecutionError::Unchecked(CheckErrors::UndefinedVariable(
-=======
-            Error::Unchecked(CheckErrorKind::UndefinedVariable(
->>>>>>> 927747ce
+            VmExecutionError::Unchecked(CheckErrorKind::UndefinedVariable(
                 "current-contract".to_string(),
             )),
             err
