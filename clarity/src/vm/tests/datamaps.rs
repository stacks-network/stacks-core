// Copyright (C) 2013-2020 Blockstack PBC, a public benefit corporation
// Copyright (C) 2020 Stacks Open Internet Foundation
//
// This program is free software: you can redistribute it and/or modify
// it under the terms of the GNU General Public License as published by
// the Free Software Foundation, either version 3 of the License, or
// (at your option) any later version.
//
// This program is distributed in the hope that it will be useful,
// but WITHOUT ANY WARRANTY; without even the implied warranty of
// MERCHANTABILITY or FITNESS FOR A PARTICULAR PURPOSE.  See the
// GNU General Public License for more details.
//
// You should have received a copy of the GNU General Public License
// along with this program.  If not, see <http://www.gnu.org/licenses/>.
use crate::vm::types::{TupleData, Value};
#[cfg(test)]
use crate::vm::{
<<<<<<< HEAD
    errors::{CheckErrorKind, ShortReturnType, SyntaxBindingError},
=======
    errors::{CheckErrors, EarlyReturnError, SyntaxBindingError},
>>>>>>> 5d371873
    types::{ListData, SequenceData, TupleTypeSignature, TypeSignature},
};
use crate::vm::{execute, ClarityName, Error};

fn assert_executes(expected: Result<Value, Error>, input: &str) {
    assert_eq!(expected.unwrap(), execute(input).unwrap().unwrap());
}

#[test]
fn test_simple_tea_shop() {
    let test1 = "(define-map proper-tea { tea-type: int } { amount: int })
         (define-private (stock (tea int) (amount int))
           (map-set proper-tea (tuple (tea-type tea)) (tuple (amount amount))))
         (define-private (consume (tea int))
           (let ((current (unwrap!
                            (get amount (map-get? proper-tea (tuple (tea-type tea)))) 3)))
              (if (and (>= current 1))
                  (begin
                    (map-set proper-tea (tuple (tea-type tea))
                                           (tuple (amount (- current 1))))
                    1)
                  2)))
        (stock 1 3)
        (stock 2 5)
        (list (consume 1)
              (consume 1)
              (consume 2)
              (consume 2)
              (consume 2)
              (consume 1)
              (consume 1)
              (consume 2)
              (consume 2)
              (consume 2)
              (consume 2)
              (consume 3))
        ";

    let expected = Value::list_from(vec![
        Value::Int(1),
        Value::Int(1),
        Value::Int(1),
        Value::Int(1),
        Value::Int(1),
        Value::Int(1),
        Value::Int(2),
        Value::Int(1),
        Value::Int(1),
        Value::Int(2),
        Value::Int(2),
        Value::Int(3),
    ]);

    assert_executes(expected, test1);
}

#[test]
fn test_bound_tuple() {
    let test = "(define-map kv-store { key: int } { value: int })
         (define-private (kv-add (key int) (value int))
            (begin
                (let ((my-tuple (tuple (key key))))
                (map-insert kv-store my-tuple (tuple (value value))))
            value))
         (define-private (kv-get (key int))
            (let ((my-tuple (tuple (key key))))
            (unwrap! (get value (map-get? kv-store my-tuple)) 0)))
         (define-private (kv-set (key int) (value int))
            (begin
                (let ((my-tuple (tuple (key key))))
                (map-set kv-store my-tuple
                                   (tuple (value value))))
                value))
         (define-private (kv-del (key int))
            (begin
                (let ((my-tuple (tuple (key key))))
                (map-delete kv-store my-tuple))
                key))
        ";

    let mut test_add_set_del = test.to_string();
    test_add_set_del.push_str("(list (kv-add 1 1) (kv-set 1 2) (kv-del 1) (kv-add 1 1))");
    let expected = Value::list_from(vec![
        Value::Int(1),
        Value::Int(2),
        Value::Int(1),
        Value::Int(1),
    ]);
    assert_executes(expected, &test_add_set_del);

    let mut test_get = test.to_string();
    test_get.push_str("(list (kv-get 1))");
    let expected = Value::list_from(vec![Value::Int(0)]);
    assert_executes(expected, &test_get);
}

#[test]
fn test_explicit_syntax_tuple() {
    let test = "(define-map kv-store { key: int } { value: int })
         (define-private (kv-add (key int) (value int))
            (begin
                (map-insert kv-store (tuple (key key))
                                    (tuple (value value)))
            value))
         (define-private (kv-get (key int))
            (unwrap! (get value (map-get? kv-store (tuple (key key)))) 0))
         (define-private (kv-set (key int) (value int))
            (begin
                (map-set kv-store (tuple (key key))
                                   (tuple (value value)))
                value))
         (define-private (kv-del (key int))
            (begin
                (map-delete kv-store (tuple (key key)))
                key))
        ";

    let mut test_add_set_del = test.to_string();
    test_add_set_del.push_str("(list (kv-add 1 1) (kv-set 1 2) (kv-del 1) (kv-add 1 1))");
    let expected = Value::list_from(vec![
        Value::Int(1),
        Value::Int(2),
        Value::Int(1),
        Value::Int(1),
    ]);
    assert_executes(expected, &test_add_set_del);

    let mut test_get = test.to_string();
    test_get.push_str("(list (kv-get 1))");
    let expected = Value::list_from(vec![Value::Int(0)]);
    assert_executes(expected, &test_get);
}

#[test]
fn test_implicit_syntax_tuple() {
    let test = "(define-map kv-store { key: int } { value: int })
         (define-private (kv-add (key int) (value int))
            (begin
                (map-insert kv-store {key: key}
                                     {value: value})
                value))
         (define-private (kv-get (key int))
            (unwrap! (get value (map-get? kv-store {key: key})) 0))
         (define-private (kv-set (key int) (value int))
            (begin
                (map-set kv-store {key : key}
                                  {value: value,})
                value))
         (define-private (kv-del (key int))
            (begin
                (map-delete kv-store {key: key})
                key))
        ";

    let mut test_add_set_del = test.to_string();
    test_add_set_del.push_str("(list (kv-add 1 1) (kv-set 1 2) (kv-del 1) (kv-add 1 1))");
    let expected = Value::list_from(vec![
        Value::Int(1),
        Value::Int(2),
        Value::Int(1),
        Value::Int(1),
    ]);
    assert_executes(expected, &test_add_set_del);

    let mut test_get = test.to_string();
    test_get.push_str("(list (kv-get 1))");
    let expected = Value::list_from(vec![Value::Int(0)]);
    assert_executes(expected, &test_get);
}

#[test]
fn test_set_int_variable() {
    let contract_src = r#"
        (define-data-var cursor int 0)
        (define-private (get-cursor)
            (var-get cursor))
        (define-private (set-cursor (value int))
            (if (var-set cursor value)
                value
                0))
        (define-private (increment-cursor)
            (begin
                (var-set cursor (+ 1 (get-cursor)))
                (get-cursor)))
    "#;

    let mut contract_src = contract_src.to_string();
    contract_src.push_str("(list (get-cursor) (set-cursor 8) (get-cursor) (set-cursor 255) (get-cursor) (increment-cursor))");
    let expected = Value::list_from(vec![
        Value::Int(0),
        Value::Int(8),
        Value::Int(8),
        Value::Int(255),
        Value::Int(255),
        Value::Int(256),
    ]);
    assert_executes(expected, &contract_src);
}

#[test]
fn test_set_bool_variable() {
    let contract_src = r#"
        (define-data-var is-okay bool true)
        (define-private (get-okay)
            (var-get is-okay))
        (define-private (set-okay (new-okay bool))
            (if (var-set is-okay new-okay)
                new-okay
                (get-okay)))
    "#;

    let mut contract_src = contract_src.to_string();
    contract_src.push_str("(list (get-okay) (set-okay false) (get-okay))");
    let expected = Value::list_from(vec![
        Value::Bool(true),
        Value::Bool(false),
        Value::Bool(false),
    ]);
    assert_executes(expected, &contract_src);
}

#[test]
fn test_set_tuple_variable() {
    let contract_src = r#"
        (define-data-var keys (tuple (k1 int) (v1 int)) (tuple (k1 1) (v1 1)))
        (define-private (get-keys)
            (var-get keys))
        (define-private (set-keys (value (tuple (k1 int) (v1 int))))
            (if (var-set keys value)
                value
                (get-keys)))
    "#;
    let mut contract_src = contract_src.to_string();
    contract_src.push_str("(list (get-keys) (set-keys (tuple (k1 2) (v1 0))) (get-keys))");
    let expected = Value::list_from(vec![
        Value::Tuple(
            TupleData::from_data(vec![
                ("k1".into(), Value::Int(1)),
                ("v1".into(), Value::Int(1)),
            ])
            .unwrap(),
        ),
        Value::Tuple(
            TupleData::from_data(vec![
                ("k1".into(), Value::Int(2)),
                ("v1".into(), Value::Int(0)),
            ])
            .unwrap(),
        ),
        Value::Tuple(
            TupleData::from_data(vec![
                ("k1".into(), Value::Int(2)),
                ("v1".into(), Value::Int(0)),
            ])
            .unwrap(),
        ),
    ]);
    assert_executes(expected, &contract_src);
}

#[test]
fn test_set_response_variable() {
    let contract_src = r#"
        (define-data-var keys (response int bool) (ok 1))
        (var-set keys (err true))
        (var-set keys (ok 3))
        (unwrap! (var-get keys) 5)
    "#;
    let contract_src = contract_src.to_string();
    let expected = Value::Int(3);
    assert_executes(Ok(expected), &contract_src);

    let contract_src = r#"
        (define-data-var keys (response int bool) (ok 1))
        (var-set keys (err true))
        (unwrap! (var-get keys) 5)
    "#;
    let contract_src = contract_src.to_string();
    assert_eq!(
        Err(EarlyReturnError::UnwrapFailed(Box::new(Value::Int(5))).into()),
        execute(&contract_src)
    );
}

#[test]
fn test_set_list_variable() {
    let contract_src = r#"
        (define-data-var ranking (list 3 int) (list 1 2 3))
        (define-private (get-ranking)
            (var-get ranking))
        (define-private (set-ranking (new-ranking (list 3 int)))
            (if (var-set ranking new-ranking)
                new-ranking
                (get-ranking)))
    "#;

    let mut contract_src = contract_src.to_string();
    contract_src.push_str("(list (get-ranking) (set-ranking (list 2 3 1)) (get-ranking))");
    let expected = Value::list_from(vec![
        Value::list_from(vec![Value::Int(1), Value::Int(2), Value::Int(3)]).unwrap(),
        Value::list_from(vec![Value::Int(2), Value::Int(3), Value::Int(1)]).unwrap(),
        Value::list_from(vec![Value::Int(2), Value::Int(3), Value::Int(1)]).unwrap(),
    ]);
    assert_executes(expected, &contract_src);
}

#[test]
fn test_get_list_max_len() {
    use crate::vm::types::TypeSignature;
    let contract_src = r#"
        (define-data-var ranking (list 10 int) (list 1 2 3))
        (define-private (get-ranking)
            (var-get ranking))
    "#;

    let mut contract_src = contract_src.to_string();
    contract_src.push_str("(get-ranking)");

    let actual_value = execute(&contract_src).unwrap().unwrap();

    match actual_value {
        Value::Sequence(SequenceData::List(ListData {
            data,
            type_signature,
        })) => {
            assert_eq!(vec![Value::Int(1), Value::Int(2), Value::Int(3)], data);
            assert_eq!(
                "(list 10 int)",
                &format!("{}", TypeSignature::from(type_signature))
            );
        }
        _ => panic!("Expected List"),
    };
}

#[test]
fn test_set_string_variable() {
    let contract_src = r#"
        (define-data-var name (string-ascii 5) "alice")
        (define-private (get-name)
            (var-get name))
        (define-private (set-name (new-name (string-ascii 5)))
            (if (var-set name new-name)
                new-name
                (get-name)))
    "#;

    let mut contract_src = contract_src.to_string();
    contract_src.push_str("(list (get-name) (set-name \"celia\") (get-name))");
    let expected = Value::list_from(vec![
        Value::string_ascii_from_bytes("alice".to_string().into_bytes()).unwrap(),
        Value::string_ascii_from_bytes("celia".to_string().into_bytes()).unwrap(),
        Value::string_ascii_from_bytes("celia".to_string().into_bytes()).unwrap(),
    ]);
    assert_executes(expected, &contract_src);
}

#[test]
fn test_factorial_contract() {
    let test1 = "(define-map factorials { id: int } { current: int, index: int })
         (define-private (init-factorial (id int) (factorial int))
           (map-insert factorials {id: id} {current: 1, index: factorial}))
         (define-private (compute (id int))
           (let ((entry (unwrap! (map-get? factorials {id : id}) 0)))
                    (let ((current (get current entry))
                          (index   (get index entry)))
                         (if (<= index 1)
                             current
                             (begin
                               (map-set factorials {id: id}
                                                   {current: (* current index),
                                                    index: (- index 1)})
                               0)))))
        (init-factorial 1337 3)
        (init-factorial 8008 5)
        (list (compute 1337)
              (compute 1337)
              (compute 1337)
              (compute 1337)
              (compute 1337)
              (compute 8008)
              (compute 8008)
              (compute 8008)
              (compute 8008)
              (compute 8008)
              (compute 8008))
        ";

    let expected = Value::list_from(vec![
        Value::Int(0),
        Value::Int(0),
        Value::Int(6),
        Value::Int(6),
        Value::Int(6),
        Value::Int(0),
        Value::Int(0),
        Value::Int(0),
        Value::Int(0),
        Value::Int(120),
        Value::Int(120),
    ]);

    assert_executes(expected, test1);
}

#[test]
fn silly_naming_system() {
    let test1 = "(define-map silly-names { name: int } { owner: int })
         (define-private (register (name int) (owner int))
           (if (map-insert silly-names (tuple (name name)) (tuple (owner owner)))
               1 0))
         (define-private (who-owns? (name int))
           (let ((owner (get owner (map-get? silly-names (tuple (name name))))))
             (default-to (- 1) owner)))
         (define-private (invalidate! (name int) (owner int))
           (let ((current-owner (who-owns? name)))
                (if (is-eq current-owner owner)
                    (if (map-delete silly-names (tuple (name name))) 1 0)
                    0)))
        (list (register 0 0)
              (register 0 1)
              (register 1 1)
              (register 1 0)
              (who-owns? 0)
              (who-owns? 1)
              (invalidate! 0 1)
              (invalidate! 1 1)
              (who-owns? 0)
              (who-owns? 1))
        ";

    let expected = Value::list_from(vec![
        Value::Int(1),
        Value::Int(0),
        Value::Int(1),
        Value::Int(0),
        Value::Int(0),
        Value::Int(1),
        Value::Int(0),
        Value::Int(1),
        Value::Int(0),
        Value::Int(-1),
    ]);

    assert_executes(expected, test1);
}

#[test]
fn datamap_errors() {
    let tests = [
        "(map-get? non-existent (tuple (name 1)))",
        "(map-delete non-existent (tuple (name 1)))",
    ];

    for program in tests.iter() {
        assert_eq!(
            execute(program).unwrap_err(),
            CheckErrorKind::NoSuchMap("non-existent".to_string()).into()
        );
    }
}

#[test]
fn lists_system_2() {
    let test = "(define-map lists { name: int } { contents: (list 5 1 int) })
         (define-private (add-list (name int) (content (list 5 1 int)))
           (map-insert lists (tuple (name name))
                                (tuple (contents content))))
         (define-private (get-list (name int))
            (get contents (map-get? lists (tuple (name name)))))
         (add-list 0 (list 1 2 3 4 5))
         (add-list 1 (list 1 2 3))
         (list      (get-list 0)
                    (get-list 1))
        (map-insert lists (tuple (name 1)) (tuple (contentious (list 1 2 6))))";

    matches!(
        execute(test),
        Err(Error::Unchecked(CheckErrorKind::TypeError(_, _)))
    );
}

#[test]
fn lists_system() {
    let test1 = "(define-map lists { name: int } { contents: (list 5 int) })
         (define-private (add-list (name int) (content (list 5 int)))
           (map-insert lists (tuple (name name))
                                (tuple (contents content))))
         (define-private (get-list (name int))
            (default-to (list) (get contents (map-get? lists (tuple (name name))))))
         (print (add-list 0 (list 1 2 3 4 5)))
         (print (add-list 1 (list 1 2 3)))
         (list      (get-list 0)
                    (get-list 1))
        ";

    let mut test_list_too_big = test1.to_string();
    test_list_too_big.push_str("(add-list 2 (list 1 2 3 4 5 6))");

    let mut test_bad_tuple_1 = test1.to_string();
    test_bad_tuple_1.push_str(
        "(print (map-insert lists (tuple (name 1)) (print (tuple (contentious (list 1 2 6))))))",
    );

    let mut test_bad_tuple_2 = test1.to_string();
    test_bad_tuple_2.push_str(
        "(map-insert lists (tuple (name 1)) (tuple (contents (list 1 2 6)) (discontents 1)))",
    );

    let mut test_bad_tuple_3 = test1.to_string();
    test_bad_tuple_3.push_str("(map-insert lists {name: 1} {contents: (list false true false)})");

    let mut test_bad_tuple_4 = test1.to_string();
    test_bad_tuple_4
        .push_str("(map-insert lists (tuple (name (list 1))) (tuple (contents (list 1 2 3))))");

    let expected = || {
        let list1 = Value::list_from(vec![
            Value::Int(1),
            Value::Int(2),
            Value::Int(3),
            Value::Int(4),
            Value::Int(5),
        ])?;
        let list2 = Value::list_from(vec![Value::Int(1), Value::Int(2), Value::Int(3)])?;
        Value::list_from(vec![list1, list2])
    };

    assert_executes(expected(), test1);

    for test in [
        test_list_too_big,
        test_bad_tuple_1,
        test_bad_tuple_2,
        test_bad_tuple_3,
        test_bad_tuple_4,
    ]
    .iter()
    {
        let test = execute(test);
        println!("{test:#?}");
        assert!(matches!(
            test,
            Err(Error::Unchecked(CheckErrorKind::TypeValueError(_, _)))
        ));
    }
}

#[test]
fn tuples_system() {
    let test1 = "(define-map tuples { name: int }
                            { contents: (tuple (name (string-ascii 5))
                                              (owner (string-ascii 5))) })

         (define-private (add-tuple (name int) (content (string-ascii 5)))
           (map-insert tuples (tuple (name name))
                                 (tuple (contents
                                   (tuple (name content)
                                          (owner content))))))
         (define-private (get-tuple (name int))
            (default-to \"\" (get name (get contents (map-get? tuples (tuple (name name)))))))


         (add-tuple 0 \"abcde\")
         (add-tuple 1 \"abcd\")
         (list      (get-tuple 0)
                    (get-tuple 1))
        ";

    let mut test_list_too_big = test1.to_string();
    test_list_too_big.push_str("(add-tuple 2 \"abcdef\")");

    let mut test_bad_tuple_1 = test1.to_string();
    test_bad_tuple_1.push_str("(map-insert tuples (tuple (name 1)) (tuple (contents (tuple (name \"abcde\") (owner \"abcdef\")))))");

    let mut test_bad_tuple_2 = test1.to_string();
    test_bad_tuple_2.push_str("(map-get? tuples (tuple (names 1)))");

    let mut test_bad_tuple_3 = test1.to_string();
    test_bad_tuple_3.push_str("(map-set tuples (tuple (names 1)) (tuple (contents (tuple (name \"abcde\") (owner \"abcde\")))))");

    let mut test_bad_tuple_4 = test1.to_string();
    test_bad_tuple_4.push_str("(map-set tuples (tuple (name 1)) (tuple (contents 1)))");

    let mut test_bad_tuple_5 = test1.to_string();
    test_bad_tuple_5.push_str("(map-delete tuples (tuple (names 1)))");

    let expected = || {
        let buff1 = Value::string_ascii_from_bytes("abcde".to_string().into_bytes())?;
        let buff2 = Value::string_ascii_from_bytes("abcd".to_string().into_bytes())?;
        Value::list_from(vec![buff1, buff2])
    };

    assert_executes(expected(), test1);

    let type_error_tests = [
        test_list_too_big,
        test_bad_tuple_1,
        test_bad_tuple_2,
        test_bad_tuple_3,
        test_bad_tuple_4,
        test_bad_tuple_5,
    ];

    for test in type_error_tests.iter() {
        let expected_type_error = match execute(test) {
            Err(Error::Unchecked(CheckErrorKind::TypeValueError(_, _))) => true,
            _ => {
                println!("{:?}", execute(test));
                false
            }
        };

        assert!(expected_type_error);
    }
}

#[test]
fn bad_define_maps() {
    let tests = [
        "(define-map lists { name: int } (tuple (contents int bool)))",
        "(define-map lists { name: int } contents)",
        "(define-map (lists) { name: int } contents)",
        "(define-map lists { name: int } contents 5)",
        "(define-map lists { name: int } { contents: (list 5 0 int) })",
    ];
    let expected: Vec<Error> = vec![
        CheckErrorKind::BadSyntaxBinding(SyntaxBindingError::tuple_cons_invalid_length(0)).into(),
        CheckErrorKind::UnknownTypeName("contents".to_string()).into(),
        CheckErrorKind::ExpectedName.into(),
        CheckErrorKind::IncorrectArgumentCount(3, 4).into(),
        CheckErrorKind::InvalidTypeDescription.into(),
    ];

    for (test, expected_err) in tests.iter().zip(expected.into_iter()) {
        let outcome = execute(test).unwrap_err();
        assert_eq!(outcome, expected_err);
    }
}

#[test]
fn bad_tuples() {
    let tests = [
        "(tuple (name 1) (name 3))",
        "(tuple name 1)",
        "(tuple (name 1) (blame))",
        "(get value (tuple (name 1)))",
        "(get name five (tuple (name 1)))",
        "(get 1234 (tuple (name 1)))",
    ];
    let expected = vec![
        CheckErrorKind::NameAlreadyUsed("name".into()),
        CheckErrorKind::BadSyntaxBinding(SyntaxBindingError::tuple_cons_not_list(0)),
        CheckErrorKind::BadSyntaxBinding(SyntaxBindingError::tuple_cons_invalid_length(1)),
        CheckErrorKind::NoSuchTupleField(
            "value".into(),
            TupleTypeSignature::try_from(vec![("name".into(), TypeSignature::IntType)]).unwrap(),
        ),
        CheckErrorKind::IncorrectArgumentCount(2, 3),
        CheckErrorKind::ExpectedName,
    ];

    for (test, expected_err) in tests.iter().zip(expected.into_iter()) {
        let outcome = execute(test).unwrap_err();
        assert_eq!(outcome, expected_err.into());
    }
}

fn make_tuple(entries: Vec<(ClarityName, Value)>) -> Value {
    Value::Tuple(TupleData::from_data(entries).unwrap())
}

#[test]
fn test_combines_tuples() {
    let ok = [
        "(merge { a: 1, b: 2, c: 3 } { a: 5 })",
        "(merge { a: { x: 0, y: 1 }, b: 2, c: 3 } { a: { x: 5 } })",
        "(merge { a: (some { x: 0, y: 1 }), b: 2, c: 3 } { a: none })",
        "(merge { a: 1, b: 2, c: 3 } { a: 4, b: 5, c: 6 })",
        "(merge { a: 1, b: 2, c: 3 } { c: 4, d: 5, e: 6 })",
    ];

    let expected = [
        make_tuple(vec![
            ("a".into(), Value::Int(5)),
            ("b".into(), Value::Int(2)),
            ("c".into(), Value::Int(3)),
        ]),
        make_tuple(vec![
            ("a".into(), make_tuple(vec![("x".into(), Value::Int(5))])),
            ("b".into(), Value::Int(2)),
            ("c".into(), Value::Int(3)),
        ]),
        make_tuple(vec![
            ("a".into(), Value::none()),
            ("b".into(), Value::Int(2)),
            ("c".into(), Value::Int(3)),
        ]),
        make_tuple(vec![
            ("a".into(), Value::Int(4)),
            ("b".into(), Value::Int(5)),
            ("c".into(), Value::Int(6)),
        ]),
        make_tuple(vec![
            ("a".into(), Value::Int(1)),
            ("b".into(), Value::Int(2)),
            ("c".into(), Value::Int(4)),
            ("d".into(), Value::Int(5)),
            ("e".into(), Value::Int(6)),
        ]),
    ];

    for (test, expected) in ok.iter().zip(expected.iter()) {
        assert_eq!(expected.clone(), execute(test).unwrap().unwrap());
    }
}

#[test]
fn test_non_tuple_map_get_set() {
    let test1 = "(define-map entries uint (string-ascii 5))
        (define-private (add-entry (entry-id uint) (content (string-ascii 5)))
        (map-insert entries entry-id content))
        (define-private (get-entry (entry-id uint))
        (default-to \"\" (map-get? entries entry-id)))

        (add-entry u0 \"john\")
        (add-entry u1 \"doe\")
        (list      (get-entry u0)
                (get-entry u1))
        ";

    let mut test_value_too_big = test1.to_string();
    test_value_too_big.push_str("(add-entry u2 \"abcdef\")");

    let mut test_bad_value = test1.to_string();
    test_bad_value.push_str("(map-insert entries u2 u\"acde\")");

    let mut test_bad_key = test1.to_string();
    test_bad_key.push_str("(map-get? entries 2)");

    let expected = || {
        let buff1 = Value::string_ascii_from_bytes("john".to_string().into_bytes())?;
        let buff2 = Value::string_ascii_from_bytes("doe".to_string().into_bytes())?;
        Value::list_from(vec![buff1, buff2])
    };

    assert_executes(expected(), test1);

    let type_error_tests = [test_value_too_big, test_bad_value, test_bad_key];

    for test in type_error_tests.iter() {
        let expected_type_error = match execute(test) {
            Err(Error::Unchecked(CheckErrorKind::TypeValueError(_, _))) => true,
            _ => {
                println!("{:?}", execute(test));
                false
            }
        };

        assert!(expected_type_error);
    }
}

#[test]
fn test_non_tuple_map_kv_store() {
    let test = "(define-map kv-store int int)
         (define-private (kv-add (key int) (value int))
            (begin
                (map-insert kv-store key value)
                value))
         (define-private (kv-get (key int))
            (unwrap! (map-get? kv-store key) 0))
         (define-private (kv-set (key int) (value int))
            (begin
                (map-set kv-store key value)
                value))
         (define-private (kv-del (key int))
            (begin
                (map-delete kv-store key)
                key))
        ";

    let mut test_add_set_del = test.to_string();
    test_add_set_del.push_str("(list (kv-add 1 1) (kv-set 1 2) (kv-del 1) (kv-add 1 1))");
    let expected = Value::list_from(vec![
        Value::Int(1),
        Value::Int(2),
        Value::Int(1),
        Value::Int(1),
    ]);
    assert_executes(expected, &test_add_set_del);

    let mut test_get = test.to_string();
    test_get.push_str("(list (kv-get 1))");
    let expected = Value::list_from(vec![Value::Int(0)]);
    assert_executes(expected, &test_get);
}<|MERGE_RESOLUTION|>--- conflicted
+++ resolved
@@ -16,11 +16,7 @@
 use crate::vm::types::{TupleData, Value};
 #[cfg(test)]
 use crate::vm::{
-<<<<<<< HEAD
-    errors::{CheckErrorKind, ShortReturnType, SyntaxBindingError},
-=======
-    errors::{CheckErrors, EarlyReturnError, SyntaxBindingError},
->>>>>>> 5d371873
+    errors::{CheckErrorKind, EarlyReturnError, SyntaxBindingError},
     types::{ListData, SequenceData, TupleTypeSignature, TypeSignature},
 };
 use crate::vm::{execute, ClarityName, Error};
