// Copyright (C) 2013-2020 Blockstack PBC, a public benefit corporation
// Copyright (C) 2020 Stacks Open Internet Foundation
//
// This program is free software: you can redistribute it and/or modify
// it under the terms of the GNU General Public License as published by
// the Free Software Foundation, either version 3 of the License, or
// (at your option) any later version.
//
// This program is distributed in the hope that it will be useful,
// but WITHOUT ANY WARRANTY; without even the implied warranty of
// MERCHANTABILITY or FITNESS FOR A PARTICULAR PURPOSE.  See the
// GNU General Public License for more details.
//
// You should have received a copy of the GNU General Public License
// along with this program.  If not, see <http://www.gnu.org/licenses/>.

<<<<<<< HEAD
use std::convert::From;
use std::convert::TryFrom;

use crate::vm::contexts::OwnedEnvironment;
use crate::vm::database::MemoryBackingStore;
use crate::vm::errors::{CheckErrors, Error, RuntimeErrorType, ShortReturnType};
=======
use crate::vm::errors::{CheckErrors, Error, ShortReturnType};
>>>>>>> 4c5dc7e9
use crate::vm::execute;
use crate::vm::types::{
    ListData, SequenceData, TupleData, TupleTypeSignature, TypeSignature, Value,
};
use crate::vm::ClarityName;

fn assert_executes(expected: Result<Value, Error>, input: &str) {
    assert_eq!(expected.unwrap(), execute(input).unwrap().unwrap());
}

#[test]
fn test_simple_tea_shop() {
    let test1 = "(define-map proper-tea { tea-type: int } { amount: int })
         (define-private (stock (tea int) (amount int))
           (map-set proper-tea (tuple (tea-type tea)) (tuple (amount amount))))
         (define-private (consume (tea int))
           (let ((current (unwrap!
                            (get amount (map-get? proper-tea (tuple (tea-type tea)))) 3)))
              (if (and (>= current 1))
                  (begin
                    (map-set proper-tea (tuple (tea-type tea))
                                           (tuple (amount (- current 1))))
                    1)
                  2)))
        (stock 1 3)
        (stock 2 5)
        (list (consume 1)
              (consume 1)
              (consume 2)
              (consume 2)
              (consume 2)
              (consume 1)
              (consume 1)
              (consume 2)
              (consume 2)
              (consume 2)
              (consume 2)
              (consume 3))
        ";

    let expected = Value::list_from(vec![
        Value::Int(1),
        Value::Int(1),
        Value::Int(1),
        Value::Int(1),
        Value::Int(1),
        Value::Int(1),
        Value::Int(2),
        Value::Int(1),
        Value::Int(1),
        Value::Int(2),
        Value::Int(2),
        Value::Int(3),
    ]);

    assert_executes(expected, test1);
}

#[test]
fn test_bound_tuple() {
    let test = "(define-map kv-store { key: int } { value: int })
         (define-private (kv-add (key int) (value int))
            (begin
                (let ((my-tuple (tuple (key key))))
                (map-insert kv-store my-tuple (tuple (value value))))
            value))
         (define-private (kv-get (key int))
            (let ((my-tuple (tuple (key key))))
            (unwrap! (get value (map-get? kv-store my-tuple)) 0)))
         (define-private (kv-set (key int) (value int))
            (begin
                (let ((my-tuple (tuple (key key))))
                (map-set kv-store my-tuple
                                   (tuple (value value))))
                value))
         (define-private (kv-del (key int))
            (begin
                (let ((my-tuple (tuple (key key))))
                (map-delete kv-store my-tuple))
                key))
        ";

    let mut test_add_set_del = test.to_string();
    test_add_set_del.push_str("(list (kv-add 1 1) (kv-set 1 2) (kv-del 1) (kv-add 1 1))");
    let expected = Value::list_from(vec![
        Value::Int(1),
        Value::Int(2),
        Value::Int(1),
        Value::Int(1),
    ]);
    assert_executes(expected, &test_add_set_del);

    let mut test_get = test.to_string();
    test_get.push_str("(list (kv-get 1))");
    let expected = Value::list_from(vec![Value::Int(0)]);
    assert_executes(expected, &test_get);
}

#[test]
fn test_explicit_syntax_tuple() {
    let test = "(define-map kv-store { key: int } { value: int })
         (define-private (kv-add (key int) (value int))
            (begin
                (map-insert kv-store (tuple (key key))
                                    (tuple (value value)))
            value))
         (define-private (kv-get (key int))
            (unwrap! (get value (map-get? kv-store (tuple (key key)))) 0))
         (define-private (kv-set (key int) (value int))
            (begin
                (map-set kv-store (tuple (key key))
                                   (tuple (value value)))
                value))
         (define-private (kv-del (key int))
            (begin
                (map-delete kv-store (tuple (key key)))
                key))
        ";

    let mut test_add_set_del = test.to_string();
    test_add_set_del.push_str("(list (kv-add 1 1) (kv-set 1 2) (kv-del 1) (kv-add 1 1))");
    let expected = Value::list_from(vec![
        Value::Int(1),
        Value::Int(2),
        Value::Int(1),
        Value::Int(1),
    ]);
    assert_executes(expected, &test_add_set_del);

    let mut test_get = test.to_string();
    test_get.push_str("(list (kv-get 1))");
    let expected = Value::list_from(vec![Value::Int(0)]);
    assert_executes(expected, &test_get);
}

#[test]
fn test_implicit_syntax_tuple() {
    let test = "(define-map kv-store { key: int } { value: int })
         (define-private (kv-add (key int) (value int))
            (begin
                (map-insert kv-store {key: key}
                                     {value: value})
                value))
         (define-private (kv-get (key int))
            (unwrap! (get value (map-get? kv-store {key: key})) 0))
         (define-private (kv-set (key int) (value int))
            (begin
                (map-set kv-store {key : key}
                                  {value: value,})
                value))
         (define-private (kv-del (key int))
            (begin
                (map-delete kv-store {key: key})
                key))
        ";

    let mut test_add_set_del = test.to_string();
    test_add_set_del.push_str("(list (kv-add 1 1) (kv-set 1 2) (kv-del 1) (kv-add 1 1))");
    let expected = Value::list_from(vec![
        Value::Int(1),
        Value::Int(2),
        Value::Int(1),
        Value::Int(1),
    ]);
    assert_executes(expected, &test_add_set_del);

    let mut test_get = test.to_string();
    test_get.push_str("(list (kv-get 1))");
    let expected = Value::list_from(vec![Value::Int(0)]);
    assert_executes(expected, &test_get);
}

#[test]
fn test_set_int_variable() {
    let contract_src = r#"
        (define-data-var cursor int 0)
        (define-private (get-cursor)
            (var-get cursor))
        (define-private (set-cursor (value int))
            (if (var-set cursor value)
                value
                0))
        (define-private (increment-cursor)
            (begin
                (var-set cursor (+ 1 (get-cursor)))
                (get-cursor)))
    "#;

    let mut contract_src = contract_src.to_string();
    contract_src.push_str("(list (get-cursor) (set-cursor 8) (get-cursor) (set-cursor 255) (get-cursor) (increment-cursor))");
    let expected = Value::list_from(vec![
        Value::Int(0),
        Value::Int(8),
        Value::Int(8),
        Value::Int(255),
        Value::Int(255),
        Value::Int(256),
    ]);
    assert_executes(expected, &contract_src);
}

#[test]
fn test_set_bool_variable() {
    let contract_src = r#"
        (define-data-var is-okay bool true)
        (define-private (get-okay)
            (var-get is-okay))
        (define-private (set-okay (new-okay bool))
            (if (var-set is-okay new-okay)
                new-okay
                (get-okay)))
    "#;

    let mut contract_src = contract_src.to_string();
    contract_src.push_str("(list (get-okay) (set-okay false) (get-okay))");
    let expected = Value::list_from(vec![
        Value::Bool(true),
        Value::Bool(false),
        Value::Bool(false),
    ]);
    assert_executes(expected, &contract_src);
}

#[test]
fn test_set_tuple_variable() {
    let contract_src = r#"
        (define-data-var keys (tuple (k1 int) (v1 int)) (tuple (k1 1) (v1 1)))
        (define-private (get-keys)
            (var-get keys))
        (define-private (set-keys (value (tuple (k1 int) (v1 int))))
            (if (var-set keys value)
                value
                (get-keys)))
    "#;
    let mut contract_src = contract_src.to_string();
    contract_src.push_str("(list (get-keys) (set-keys (tuple (k1 2) (v1 0))) (get-keys))");
    let expected = Value::list_from(vec![
        Value::Tuple(
            TupleData::from_data(vec![
                ("k1".into(), Value::Int(1)),
                ("v1".into(), Value::Int(1)),
            ])
            .unwrap(),
        ),
        Value::Tuple(
            TupleData::from_data(vec![
                ("k1".into(), Value::Int(2)),
                ("v1".into(), Value::Int(0)),
            ])
            .unwrap(),
        ),
        Value::Tuple(
            TupleData::from_data(vec![
                ("k1".into(), Value::Int(2)),
                ("v1".into(), Value::Int(0)),
            ])
            .unwrap(),
        ),
    ]);
    assert_executes(expected, &contract_src);
}

#[test]
fn test_set_response_variable() {
    let contract_src = r#"
        (define-data-var keys (response int bool) (ok 1))
        (var-set keys (err true))
        (var-set keys (ok 3))
        (unwrap! (var-get keys) 5)
    "#;
    let contract_src = contract_src.to_string();
    let expected = Value::Int(3);
    assert_executes(Ok(expected), &contract_src);

    let contract_src = r#"
        (define-data-var keys (response int bool) (ok 1))
        (var-set keys (err true))
        (unwrap! (var-get keys) 5)
    "#;
    let contract_src = contract_src.to_string();
    assert_eq!(
        Err(ShortReturnType::ExpectedValue(Value::Int(5)).into()),
        execute(&contract_src)
    );
}

#[test]
fn test_set_list_variable() {
    let contract_src = r#"
        (define-data-var ranking (list 3 int) (list 1 2 3))
        (define-private (get-ranking)
            (var-get ranking))
        (define-private (set-ranking (new-ranking (list 3 int)))
            (if (var-set ranking new-ranking)
                new-ranking
                (get-ranking)))
    "#;

    let mut contract_src = contract_src.to_string();
    contract_src.push_str("(list (get-ranking) (set-ranking (list 2 3 1)) (get-ranking))");
    let expected = Value::list_from(vec![
        Value::list_from(vec![Value::Int(1), Value::Int(2), Value::Int(3)]).unwrap(),
        Value::list_from(vec![Value::Int(2), Value::Int(3), Value::Int(1)]).unwrap(),
        Value::list_from(vec![Value::Int(2), Value::Int(3), Value::Int(1)]).unwrap(),
    ]);
    assert_executes(expected, &contract_src);
}

#[test]
fn test_get_list_max_len() {
    use crate::vm::types::TypeSignature;
    let contract_src = r#"
        (define-data-var ranking (list 10 int) (list 1 2 3))
        (define-private (get-ranking)
            (var-get ranking))
    "#;

    let mut contract_src = contract_src.to_string();
    contract_src.push_str("(get-ranking)");

    let actual_value = execute(&contract_src).unwrap().unwrap();

    match actual_value {
        Value::Sequence(SequenceData::List(ListData {
            data,
            type_signature,
        })) => {
            assert_eq!(vec![Value::Int(1), Value::Int(2), Value::Int(3)], data);
            assert_eq!(
                "(list 10 int)",
                &format!("{}", TypeSignature::from(type_signature))
            );
        }
        _ => panic!("Expected List"),
    };
}

#[test]
fn test_set_string_variable() {
    let contract_src = r#"
        (define-data-var name (string-ascii 5) "alice")
        (define-private (get-name)
            (var-get name))
        (define-private (set-name (new-name (string-ascii 5)))
            (if (var-set name new-name)
                new-name
                (get-name)))
    "#;

    let mut contract_src = contract_src.to_string();
    contract_src.push_str("(list (get-name) (set-name \"celia\") (get-name))");
    let expected = Value::list_from(vec![
        Value::string_ascii_from_bytes("alice".to_string().into_bytes()).unwrap(),
        Value::string_ascii_from_bytes("celia".to_string().into_bytes()).unwrap(),
        Value::string_ascii_from_bytes("celia".to_string().into_bytes()).unwrap(),
    ]);
    assert_executes(expected, &contract_src);
}

#[test]
fn test_factorial_contract() {
    let test1 = "(define-map factorials { id: int } { current: int, index: int })
         (define-private (init-factorial (id int) (factorial int))
           (map-insert factorials {id: id} {current: 1, index: factorial}))
         (define-private (compute (id int))
           (let ((entry (unwrap! (map-get? factorials {id : id}) 0)))
                    (let ((current (get current entry))
                          (index   (get index entry)))
                         (if (<= index 1)
                             current
                             (begin
                               (map-set factorials {id: id}
                                                   {current: (* current index),
                                                    index: (- index 1)})
                               0)))))
        (init-factorial 1337 3)
        (init-factorial 8008 5)
        (list (compute 1337)
              (compute 1337)
              (compute 1337)
              (compute 1337)
              (compute 1337)
              (compute 8008)
              (compute 8008)
              (compute 8008)
              (compute 8008)
              (compute 8008)
              (compute 8008))
        ";

    let expected = Value::list_from(vec![
        Value::Int(0),
        Value::Int(0),
        Value::Int(6),
        Value::Int(6),
        Value::Int(6),
        Value::Int(0),
        Value::Int(0),
        Value::Int(0),
        Value::Int(0),
        Value::Int(120),
        Value::Int(120),
    ]);

    assert_executes(expected, test1);
}

#[test]
fn silly_naming_system() {
    let test1 = "(define-map silly-names { name: int } { owner: int })
         (define-private (register (name int) (owner int))
           (if (map-insert silly-names (tuple (name name)) (tuple (owner owner)))
               1 0))
         (define-private (who-owns? (name int))
           (let ((owner (get owner (map-get? silly-names (tuple (name name))))))
             (default-to (- 1) owner)))
         (define-private (invalidate! (name int) (owner int))
           (let ((current-owner (who-owns? name)))
                (if (is-eq current-owner owner)
                    (if (map-delete silly-names (tuple (name name))) 1 0)
                    0)))
        (list (register 0 0)
              (register 0 1)
              (register 1 1)
              (register 1 0)
              (who-owns? 0)
              (who-owns? 1)
              (invalidate! 0 1)
              (invalidate! 1 1)
              (who-owns? 0)
              (who-owns? 1))
        ";

    let expected = Value::list_from(vec![
        Value::Int(1),
        Value::Int(0),
        Value::Int(1),
        Value::Int(0),
        Value::Int(0),
        Value::Int(1),
        Value::Int(0),
        Value::Int(1),
        Value::Int(0),
        Value::Int(-1),
    ]);

    assert_executes(expected, test1);
}

#[test]
fn datamap_errors() {
    let tests = [
        "(map-get? non-existent (tuple (name 1)))",
        "(map-delete non-existent (tuple (name 1)))",
    ];

    for program in tests.iter() {
        assert_eq!(
            execute(program).unwrap_err(),
            CheckErrors::NoSuchMap("non-existent".to_string()).into()
        );
    }
}

#[test]
fn lists_system_2() {
    let test = "(define-map lists { name: int } { contents: (list 5 1 int) })
         (define-private (add-list (name int) (content (list 5 1 int)))
           (map-insert lists (tuple (name name))
                                (tuple (contents content))))
         (define-private (get-list (name int))
            (get contents (map-get? lists (tuple (name name)))))
         (add-list 0 (list 1 2 3 4 5))
         (add-list 1 (list 1 2 3))
         (list      (get-list 0)
                    (get-list 1))
        (map-insert lists (tuple (name 1)) (tuple (contentious (list 1 2 6))))";

    match execute(test) {
        Err(Error::Unchecked(CheckErrors::TypeError(_, _))) => true,
        _ => false,
    };
}

#[test]
fn lists_system() {
    let test1 = "(define-map lists { name: int } { contents: (list 5 int) })
         (define-private (add-list (name int) (content (list 5 int)))
           (map-insert lists (tuple (name name))
                                (tuple (contents content))))
         (define-private (get-list (name int))
            (default-to (list) (get contents (map-get? lists (tuple (name name))))))
         (print (add-list 0 (list 1 2 3 4 5)))
         (print (add-list 1 (list 1 2 3)))
         (list      (get-list 0)
                    (get-list 1))
        ";

    let mut test_list_too_big = test1.to_string();
    test_list_too_big.push_str("(add-list 2 (list 1 2 3 4 5 6))");

    let mut test_bad_tuple_1 = test1.to_string();
    test_bad_tuple_1.push_str(
        "(print (map-insert lists (tuple (name 1)) (print (tuple (contentious (list 1 2 6))))))",
    );

    let mut test_bad_tuple_2 = test1.to_string();
    test_bad_tuple_2.push_str(
        "(map-insert lists (tuple (name 1)) (tuple (contents (list 1 2 6)) (discontents 1)))",
    );

    let mut test_bad_tuple_3 = test1.to_string();
    test_bad_tuple_3.push_str("(map-insert lists {name: 1} {contents: (list false true false)})");

    let mut test_bad_tuple_4 = test1.to_string();
    test_bad_tuple_4
        .push_str("(map-insert lists (tuple (name (list 1))) (tuple (contents (list 1 2 3))))");

    let expected = || {
        let list1 = Value::list_from(vec![
            Value::Int(1),
            Value::Int(2),
            Value::Int(3),
            Value::Int(4),
            Value::Int(5),
        ])?;
        let list2 = Value::list_from(vec![Value::Int(1), Value::Int(2), Value::Int(3)])?;
        Value::list_from(vec![list1, list2])
    };

    assert_executes(expected(), test1);

    for test in [
        test_list_too_big,
        test_bad_tuple_1,
        test_bad_tuple_2,
        test_bad_tuple_3,
        test_bad_tuple_4,
    ]
    .iter()
    {
        let test = execute(test);
        println!("{:#?}", test);
        let expected_type_error = match test {
            Err(Error::Unchecked(CheckErrors::TypeValueError(_, _))) => true,
            _ => false,
        };

        assert!(expected_type_error);
    }
}

#[test]
fn tuples_system() {
    let test1 = "(define-map tuples { name: int }
                            { contents: (tuple (name (string-ascii 5))
                                              (owner (string-ascii 5))) })

         (define-private (add-tuple (name int) (content (string-ascii 5)))
           (map-insert tuples (tuple (name name))
                                 (tuple (contents
                                   (tuple (name content)
                                          (owner content))))))
         (define-private (get-tuple (name int))
            (default-to \"\" (get name (get contents (map-get? tuples (tuple (name name)))))))


         (add-tuple 0 \"abcde\")
         (add-tuple 1 \"abcd\")
         (list      (get-tuple 0)
                    (get-tuple 1))
        ";

    let mut test_list_too_big = test1.to_string();
    test_list_too_big.push_str("(add-tuple 2 \"abcdef\")");

    let mut test_bad_tuple_1 = test1.to_string();
    test_bad_tuple_1.push_str("(map-insert tuples (tuple (name 1)) (tuple (contents (tuple (name \"abcde\") (owner \"abcdef\")))))");

    let mut test_bad_tuple_2 = test1.to_string();
    test_bad_tuple_2.push_str("(map-get? tuples (tuple (names 1)))");

    let mut test_bad_tuple_3 = test1.to_string();
    test_bad_tuple_3.push_str("(map-set tuples (tuple (names 1)) (tuple (contents (tuple (name \"abcde\") (owner \"abcde\")))))");

    let mut test_bad_tuple_4 = test1.to_string();
    test_bad_tuple_4.push_str("(map-set tuples (tuple (name 1)) (tuple (contents 1)))");

    let mut test_bad_tuple_5 = test1.to_string();
    test_bad_tuple_5.push_str("(map-delete tuples (tuple (names 1)))");

    let expected = || {
        let buff1 = Value::string_ascii_from_bytes("abcde".to_string().into_bytes())?;
        let buff2 = Value::string_ascii_from_bytes("abcd".to_string().into_bytes())?;
        Value::list_from(vec![buff1, buff2])
    };

    assert_executes(expected(), test1);

    let type_error_tests = [
        test_list_too_big,
        test_bad_tuple_1,
        test_bad_tuple_2,
        test_bad_tuple_3,
        test_bad_tuple_4,
        test_bad_tuple_5,
    ];

    for test in type_error_tests.iter() {
        let expected_type_error = match execute(test) {
            Err(Error::Unchecked(CheckErrors::TypeValueError(_, _))) => true,
            _ => {
                println!("{:?}", execute(test));
                false
            }
        };

        assert!(expected_type_error);
    }
}

#[test]
fn bad_define_maps() {
    let tests = [
        "(define-map lists { name: int } (tuple (contents int bool)))",
        "(define-map lists { name: int } contents)",
        "(define-map (lists) { name: int } contents)",
        "(define-map lists { name: int } contents 5)",
        "(define-map lists { name: int } { contents: (list 5 0 int) })",
    ];
    let mut expected: Vec<Error> = vec![
        CheckErrors::BadSyntaxExpectedListOfPairs.into(),
        CheckErrors::UnknownTypeName("contents".to_string()).into(),
        CheckErrors::ExpectedName.into(),
        CheckErrors::IncorrectArgumentCount(3, 4).into(),
        CheckErrors::InvalidTypeDescription.into(),
    ];

    for (test, expected_err) in tests.iter().zip(expected.drain(..)) {
        let outcome = execute(test).unwrap_err();
        assert_eq!(outcome, expected_err);
    }
}

#[test]
fn bad_tuples() {
    let tests = [
        "(tuple (name 1) (name 3))",
        "(tuple name 1)",
        "(tuple (name 1) (blame))",
        "(get value (tuple (name 1)))",
        "(get name five (tuple (name 1)))",
        "(get 1234 (tuple (name 1)))",
    ];
    let mut expected = vec![
        CheckErrors::NameAlreadyUsed("name".into()),
        CheckErrors::BadSyntaxBinding,
        CheckErrors::BadSyntaxBinding,
        CheckErrors::NoSuchTupleField(
            "value".into(),
            TupleTypeSignature::try_from(vec![("name".into(), TypeSignature::IntType)]).unwrap(),
        ),
        CheckErrors::IncorrectArgumentCount(2, 3),
        CheckErrors::ExpectedName,
    ];

    for (test, expected_err) in tests.iter().zip(expected.drain(..)) {
        let outcome = execute(test).unwrap_err();
        assert_eq!(outcome, expected_err.into());
    }
}

fn make_tuple(entries: Vec<(ClarityName, Value)>) -> Value {
    Value::Tuple(TupleData::from_data(entries).unwrap())
}

#[test]
fn test_combines_tuples() {
    let ok = [
        "(merge { a: 1, b: 2, c: 3 } { a: 5 })",
        "(merge { a: { x: 0, y: 1 }, b: 2, c: 3 } { a: { x: 5 } })",
        "(merge { a: (some { x: 0, y: 1 }), b: 2, c: 3 } { a: none })",
        "(merge { a: 1, b: 2, c: 3 } { a: 4, b: 5, c: 6 })",
        "(merge { a: 1, b: 2, c: 3 } { c: 4, d: 5, e: 6 })",
    ];

    let expected = [
        make_tuple(vec![
            ("a".into(), Value::Int(5)),
            ("b".into(), Value::Int(2)),
            ("c".into(), Value::Int(3)),
        ]),
        make_tuple(vec![
            ("a".into(), make_tuple(vec![("x".into(), Value::Int(5))])),
            ("b".into(), Value::Int(2)),
            ("c".into(), Value::Int(3)),
        ]),
        make_tuple(vec![
            ("a".into(), Value::none()),
            ("b".into(), Value::Int(2)),
            ("c".into(), Value::Int(3)),
        ]),
        make_tuple(vec![
            ("a".into(), Value::Int(4)),
            ("b".into(), Value::Int(5)),
            ("c".into(), Value::Int(6)),
        ]),
        make_tuple(vec![
            ("a".into(), Value::Int(1)),
            ("b".into(), Value::Int(2)),
            ("c".into(), Value::Int(4)),
            ("d".into(), Value::Int(5)),
            ("e".into(), Value::Int(6)),
        ]),
    ];

    for (test, expected) in ok.iter().zip(expected.iter()) {
        assert_eq!(expected.clone(), execute(test).unwrap().unwrap());
    }
}

#[test]
fn test_non_tuple_map_get_set() {
    let test1 = "(define-map entries uint (string-ascii 5))
        (define-private (add-entry (entry-id uint) (content (string-ascii 5)))
        (map-insert entries entry-id content))
        (define-private (get-entry (entry-id uint))
        (default-to \"\" (map-get? entries entry-id)))

        (add-entry u0 \"john\")
        (add-entry u1 \"doe\")
        (list      (get-entry u0)
                (get-entry u1))
        ";

    let mut test_value_too_big = test1.to_string();
    test_value_too_big.push_str("(add-entry u2 \"abcdef\")");

    let mut test_bad_value = test1.to_string();
    test_bad_value.push_str("(map-insert entries u2 u\"acde\")");

    let mut test_bad_key = test1.to_string();
    test_bad_key.push_str("(map-get? entries 2)");

    let expected = || {
        let buff1 = Value::string_ascii_from_bytes("john".to_string().into_bytes())?;
        let buff2 = Value::string_ascii_from_bytes("doe".to_string().into_bytes())?;
        Value::list_from(vec![buff1, buff2])
    };

    assert_executes(expected(), test1);

    let type_error_tests = [test_value_too_big, test_bad_value, test_bad_key];

    for test in type_error_tests.iter() {
        let expected_type_error = match execute(test) {
            Err(Error::Unchecked(CheckErrors::TypeValueError(_, _))) => true,
            _ => {
                println!("{:?}", execute(test));
                false
            }
        };

        assert!(expected_type_error);
    }
}

#[test]
fn test_non_tuple_map_kv_store() {
    let test = "(define-map kv-store int int)
         (define-private (kv-add (key int) (value int))
            (begin
                (map-insert kv-store key value)
                value))
         (define-private (kv-get (key int))
            (unwrap! (map-get? kv-store key) 0))
         (define-private (kv-set (key int) (value int))
            (begin
                (map-set kv-store key value)
                value))
         (define-private (kv-del (key int))
            (begin
                (map-delete kv-store key)
                key))
        ";

    let mut test_add_set_del = test.to_string();
    test_add_set_del.push_str("(list (kv-add 1 1) (kv-set 1 2) (kv-del 1) (kv-add 1 1))");
    let expected = Value::list_from(vec![
        Value::Int(1),
        Value::Int(2),
        Value::Int(1),
        Value::Int(1),
    ]);
    assert_executes(expected, &test_add_set_del);

    let mut test_get = test.to_string();
    test_get.push_str("(list (kv-get 1))");
    let expected = Value::list_from(vec![Value::Int(0)]);
    assert_executes(expected, &test_get);
}<|MERGE_RESOLUTION|>--- conflicted
+++ resolved
@@ -14,16 +14,7 @@
 // You should have received a copy of the GNU General Public License
 // along with this program.  If not, see <http://www.gnu.org/licenses/>.
 
-<<<<<<< HEAD
-use std::convert::From;
-use std::convert::TryFrom;
-
-use crate::vm::contexts::OwnedEnvironment;
-use crate::vm::database::MemoryBackingStore;
-use crate::vm::errors::{CheckErrors, Error, RuntimeErrorType, ShortReturnType};
-=======
 use crate::vm::errors::{CheckErrors, Error, ShortReturnType};
->>>>>>> 4c5dc7e9
 use crate::vm::execute;
 use crate::vm::types::{
     ListData, SequenceData, TupleData, TupleTypeSignature, TypeSignature, Value,
