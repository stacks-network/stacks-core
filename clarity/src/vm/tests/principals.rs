--- conflicted
+++ resolved
@@ -905,13 +905,8 @@
     // `CheckErrorKind`.
     let input = r#"(principal-construct? 0x590493 0x0102030405060708091011121314151617181920)"#;
     assert_eq!(
-<<<<<<< HEAD
         Err(CheckErrorKind::TypeValueError(
-            Box::new(BUFF_1.clone()),
-=======
-        Err(CheckErrors::TypeValueError(
             Box::new(TypeSignature::BUFFER_1),
->>>>>>> b5e3baf7
             Box::new(Value::Sequence(SequenceData::Buffer(BuffData {
                 data: hex_bytes("590493").unwrap()
             }))),
@@ -929,18 +924,11 @@
     // `CheckErrorKind`.
     let input = r#"(principal-construct? u22 0x0102030405060708091011121314151617181920)"#;
     assert_eq!(
-<<<<<<< HEAD
-        Err(
-            CheckErrorKind::TypeValueError(Box::new(BUFF_1.clone()), Box::new(Value::UInt(22)),)
-                .into()
-        ),
-=======
-        Err(CheckErrors::TypeValueError(
+        Err(CheckErrorKind::TypeValueError(
             Box::new(TypeSignature::BUFFER_1),
             Box::new(Value::UInt(22)),
         )
         .into()),
->>>>>>> b5e3baf7
         execute_with_parameters(
             input,
             ClarityVersion::Clarity2,
@@ -960,13 +948,8 @@
             false
         )
         .unwrap_err(),
-<<<<<<< HEAD
         CheckErrorKind::TypeValueError(
-            Box::new(BUFF_20.clone()),
-=======
-        CheckErrors::TypeValueError(
             Box::new(TypeSignature::BUFFER_20),
->>>>>>> b5e3baf7
             Box::new(Value::Sequence(SequenceData::Buffer(BuffData {
                 data: hex_bytes("010203040506070809101112131415161718192021").unwrap()
             }))),
@@ -977,13 +960,8 @@
     // Name is too long, which should have been caught by the type-checker
     let input = r#"(principal-construct? 0x16 0x0102030405060708091011121314151617181920 "abcdefghijklmnopqrstuvwxyzABCDEFGHIJKLMNOPQRSTUVWXYZ")"#;
     assert_eq!(
-<<<<<<< HEAD
         Err(CheckErrorKind::TypeValueError(
-            Box::new(TypeSignature::contract_name_string_ascii_type().unwrap()),
-=======
-        Err(CheckErrors::TypeValueError(
             Box::new(TypeSignature::CONTRACT_NAME_STRING_ASCII_MAX),
->>>>>>> b5e3baf7
             Box::new(Value::Sequence(SequenceData::String(CharType::ASCII(
                 ASCIIData {
                     data: "abcdefghijklmnopqrstuvwxyzABCDEFGHIJKLMNOPQRSTUVWXYZ"
