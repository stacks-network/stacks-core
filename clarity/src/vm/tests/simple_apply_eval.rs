--- conflicted
+++ resolved
@@ -31,11 +31,7 @@
 use crate::vm::contexts::OwnedEnvironment;
 use crate::vm::costs::LimitedCostTracker;
 use crate::vm::database::MemoryBackingStore;
-<<<<<<< HEAD
-use crate::vm::errors::{CheckErrorKind, EarlyReturnError, RuntimeErrorType, VmExecutionError};
-=======
-use crate::vm::errors::{CheckErrorKind, EarlyReturnError, Error, RuntimeError};
->>>>>>> aa1d5aac
+use crate::vm::errors::{CheckErrorKind, EarlyReturnError, RuntimeError, VmExecutionError};
 use crate::vm::tests::{execute, test_clarity_versions};
 use crate::vm::types::signatures::*;
 use crate::vm::types::{
@@ -1167,15 +1163,9 @@
         "(to-int (pow u2 u127))",
     ];
 
-<<<<<<< HEAD
     let expectations: &[VmExecutionError] = &[
-        RuntimeErrorType::ArithmeticUnderflow.into(),
-        RuntimeErrorType::ArithmeticUnderflow.into(),
-=======
-    let expectations: &[Error] = &[
         RuntimeError::ArithmeticUnderflow.into(),
         RuntimeError::ArithmeticUnderflow.into(),
->>>>>>> aa1d5aac
         CheckErrorKind::UnionTypeValueError(
             vec![TypeSignature::IntType, TypeSignature::UIntType],
             Box::new(Value::UInt(10)),
