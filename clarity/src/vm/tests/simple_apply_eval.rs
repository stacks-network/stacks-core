// Copyright (C) 2013-2020 Blockstack PBC, a public benefit corporation
// Copyright (C) 2020 Stacks Open Internet Foundation
//
// This program is free software: you can redistribute it and/or modify
// it under the terms of the GNU General Public License as published by
// the Free Software Foundation, either version 3 of the License, or
// (at your option) any later version.
//
// This program is distributed in the hope that it will be useful,
// but WITHOUT ANY WARRANTY; without even the implied warranty of
// MERCHANTABILITY or FITNESS FOR A PARTICULAR PURPOSE.  See the
// GNU General Public License for more details.
//
// You should have received a copy of the GNU General Public License
// along with this program.  If not, see <http://www.gnu.org/licenses/>.

use std::time::Duration;

use rstest::rstest;
use rstest_reuse::{self, *};
use stacks_common::address::{
    AddressHashMode, C32_ADDRESS_VERSION_MAINNET_SINGLESIG, C32_ADDRESS_VERSION_TESTNET_SINGLESIG,
};
use stacks_common::consts::{CHAIN_ID_MAINNET, CHAIN_ID_TESTNET};
use stacks_common::types::chainstate::{StacksAddress, StacksPrivateKey, StacksPublicKey};
use stacks_common::types::StacksEpochId;
use stacks_common::util::hash::{hex_bytes, to_hex};

use crate::vm::ast::{parse, ASTRules};
use crate::vm::callables::DefinedFunction;
use crate::vm::contexts::OwnedEnvironment;
use crate::vm::costs::LimitedCostTracker;
use crate::vm::database::MemoryBackingStore;
<<<<<<< HEAD
use crate::vm::errors::{CheckErrors, RuntimeErrorType, ShortReturnType, VmExecutionError};
=======
use crate::vm::errors::{CheckErrors, EarlyReturnError, Error, RuntimeErrorType};
>>>>>>> 5d371873
use crate::vm::tests::{execute, test_clarity_versions};
use crate::vm::types::signatures::*;
use crate::vm::types::{
    ASCIIData, BuffData, CharType, PrincipalData, QualifiedContractIdentifier, SequenceData,
    TypeSignature,
};
use crate::vm::{
    eval, execute as vm_execute, execute_v2 as vm_execute_v2,
    execute_with_limited_execution_time as vm_execute_with_limited_execution_time,
    execute_with_parameters, CallStack, ClarityVersion, ContractContext, CostErrors, Environment,
    GlobalContext, LocalContext, Value,
};

#[test]
fn test_doubly_defined_persisted_vars() {
    let tests = [
        "(define-non-fungible-token cursor uint) (define-non-fungible-token cursor uint)",
        "(define-fungible-token cursor) (define-fungible-token cursor)",
        "(define-data-var cursor int 0) (define-data-var cursor int 0)",
        "(define-map cursor { cursor: int } { place: uint }) (define-map cursor { cursor: int } { place: uint })" ];
    for p in tests.iter() {
        assert_eq!(
            vm_execute(p).unwrap_err(),
            CheckErrors::NameAlreadyUsed("cursor".into()).into()
        );
    }
}

#[apply(test_clarity_versions)]
fn test_simple_let(#[case] version: ClarityVersion, #[case] epoch: StacksEpochId) {
    /*
      test program:
      (let ((x 1) (y 2))
        (+ x
           (let ((x 3))
                 (+ x y))
           x))
    */

    let program = "(let ((x 1) (y 2))
                     (+ x
                        (let ((z 3))
                             (+ z y))
                        x))";
    let contract_id = QualifiedContractIdentifier::transient();
    let placeholder_context =
        ContractContext::new(QualifiedContractIdentifier::transient(), version);
    if let Ok(parsed_program) = parse(&contract_id, program, version, epoch) {
        let context = LocalContext::new();
        let mut marf = MemoryBackingStore::new();
        let mut env = OwnedEnvironment::new(marf.as_clarity_db(), epoch);

        assert_eq!(
            Ok(Value::Int(7)),
            eval(
                &parsed_program[0],
                &mut env.get_exec_environment(None, None, &placeholder_context),
                &context
            )
        );
    } else {
        panic!("Failed to parse program.");
    }
}

#[test]
fn test_sha256() {
    let sha256_evals = [
        "(sha256 0x)",
        "(sha256 0)",
        "(sha256 0x54686520717569636b2062726f776e20666f78206a756d7073206f76657220746865206c617a7920646f67)", // The quick brown fox jumps over the lazy dog
    ];

    fn to_buffer(hex: &str) -> Value {
        Value::Sequence(SequenceData::Buffer(BuffData {
            data: hex_bytes(hex).unwrap(),
        }))
    }

    let expectations = [
        "e3b0c44298fc1c149afbf4c8996fb92427ae41e4649b934ca495991b7852b855",
        "374708fff7719dd5979ec875d56cd2286f6d3cf7ec317a3b25632aab28ec37bb",
        "d7a8fbb307d7809469ca9abcb0082e4f8d5651e46d3cdb762d02d0bf37c9e592",
    ];

    sha256_evals
        .iter()
        .zip(expectations.iter())
        .for_each(|(program, expectation)| assert_eq!(to_buffer(expectation), execute(program)));
}

#[test]
fn test_sha512() {
    let sha512_evals = [
        "(sha512 0x)",
        "(sha512 0)",
        "(sha512 0x54686520717569636b2062726f776e20666f78206a756d7073206f76657220746865206c617a7920646f67)", // The quick brown fox jumps over the lazy dog
    ];

    fn p_to_hex(val: Value) -> String {
        match val {
            Value::Sequence(SequenceData::Buffer(BuffData { data })) => to_hex(&data),
            _ => panic!("Failed"),
        }
    }

    let expectations = [
        "cf83e1357eefb8bdf1542850d66d8007d620e4050b5715dc83f4a921d36ce9ce47d0d13c5d85f2b0ff8318d2877eec2f63b931bd47417a81a538327af927da3e",
        "0b6cbac838dfe7f47ea1bd0df00ec282fdf45510c92161072ccfb84035390c4da743d9c3b954eaa1b0f86fc9861b23cc6c8667ab232c11c686432ebb5c8c3f27",
        "07e547d9586f6a73f73fbac0435ed76951218fb7d0c8d788a309d785436bbb642e93a252a954f23912547d1e8a3b5ed6e1bfd7097821233fa0538f3db854fee6"
    ];

    sha512_evals
        .iter()
        .zip(expectations.iter())
        .for_each(|(program, expectation)| assert_eq!(expectation, &p_to_hex(execute(program))));
}

#[test]
fn test_sha512trunc256() {
    let sha512_evals = [
        "(sha512/256 0x)",
        "(sha512/256 0)",
        "(sha512/256 0x54686520717569636b2062726f776e20666f78206a756d7073206f76657220746865206c617a7920646f67)", // The quick brown fox jumps over the lazy dog
    ];

    fn p_to_hex(val: Value) -> String {
        match val {
            Value::Sequence(SequenceData::Buffer(BuffData { data })) => to_hex(&data),
            _ => panic!("Failed"),
        }
    }

    let expectations = [
        "c672b8d1ef56ed28ab87c3622c5114069bdd3ad7b8f9737498d0c01ecef0967a",
        "e41c9660b04714cdf7249f0fd6e6c5556f54a7e04d299958b69a877e0fada2fb",
        "dd9d67b371519c339ed8dbd25af90e976a1eeefd4ad3d889005e532fc5bef04d",
    ];

    sha512_evals
        .iter()
        .zip(expectations.iter())
        .for_each(|(program, expectation)| assert_eq!(expectation, &p_to_hex(execute(program))));
}

#[test]
fn test_keccak256() {
    let keccak256_evals = [
        "(keccak256 0x)",
        "(keccak256 0)",
        "(keccak256 0x54686520717569636b2062726f776e20666f78206a756d7073206f76657220746865206c617a7920646f67)", // The quick brown fox jumps over the lazy dog
    ];

    fn to_buffer(hex: &str) -> Value {
        Value::Sequence(SequenceData::Buffer(BuffData {
            data: hex_bytes(hex).unwrap(),
        }))
    }

    let expectations = [
        "c5d2460186f7233c927e7db2dcc703c0e500b653ca82273b7bfad8045d85a470",
        "f490de2920c8a35fabeb13208852aa28c76f9be9b03a4dd2b3c075f7a26923b4",
        "4d741b6f1eb29cb2a9b9911c82f56fa8d73b04959d3d9d222895df6c0b28aa15",
    ];

    keccak256_evals
        .iter()
        .zip(expectations.iter())
        .for_each(|(program, expectation)| assert_eq!(to_buffer(expectation), execute(program)));
}

#[test]
/// This test serializes two different values which do fit in
///  the Clarity maximum value size, but whose serializations
///  do not. These tests would _not_ pass typechecking: in fact,
///  the code comes from `type_checker::tests::test_to_consensus_buff`
///  failure cases.
fn test_to_consensus_buff_too_big() {
    let buff_setup = "
     ;; Make a buffer with repeated concatenation.
     (define-private (make-buff-10)
        0x11223344556677889900)
     (define-private (octo-buff (x (buff 100000)))
        (concat (concat (concat x x) (concat x x))
                (concat (concat x x) (concat x x))))
     (define-private (make-buff-80)
        (unwrap-panic (as-max-len? (octo-buff (make-buff-10)) u80)))
     (define-private (make-buff-640)
        (unwrap-panic (as-max-len? (octo-buff (make-buff-80)) u640)))
     (define-private (make-buff-5120)
        (unwrap-panic (as-max-len? (octo-buff (make-buff-640)) u5120)))
     (define-private (make-buff-40960)
        (unwrap-panic (as-max-len? (octo-buff (make-buff-5120)) u40960)))
     (define-private (make-buff-327680)
        (unwrap-panic (as-max-len? (octo-buff (make-buff-40960)) u327680)))

     (define-private (make-buff-24567)
        (let ((x (make-buff-5120))
              (y (make-buff-640))
              (z (make-buff-80))
              (a 0x11223344556677))
          ;; 4x + 6y + 3z + a = 24567
          (concat
            (concat
             ;; 4x
             (concat (concat x x) (concat x x))
             ;; 6y
             (concat (concat (concat y y) (concat y y)) (concat y y)))
            ;; 3z + a
            (concat (concat z z) (concat z a)))))

     ;; (3 * 327680) + 40960 + 24567 = 1048567
     (define-private (make-buff-1048567)
        (let ((x (make-buff-327680))
              (y (make-buff-40960))
              (z (make-buff-24567)))
         (concat (concat (concat x x) (concat x y)) z)))

     (define-private (make-buff-1048570)
         (concat (make-buff-1048567) 0x112233))
    ";

    // this program prints the length of the
    // constructed 1048570 buffer and then executes
    // to-consensus-buff? on it. if the buffer wasn't the
    // expect length, just return (some buffer), which will
    // cause the test assertion to fail.
    let program_check_1048570 = format!(
        "{buff_setup}
     (let ((a (make-buff-1048570)))
        (if (is-eq (len a) u1048570)
            (to-consensus-buff? a)
            (some 0x00)))
    "
    );

    let result = vm_execute_v2(&program_check_1048570)
        .expect("Should execute")
        .expect("Should have return value");

    assert!(result.expect_optional().unwrap().is_none());

    // this program prints the length of the
    // constructed 1048567 buffer and then executes
    // to-consensus-buff? on it. if the buffer wasn't the
    // expect length, just return (some buffer), which will
    // cause the test assertion to fail.
    let program_check_1048567 = format!(
        "{buff_setup}
     (let ((a (make-buff-1048567)))
        (if (is-eq (len a) u1048567)
            (to-consensus-buff? a)
            (some 0x00)))
    "
    );

    let result = vm_execute_v2(&program_check_1048567)
        .expect("Should execute")
        .expect("Should have return value");

    assert!(result.expect_optional().unwrap().is_none());
}

#[test]
fn test_from_consensus_buff_type_checks() {
    let vectors = [
        (
            "(from-consensus-buff? uint 0x10 0x00)",
            "Unchecked(IncorrectArgumentCount(2, 3))",
        ),
        (
            "(from-consensus-buff? uint 1)",
            "Unchecked(TypeValueError(SequenceType(BufferType(BufferLength(1048576))), Int(1)))",
        ),
        (
            "(from-consensus-buff? 2 0x10)",
            "Unchecked(InvalidTypeDescription)",
        ),
    ];

    for (input, expected) in vectors.iter() {
        let result = vm_execute_v2(input).expect_err("Should raise an error");
        assert_eq!(&result.to_string(), expected);
    }
}

#[test]
/// This test tries a bunch of buffers which either
///  do not parse, or parse to the incorrect type
fn test_from_consensus_buff_missed_expectations() {
    let vectors = [
        ("0x0000000000000000000000000000000001", "uint"),
        ("0x00ffffffffffffffffffffffffffffffff", "uint"),
        ("0x0100000000000000000000000000000001", "int"),
        ("0x010000000000000000000000000000000101", "uint"),
        ("0x0200000004deadbeef", "(buff 2)"),
        ("0x0200000004deadbeef", "(buff 3)"),
        ("0x0200000004deadbeef", "(string-ascii 8)"),
        ("0x03", "uint"),
        ("0x04", "(optional int)"),
        ("0x0700ffffffffffffffffffffffffffffffff", "(response uint int)"),
        ("0x0800ffffffffffffffffffffffffffffffff", "(response int uint)"),
        ("0x09", "(response int int)"),
        ("0x0b0000000400000000000000000000000000000000010000000000000000000000000000000002000000000000000000000000000000000300fffffffffffffffffffffffffffffffc",
         "(list 3 int)"),
        ("0x0c000000020362617a0906666f6f62617203", "{ bat: (optional int), foobar: bool }"),
        ("0xff", "int"),
    ];

    for (buff_repr, type_repr) in vectors.iter() {
        let program = format!("(from-consensus-buff? {type_repr} {buff_repr})");
        eprintln!("{program}");
        let result_val = vm_execute_v2(&program)
            .expect("from-consensus-buff? should succeed")
            .expect("from-consensus-buff? should return")
            .expect_optional()
            .unwrap();
        assert!(
            result_val.is_none(),
            "from-consensus-buff? should return none"
        );
    }
}

#[test]
fn test_to_from_consensus_buff_vectors() {
    let vectors = [
        ("0x0000000000000000000000000000000001", "1", "int"),
        ("0x00ffffffffffffffffffffffffffffffff", "-1", "int"),
        ("0x0100000000000000000000000000000001", "u1", "uint"),
        ("0x0200000004deadbeef", "0xdeadbeef", "(buff 8)"),
        ("0x03", "true", "bool"),
        ("0x04", "false", "bool"),
        ("0x050011deadbeef11ababffff11deadbeef11ababffff", "'S08XXBDYXW8TQAZZZW8XXBDYXW8TQAZZZZ88551S", "principal"),
        ("0x060011deadbeef11ababffff11deadbeef11ababffff0461626364", "'S08XXBDYXW8TQAZZZW8XXBDYXW8TQAZZZZ88551S.abcd", "principal"),
        ("0x0700ffffffffffffffffffffffffffffffff", "(ok -1)", "(response int int)"),
        ("0x0800ffffffffffffffffffffffffffffffff", "(err -1)", "(response int int)"),
        ("0x09", "none", "(optional int)"),
        ("0x0a00ffffffffffffffffffffffffffffffff", "(some -1)", "(optional int)"),
        ("0x0b0000000400000000000000000000000000000000010000000000000000000000000000000002000000000000000000000000000000000300fffffffffffffffffffffffffffffffc",
         "(list 1 2 3 -4)", "(list 4 int)"),
        ("0x0c000000020362617a0906666f6f62617203", "{ baz: none, foobar: true }", "{ baz: (optional int), foobar: bool }"),
    ];

    // do `from-consensus-buff?` tests
    for (buff_repr, value_repr, type_repr) in vectors.iter() {
        let program = format!("(from-consensus-buff? {type_repr} {buff_repr})");
        eprintln!("{program}");
        let result_val = vm_execute_v2(&program)
            .expect("from-consensus-buff? should succeed")
            .expect("from-consensus-buff? should return")
            .expect_optional()
            .unwrap()
            .expect("from-consensus-buff? should return (some value)");
        let expected_val = execute(value_repr);
        assert_eq!(result_val, expected_val);
    }

    // do `to-consensus-buff?` tests
    for (buff_repr, value_repr, _) in vectors.iter() {
        let program = format!("(to-consensus-buff? {value_repr})");
        let result_buffer = vm_execute_v2(&program)
            .expect("to-consensus-buff? should succeed")
            .expect("to-consensus-buff? should return")
            .expect_optional()
            .unwrap()
            .expect("to-consensus-buff? should return (some buff)");
        let expected_buff = execute(buff_repr);
        assert_eq!(result_buffer, expected_buff);
    }
}

#[test]
fn test_secp256k1() {
    let secp256k1_evals = [
        "(unwrap! (secp256k1-recover? 0xde5b9eb9e7c5592930eb2e30a01369c36586d872082ed8181ee83d2a0ec20f04 0x8738487ebe69b93d8e51583be8eee50bb4213fc49c767d329632730cc193b873554428fc936ca3569afc15f1c9365f6591d6251a89fee9c9ac661116824d3a1301) 2)",
        "(unwrap-err! (secp256k1-recover? 0x0000000000000000000000000000000000000000000000000000000000000000 0x0000000000000000000000000000000000000000000000000000000000000000000000000000000000000000000000000000000000000000000000000000000000) 3)",
        "(unwrap-err! (secp256k1-recover? 0xde5b9eb9e7c5592930eb2e30a01369c36586d872082ed8181ee83d2a0ec20f04 0x8738487ebe69b93d8e51583be8eee50bb4213fc49c767d329632730cc193b873554428fc936ca3569afc15f1c9365f6591d6251a89fee9c9ac661116824d3a1306) 3)",
        "(secp256k1-verify 0xde5b9eb9e7c5592930eb2e30a01369c36586d872082ed8181ee83d2a0ec20f04 0x8738487ebe69b93d8e51583be8eee50bb4213fc49c767d329632730cc193b873554428fc936ca3569afc15f1c9365f6591d6251a89fee9c9ac661116824d3a1301 0x03adb8de4bfb65db2cfd6120d55c6526ae9c52e675db7e47308636534ba7786110)",
        "(secp256k1-verify 0xde5b9eb9e7c5592930eb2e30a01369c36586d872082ed8181ee83d2a0ec20f04 0x8738487ebe69b93d8e51583be8eee50bb4213fc49c767d329632730cc193b873554428fc936ca3569afc15f1c9365f6591d6251a89fee9c9ac661116824d3a13 0x03adb8de4bfb65db2cfd6120d55c6526ae9c52e675db7e47308636534ba7786110)",
        "(secp256k1-verify 0x0000000000000000000000000000000000000000000000000000000000000000 0x0000000000000000000000000000000000000000000000000000000000000000000000000000000000000000000000000000000000000000000000000000000000 0x03adb8de4bfb65db2cfd6120d55c6526ae9c52e675db7e47308636534ba7786110)",
        "(secp256k1-verify 0xde5b9eb9e7c5592930eb2e30a01369c36586d872082ed8181ee83d2a0ec20f04 0x8738487ebe69b93d8e51583be8eee50bb4213fc49c767d329632730cc193b873554428fc936ca3569afc15f1c9365f6591d6251a89fee9c9ac661116824d3a1305 0x03adb8de4bfb65db2cfd6120d55c6526ae9c52e675db7e47308636534ba7786110)",
        "(unwrap! (principal-of? 0x03adb8de4bfb65db2cfd6120d55c6526ae9c52e675db7e47308636534ba7786110) 4)", // (buff 33)
        "(unwrap-err! (principal-of? 0x000000000000000000000000000000000000000000000000000000000000000000) 3)",
    ];

    let privk = StacksPrivateKey::from_hex(
        "510f96a8efd0b11e211733c1ac5e3fa6f3d3fcdd62869e376c47decb3e14fea101",
    )
    .unwrap(); // need the "compressed extra 0x01 to match, as this changes the address"
    eprintln!("privk {privk:?}");
    eprintln!("from_private {:?}", &StacksPublicKey::from_private(&privk));
    let addr = StacksAddress::from_public_keys(
        C32_ADDRESS_VERSION_TESTNET_SINGLESIG,
        &AddressHashMode::SerializeP2PKH,
        1,
        &vec![StacksPublicKey::from_private(&privk)],
    )
    .unwrap();
    eprintln!("addr from privk {addr:?}");
    let principal = addr.into();
    if let PrincipalData::Standard(data) = principal {
        eprintln!("test_secp256k1 principal {:?}", data.to_address());
    }

    let addr = StacksAddress::from_public_keys(
        C32_ADDRESS_VERSION_TESTNET_SINGLESIG,
        &AddressHashMode::SerializeP2PKH,
        1,
        &vec![StacksPublicKey::from_hex(
            "03adb8de4bfb65db2cfd6120d55c6526ae9c52e675db7e47308636534ba7786110",
        )
        .unwrap()],
    )
    .unwrap();
    eprintln!("addr from hex {addr:?}");
    let principal: PrincipalData = addr.into();
    if let PrincipalData::Standard(data) = principal.clone() {
        eprintln!("test_secp256k1 principal {:?}", data.to_address());
    }

    let expectations = [
        Value::Sequence(SequenceData::Buffer(BuffData {
            data: hex_bytes("03adb8de4bfb65db2cfd6120d55c6526ae9c52e675db7e47308636534ba7786110")
                .unwrap(),
        })),
        Value::UInt(1),
        Value::UInt(2),
        Value::Bool(true),
        Value::Bool(true),
        Value::Bool(false),
        Value::Bool(false),
        Value::Principal(principal),
        Value::UInt(1),
    ];

    secp256k1_evals
        .iter()
        .zip(expectations.iter())
        .for_each(|(program, expectation)| assert_eq!(expectation.clone(), execute(program)));
}

#[test]
fn test_principal_of_fix() {
    // There is a bug with principal-of in Clarity1. The address returned is always testnet. In Clarity2, we fix this.
    // So, we need to test that:
    //   1) In Clarity1, the returned address is always a testnet address.
    //   2) In Clarity2, the returned address is a function of the network type.
    let principal_of_program =
        "(unwrap! (principal-of? 0x03adb8de4bfb65db2cfd6120d55c6526ae9c52e675db7e47308636534ba7786110) 4)";

    let mainnet_principal = StacksAddress::from_public_keys(
        C32_ADDRESS_VERSION_MAINNET_SINGLESIG,
        &AddressHashMode::SerializeP2PKH,
        1,
        &vec![StacksPublicKey::from_hex(
            "03adb8de4bfb65db2cfd6120d55c6526ae9c52e675db7e47308636534ba7786110",
        )
        .unwrap()],
    )
    .unwrap()
    .into();
    let testnet_principal: PrincipalData = StacksAddress::from_public_keys(
        C32_ADDRESS_VERSION_TESTNET_SINGLESIG,
        &AddressHashMode::SerializeP2PKH,
        1,
        &vec![StacksPublicKey::from_hex(
            "03adb8de4bfb65db2cfd6120d55c6526ae9c52e675db7e47308636534ba7786110",
        )
        .unwrap()],
    )
    .unwrap()
    .into();

    // Clarity2, mainnet, should have a mainnet principal.
    assert_eq!(
        Value::Principal(mainnet_principal),
        execute_with_parameters(
            principal_of_program,
            ClarityVersion::Clarity2,
            StacksEpochId::Epoch20,
            ASTRules::PrecheckSize,
            true
        )
        .unwrap()
        .unwrap()
    );

    // Clarity2, testnet, should have a testnet principal.
    assert_eq!(
        Value::Principal(testnet_principal.clone()),
        execute_with_parameters(
            principal_of_program,
            ClarityVersion::Clarity2,
            StacksEpochId::Epoch20,
            ASTRules::PrecheckSize,
            false
        )
        .unwrap()
        .unwrap()
    );

    // Clarity1, mainnet, should have a test principal (this is the bug that we need to preserve).
    assert_eq!(
        Value::Principal(testnet_principal.clone()),
        execute_with_parameters(
            principal_of_program,
            ClarityVersion::Clarity1,
            StacksEpochId::Epoch20,
            ASTRules::PrecheckSize,
            true
        )
        .unwrap()
        .unwrap()
    );

    // Clarity1, testnet, should have a testnet principal.
    assert_eq!(
        Value::Principal(testnet_principal),
        execute_with_parameters(
            principal_of_program,
            ClarityVersion::Clarity1,
            StacksEpochId::Epoch20,
            ASTRules::PrecheckSize,
            false
        )
        .unwrap()
        .unwrap()
    );
}

#[test]
fn test_secp256k1_errors() {
    let secp256k1_evals = [
        "(secp256k1-recover? 0xde5b9eb9e7c5592930eb2e30a01369c36586d872082ed8181ee83d2a0ec20f 0x8738487ebe69b93d8e51583be8eee50bb4213fc49c767d329632730cc193b873554428fc936ca3569afc15f1c9365f6591d6251a89fee9c9ac661116824d3a1301)",
        "(secp256k1-recover? 0xde5b9eb9e7c5592930eb2e30a01369c36586d872082ed8181ee83d2a0ec20f04 0x8738487ebe69b93d8e51583be8eee50bb4213fc49c767d329632730cc193b873554428fc936ca3569afc15f1c9365f6591d6251a89fee9c9ac661116824d3a130100)",
        "(secp256k1-recover? 0xde5b9eb9e7c5592930eb2e30a01369c36586d872082ed8181ee83d2a0ec20f04)",
        "(secp256k1-recover? 0xde5b9eb9e7c5592930eb2e30a01369c36586d872082ed8181ee83d2a0ec20f04 0x8738487ebe69b93d8e51583be8eee50bb4213fc49c767d329632730cc193b873554428fc936ca3569afc15f1c9365f6591d6251a89fee9c9ac661116824d3a1301 3)",

        "(secp256k1-verify 0xde5b9eb9e7c5592930eb2e30a01369c36586d872082ed8181ee83d2a0ec20f 0x8738487ebe69b93d8e51583be8eee50bb4213fc49c767d329632730cc193b873554428fc936ca3569afc15f1c9365f6591d6251a89fee9c9ac661116824d3a1301 0x03adb8de4bfb65db2cfd6120d55c6526ae9c52e675db7e47308636534ba7786110)",
        "(secp256k1-verify 0xde5b9eb9e7c5592930eb2e30a01369c36586d872082ed8181ee83d2a0ec20f04 0x8738487ebe69b93d8e51583be8eee50bb4213fc49c767d329632730cc193b873554428fc936ca3569afc15f1c9365f6591d6251a89fee9c9ac661116824d3a130111 0x03adb8de4bfb65db2cfd6120d55c6526ae9c52e675db7e47308636534ba7786110)",
        "(secp256k1-verify 0xde5b9eb9e7c5592930eb2e30a01369c36586d872082ed8181ee83d2a0ec20f04 0x8738487ebe69b93d8e51583be8eee50bb4213fc49c767d329632730cc193b873554428fc936ca3569afc15f1c9365f6591d6251a89fee9c9ac661116824d3a1301 0x03adb8de4bfb65db2cfd6120d55c6526ae9c52e675db7e47308636534ba7)",
        "(secp256k1-verify 0xde5b9eb9e7c5592930eb2e30a01369c36586d872082ed8181ee83d2a0ec20f04 0x8738487ebe69b93d8e51583be8eee50bb4213fc49c767d329632730cc193b873554428fc936ca3569afc15f1c9365f6591d6251a89fee9c9ac661116824d3a1301)",

        "(principal-of? 0x03adb8de4bfb65db2cfd6120d55c6526ae9c52e675db7e47308636534ba77861 0x03adb8de4bfb65db2cfd6120d55c6526ae9c52e675db7e47308636534ba77861)",
        "(principal-of?)",
    ];

    let expectations: &[VmExecutionError] = &[
        CheckErrors::TypeValueError(Box::new(BUFF_32.clone()), Box::new(Value::Sequence(SequenceData::Buffer(BuffData { data: hex_bytes("de5b9eb9e7c5592930eb2e30a01369c36586d872082ed8181ee83d2a0ec20f").unwrap() })))).into(),
        CheckErrors::TypeValueError(Box::new(BUFF_65.clone()), Box::new(Value::Sequence(SequenceData::Buffer(BuffData { data: hex_bytes("8738487ebe69b93d8e51583be8eee50bb4213fc49c767d329632730cc193b873554428fc936ca3569afc15f1c9365f6591d6251a89fee9c9ac661116824d3a130100").unwrap() })))).into(),
        CheckErrors::IncorrectArgumentCount(2, 1).into(),
        CheckErrors::IncorrectArgumentCount(2, 3).into(),

        CheckErrors::TypeValueError(Box::new(BUFF_32.clone()), Box::new(Value::Sequence(SequenceData::Buffer(BuffData { data: hex_bytes("de5b9eb9e7c5592930eb2e30a01369c36586d872082ed8181ee83d2a0ec20f").unwrap() })))).into(),
        CheckErrors::TypeValueError(Box::new(BUFF_65.clone()), Box::new(Value::Sequence(SequenceData::Buffer(BuffData { data: hex_bytes("8738487ebe69b93d8e51583be8eee50bb4213fc49c767d329632730cc193b873554428fc936ca3569afc15f1c9365f6591d6251a89fee9c9ac661116824d3a130111").unwrap() })))).into(),
        CheckErrors::TypeValueError(Box::new(BUFF_33.clone()), Box::new(Value::Sequence(SequenceData::Buffer(BuffData { data: hex_bytes("03adb8de4bfb65db2cfd6120d55c6526ae9c52e675db7e47308636534ba7").unwrap() })))).into(),
        CheckErrors::IncorrectArgumentCount(3, 2).into(),

        CheckErrors::IncorrectArgumentCount(1, 2).into(),
        CheckErrors::IncorrectArgumentCount(1, 0).into(),
    ];

    for (program, expectation) in secp256k1_evals.iter().zip(expectations.iter()) {
        assert_eq!(*expectation, vm_execute(program).unwrap_err());
    }
}

#[test]
fn test_buffer_equality() {
    let tests = [
        "(is-eq \"a b c\" \"a b c\")",
        "(is-eq \"\\\" a b d\"
               \"\\\" a b d\")",
        "(not (is-eq \"\\\" a b d\"
                    \" a b d\"))",
    ];
    let expectations = [Value::Bool(true), Value::Bool(true), Value::Bool(true)];

    tests
        .iter()
        .zip(expectations.iter())
        .for_each(|(program, expectation)| assert_eq!(expectation.clone(), execute(program)));
}

#[test]
fn test_principal_equality() {
    let tests = [
        "(is-eq 'SZ2J6ZY48GV1EZ5V2V5RB9MP66SW86PYKKQ9H6DPR 'SZ2J6ZY48GV1EZ5V2V5RB9MP66SW86PYKKQ9H6DPR)",
        "(not (is-eq 'SZ2J6ZY48GV1EZ5V2V5RB9MP66SW86PYKKQ9H6DPR
                   'SM2J6ZY48GV1EZ5V2V5RB9MP66SW86PYKKQVX8X0G))"];
    let expectations = [Value::Bool(true), Value::Bool(true)];

    tests
        .iter()
        .zip(expectations.iter())
        .for_each(|(program, expectation)| assert_eq!(expectation.clone(), execute(program)));
}

#[apply(test_clarity_versions)]
fn test_simple_if_functions(#[case] version: ClarityVersion, #[case] epoch: StacksEpochId) {
    //
    //  test program:
    //  (define (with_else x) (if (is-eq 5 x) 1 0)
    //  (define (without_else x) (if (is-eq 5 x) 1)
    //  (with_else 5)
    //  (with_else 3)
    //  (without_else 3)

    use crate::vm::callables::DefineType::Private;

    let contract_id = QualifiedContractIdentifier::transient();

    let evals = parse(
        &contract_id,
        "(with_else 5)
         (without_else 3)
         (with_else 3)",
        version,
        epoch,
    );

    let contract_id = QualifiedContractIdentifier::transient();

    let function_bodies = parse(
        &contract_id,
        "(if (is-eq 5 x) 1 0)
                                  (if (is-eq 5 x) 1 3)",
        version,
        epoch,
    );

    if let Ok(parsed_bodies) = function_bodies {
        let func_args1 = vec![("x".into(), TypeSignature::IntType)];
        let func_args2 = vec![("x".into(), TypeSignature::IntType)];
        let user_function1 = DefinedFunction::new(
            func_args1,
            parsed_bodies[0].clone(),
            Private,
            &"with_else".into(),
            "",
        );

        let user_function2 = DefinedFunction::new(
            func_args2,
            parsed_bodies[1].clone(),
            Private,
            &"without_else".into(),
            "",
        );

        let context = LocalContext::new();
        let mut contract_context = ContractContext::new(
            QualifiedContractIdentifier::transient(),
            ClarityVersion::Clarity1,
        );
        let mut marf = MemoryBackingStore::new();
        let mut global_context = GlobalContext::new(
            false,
            CHAIN_ID_TESTNET,
            marf.as_clarity_db(),
            LimitedCostTracker::new_free(),
            StacksEpochId::Epoch20,
        );

        contract_context
            .functions
            .insert("with_else".into(), user_function1);
        contract_context
            .functions
            .insert("without_else".into(), user_function2);

        let mut call_stack = CallStack::new();
        let mut env = Environment::new(
            &mut global_context,
            &contract_context,
            &mut call_stack,
            None,
            None,
            None,
        );

        if let Ok(tests) = evals {
            assert_eq!(Ok(Value::Int(1)), eval(&tests[0], &mut env, &context));
            assert_eq!(Ok(Value::Int(3)), eval(&tests[1], &mut env, &context));
            assert_eq!(Ok(Value::Int(0)), eval(&tests[2], &mut env, &context));
        } else {
            panic!("Failed to parse function bodies.");
        }
    } else {
        panic!("Failed to parse function bodies.");
    }
}

#[test]
fn test_concat_append_supertype() {
    let tests = [
        "(concat (list) (list 4 5))",
        "(concat (list (list 2) (list) (list 4 5))
                 (list (list) (list) (list 7 8 9)))",
        "(append (list) 1)",
        "(append (list (list 3 4) (list)) (list 4 5 7))",
    ];

    let expectations = [
        Value::list_from(vec![Value::Int(4), Value::Int(5)]).unwrap(),
        Value::list_from(vec![
            Value::list_from(vec![Value::Int(2)]).unwrap(),
            Value::list_from(vec![]).unwrap(),
            Value::list_from(vec![Value::Int(4), Value::Int(5)]).unwrap(),
            Value::list_from(vec![]).unwrap(),
            Value::list_from(vec![]).unwrap(),
            Value::list_from(vec![Value::Int(7), Value::Int(8), Value::Int(9)]).unwrap(),
        ])
        .unwrap(),
        Value::list_from(vec![Value::Int(1)]).unwrap(),
        Value::list_from(vec![
            Value::list_from(vec![Value::Int(3), Value::Int(4)]).unwrap(),
            Value::list_from(vec![]).unwrap(),
            Value::list_from(vec![Value::Int(4), Value::Int(5), Value::Int(7)]).unwrap(),
        ])
        .unwrap(),
    ];

    tests
        .iter()
        .zip(expectations.iter())
        .for_each(|(program, expectation)| assert_eq!(expectation.clone(), execute(program)));
}

#[test]
fn test_simple_arithmetic_functions() {
    let tests = [
        "(* 52314 414)",
        "(/ 52314 414)",
        "(* 2 3 4 5)",
        "(/ 10 13)",
        "(mod 51 2)",
        "(- 5 4 1)",
        "(+ 5 4 1)",
        "(is-eq (* 2 3)
              (+ 2 2 2))",
        "(> 1 2)",
        "(< 1 2)",
        "(<= 1 1)",
        "(>= 2 1)",
        "(>= 1 1)",
        "(pow 2 16)",
        "(pow 2 32)",
        "(pow 0 0)",
        "(pow 170141183460469231731687303715884105727 1)",
        "(pow u340282366920938463463374607431768211455 u1)",
        "(pow 0 170141183460469231731687303715884105727)",
        "(pow u1 u340282366920938463463374607431768211455)",
        "(sqrti u81)",
        "(sqrti u80)",
        "(sqrti 81)",
        "(sqrti 80)",
        // from https://en.wikipedia.org/wiki/128-bit_computing
        "(sqrti 170141183460469231731687303715884105727)", // max i128
        "(sqrti u340282366920938463463374607431768211455)", // max u128
        "(log2 u8)",
        "(log2 u9)",
        "(log2 8)",
        "(log2 9)",
        "(log2 170141183460469231731687303715884105727)", // max i128
        "(log2 u340282366920938463463374607431768211455)", // max u128
        "(+ (pow u2 u127) (- (pow u2 u127) u1))",
        "(+ (to-uint 127) u10)",
        "(to-int (- (pow u2 u127) u1))",
        "(- (pow 2 32))",
    ];

    let expectations = [
        Value::Int(21657996),
        Value::Int(126),
        Value::Int(120),
        Value::Int(0),
        Value::Int(1),
        Value::Int(0),
        Value::Int(10),
        Value::Bool(true),
        Value::Bool(false),
        Value::Bool(true),
        Value::Bool(true),
        Value::Bool(true),
        Value::Bool(true),
        Value::Int(65536),
        Value::Int(u32::MAX as i128 + 1),
        Value::Int(1),
        Value::Int(170_141_183_460_469_231_731_687_303_715_884_105_727),
        Value::UInt(340_282_366_920_938_463_463_374_607_431_768_211_455),
        Value::Int(0),
        Value::UInt(1),
        Value::UInt(9),
        Value::UInt(8),
        Value::Int(9),
        Value::Int(8),
        Value::Int(13_043_817_825_332_782_212),
        Value::UInt(18_446_744_073_709_551_615),
        Value::UInt(3),
        Value::UInt(3),
        Value::Int(3),
        Value::Int(3),
        Value::Int(126),
        Value::UInt(127),
        Value::UInt(u128::MAX),
        Value::UInt(137),
        Value::Int(i128::MAX),
        Value::Int(-(u32::MAX as i128 + 1)),
    ];

    tests
        .iter()
        .zip(expectations.iter())
        .for_each(|(program, expectation)| assert_eq!(expectation.clone(), execute(program)));
}

#[test]
fn test_sequence_comparisons_clarity1() {
    // Tests the sequence comparisons against ClarityVersion1. The new kinds of
    // sequence comparison *should not* work.

    // Note: Equality between sequences already works in Clarity1.
    let success_tests = [
        ("(is-eq \"aaa\" \"aaa\")", Value::Bool(true)),
        ("(is-eq u\"aaa\" u\"aaa\")", Value::Bool(true)),
        ("(is-eq 0x010203 0x010203)", Value::Bool(true)),
        ("(is-eq \"aa\" \"aaa\")", Value::Bool(false)),
        ("(is-eq u\"aa\" u\"aaa\")", Value::Bool(false)),
        ("(is-eq 0x0102 0x010203)", Value::Bool(false)),
    ];

    // Note: Execute against Clarity1.
    success_tests
        .iter()
        .for_each(|(program, expectation)| assert_eq!(expectation.clone(), execute(program)));

    // Inequality comparisons between sequences do not work in Clarity1.
    let error_tests = [
        "(> \"baa\" \"aaa\")",
        "(< \"baa\" \"aaa\")",
        "(>= \"baa\" \"aaa\")",
        "(<= \"baa\" \"aaa\")",
    ];
    let error_expectations: &[VmExecutionError] = &[
        CheckErrors::UnionTypeValueError(
            vec![TypeSignature::IntType, TypeSignature::UIntType],
            Box::new(Value::Sequence(SequenceData::String(CharType::ASCII(
                ASCIIData {
                    data: "baa".as_bytes().to_vec(),
                },
            )))),
        )
        .into(),
        CheckErrors::UnionTypeValueError(
            vec![TypeSignature::IntType, TypeSignature::UIntType],
            Box::new(Value::Sequence(SequenceData::String(CharType::ASCII(
                ASCIIData {
                    data: "baa".as_bytes().to_vec(),
                },
            )))),
        )
        .into(),
        CheckErrors::UnionTypeValueError(
            vec![TypeSignature::IntType, TypeSignature::UIntType],
            Box::new(Value::Sequence(SequenceData::String(CharType::ASCII(
                ASCIIData {
                    data: "baa".as_bytes().to_vec(),
                },
            )))),
        )
        .into(),
        CheckErrors::UnionTypeValueError(
            vec![TypeSignature::IntType, TypeSignature::UIntType],
            Box::new(Value::Sequence(SequenceData::String(CharType::ASCII(
                ASCIIData {
                    data: "baa".as_bytes().to_vec(),
                },
            )))),
        )
        .into(),
    ];

    // Note: Execute against Clarity1.
    error_tests
        .iter()
        .zip(error_expectations)
        .for_each(|(program, expectation)| {
            assert_eq!(*expectation, vm_execute(program).unwrap_err())
        });
}

#[test]
fn test_sequence_comparisons_clarity2() {
    // Tests the sequence comparisons against ClarityVersion2. The new kinds of
    // sequence comparison *should* work.
    let success_tests = [
        (r#"(is-eq "aaa" "aaa")"#, Value::Bool(true)),
        (r#"(is-eq "aba" "aaa")"#, Value::Bool(false)),
        (r#"(is-eq u"aaa" u"aaa")"#, Value::Bool(true)),
        (r#"(is-eq u"aba" u"aaa")"#, Value::Bool(false)),
        (r#"(is-eq 0x010203 0x010203)"#, Value::Bool(true)),
        (r#"(is-eq 0x090203 0x010203)"#, Value::Bool(false)),
        (r#"(< 0x0100 0x0100)"#, Value::Bool(false)),
        (r#"(< 0x0101 0x010101)"#, Value::Bool(true)),
        (r#"(< 0x010101 0x0101)"#, Value::Bool(false)),
        (r#"(< "aaa" "aaa")"#, Value::Bool(false)),
        (r#"(< "aa" "aaa")"#, Value::Bool(true)),
        (r#"(< "aaa" "aa")"#, Value::Bool(false)),
        (r#"(< u"aaa" u"aaa")"#, Value::Bool(false)),
        (r#"(< u"aa" u"aaa")"#, Value::Bool(true)),
        (r#"(< u"aaa" u"aa")"#, Value::Bool(false)),
        (r#"(<= 0x0100 0x0100)"#, Value::Bool(true)),
        (r#"(<= 0x0101 0x010101)"#, Value::Bool(true)),
        (r#"(<= 0x010101 0x0101)"#, Value::Bool(false)),
        (r#"(<= "aaa" "aaa")"#, Value::Bool(true)),
        (r#"(<= "aa" "aaa")"#, Value::Bool(true)),
        (r#"(<= "aaa" "aa")"#, Value::Bool(false)),
        (r#"(<= u"aaa" u"aaa")"#, Value::Bool(true)),
        (r#"(<= u"aa" u"aaa")"#, Value::Bool(true)),
        (r#"(<= u"aaa" u"aa")"#, Value::Bool(false)),
        (r#"(> 0x0100 0x0100)"#, Value::Bool(false)),
        (r#"(> 0x0101 0x010101)"#, Value::Bool(false)),
        (r#"(> 0x010101 0x0101)"#, Value::Bool(true)),
        (r#"(> "aaa" "aaa")"#, Value::Bool(false)),
        (r#"(> "aa" "aaa")"#, Value::Bool(false)),
        (r#"(> "aaa" "aa")"#, Value::Bool(true)),
        (r#"(> u"aaa" u"aaa")"#, Value::Bool(false)),
        (r#"(> u"aa" u"aaa")"#, Value::Bool(false)),
        (r#"(> u"aaa" u"aa")"#, Value::Bool(true)),
        (r#"(>= 0x0100 0x0100)"#, Value::Bool(true)),
        (r#"(>= 0x0101 0x010101)"#, Value::Bool(false)),
        (r#"(>= 0x010101 0x0101)"#, Value::Bool(true)),
        (r#"(>= "aaa" "aaa")"#, Value::Bool(true)),
        (r#"(>= "aa" "aaa")"#, Value::Bool(false)),
        (r#"(>= "aaa" "aa")"#, Value::Bool(true)),
        (r#"(>= u"aaa" u"aaa")"#, Value::Bool(true)),
        (r#"(>= u"aa" u"aaa")"#, Value::Bool(false)),
        (r#"(>= u"aaa" u"aa")"#, Value::Bool(true)),
    ];

    // Note: Execute against Clarity2.
    success_tests.iter().for_each(|(program, expectation)| {
        assert_eq!(
            expectation,
            &vm_execute_v2(program).unwrap().unwrap(),
            "{program:?}, {expectation:?}"
        )
    });
}

#[test]
fn test_sequence_comparisons_mismatched_types() {
    // Tests that comparing objects of different types results in an error in Clarity1.
    let error_tests = ["(> 0 u1)", "(< 0 u1)"];
    let v1_error_expectations: &[VmExecutionError] = &[
        CheckErrors::UnionTypeValueError(
            vec![TypeSignature::IntType, TypeSignature::UIntType],
            Box::new(Value::Int(0)),
        )
        .into(),
        CheckErrors::UnionTypeValueError(
            vec![TypeSignature::IntType, TypeSignature::UIntType],
            Box::new(Value::Int(0)),
        )
        .into(),
    ];

    // Note: Execute against Clarity1.
    error_tests
        .iter()
        .zip(v1_error_expectations)
        .for_each(|(program, expectation)| {
            assert_eq!(*expectation, vm_execute(program).unwrap_err())
        });

    let v2_error_expectations: &[VmExecutionError] = &[
        CheckErrors::UnionTypeValueError(
            vec![
                TypeSignature::IntType,
                TypeSignature::UIntType,
                TypeSignature::max_string_ascii().unwrap(),
                TypeSignature::max_string_utf8().unwrap(),
                TypeSignature::max_buffer().unwrap(),
            ],
            Box::new(Value::Int(0)),
        )
        .into(),
        CheckErrors::UnionTypeValueError(
            vec![
                TypeSignature::IntType,
                TypeSignature::UIntType,
                TypeSignature::max_string_ascii().unwrap(),
                TypeSignature::max_string_utf8().unwrap(),
                TypeSignature::max_buffer().unwrap(),
            ],
            Box::new(Value::Int(0)),
        )
        .into(),
    ];
    // Note: Execute against Clarity2.
    error_tests
        .iter()
        .zip(v2_error_expectations)
        .for_each(|(program, expectation)| {
            assert_eq!(*expectation, vm_execute_v2(program).unwrap_err())
        });

    // Tests that comparing objects of different types results in an error in Clarity2.
    let error_tests = ["(> \"baa\" u\"aaa\")", "(> \"baa\" 0x0001)"];
    let error_expectations: &[VmExecutionError] = &[
        CheckErrors::UnionTypeValueError(
            vec![
                TypeSignature::IntType,
                TypeSignature::UIntType,
                TypeSignature::max_string_ascii().unwrap(),
                TypeSignature::max_string_utf8().unwrap(),
                TypeSignature::max_buffer().unwrap(),
            ],
            Box::new(Value::Sequence(SequenceData::String(CharType::ASCII(
                ASCIIData {
                    data: "baa".as_bytes().to_vec(),
                },
            )))),
        )
        .into(),
        CheckErrors::UnionTypeValueError(
            vec![
                TypeSignature::IntType,
                TypeSignature::UIntType,
                TypeSignature::max_string_ascii().unwrap(),
                TypeSignature::max_string_utf8().unwrap(),
                TypeSignature::max_buffer().unwrap(),
            ],
            Box::new(Value::Sequence(SequenceData::String(CharType::ASCII(
                ASCIIData {
                    data: "baa".as_bytes().to_vec(),
                },
            )))),
        )
        .into(),
    ];

    // Note: Execute against Clarity2.
    error_tests
        .iter()
        .zip(error_expectations)
        .for_each(|(program, expectation)| {
            assert_eq!(*expectation, vm_execute_v2(program).unwrap_err())
        });
}

#[apply(test_clarity_versions)]
fn test_simple_arithmetic_errors(#[case] version: ClarityVersion, #[case] epoch: StacksEpochId) {
    let tests = [
        "(>= 1)",
        "(+ 1 true)",
        "(/ 10 0)",
        "(mod 10 0)",
        "(pow 2 128)",
        "(* 10 (pow 2 126))",
        "(+ (pow 2 126) (pow 2 126))",
        "(- 0 (pow 2 126) (pow 2 126) 1)",
        "(-)",
        "(/)",
        "(mod 1)",
        "(pow 1)",
        "(sqrti)",
        "(sqrti 256 16)",
        "(sqrti -1)",
        "(log2)",
        "(log2 8 9)",
        "(log2 -8)",
        "(xor 1)",
        "(pow 2 (pow 2 32))",
        "(pow 2 (- 1))",
        "(is-eq (some 1) (some true))",
    ];

    let expectations: &[VmExecutionError] = &[
        CheckErrors::IncorrectArgumentCount(2, 1).into(),
        CheckErrors::TypeValueError(
            Box::new(TypeSignature::IntType),
            Box::new(Value::Bool(true)),
        )
        .into(),
        RuntimeErrorType::DivisionByZero.into(),
        RuntimeErrorType::DivisionByZero.into(),
        RuntimeErrorType::ArithmeticOverflow.into(),
        RuntimeErrorType::ArithmeticOverflow.into(),
        RuntimeErrorType::ArithmeticOverflow.into(),
        RuntimeErrorType::ArithmeticUnderflow.into(),
        CheckErrors::IncorrectArgumentCount(1, 0).into(),
        CheckErrors::IncorrectArgumentCount(1, 0).into(),
        CheckErrors::IncorrectArgumentCount(2, 1).into(),
        CheckErrors::IncorrectArgumentCount(2, 1).into(),
        CheckErrors::IncorrectArgumentCount(1, 0).into(),
        CheckErrors::IncorrectArgumentCount(1, 2).into(),
        RuntimeErrorType::Arithmetic("sqrti must be passed a positive integer".to_string()).into(),
        CheckErrors::IncorrectArgumentCount(1, 0).into(),
        CheckErrors::IncorrectArgumentCount(1, 2).into(),
        RuntimeErrorType::Arithmetic("log2 must be passed a positive integer".to_string()).into(),
        CheckErrors::IncorrectArgumentCount(2, 1).into(),
        RuntimeErrorType::Arithmetic(
            "Power argument to (pow ...) must be a u32 integer".to_string(),
        )
        .into(),
        RuntimeErrorType::Arithmetic(
            "Power argument to (pow ...) must be a u32 integer".to_string(),
        )
        .into(),
        CheckErrors::TypeError(
            Box::new(TypeSignature::from_string("bool", version, epoch)),
            Box::new(TypeSignature::from_string("int", version, epoch)),
        )
        .into(),
    ];

    for (program, expectation) in tests.iter().zip(expectations.iter()) {
        assert_eq!(*expectation, vm_execute(program).unwrap_err());
    }
}

#[test]
fn test_unsigned_arithmetic() {
    let tests = [
        "(- u10)",
        "(- u10 u11)",
        "(> u10 80)",
        "(+ u10 80)",
        "(to-uint -10)",
        "(to-int (pow u2 u127))",
    ];

    let expectations: &[VmExecutionError] = &[
        RuntimeErrorType::ArithmeticUnderflow.into(),
        RuntimeErrorType::ArithmeticUnderflow.into(),
        CheckErrors::UnionTypeValueError(
            vec![TypeSignature::IntType, TypeSignature::UIntType],
            Box::new(Value::UInt(10)),
        )
        .into(),
        CheckErrors::TypeValueError(Box::new(TypeSignature::UIntType), Box::new(Value::Int(80)))
            .into(),
        RuntimeErrorType::ArithmeticUnderflow.into(),
        RuntimeErrorType::ArithmeticOverflow.into(),
    ];

    for (program, expectation) in tests.iter().zip(expectations.iter()) {
        assert_eq!(*expectation, vm_execute(program).unwrap_err());
    }
}

#[test]
fn test_options_errors() {
    let tests = [
        "(is-none 2 1)",
        "(is-none true)",
        "(is-ok 2 1)",
        "(is-ok true)",
        "(is-err 2 1)",
        "(is-err true)",
        "(is-some 2 1)",
        "(is-some true)",
        "(ok 2 3)",
        "(some 2 3)",
        "(err 4 5)",
        "(default-to 4 5 7)",
        "(default-to 4 true)",
        "(get field-0 (some 1))",
        "(get field-0 1)",
    ];

    let expectations: &[VmExecutionError] = &[
        CheckErrors::IncorrectArgumentCount(1, 2).into(),
        CheckErrors::ExpectedOptionalValue(Box::new(Value::Bool(true))).into(),
        CheckErrors::IncorrectArgumentCount(1, 2).into(),
        CheckErrors::ExpectedResponseValue(Box::new(Value::Bool(true))).into(),
        CheckErrors::IncorrectArgumentCount(1, 2).into(),
        CheckErrors::ExpectedResponseValue(Box::new(Value::Bool(true))).into(),
        CheckErrors::IncorrectArgumentCount(1, 2).into(),
        CheckErrors::ExpectedOptionalValue(Box::new(Value::Bool(true))).into(),
        CheckErrors::IncorrectArgumentCount(1, 2).into(),
        CheckErrors::IncorrectArgumentCount(1, 2).into(),
        CheckErrors::IncorrectArgumentCount(1, 2).into(),
        CheckErrors::IncorrectArgumentCount(2, 3).into(),
        CheckErrors::ExpectedOptionalValue(Box::new(Value::Bool(true))).into(),
        CheckErrors::ExpectedTuple(Box::new(TypeSignature::IntType)).into(),
        CheckErrors::ExpectedTuple(Box::new(TypeSignature::IntType)).into(),
    ];

    for (program, expectation) in tests.iter().zip(expectations.iter()) {
        assert_eq!(*expectation, vm_execute(program).unwrap_err());
    }
}

#[test]
fn test_stx_ops_errors() {
    let tests = [
        r#"(stx-transfer? u4 'SZ2J6ZY48GV1EZ5V2V5RB9MP66SW86PYKKQ9H6DPR)"#,
        r#"(stx-transfer? 4 'SZ2J6ZY48GV1EZ5V2V5RB9MP66SW86PYKKQ9H6DPR 'SZ2J6ZY48GV1EZ5V2V5RB9MP66SW86PYKKQ9H6DPR)"#,
        r#"(stx-transfer? u4 u3 u2)"#,
        r#"(stx-transfer? true 'SZ2J6ZY48GV1EZ5V2V5RB9MP66SW86PYKKQ9H6DPR 'SZ2J6ZY48GV1EZ5V2V5RB9MP66SW86PYKKQ9H6DPR)"#,
        r#"(stx-transfer-memo? u4 'SZ2J6ZY48GV1EZ5V2V5RB9MP66SW86PYKKQ9H6DPR 0x0102)"#,
        r#"(stx-transfer-memo? 4 'SZ2J6ZY48GV1EZ5V2V5RB9MP66SW86PYKKQ9H6DPR 'SZ2J6ZY48GV1EZ5V2V5RB9MP66SW86PYKKQ9H6DPR 0x0102)"#,
        r#"(stx-transfer-memo? u4 u3 u2 0x0102)"#,
        r#"(stx-transfer-memo? true 'SZ2J6ZY48GV1EZ5V2V5RB9MP66SW86PYKKQ9H6DPR 'SZ2J6ZY48GV1EZ5V2V5RB9MP66SW86PYKKQ9H6DPR 0x0102)"#,
        "(stx-burn? u4)",
        "(stx-burn? 4 'SZ2J6ZY48GV1EZ5V2V5RB9MP66SW86PYKKQ9H6DPR)",
    ];

    let expectations: &[VmExecutionError] = &[
        CheckErrors::IncorrectArgumentCount(3, 2).into(),
        CheckErrors::BadTransferSTXArguments.into(),
        CheckErrors::BadTransferSTXArguments.into(),
        CheckErrors::BadTransferSTXArguments.into(),
        CheckErrors::IncorrectArgumentCount(4, 3).into(),
        CheckErrors::BadTransferSTXArguments.into(),
        CheckErrors::BadTransferSTXArguments.into(),
        CheckErrors::BadTransferSTXArguments.into(),
        CheckErrors::IncorrectArgumentCount(2, 1).into(),
        CheckErrors::BadTransferSTXArguments.into(),
    ];

    for (program, expectation) in tests.iter().zip(expectations.iter()) {
        assert_eq!(
            *expectation,
            execute_with_parameters(
                program,
                ClarityVersion::Clarity2,
                StacksEpochId::Epoch20,
                ASTRules::PrecheckSize,
                false
            )
            .unwrap_err()
        );
    }
}

#[test]
fn test_bitwise() {
    // NOTE: Type safety checks (e.g. that the 2nd argument to bit-shift-left and bit-shift-right must be uint) are not included in this test.
    // Tests for the type checker are included in analysis/type_checker/tests/mod.rs instead.

    let tests = [
        "(bit-and 24 16)",                                                     // 16
        "(bit-and u24 u16)",                                                   // u16
        "(bit-xor 24 4)",                                                      // 28
        "(bit-xor u24 u4)",                                                    // u28
        "(bit-or 128 16)",                                                     // 144
        "(bit-or u128 u16)",                                                   // u144
        "(bit-not 128)",                                                       // -129
        "(bit-not u128)", // u340282366920938463463374607431768211327
        "(bit-not u340282366920938463463374607431768211327)", // u128
        "(bit-shift-right u128 u2)", // u32
        "(bit-shift-left u4 u2)", // u16
        "(bit-and -128 -64)", // -128
        "(bit-or -64 -32)", // -32
        "(bit-xor -128 64)", // -64
        "(bit-not -128)", // 127
        "(bit-shift-right -64 u1)", // -32
        "(bit-shift-left -64 u1)", // -128
        "(bit-shift-right 32 u2)", // 8
        "(bit-shift-left 4 u4)", // 64
        "(bit-or 1 2 4)", // 7
        "(bit-or 64 -32 -16)", // -16
        "(bit-or u2 u4 u32)", // u38
        "(bit-and 28 24 -1)", // 24
        "(bit-xor 1 2 4 -1)", // -8
        "(bit-shift-right u123 u9999999999)", // u0
        "(bit-shift-left u123 u9999999999)", // u170141183460469231731687303715884105728
        "(bit-shift-right u240282366920938463463374607431768211327 u2402823)", // u1877205991569831745807614120560689150
        "(bit-shift-left u240282366920938463463374607431768211327 u2402823)", // u130729942995661611608235082407192018816
        "(bit-shift-left u340282366920938463463374607431768211455 u1)", // u340282366920938463463374607431768211454
        "(bit-shift-left -1 u7)",                                       // -128
        "(bit-shift-left -1 u128)",                                     // -1
        "(bit-shift-right -128 u7)",                                    // -1
        "(bit-shift-right -256 u1)",                                    // -128
        "(bit-shift-right 5 u2)",                                       // 1
        "(bit-shift-right -5 u2)",                                      // -2
        "(bit-shift-left 123 u9999999999)", // -170141183460469231731687303715884105728
        "(bit-shift-right 123 u9999999999)", // 0
        "(bit-shift-left -64 u121)",        // -170141183460469231731687303715884105728
    ];

    let expectations: &[Result<Value, VmExecutionError>] = &[
        Ok(Value::Int(16)),                                       // (bit-and 24 16)
        Ok(Value::UInt(16)),                                      // (bit-and u24 u16)
        Ok(Value::Int(28)),                                       // (bit-xor 24 4)y
        Ok(Value::UInt(28)),                                      // (bit-xor u24 u4)
        Ok(Value::Int(144)),                                      // (bit-or 128 16)
        Ok(Value::UInt(144)),                                     // (bit-or u128 u16)
        Ok(Value::Int(-129)),                                     // (bit-not 128)
        Ok(Value::UInt(340282366920938463463374607431768211327)), // (bit-not u128)
        Ok(Value::UInt(128)), // (bit-not u340282366920938463463374607431768211327)
        Ok(Value::UInt(32)),  // (bit-shift-right u128 u2)
        Ok(Value::UInt(16)),  // (bit-shift-left u4 u2)
        Ok(Value::Int(-128)), // (bit-and -128 -64)
        Ok(Value::Int(-32)),  // (bit-or -64 -32)
        Ok(Value::Int(-64)),  // (bit-xor -128 64)
        Ok(Value::Int(127)),  // (bit-not -128)
        Ok(Value::Int(-32)),  // (bit-shift-right -64 u1)
        Ok(Value::Int(-128)), // (bit-shift-left -64 u1)
        Ok(Value::Int(8)),    // (bit-shift-right 32 u2)
        Ok(Value::Int(64)),   // (bit-shift-left 4 u4)
        Ok(Value::Int(7)),    // (bit-or 1 2 4)
        Ok(Value::Int(-16)),  // (bit-or 64 -32 -16)
        Ok(Value::UInt(38)),  // (bit-or u2 u4 u32)
        Ok(Value::Int(24)),   // (bit-and 28 24 -1)
        Ok(Value::Int(-8)),   // (bit-xor 1 2 4 -1)
        Ok(Value::UInt(0)),   // (bit-shift-right u123 u9999999999)
        Ok(Value::UInt(u128::try_from(i128::MAX).unwrap() + 1)), // (bit-shift-left u123 u9999999999)
        Ok(Value::UInt(1877205991569831745807614120560689150)),
        Ok(Value::UInt(130729942995661611608235082407192018816)),
        Ok(Value::UInt(u128::MAX - 1)), // (bit-shift-left u340282366920938463463374607431768211455 u1)
        Ok(Value::Int(-128)),           // (bit-shift-left -1 7)
        Ok(Value::Int(-1)),             // (bit-shift-left -1 128)
        Ok(Value::Int(-1)),             // (bit-shift-right -128 u7)
        Ok(Value::Int(-128)),           // (bit-shift-right -256 64)
        Ok(Value::Int(1)),              // (bit-shift-right 5 u2)
        Ok(Value::Int(-2)),             // (bit-shift-right -5 u2)
        Ok(Value::Int(i128::MIN)),      // (bit-shift-left 123 u9999999999)
        Ok(Value::Int(0)),              // (bit-shift-right 123 u9999999999)
        Ok(Value::Int(i128::MIN)),      // (bit-shift-left -64 u121)
    ];

    for (program, expectation) in tests.iter().zip(expectations.iter()) {
        assert_eq!(*expectation, vm_execute_v2(program).map(|x| x.unwrap()));
    }
}

#[test]
fn test_some() {
    let tests = [
        "(is-eq (some 1) (some 1))",
        "(is-eq none none)",
        "(is-none (some 1))",
        "(is-some (some 1))",
        "(is-some none)",
        "(is-none none)",
        "(is-eq (some 1) none)",
        "(is-eq none (some 1))",
        "(is-eq (some 1) (some 2))",
    ];

    let expectations = [
        Value::Bool(true),
        Value::Bool(true),
        Value::Bool(false),
        Value::Bool(true),
        Value::Bool(false),
        Value::Bool(true),
        Value::Bool(false),
        Value::Bool(false),
        Value::Bool(false),
    ];

    for (program, expectation) in tests.iter().zip(expectations.iter()) {
        assert_eq!(*expectation, vm_execute(program).unwrap().unwrap());
    }
}

#[test]
fn test_option_destructs() {
    let tests = [
        "(unwrap! (some 1) 2)",
        "(unwrap-err! (err 1) 2)",
        "(unwrap-err! (some 2) 2)",
        "(unwrap! (ok 3) 2)",
        "(unwrap! (err 3) 2)",
        "(unwrap-panic (ok 3))",
        "(unwrap-panic (some 3))",
        "(unwrap-err-panic (err 3))",
        "(unwrap-err-panic (ok 3))",
        "(unwrap-panic none)",
        "(unwrap-panic (err 3))",
        "(match (some 1) inner-value (+ 1 inner-value) (/ 1 0))",
        "(match none inner-value (/ 1 0) (+ 1 8))",
        "(match (ok 1) ok-val (+ 1 ok-val) err-val (/ err-val 0))",
        "(match (err 1) ok-val (/ ok-val 0) err-val (+ err-val 7))",
        "(match 1 ok-val (/ ok-val 0) err-val (+ err-val 7))",
        "(match 2 ok-val (/ ok-val 0) (+ 3 7))",
        "(try! (err u1))",
        "(try! (ok 3))",
        "(try! none)",
        "(try! (some true))",
        "(try! none 1)",
        "(try! 1)",
    ];

    let expectations: &[Result<Value, VmExecutionError>] = &[
        Ok(Value::Int(1)),
        Ok(Value::Int(1)),
        Err(
            CheckErrors::ExpectedResponseValue(Box::new(Value::some(Value::Int(2)).unwrap()))
                .into(),
        ),
        Ok(Value::Int(3)),
        Err(EarlyReturnError::UnwrapFailed(Box::new(Value::Int(2))).into()),
        Ok(Value::Int(3)),
        Ok(Value::Int(3)),
        Ok(Value::Int(3)),
        Err(RuntimeErrorType::UnwrapFailure.into()),
        Err(RuntimeErrorType::UnwrapFailure.into()),
        Err(RuntimeErrorType::UnwrapFailure.into()),
        Ok(Value::Int(2)),
        Ok(Value::Int(9)),
        Ok(Value::Int(2)),
        Ok(Value::Int(8)),
        Err(CheckErrors::BadMatchInput(Box::new(TypeSignature::IntType)).into()),
        Err(CheckErrors::BadMatchInput(Box::new(TypeSignature::IntType)).into()),
        Err(EarlyReturnError::UnwrapFailed(Box::new(Value::error(Value::UInt(1)).unwrap())).into()),
        Ok(Value::Int(3)),
        Err(EarlyReturnError::UnwrapFailed(Box::new(Value::none())).into()),
        Ok(Value::Bool(true)),
        Err(CheckErrors::IncorrectArgumentCount(1, 2).into()),
        Err(CheckErrors::ExpectedOptionalOrResponseValue(Box::new(Value::Int(1))).into()),
    ];

    for (program, expectation) in tests.iter().zip(expectations.iter()) {
        assert_eq!(*expectation, vm_execute(program).map(|x| x.unwrap()));
    }
}

#[test]
fn test_hash_errors() {
    let tests = [
        "(sha256 2 1)",
        "(keccak256 3 1)",
        "(hash160 2 1)",
        "(sha256 true)",
        "(keccak256 true)",
        "(hash160 true)",
        "(sha512 true)",
        "(sha512 1 2)",
        "(sha512/256 true)",
        "(sha512/256 1 2)",
    ];

    let expectations: &[VmExecutionError] = &[
        CheckErrors::IncorrectArgumentCount(1, 2).into(),
        CheckErrors::IncorrectArgumentCount(1, 2).into(),
        CheckErrors::IncorrectArgumentCount(1, 2).into(),
        CheckErrors::UnionTypeValueError(
            vec![
                TypeSignature::IntType,
                TypeSignature::UIntType,
                TypeSignature::max_buffer().unwrap(),
            ],
            Box::new(Value::Bool(true)),
        )
        .into(),
        CheckErrors::UnionTypeValueError(
            vec![
                TypeSignature::IntType,
                TypeSignature::UIntType,
                TypeSignature::max_buffer().unwrap(),
            ],
            Box::new(Value::Bool(true)),
        )
        .into(),
        CheckErrors::UnionTypeValueError(
            vec![
                TypeSignature::IntType,
                TypeSignature::UIntType,
                TypeSignature::max_buffer().unwrap(),
            ],
            Box::new(Value::Bool(true)),
        )
        .into(),
        CheckErrors::UnionTypeValueError(
            vec![
                TypeSignature::IntType,
                TypeSignature::UIntType,
                TypeSignature::max_buffer().unwrap(),
            ],
            Box::new(Value::Bool(true)),
        )
        .into(),
        CheckErrors::IncorrectArgumentCount(1, 2).into(),
        CheckErrors::UnionTypeValueError(
            vec![
                TypeSignature::IntType,
                TypeSignature::UIntType,
                TypeSignature::max_buffer().unwrap(),
            ],
            Box::new(Value::Bool(true)),
        )
        .into(),
        CheckErrors::IncorrectArgumentCount(1, 2).into(),
    ];

    for (program, expectation) in tests.iter().zip(expectations.iter()) {
        assert_eq!(*expectation, vm_execute(program).unwrap_err());
    }
}

#[test]
fn test_bool_functions() {
    let tests = [
        "true",
        "(and true true true)",
        "(and false true true)",
        "(and false (> 1 (/ 10 0)))",
        "(or true (> 1 (/ 10 0)))",
        "(or false false false)",
        "(not true)",
        "(and true false)",
        "(or false true)",
    ];

    let expectations = [
        Value::Bool(true),
        Value::Bool(true),
        Value::Bool(false),
        Value::Bool(false),
        Value::Bool(true),
        Value::Bool(false),
        Value::Bool(false),
        Value::Bool(false),
        Value::Bool(true),
    ];

    tests
        .iter()
        .zip(expectations.iter())
        .for_each(|(program, expectation)| assert_eq!(expectation.clone(), execute(program)));
}

#[test]
fn test_bad_lets() {
    let tests = [
        "(let ((tx-sender 1)) (+ tx-sender tx-sender))",
        "(let ((* 1)) (+ * *))",
        "(let ((a 1) (a 2)) (+ a a))",
        "(let ((a 1) (b 2)) (var-set cursor a) (var-set cursor (+ b (var-get cursor))) (+ a b))",
        "(let ((true 0)) true)",
        "(let ((false 1)) false)",
    ];

    let expectations: &[VmExecutionError] = &[
        CheckErrors::NameAlreadyUsed("tx-sender".to_string()).into(),
        CheckErrors::NameAlreadyUsed("*".to_string()).into(),
        CheckErrors::NameAlreadyUsed("a".to_string()).into(),
        CheckErrors::NoSuchDataVariable("cursor".to_string()).into(),
        CheckErrors::NameAlreadyUsed("true".to_string()).into(),
        CheckErrors::NameAlreadyUsed("false".to_string()).into(),
    ];

    tests
        .iter()
        .zip(expectations.iter())
        .for_each(|(program, expectation)| {
            assert_eq!((*expectation), vm_execute(program).unwrap_err())
        });
}

#[test]
fn test_lets() {
    let tests = [
        "(let ((a 1) (b 2)) (+ a b))",
        "(define-data-var cursor int 0) (let ((a 1) (b 2)) (var-set cursor a) (var-set cursor (+ b (var-get cursor))) (var-get cursor))"];

    let expectations = [Value::Int(3), Value::Int(3)];

    tests
        .iter()
        .zip(expectations.iter())
        .for_each(|(program, expectation)| assert_eq!(expectation.clone(), execute(program)));
}

#[test]
// tests that the type signature of the result of a merge tuple is updated.
//  this is required to pass the type admission checks of, e.g., data store
//  operations like `(define-data-var ...)`
fn merge_update_type_signature_2239() {
    let tests = [
        "(define-data-var a {p: uint} (merge {p: 2} {p: u2})) (var-get a)",
        "(merge {p: 2} {p: u2})",
        "(merge {p: 2} {q: 3})",
        "(define-data-var c {p: uint} {p: u2}) (var-get c)",
        "(define-data-var d {p: uint} (merge {p: u2} {p: u2})) (var-get d)",
        "(define-data-var e {p: int, q: int} {p: 2, q: 3}) (var-get e)",
        "(define-data-var f {p: int, q: int} (merge {q: 2, p: 3} {p: 4})) (var-get f)",
    ];

    let expectations = [
        "(tuple (p u2))",
        "(tuple (p u2))",
        "(tuple (p 2) (q 3))",
        "(tuple (p u2))",
        "(tuple (p u2))",
        "(tuple (p 2) (q 3))",
        "(tuple (p 4) (q 2))",
    ];

    tests
        .iter()
        .zip(expectations.iter())
        .for_each(|(program, expectation)| {
            assert_eq!(expectation.to_string(), execute(program).to_string())
        });
}

#[test]
fn test_2053_stacked_user_funcs() {
    let test = "
(define-read-only (identity (n int)) n)
(begin (identity (identity 1)))
";

    let expectation = Value::Int(1);

    assert_eq!(expectation, execute(test));
}

#[test]
fn test_asserts() {
    let tests = [
        "(begin (asserts! (is-eq 1 1) (err 0)) (ok 1))",
        "(begin (asserts! (is-eq 1 1) (err 0)) (asserts! (is-eq 2 2) (err 1)) (ok 2))",
    ];

    let expectations = [
        Value::okay(Value::Int(1)).unwrap(),
        Value::okay(Value::Int(2)).unwrap(),
    ];

    tests
        .iter()
        .zip(expectations.iter())
        .for_each(|(program, expectation)| assert_eq!(expectation.clone(), execute(program)));
}

#[test]
fn test_asserts_short_circuit() {
    let tests = [
        "(begin (asserts! (is-eq 1 0) (err 0)) (ok 1))",
        "(begin (asserts! (is-eq 1 1) (err 0)) (asserts! (is-eq 2 1) (err 1)) (ok 2))",
    ];

<<<<<<< HEAD
    let expectations: &[VmExecutionError] = &[
        VmExecutionError::ShortReturn(ShortReturnType::AssertionFailed(Box::new(
            Value::error(Value::Int(0)).unwrap(),
        ))),
        VmExecutionError::ShortReturn(ShortReturnType::AssertionFailed(Box::new(
=======
    let expectations: &[Error] = &[
        Error::EarlyReturn(EarlyReturnError::AssertionFailed(Box::new(
            Value::error(Value::Int(0)).unwrap(),
        ))),
        Error::EarlyReturn(EarlyReturnError::AssertionFailed(Box::new(
>>>>>>> 5d371873
            Value::error(Value::Int(1)).unwrap(),
        ))),
    ];

    tests
        .iter()
        .zip(expectations.iter())
        .for_each(|(program, expectation)| {
            assert_eq!((*expectation), vm_execute(program).unwrap_err())
        });
}

#[test]
fn test_is_mainnet() {
    let tests = [
        "is-in-mainnet", // true only on "mainnet"
        "is-in-regtest", // always true in a regtest
    ];

    let mainnet_expectations = [Value::Bool(true), Value::Bool(true)];

    tests
        .iter()
        .zip(mainnet_expectations.iter())
        .for_each(|(program, expectation)| {
            assert_eq!(
                expectation.clone(),
                execute_with_parameters(
                    program,
                    ClarityVersion::Clarity2,
                    StacksEpochId::Epoch20,
                    ASTRules::PrecheckSize,
                    true
                )
                .unwrap()
                .unwrap()
            )
        });

    let testnet_expectations = [Value::Bool(false), Value::Bool(true)];

    tests
        .iter()
        .zip(testnet_expectations.iter())
        .for_each(|(program, expectation)| {
            assert_eq!(
                expectation.clone(),
                execute_with_parameters(
                    program,
                    ClarityVersion::Clarity2,
                    StacksEpochId::Epoch20,
                    ASTRules::PrecheckSize,
                    false
                )
                .unwrap()
                .unwrap()
            )
        });
}

#[test]
fn test_chain_id() {
    let tests = ["chain-id"];

    let mainnet_expectations = [Value::UInt(CHAIN_ID_MAINNET.into())];

    tests
        .iter()
        .zip(mainnet_expectations.iter())
        .for_each(|(program, expectation)| {
            assert_eq!(
                expectation.clone(),
                execute_with_parameters(
                    program,
                    ClarityVersion::Clarity2,
                    StacksEpochId::Epoch21,
                    ASTRules::PrecheckSize,
                    true
                )
                .unwrap()
                .unwrap()
            )
        });

    let testnet_expectations = [Value::UInt(CHAIN_ID_TESTNET.into())];

    tests
        .iter()
        .zip(testnet_expectations.iter())
        .for_each(|(program, expectation)| {
            assert_eq!(
                expectation.clone(),
                execute_with_parameters(
                    program,
                    ClarityVersion::Clarity2,
                    StacksEpochId::Epoch21,
                    ASTRules::PrecheckSize,
                    false
                )
                .unwrap()
                .unwrap()
            )
        });
}

#[test]
fn test_execution_time_expiration() {
    assert_eq!(
        vm_execute_with_limited_execution_time("(+ 1 1)", Duration::from_secs(0))
            .err()
            .unwrap(),
        CostErrors::ExecutionTimeExpired.into()
    );
}<|MERGE_RESOLUTION|>--- conflicted
+++ resolved
@@ -31,11 +31,7 @@
 use crate::vm::contexts::OwnedEnvironment;
 use crate::vm::costs::LimitedCostTracker;
 use crate::vm::database::MemoryBackingStore;
-<<<<<<< HEAD
-use crate::vm::errors::{CheckErrors, RuntimeErrorType, ShortReturnType, VmExecutionError};
-=======
-use crate::vm::errors::{CheckErrors, EarlyReturnError, Error, RuntimeErrorType};
->>>>>>> 5d371873
+use crate::vm::errors::{CheckErrors, EarlyReturnError, RuntimeErrorType, VmExecutionError};
 use crate::vm::tests::{execute, test_clarity_versions};
 use crate::vm::types::signatures::*;
 use crate::vm::types::{
@@ -1678,19 +1674,11 @@
         "(begin (asserts! (is-eq 1 1) (err 0)) (asserts! (is-eq 2 1) (err 1)) (ok 2))",
     ];
 
-<<<<<<< HEAD
     let expectations: &[VmExecutionError] = &[
-        VmExecutionError::ShortReturn(ShortReturnType::AssertionFailed(Box::new(
+        VmExecutionError::EarlyReturn(EarlyReturnError::AssertionFailed(Box::new(
             Value::error(Value::Int(0)).unwrap(),
         ))),
-        VmExecutionError::ShortReturn(ShortReturnType::AssertionFailed(Box::new(
-=======
-    let expectations: &[Error] = &[
-        Error::EarlyReturn(EarlyReturnError::AssertionFailed(Box::new(
-            Value::error(Value::Int(0)).unwrap(),
-        ))),
-        Error::EarlyReturn(EarlyReturnError::AssertionFailed(Box::new(
->>>>>>> 5d371873
+        VmExecutionError::EarlyReturn(EarlyReturnError::AssertionFailed(Box::new(
             Value::error(Value::Int(1)).unwrap(),
         ))),
     ];
