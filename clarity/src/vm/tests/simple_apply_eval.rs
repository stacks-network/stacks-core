// Copyright (C) 2013-2020 Blockstack PBC, a public benefit corporation
// Copyright (C) 2020 Stacks Open Internet Foundation
//
// This program is free software: you can redistribute it and/or modify
// it under the terms of the GNU General Public License as published by
// the Free Software Foundation, either version 3 of the License, or
// (at your option) any later version.
//
// This program is distributed in the hope that it will be useful,
// but WITHOUT ANY WARRANTY; without even the implied warranty of
// MERCHANTABILITY or FITNESS FOR A PARTICULAR PURPOSE.  See the
// GNU General Public License for more details.
//
// You should have received a copy of the GNU General Public License
// along with this program.  If not, see <http://www.gnu.org/licenses/>.

use std::time::Duration;

use rstest::rstest;
use rstest_reuse::{self, *};
use stacks_common::address::{
    AddressHashMode, C32_ADDRESS_VERSION_MAINNET_SINGLESIG, C32_ADDRESS_VERSION_TESTNET_SINGLESIG,
};
use stacks_common::consts::{CHAIN_ID_MAINNET, CHAIN_ID_TESTNET};
use stacks_common::types::chainstate::{StacksAddress, StacksPrivateKey, StacksPublicKey};
use stacks_common::types::StacksEpochId;
use stacks_common::util::hash::{hex_bytes, to_hex};

use crate::vm::ast::{parse, ASTRules};
use crate::vm::callables::DefinedFunction;
use crate::vm::contexts::OwnedEnvironment;
use crate::vm::costs::LimitedCostTracker;
use crate::vm::database::MemoryBackingStore;
<<<<<<< HEAD
use crate::vm::errors::{CheckErrors, EarlyReturnError, RuntimeErrorType, VmExecutionError};
=======
use crate::vm::errors::{CheckErrorKind, EarlyReturnError, Error, RuntimeErrorType};
>>>>>>> 927747ce
use crate::vm::tests::{execute, test_clarity_versions};
use crate::vm::types::signatures::*;
use crate::vm::types::{
    ASCIIData, BuffData, CharType, PrincipalData, QualifiedContractIdentifier, SequenceData,
    TypeSignature,
};
use crate::vm::{
    eval, execute as vm_execute, execute_v2 as vm_execute_v2,
    execute_with_limited_execution_time as vm_execute_with_limited_execution_time,
    execute_with_parameters, CallStack, ClarityVersion, ContractContext, CostErrors, Environment,
    GlobalContext, LocalContext, Value,
};

#[test]
fn test_doubly_defined_persisted_vars() {
    let tests = [
        "(define-non-fungible-token cursor uint) (define-non-fungible-token cursor uint)",
        "(define-fungible-token cursor) (define-fungible-token cursor)",
        "(define-data-var cursor int 0) (define-data-var cursor int 0)",
        "(define-map cursor { cursor: int } { place: uint }) (define-map cursor { cursor: int } { place: uint })" ];
    for p in tests.iter() {
        assert_eq!(
            vm_execute(p).unwrap_err(),
            CheckErrorKind::NameAlreadyUsed("cursor".into()).into()
        );
    }
}

#[apply(test_clarity_versions)]
fn test_simple_let(#[case] version: ClarityVersion, #[case] epoch: StacksEpochId) {
    /*
      test program:
      (let ((x 1) (y 2))
        (+ x
           (let ((x 3))
                 (+ x y))
           x))
    */

    let program = "(let ((x 1) (y 2))
                     (+ x
                        (let ((z 3))
                             (+ z y))
                        x))";
    let contract_id = QualifiedContractIdentifier::transient();
    let placeholder_context =
        ContractContext::new(QualifiedContractIdentifier::transient(), version);
    if let Ok(parsed_program) = parse(&contract_id, program, version, epoch) {
        let context = LocalContext::new();
        let mut marf = MemoryBackingStore::new();
        let mut env = OwnedEnvironment::new(marf.as_clarity_db(), epoch);

        assert_eq!(
            Ok(Value::Int(7)),
            eval(
                &parsed_program[0],
                &mut env.get_exec_environment(None, None, &placeholder_context),
                &context
            )
        );
    } else {
        panic!("Failed to parse program.");
    }
}

#[test]
fn test_sha256() {
    let sha256_evals = [
        "(sha256 0x)",
        "(sha256 0)",
        "(sha256 0x54686520717569636b2062726f776e20666f78206a756d7073206f76657220746865206c617a7920646f67)", // The quick brown fox jumps over the lazy dog
    ];

    fn to_buffer(hex: &str) -> Value {
        Value::Sequence(SequenceData::Buffer(BuffData {
            data: hex_bytes(hex).unwrap(),
        }))
    }

    let expectations = [
        "e3b0c44298fc1c149afbf4c8996fb92427ae41e4649b934ca495991b7852b855",
        "374708fff7719dd5979ec875d56cd2286f6d3cf7ec317a3b25632aab28ec37bb",
        "d7a8fbb307d7809469ca9abcb0082e4f8d5651e46d3cdb762d02d0bf37c9e592",
    ];

    sha256_evals
        .iter()
        .zip(expectations.iter())
        .for_each(|(program, expectation)| assert_eq!(to_buffer(expectation), execute(program)));
}

#[test]
fn test_sha512() {
    let sha512_evals = [
        "(sha512 0x)",
        "(sha512 0)",
        "(sha512 0x54686520717569636b2062726f776e20666f78206a756d7073206f76657220746865206c617a7920646f67)", // The quick brown fox jumps over the lazy dog
    ];

    fn p_to_hex(val: Value) -> String {
        match val {
            Value::Sequence(SequenceData::Buffer(BuffData { data })) => to_hex(&data),
            _ => panic!("Failed"),
        }
    }

    let expectations = [
        "cf83e1357eefb8bdf1542850d66d8007d620e4050b5715dc83f4a921d36ce9ce47d0d13c5d85f2b0ff8318d2877eec2f63b931bd47417a81a538327af927da3e",
        "0b6cbac838dfe7f47ea1bd0df00ec282fdf45510c92161072ccfb84035390c4da743d9c3b954eaa1b0f86fc9861b23cc6c8667ab232c11c686432ebb5c8c3f27",
        "07e547d9586f6a73f73fbac0435ed76951218fb7d0c8d788a309d785436bbb642e93a252a954f23912547d1e8a3b5ed6e1bfd7097821233fa0538f3db854fee6"
    ];

    sha512_evals
        .iter()
        .zip(expectations.iter())
        .for_each(|(program, expectation)| assert_eq!(expectation, &p_to_hex(execute(program))));
}

#[test]
fn test_sha512trunc256() {
    let sha512_evals = [
        "(sha512/256 0x)",
        "(sha512/256 0)",
        "(sha512/256 0x54686520717569636b2062726f776e20666f78206a756d7073206f76657220746865206c617a7920646f67)", // The quick brown fox jumps over the lazy dog
    ];

    fn p_to_hex(val: Value) -> String {
        match val {
            Value::Sequence(SequenceData::Buffer(BuffData { data })) => to_hex(&data),
            _ => panic!("Failed"),
        }
    }

    let expectations = [
        "c672b8d1ef56ed28ab87c3622c5114069bdd3ad7b8f9737498d0c01ecef0967a",
        "e41c9660b04714cdf7249f0fd6e6c5556f54a7e04d299958b69a877e0fada2fb",
        "dd9d67b371519c339ed8dbd25af90e976a1eeefd4ad3d889005e532fc5bef04d",
    ];

    sha512_evals
        .iter()
        .zip(expectations.iter())
        .for_each(|(program, expectation)| assert_eq!(expectation, &p_to_hex(execute(program))));
}

#[test]
fn test_keccak256() {
    let keccak256_evals = [
        "(keccak256 0x)",
        "(keccak256 0)",
        "(keccak256 0x54686520717569636b2062726f776e20666f78206a756d7073206f76657220746865206c617a7920646f67)", // The quick brown fox jumps over the lazy dog
    ];

    fn to_buffer(hex: &str) -> Value {
        Value::Sequence(SequenceData::Buffer(BuffData {
            data: hex_bytes(hex).unwrap(),
        }))
    }

    let expectations = [
        "c5d2460186f7233c927e7db2dcc703c0e500b653ca82273b7bfad8045d85a470",
        "f490de2920c8a35fabeb13208852aa28c76f9be9b03a4dd2b3c075f7a26923b4",
        "4d741b6f1eb29cb2a9b9911c82f56fa8d73b04959d3d9d222895df6c0b28aa15",
    ];

    keccak256_evals
        .iter()
        .zip(expectations.iter())
        .for_each(|(program, expectation)| assert_eq!(to_buffer(expectation), execute(program)));
}

#[test]
/// This test serializes two different values which do fit in
///  the Clarity maximum value size, but whose serializations
///  do not. These tests would _not_ pass typechecking: in fact,
///  the code comes from `type_checker::tests::test_to_consensus_buff`
///  failure cases.
fn test_to_consensus_buff_too_big() {
    let buff_setup = "
     ;; Make a buffer with repeated concatenation.
     (define-private (make-buff-10)
        0x11223344556677889900)
     (define-private (octo-buff (x (buff 100000)))
        (concat (concat (concat x x) (concat x x))
                (concat (concat x x) (concat x x))))
     (define-private (make-buff-80)
        (unwrap-panic (as-max-len? (octo-buff (make-buff-10)) u80)))
     (define-private (make-buff-640)
        (unwrap-panic (as-max-len? (octo-buff (make-buff-80)) u640)))
     (define-private (make-buff-5120)
        (unwrap-panic (as-max-len? (octo-buff (make-buff-640)) u5120)))
     (define-private (make-buff-40960)
        (unwrap-panic (as-max-len? (octo-buff (make-buff-5120)) u40960)))
     (define-private (make-buff-327680)
        (unwrap-panic (as-max-len? (octo-buff (make-buff-40960)) u327680)))

     (define-private (make-buff-24567)
        (let ((x (make-buff-5120))
              (y (make-buff-640))
              (z (make-buff-80))
              (a 0x11223344556677))
          ;; 4x + 6y + 3z + a = 24567
          (concat
            (concat
             ;; 4x
             (concat (concat x x) (concat x x))
             ;; 6y
             (concat (concat (concat y y) (concat y y)) (concat y y)))
            ;; 3z + a
            (concat (concat z z) (concat z a)))))

     ;; (3 * 327680) + 40960 + 24567 = 1048567
     (define-private (make-buff-1048567)
        (let ((x (make-buff-327680))
              (y (make-buff-40960))
              (z (make-buff-24567)))
         (concat (concat (concat x x) (concat x y)) z)))

     (define-private (make-buff-1048570)
         (concat (make-buff-1048567) 0x112233))
    ";

    // this program prints the length of the
    // constructed 1048570 buffer and then executes
    // to-consensus-buff? on it. if the buffer wasn't the
    // expect length, just return (some buffer), which will
    // cause the test assertion to fail.
    let program_check_1048570 = format!(
        "{buff_setup}
     (let ((a (make-buff-1048570)))
        (if (is-eq (len a) u1048570)
            (to-consensus-buff? a)
            (some 0x00)))
    "
    );

    let result = vm_execute_v2(&program_check_1048570)
        .expect("Should execute")
        .expect("Should have return value");

    assert!(result.expect_optional().unwrap().is_none());

    // this program prints the length of the
    // constructed 1048567 buffer and then executes
    // to-consensus-buff? on it. if the buffer wasn't the
    // expect length, just return (some buffer), which will
    // cause the test assertion to fail.
    let program_check_1048567 = format!(
        "{buff_setup}
     (let ((a (make-buff-1048567)))
        (if (is-eq (len a) u1048567)
            (to-consensus-buff? a)
            (some 0x00)))
    "
    );

    let result = vm_execute_v2(&program_check_1048567)
        .expect("Should execute")
        .expect("Should have return value");

    assert!(result.expect_optional().unwrap().is_none());
}

#[test]
fn test_from_consensus_buff_type_checks() {
    let vectors = [
        (
            "(from-consensus-buff? uint 0x10 0x00)",
            "Unchecked(IncorrectArgumentCount(2, 3))",
        ),
        (
            "(from-consensus-buff? uint 1)",
            "Unchecked(TypeValueError(SequenceType(BufferType(BufferLength(1048576))), Int(1)))",
        ),
        (
            "(from-consensus-buff? 2 0x10)",
            "Unchecked(InvalidTypeDescription)",
        ),
    ];

    for (input, expected) in vectors.iter() {
        let result = vm_execute_v2(input).expect_err("Should raise an error");
        assert_eq!(&result.to_string(), expected);
    }
}

#[test]
/// This test tries a bunch of buffers which either
///  do not parse, or parse to the incorrect type
fn test_from_consensus_buff_missed_expectations() {
    let vectors = [
        ("0x0000000000000000000000000000000001", "uint"),
        ("0x00ffffffffffffffffffffffffffffffff", "uint"),
        ("0x0100000000000000000000000000000001", "int"),
        ("0x010000000000000000000000000000000101", "uint"),
        ("0x0200000004deadbeef", "(buff 2)"),
        ("0x0200000004deadbeef", "(buff 3)"),
        ("0x0200000004deadbeef", "(string-ascii 8)"),
        ("0x03", "uint"),
        ("0x04", "(optional int)"),
        ("0x0700ffffffffffffffffffffffffffffffff", "(response uint int)"),
        ("0x0800ffffffffffffffffffffffffffffffff", "(response int uint)"),
        ("0x09", "(response int int)"),
        ("0x0b0000000400000000000000000000000000000000010000000000000000000000000000000002000000000000000000000000000000000300fffffffffffffffffffffffffffffffc",
         "(list 3 int)"),
        ("0x0c000000020362617a0906666f6f62617203", "{ bat: (optional int), foobar: bool }"),
        ("0xff", "int"),
    ];

    for (buff_repr, type_repr) in vectors.iter() {
        let program = format!("(from-consensus-buff? {type_repr} {buff_repr})");
        eprintln!("{program}");
        let result_val = vm_execute_v2(&program)
            .expect("from-consensus-buff? should succeed")
            .expect("from-consensus-buff? should return")
            .expect_optional()
            .unwrap();
        assert!(
            result_val.is_none(),
            "from-consensus-buff? should return none"
        );
    }
}

#[test]
fn test_to_from_consensus_buff_vectors() {
    let vectors = [
        ("0x0000000000000000000000000000000001", "1", "int"),
        ("0x00ffffffffffffffffffffffffffffffff", "-1", "int"),
        ("0x0100000000000000000000000000000001", "u1", "uint"),
        ("0x0200000004deadbeef", "0xdeadbeef", "(buff 8)"),
        ("0x03", "true", "bool"),
        ("0x04", "false", "bool"),
        ("0x050011deadbeef11ababffff11deadbeef11ababffff", "'S08XXBDYXW8TQAZZZW8XXBDYXW8TQAZZZZ88551S", "principal"),
        ("0x060011deadbeef11ababffff11deadbeef11ababffff0461626364", "'S08XXBDYXW8TQAZZZW8XXBDYXW8TQAZZZZ88551S.abcd", "principal"),
        ("0x0700ffffffffffffffffffffffffffffffff", "(ok -1)", "(response int int)"),
        ("0x0800ffffffffffffffffffffffffffffffff", "(err -1)", "(response int int)"),
        ("0x09", "none", "(optional int)"),
        ("0x0a00ffffffffffffffffffffffffffffffff", "(some -1)", "(optional int)"),
        ("0x0b0000000400000000000000000000000000000000010000000000000000000000000000000002000000000000000000000000000000000300fffffffffffffffffffffffffffffffc",
         "(list 1 2 3 -4)", "(list 4 int)"),
        ("0x0c000000020362617a0906666f6f62617203", "{ baz: none, foobar: true }", "{ baz: (optional int), foobar: bool }"),
    ];

    // do `from-consensus-buff?` tests
    for (buff_repr, value_repr, type_repr) in vectors.iter() {
        let program = format!("(from-consensus-buff? {type_repr} {buff_repr})");
        eprintln!("{program}");
        let result_val = vm_execute_v2(&program)
            .expect("from-consensus-buff? should succeed")
            .expect("from-consensus-buff? should return")
            .expect_optional()
            .unwrap()
            .expect("from-consensus-buff? should return (some value)");
        let expected_val = execute(value_repr);
        assert_eq!(result_val, expected_val);
    }

    // do `to-consensus-buff?` tests
    for (buff_repr, value_repr, _) in vectors.iter() {
        let program = format!("(to-consensus-buff? {value_repr})");
        let result_buffer = vm_execute_v2(&program)
            .expect("to-consensus-buff? should succeed")
            .expect("to-consensus-buff? should return")
            .expect_optional()
            .unwrap()
            .expect("to-consensus-buff? should return (some buff)");
        let expected_buff = execute(buff_repr);
        assert_eq!(result_buffer, expected_buff);
    }
}

#[test]
fn test_secp256k1() {
    let secp256k1_evals = [
        "(unwrap! (secp256k1-recover? 0xde5b9eb9e7c5592930eb2e30a01369c36586d872082ed8181ee83d2a0ec20f04 0x8738487ebe69b93d8e51583be8eee50bb4213fc49c767d329632730cc193b873554428fc936ca3569afc15f1c9365f6591d6251a89fee9c9ac661116824d3a1301) 2)",
        "(unwrap-err! (secp256k1-recover? 0x0000000000000000000000000000000000000000000000000000000000000000 0x0000000000000000000000000000000000000000000000000000000000000000000000000000000000000000000000000000000000000000000000000000000000) 3)",
        "(unwrap-err! (secp256k1-recover? 0xde5b9eb9e7c5592930eb2e30a01369c36586d872082ed8181ee83d2a0ec20f04 0x8738487ebe69b93d8e51583be8eee50bb4213fc49c767d329632730cc193b873554428fc936ca3569afc15f1c9365f6591d6251a89fee9c9ac661116824d3a1306) 3)",
        "(secp256k1-verify 0xde5b9eb9e7c5592930eb2e30a01369c36586d872082ed8181ee83d2a0ec20f04 0x8738487ebe69b93d8e51583be8eee50bb4213fc49c767d329632730cc193b873554428fc936ca3569afc15f1c9365f6591d6251a89fee9c9ac661116824d3a1301 0x03adb8de4bfb65db2cfd6120d55c6526ae9c52e675db7e47308636534ba7786110)",
        "(secp256k1-verify 0xde5b9eb9e7c5592930eb2e30a01369c36586d872082ed8181ee83d2a0ec20f04 0x8738487ebe69b93d8e51583be8eee50bb4213fc49c767d329632730cc193b873554428fc936ca3569afc15f1c9365f6591d6251a89fee9c9ac661116824d3a13 0x03adb8de4bfb65db2cfd6120d55c6526ae9c52e675db7e47308636534ba7786110)",
        "(secp256k1-verify 0x0000000000000000000000000000000000000000000000000000000000000000 0x0000000000000000000000000000000000000000000000000000000000000000000000000000000000000000000000000000000000000000000000000000000000 0x03adb8de4bfb65db2cfd6120d55c6526ae9c52e675db7e47308636534ba7786110)",
        "(secp256k1-verify 0xde5b9eb9e7c5592930eb2e30a01369c36586d872082ed8181ee83d2a0ec20f04 0x8738487ebe69b93d8e51583be8eee50bb4213fc49c767d329632730cc193b873554428fc936ca3569afc15f1c9365f6591d6251a89fee9c9ac661116824d3a1305 0x03adb8de4bfb65db2cfd6120d55c6526ae9c52e675db7e47308636534ba7786110)",
        "(unwrap! (principal-of? 0x03adb8de4bfb65db2cfd6120d55c6526ae9c52e675db7e47308636534ba7786110) 4)", // (buff 33)
        "(unwrap-err! (principal-of? 0x000000000000000000000000000000000000000000000000000000000000000000) 3)",
    ];

    let privk = StacksPrivateKey::from_hex(
        "510f96a8efd0b11e211733c1ac5e3fa6f3d3fcdd62869e376c47decb3e14fea101",
    )
    .unwrap(); // need the "compressed extra 0x01 to match, as this changes the address"
    eprintln!("privk {privk:?}");
    eprintln!("from_private {:?}", &StacksPublicKey::from_private(&privk));
    let addr = StacksAddress::from_public_keys(
        C32_ADDRESS_VERSION_TESTNET_SINGLESIG,
        &AddressHashMode::SerializeP2PKH,
        1,
        &vec![StacksPublicKey::from_private(&privk)],
    )
    .unwrap();
    eprintln!("addr from privk {addr:?}");
    let principal = addr.into();
    if let PrincipalData::Standard(data) = principal {
        eprintln!("test_secp256k1 principal {:?}", data.to_address());
    }

    let addr = StacksAddress::from_public_keys(
        C32_ADDRESS_VERSION_TESTNET_SINGLESIG,
        &AddressHashMode::SerializeP2PKH,
        1,
        &vec![StacksPublicKey::from_hex(
            "03adb8de4bfb65db2cfd6120d55c6526ae9c52e675db7e47308636534ba7786110",
        )
        .unwrap()],
    )
    .unwrap();
    eprintln!("addr from hex {addr:?}");
    let principal: PrincipalData = addr.into();
    if let PrincipalData::Standard(data) = principal.clone() {
        eprintln!("test_secp256k1 principal {:?}", data.to_address());
    }

    let expectations = [
        Value::Sequence(SequenceData::Buffer(BuffData {
            data: hex_bytes("03adb8de4bfb65db2cfd6120d55c6526ae9c52e675db7e47308636534ba7786110")
                .unwrap(),
        })),
        Value::UInt(1),
        Value::UInt(2),
        Value::Bool(true),
        Value::Bool(true),
        Value::Bool(false),
        Value::Bool(false),
        Value::Principal(principal),
        Value::UInt(1),
    ];

    secp256k1_evals
        .iter()
        .zip(expectations.iter())
        .for_each(|(program, expectation)| assert_eq!(expectation.clone(), execute(program)));
}

#[test]
fn test_principal_of_fix() {
    // There is a bug with principal-of in Clarity1. The address returned is always testnet. In Clarity2, we fix this.
    // So, we need to test that:
    //   1) In Clarity1, the returned address is always a testnet address.
    //   2) In Clarity2, the returned address is a function of the network type.
    let principal_of_program =
        "(unwrap! (principal-of? 0x03adb8de4bfb65db2cfd6120d55c6526ae9c52e675db7e47308636534ba7786110) 4)";

    let mainnet_principal = StacksAddress::from_public_keys(
        C32_ADDRESS_VERSION_MAINNET_SINGLESIG,
        &AddressHashMode::SerializeP2PKH,
        1,
        &vec![StacksPublicKey::from_hex(
            "03adb8de4bfb65db2cfd6120d55c6526ae9c52e675db7e47308636534ba7786110",
        )
        .unwrap()],
    )
    .unwrap()
    .into();
    let testnet_principal: PrincipalData = StacksAddress::from_public_keys(
        C32_ADDRESS_VERSION_TESTNET_SINGLESIG,
        &AddressHashMode::SerializeP2PKH,
        1,
        &vec![StacksPublicKey::from_hex(
            "03adb8de4bfb65db2cfd6120d55c6526ae9c52e675db7e47308636534ba7786110",
        )
        .unwrap()],
    )
    .unwrap()
    .into();

    // Clarity2, mainnet, should have a mainnet principal.
    assert_eq!(
        Value::Principal(mainnet_principal),
        execute_with_parameters(
            principal_of_program,
            ClarityVersion::Clarity2,
            StacksEpochId::Epoch20,
            ASTRules::PrecheckSize,
            true
        )
        .unwrap()
        .unwrap()
    );

    // Clarity2, testnet, should have a testnet principal.
    assert_eq!(
        Value::Principal(testnet_principal.clone()),
        execute_with_parameters(
            principal_of_program,
            ClarityVersion::Clarity2,
            StacksEpochId::Epoch20,
            ASTRules::PrecheckSize,
            false
        )
        .unwrap()
        .unwrap()
    );

    // Clarity1, mainnet, should have a test principal (this is the bug that we need to preserve).
    assert_eq!(
        Value::Principal(testnet_principal.clone()),
        execute_with_parameters(
            principal_of_program,
            ClarityVersion::Clarity1,
            StacksEpochId::Epoch20,
            ASTRules::PrecheckSize,
            true
        )
        .unwrap()
        .unwrap()
    );

    // Clarity1, testnet, should have a testnet principal.
    assert_eq!(
        Value::Principal(testnet_principal),
        execute_with_parameters(
            principal_of_program,
            ClarityVersion::Clarity1,
            StacksEpochId::Epoch20,
            ASTRules::PrecheckSize,
            false
        )
        .unwrap()
        .unwrap()
    );
}

#[test]
fn test_secp256k1_errors() {
    let secp256k1_evals = [
        "(secp256k1-recover? 0xde5b9eb9e7c5592930eb2e30a01369c36586d872082ed8181ee83d2a0ec20f 0x8738487ebe69b93d8e51583be8eee50bb4213fc49c767d329632730cc193b873554428fc936ca3569afc15f1c9365f6591d6251a89fee9c9ac661116824d3a1301)",
        "(secp256k1-recover? 0xde5b9eb9e7c5592930eb2e30a01369c36586d872082ed8181ee83d2a0ec20f04 0x8738487ebe69b93d8e51583be8eee50bb4213fc49c767d329632730cc193b873554428fc936ca3569afc15f1c9365f6591d6251a89fee9c9ac661116824d3a130100)",
        "(secp256k1-recover? 0xde5b9eb9e7c5592930eb2e30a01369c36586d872082ed8181ee83d2a0ec20f04)",
        "(secp256k1-recover? 0xde5b9eb9e7c5592930eb2e30a01369c36586d872082ed8181ee83d2a0ec20f04 0x8738487ebe69b93d8e51583be8eee50bb4213fc49c767d329632730cc193b873554428fc936ca3569afc15f1c9365f6591d6251a89fee9c9ac661116824d3a1301 3)",

        "(secp256k1-verify 0xde5b9eb9e7c5592930eb2e30a01369c36586d872082ed8181ee83d2a0ec20f 0x8738487ebe69b93d8e51583be8eee50bb4213fc49c767d329632730cc193b873554428fc936ca3569afc15f1c9365f6591d6251a89fee9c9ac661116824d3a1301 0x03adb8de4bfb65db2cfd6120d55c6526ae9c52e675db7e47308636534ba7786110)",
        "(secp256k1-verify 0xde5b9eb9e7c5592930eb2e30a01369c36586d872082ed8181ee83d2a0ec20f04 0x8738487ebe69b93d8e51583be8eee50bb4213fc49c767d329632730cc193b873554428fc936ca3569afc15f1c9365f6591d6251a89fee9c9ac661116824d3a130111 0x03adb8de4bfb65db2cfd6120d55c6526ae9c52e675db7e47308636534ba7786110)",
        "(secp256k1-verify 0xde5b9eb9e7c5592930eb2e30a01369c36586d872082ed8181ee83d2a0ec20f04 0x8738487ebe69b93d8e51583be8eee50bb4213fc49c767d329632730cc193b873554428fc936ca3569afc15f1c9365f6591d6251a89fee9c9ac661116824d3a1301 0x03adb8de4bfb65db2cfd6120d55c6526ae9c52e675db7e47308636534ba7)",
        "(secp256k1-verify 0xde5b9eb9e7c5592930eb2e30a01369c36586d872082ed8181ee83d2a0ec20f04 0x8738487ebe69b93d8e51583be8eee50bb4213fc49c767d329632730cc193b873554428fc936ca3569afc15f1c9365f6591d6251a89fee9c9ac661116824d3a1301)",

        "(principal-of? 0x03adb8de4bfb65db2cfd6120d55c6526ae9c52e675db7e47308636534ba77861 0x03adb8de4bfb65db2cfd6120d55c6526ae9c52e675db7e47308636534ba77861)",
        "(principal-of?)",
    ];

<<<<<<< HEAD
    let expectations: &[VmExecutionError] = &[
        CheckErrors::TypeValueError(Box::new(BUFF_32.clone()), Box::new(Value::Sequence(SequenceData::Buffer(BuffData { data: hex_bytes("de5b9eb9e7c5592930eb2e30a01369c36586d872082ed8181ee83d2a0ec20f").unwrap() })))).into(),
        CheckErrors::TypeValueError(Box::new(BUFF_65.clone()), Box::new(Value::Sequence(SequenceData::Buffer(BuffData { data: hex_bytes("8738487ebe69b93d8e51583be8eee50bb4213fc49c767d329632730cc193b873554428fc936ca3569afc15f1c9365f6591d6251a89fee9c9ac661116824d3a130100").unwrap() })))).into(),
        CheckErrors::IncorrectArgumentCount(2, 1).into(),
        CheckErrors::IncorrectArgumentCount(2, 3).into(),

        CheckErrors::TypeValueError(Box::new(BUFF_32.clone()), Box::new(Value::Sequence(SequenceData::Buffer(BuffData { data: hex_bytes("de5b9eb9e7c5592930eb2e30a01369c36586d872082ed8181ee83d2a0ec20f").unwrap() })))).into(),
        CheckErrors::TypeValueError(Box::new(BUFF_65.clone()), Box::new(Value::Sequence(SequenceData::Buffer(BuffData { data: hex_bytes("8738487ebe69b93d8e51583be8eee50bb4213fc49c767d329632730cc193b873554428fc936ca3569afc15f1c9365f6591d6251a89fee9c9ac661116824d3a130111").unwrap() })))).into(),
        CheckErrors::TypeValueError(Box::new(BUFF_33.clone()), Box::new(Value::Sequence(SequenceData::Buffer(BuffData { data: hex_bytes("03adb8de4bfb65db2cfd6120d55c6526ae9c52e675db7e47308636534ba7").unwrap() })))).into(),
        CheckErrors::IncorrectArgumentCount(3, 2).into(),

        CheckErrors::IncorrectArgumentCount(1, 2).into(),
        CheckErrors::IncorrectArgumentCount(1, 0).into(),
=======
    let expectations: &[Error] = &[
        CheckErrorKind::TypeValueError(Box::new(BUFF_32.clone()), Box::new(Value::Sequence(SequenceData::Buffer(BuffData { data: hex_bytes("de5b9eb9e7c5592930eb2e30a01369c36586d872082ed8181ee83d2a0ec20f").unwrap() })))).into(),
        CheckErrorKind::TypeValueError(Box::new(BUFF_65.clone()), Box::new(Value::Sequence(SequenceData::Buffer(BuffData { data: hex_bytes("8738487ebe69b93d8e51583be8eee50bb4213fc49c767d329632730cc193b873554428fc936ca3569afc15f1c9365f6591d6251a89fee9c9ac661116824d3a130100").unwrap() })))).into(),
        CheckErrorKind::IncorrectArgumentCount(2, 1).into(),
        CheckErrorKind::IncorrectArgumentCount(2, 3).into(),

        CheckErrorKind::TypeValueError(Box::new(BUFF_32.clone()), Box::new(Value::Sequence(SequenceData::Buffer(BuffData { data: hex_bytes("de5b9eb9e7c5592930eb2e30a01369c36586d872082ed8181ee83d2a0ec20f").unwrap() })))).into(),
        CheckErrorKind::TypeValueError(Box::new(BUFF_65.clone()), Box::new(Value::Sequence(SequenceData::Buffer(BuffData { data: hex_bytes("8738487ebe69b93d8e51583be8eee50bb4213fc49c767d329632730cc193b873554428fc936ca3569afc15f1c9365f6591d6251a89fee9c9ac661116824d3a130111").unwrap() })))).into(),
        CheckErrorKind::TypeValueError(Box::new(BUFF_33.clone()), Box::new(Value::Sequence(SequenceData::Buffer(BuffData { data: hex_bytes("03adb8de4bfb65db2cfd6120d55c6526ae9c52e675db7e47308636534ba7").unwrap() })))).into(),
        CheckErrorKind::IncorrectArgumentCount(3, 2).into(),

        CheckErrorKind::IncorrectArgumentCount(1, 2).into(),
        CheckErrorKind::IncorrectArgumentCount(1, 0).into(),
>>>>>>> 927747ce
    ];

    for (program, expectation) in secp256k1_evals.iter().zip(expectations.iter()) {
        assert_eq!(*expectation, vm_execute(program).unwrap_err());
    }
}

#[test]
fn test_buffer_equality() {
    let tests = [
        "(is-eq \"a b c\" \"a b c\")",
        "(is-eq \"\\\" a b d\"
               \"\\\" a b d\")",
        "(not (is-eq \"\\\" a b d\"
                    \" a b d\"))",
    ];
    let expectations = [Value::Bool(true), Value::Bool(true), Value::Bool(true)];

    tests
        .iter()
        .zip(expectations.iter())
        .for_each(|(program, expectation)| assert_eq!(expectation.clone(), execute(program)));
}

#[test]
fn test_principal_equality() {
    let tests = [
        "(is-eq 'SZ2J6ZY48GV1EZ5V2V5RB9MP66SW86PYKKQ9H6DPR 'SZ2J6ZY48GV1EZ5V2V5RB9MP66SW86PYKKQ9H6DPR)",
        "(not (is-eq 'SZ2J6ZY48GV1EZ5V2V5RB9MP66SW86PYKKQ9H6DPR
                   'SM2J6ZY48GV1EZ5V2V5RB9MP66SW86PYKKQVX8X0G))"];
    let expectations = [Value::Bool(true), Value::Bool(true)];

    tests
        .iter()
        .zip(expectations.iter())
        .for_each(|(program, expectation)| assert_eq!(expectation.clone(), execute(program)));
}

#[apply(test_clarity_versions)]
fn test_simple_if_functions(#[case] version: ClarityVersion, #[case] epoch: StacksEpochId) {
    //
    //  test program:
    //  (define (with_else x) (if (is-eq 5 x) 1 0)
    //  (define (without_else x) (if (is-eq 5 x) 1)
    //  (with_else 5)
    //  (with_else 3)
    //  (without_else 3)

    use crate::vm::callables::DefineType::Private;

    let contract_id = QualifiedContractIdentifier::transient();

    let evals = parse(
        &contract_id,
        "(with_else 5)
         (without_else 3)
         (with_else 3)",
        version,
        epoch,
    );

    let contract_id = QualifiedContractIdentifier::transient();

    let function_bodies = parse(
        &contract_id,
        "(if (is-eq 5 x) 1 0)
                                  (if (is-eq 5 x) 1 3)",
        version,
        epoch,
    );

    if let Ok(parsed_bodies) = function_bodies {
        let func_args1 = vec![("x".into(), TypeSignature::IntType)];
        let func_args2 = vec![("x".into(), TypeSignature::IntType)];
        let user_function1 = DefinedFunction::new(
            func_args1,
            parsed_bodies[0].clone(),
            Private,
            &"with_else".into(),
            "",
        );

        let user_function2 = DefinedFunction::new(
            func_args2,
            parsed_bodies[1].clone(),
            Private,
            &"without_else".into(),
            "",
        );

        let context = LocalContext::new();
        let mut contract_context = ContractContext::new(
            QualifiedContractIdentifier::transient(),
            ClarityVersion::Clarity1,
        );
        let mut marf = MemoryBackingStore::new();
        let mut global_context = GlobalContext::new(
            false,
            CHAIN_ID_TESTNET,
            marf.as_clarity_db(),
            LimitedCostTracker::new_free(),
            StacksEpochId::Epoch20,
        );

        contract_context
            .functions
            .insert("with_else".into(), user_function1);
        contract_context
            .functions
            .insert("without_else".into(), user_function2);

        let mut call_stack = CallStack::new();
        let mut env = Environment::new(
            &mut global_context,
            &contract_context,
            &mut call_stack,
            None,
            None,
            None,
        );

        if let Ok(tests) = evals {
            assert_eq!(Ok(Value::Int(1)), eval(&tests[0], &mut env, &context));
            assert_eq!(Ok(Value::Int(3)), eval(&tests[1], &mut env, &context));
            assert_eq!(Ok(Value::Int(0)), eval(&tests[2], &mut env, &context));
        } else {
            panic!("Failed to parse function bodies.");
        }
    } else {
        panic!("Failed to parse function bodies.");
    }
}

#[test]
fn test_concat_append_supertype() {
    let tests = [
        "(concat (list) (list 4 5))",
        "(concat (list (list 2) (list) (list 4 5))
                 (list (list) (list) (list 7 8 9)))",
        "(append (list) 1)",
        "(append (list (list 3 4) (list)) (list 4 5 7))",
    ];

    let expectations = [
        Value::list_from(vec![Value::Int(4), Value::Int(5)]).unwrap(),
        Value::list_from(vec![
            Value::list_from(vec![Value::Int(2)]).unwrap(),
            Value::list_from(vec![]).unwrap(),
            Value::list_from(vec![Value::Int(4), Value::Int(5)]).unwrap(),
            Value::list_from(vec![]).unwrap(),
            Value::list_from(vec![]).unwrap(),
            Value::list_from(vec![Value::Int(7), Value::Int(8), Value::Int(9)]).unwrap(),
        ])
        .unwrap(),
        Value::list_from(vec![Value::Int(1)]).unwrap(),
        Value::list_from(vec![
            Value::list_from(vec![Value::Int(3), Value::Int(4)]).unwrap(),
            Value::list_from(vec![]).unwrap(),
            Value::list_from(vec![Value::Int(4), Value::Int(5), Value::Int(7)]).unwrap(),
        ])
        .unwrap(),
    ];

    tests
        .iter()
        .zip(expectations.iter())
        .for_each(|(program, expectation)| assert_eq!(expectation.clone(), execute(program)));
}

#[test]
fn test_simple_arithmetic_functions() {
    let tests = [
        "(* 52314 414)",
        "(/ 52314 414)",
        "(* 2 3 4 5)",
        "(/ 10 13)",
        "(mod 51 2)",
        "(- 5 4 1)",
        "(+ 5 4 1)",
        "(is-eq (* 2 3)
              (+ 2 2 2))",
        "(> 1 2)",
        "(< 1 2)",
        "(<= 1 1)",
        "(>= 2 1)",
        "(>= 1 1)",
        "(pow 2 16)",
        "(pow 2 32)",
        "(pow 0 0)",
        "(pow 170141183460469231731687303715884105727 1)",
        "(pow u340282366920938463463374607431768211455 u1)",
        "(pow 0 170141183460469231731687303715884105727)",
        "(pow u1 u340282366920938463463374607431768211455)",
        "(sqrti u81)",
        "(sqrti u80)",
        "(sqrti 81)",
        "(sqrti 80)",
        // from https://en.wikipedia.org/wiki/128-bit_computing
        "(sqrti 170141183460469231731687303715884105727)", // max i128
        "(sqrti u340282366920938463463374607431768211455)", // max u128
        "(log2 u8)",
        "(log2 u9)",
        "(log2 8)",
        "(log2 9)",
        "(log2 170141183460469231731687303715884105727)", // max i128
        "(log2 u340282366920938463463374607431768211455)", // max u128
        "(+ (pow u2 u127) (- (pow u2 u127) u1))",
        "(+ (to-uint 127) u10)",
        "(to-int (- (pow u2 u127) u1))",
        "(- (pow 2 32))",
    ];

    let expectations = [
        Value::Int(21657996),
        Value::Int(126),
        Value::Int(120),
        Value::Int(0),
        Value::Int(1),
        Value::Int(0),
        Value::Int(10),
        Value::Bool(true),
        Value::Bool(false),
        Value::Bool(true),
        Value::Bool(true),
        Value::Bool(true),
        Value::Bool(true),
        Value::Int(65536),
        Value::Int(u32::MAX as i128 + 1),
        Value::Int(1),
        Value::Int(170_141_183_460_469_231_731_687_303_715_884_105_727),
        Value::UInt(340_282_366_920_938_463_463_374_607_431_768_211_455),
        Value::Int(0),
        Value::UInt(1),
        Value::UInt(9),
        Value::UInt(8),
        Value::Int(9),
        Value::Int(8),
        Value::Int(13_043_817_825_332_782_212),
        Value::UInt(18_446_744_073_709_551_615),
        Value::UInt(3),
        Value::UInt(3),
        Value::Int(3),
        Value::Int(3),
        Value::Int(126),
        Value::UInt(127),
        Value::UInt(u128::MAX),
        Value::UInt(137),
        Value::Int(i128::MAX),
        Value::Int(-(u32::MAX as i128 + 1)),
    ];

    tests
        .iter()
        .zip(expectations.iter())
        .for_each(|(program, expectation)| assert_eq!(expectation.clone(), execute(program)));
}

#[test]
fn test_sequence_comparisons_clarity1() {
    // Tests the sequence comparisons against ClarityVersion1. The new kinds of
    // sequence comparison *should not* work.

    // Note: Equality between sequences already works in Clarity1.
    let success_tests = [
        ("(is-eq \"aaa\" \"aaa\")", Value::Bool(true)),
        ("(is-eq u\"aaa\" u\"aaa\")", Value::Bool(true)),
        ("(is-eq 0x010203 0x010203)", Value::Bool(true)),
        ("(is-eq \"aa\" \"aaa\")", Value::Bool(false)),
        ("(is-eq u\"aa\" u\"aaa\")", Value::Bool(false)),
        ("(is-eq 0x0102 0x010203)", Value::Bool(false)),
    ];

    // Note: Execute against Clarity1.
    success_tests
        .iter()
        .for_each(|(program, expectation)| assert_eq!(expectation.clone(), execute(program)));

    // Inequality comparisons between sequences do not work in Clarity1.
    let error_tests = [
        "(> \"baa\" \"aaa\")",
        "(< \"baa\" \"aaa\")",
        "(>= \"baa\" \"aaa\")",
        "(<= \"baa\" \"aaa\")",
    ];
<<<<<<< HEAD
    let error_expectations: &[VmExecutionError] = &[
        CheckErrors::UnionTypeValueError(
=======
    let error_expectations: &[Error] = &[
        CheckErrorKind::UnionTypeValueError(
>>>>>>> 927747ce
            vec![TypeSignature::IntType, TypeSignature::UIntType],
            Box::new(Value::Sequence(SequenceData::String(CharType::ASCII(
                ASCIIData {
                    data: "baa".as_bytes().to_vec(),
                },
            )))),
        )
        .into(),
        CheckErrorKind::UnionTypeValueError(
            vec![TypeSignature::IntType, TypeSignature::UIntType],
            Box::new(Value::Sequence(SequenceData::String(CharType::ASCII(
                ASCIIData {
                    data: "baa".as_bytes().to_vec(),
                },
            )))),
        )
        .into(),
        CheckErrorKind::UnionTypeValueError(
            vec![TypeSignature::IntType, TypeSignature::UIntType],
            Box::new(Value::Sequence(SequenceData::String(CharType::ASCII(
                ASCIIData {
                    data: "baa".as_bytes().to_vec(),
                },
            )))),
        )
        .into(),
        CheckErrorKind::UnionTypeValueError(
            vec![TypeSignature::IntType, TypeSignature::UIntType],
            Box::new(Value::Sequence(SequenceData::String(CharType::ASCII(
                ASCIIData {
                    data: "baa".as_bytes().to_vec(),
                },
            )))),
        )
        .into(),
    ];

    // Note: Execute against Clarity1.
    error_tests
        .iter()
        .zip(error_expectations)
        .for_each(|(program, expectation)| {
            assert_eq!(*expectation, vm_execute(program).unwrap_err())
        });
}

#[test]
fn test_sequence_comparisons_clarity2() {
    // Tests the sequence comparisons against ClarityVersion2. The new kinds of
    // sequence comparison *should* work.
    let success_tests = [
        (r#"(is-eq "aaa" "aaa")"#, Value::Bool(true)),
        (r#"(is-eq "aba" "aaa")"#, Value::Bool(false)),
        (r#"(is-eq u"aaa" u"aaa")"#, Value::Bool(true)),
        (r#"(is-eq u"aba" u"aaa")"#, Value::Bool(false)),
        (r#"(is-eq 0x010203 0x010203)"#, Value::Bool(true)),
        (r#"(is-eq 0x090203 0x010203)"#, Value::Bool(false)),
        (r#"(< 0x0100 0x0100)"#, Value::Bool(false)),
        (r#"(< 0x0101 0x010101)"#, Value::Bool(true)),
        (r#"(< 0x010101 0x0101)"#, Value::Bool(false)),
        (r#"(< "aaa" "aaa")"#, Value::Bool(false)),
        (r#"(< "aa" "aaa")"#, Value::Bool(true)),
        (r#"(< "aaa" "aa")"#, Value::Bool(false)),
        (r#"(< u"aaa" u"aaa")"#, Value::Bool(false)),
        (r#"(< u"aa" u"aaa")"#, Value::Bool(true)),
        (r#"(< u"aaa" u"aa")"#, Value::Bool(false)),
        (r#"(<= 0x0100 0x0100)"#, Value::Bool(true)),
        (r#"(<= 0x0101 0x010101)"#, Value::Bool(true)),
        (r#"(<= 0x010101 0x0101)"#, Value::Bool(false)),
        (r#"(<= "aaa" "aaa")"#, Value::Bool(true)),
        (r#"(<= "aa" "aaa")"#, Value::Bool(true)),
        (r#"(<= "aaa" "aa")"#, Value::Bool(false)),
        (r#"(<= u"aaa" u"aaa")"#, Value::Bool(true)),
        (r#"(<= u"aa" u"aaa")"#, Value::Bool(true)),
        (r#"(<= u"aaa" u"aa")"#, Value::Bool(false)),
        (r#"(> 0x0100 0x0100)"#, Value::Bool(false)),
        (r#"(> 0x0101 0x010101)"#, Value::Bool(false)),
        (r#"(> 0x010101 0x0101)"#, Value::Bool(true)),
        (r#"(> "aaa" "aaa")"#, Value::Bool(false)),
        (r#"(> "aa" "aaa")"#, Value::Bool(false)),
        (r#"(> "aaa" "aa")"#, Value::Bool(true)),
        (r#"(> u"aaa" u"aaa")"#, Value::Bool(false)),
        (r#"(> u"aa" u"aaa")"#, Value::Bool(false)),
        (r#"(> u"aaa" u"aa")"#, Value::Bool(true)),
        (r#"(>= 0x0100 0x0100)"#, Value::Bool(true)),
        (r#"(>= 0x0101 0x010101)"#, Value::Bool(false)),
        (r#"(>= 0x010101 0x0101)"#, Value::Bool(true)),
        (r#"(>= "aaa" "aaa")"#, Value::Bool(true)),
        (r#"(>= "aa" "aaa")"#, Value::Bool(false)),
        (r#"(>= "aaa" "aa")"#, Value::Bool(true)),
        (r#"(>= u"aaa" u"aaa")"#, Value::Bool(true)),
        (r#"(>= u"aa" u"aaa")"#, Value::Bool(false)),
        (r#"(>= u"aaa" u"aa")"#, Value::Bool(true)),
    ];

    // Note: Execute against Clarity2.
    success_tests.iter().for_each(|(program, expectation)| {
        assert_eq!(
            expectation,
            &vm_execute_v2(program).unwrap().unwrap(),
            "{program:?}, {expectation:?}"
        )
    });
}

#[test]
fn test_sequence_comparisons_mismatched_types() {
    // Tests that comparing objects of different types results in an error in Clarity1.
    let error_tests = ["(> 0 u1)", "(< 0 u1)"];
<<<<<<< HEAD
    let v1_error_expectations: &[VmExecutionError] = &[
        CheckErrors::UnionTypeValueError(
=======
    let v1_error_expectations: &[Error] = &[
        CheckErrorKind::UnionTypeValueError(
>>>>>>> 927747ce
            vec![TypeSignature::IntType, TypeSignature::UIntType],
            Box::new(Value::Int(0)),
        )
        .into(),
        CheckErrorKind::UnionTypeValueError(
            vec![TypeSignature::IntType, TypeSignature::UIntType],
            Box::new(Value::Int(0)),
        )
        .into(),
    ];

    // Note: Execute against Clarity1.
    error_tests
        .iter()
        .zip(v1_error_expectations)
        .for_each(|(program, expectation)| {
            assert_eq!(*expectation, vm_execute(program).unwrap_err())
        });

<<<<<<< HEAD
    let v2_error_expectations: &[VmExecutionError] = &[
        CheckErrors::UnionTypeValueError(
=======
    let v2_error_expectations: &[Error] = &[
        CheckErrorKind::UnionTypeValueError(
>>>>>>> 927747ce
            vec![
                TypeSignature::IntType,
                TypeSignature::UIntType,
                TypeSignature::max_string_ascii().unwrap(),
                TypeSignature::max_string_utf8().unwrap(),
                TypeSignature::max_buffer().unwrap(),
            ],
            Box::new(Value::Int(0)),
        )
        .into(),
        CheckErrorKind::UnionTypeValueError(
            vec![
                TypeSignature::IntType,
                TypeSignature::UIntType,
                TypeSignature::max_string_ascii().unwrap(),
                TypeSignature::max_string_utf8().unwrap(),
                TypeSignature::max_buffer().unwrap(),
            ],
            Box::new(Value::Int(0)),
        )
        .into(),
    ];
    // Note: Execute against Clarity2.
    error_tests
        .iter()
        .zip(v2_error_expectations)
        .for_each(|(program, expectation)| {
            assert_eq!(*expectation, vm_execute_v2(program).unwrap_err())
        });

    // Tests that comparing objects of different types results in an error in Clarity2.
    let error_tests = ["(> \"baa\" u\"aaa\")", "(> \"baa\" 0x0001)"];
<<<<<<< HEAD
    let error_expectations: &[VmExecutionError] = &[
        CheckErrors::UnionTypeValueError(
=======
    let error_expectations: &[Error] = &[
        CheckErrorKind::UnionTypeValueError(
>>>>>>> 927747ce
            vec![
                TypeSignature::IntType,
                TypeSignature::UIntType,
                TypeSignature::max_string_ascii().unwrap(),
                TypeSignature::max_string_utf8().unwrap(),
                TypeSignature::max_buffer().unwrap(),
            ],
            Box::new(Value::Sequence(SequenceData::String(CharType::ASCII(
                ASCIIData {
                    data: "baa".as_bytes().to_vec(),
                },
            )))),
        )
        .into(),
        CheckErrorKind::UnionTypeValueError(
            vec![
                TypeSignature::IntType,
                TypeSignature::UIntType,
                TypeSignature::max_string_ascii().unwrap(),
                TypeSignature::max_string_utf8().unwrap(),
                TypeSignature::max_buffer().unwrap(),
            ],
            Box::new(Value::Sequence(SequenceData::String(CharType::ASCII(
                ASCIIData {
                    data: "baa".as_bytes().to_vec(),
                },
            )))),
        )
        .into(),
    ];

    // Note: Execute against Clarity2.
    error_tests
        .iter()
        .zip(error_expectations)
        .for_each(|(program, expectation)| {
            assert_eq!(*expectation, vm_execute_v2(program).unwrap_err())
        });
}

#[apply(test_clarity_versions)]
fn test_simple_arithmetic_errors(#[case] version: ClarityVersion, #[case] epoch: StacksEpochId) {
    let tests = [
        "(>= 1)",
        "(+ 1 true)",
        "(/ 10 0)",
        "(mod 10 0)",
        "(pow 2 128)",
        "(* 10 (pow 2 126))",
        "(+ (pow 2 126) (pow 2 126))",
        "(- 0 (pow 2 126) (pow 2 126) 1)",
        "(-)",
        "(/)",
        "(mod 1)",
        "(pow 1)",
        "(sqrti)",
        "(sqrti 256 16)",
        "(sqrti -1)",
        "(log2)",
        "(log2 8 9)",
        "(log2 -8)",
        "(xor 1)",
        "(pow 2 (pow 2 32))",
        "(pow 2 (- 1))",
        "(is-eq (some 1) (some true))",
    ];

<<<<<<< HEAD
    let expectations: &[VmExecutionError] = &[
        CheckErrors::IncorrectArgumentCount(2, 1).into(),
        CheckErrors::TypeValueError(
=======
    let expectations: &[Error] = &[
        CheckErrorKind::IncorrectArgumentCount(2, 1).into(),
        CheckErrorKind::TypeValueError(
>>>>>>> 927747ce
            Box::new(TypeSignature::IntType),
            Box::new(Value::Bool(true)),
        )
        .into(),
        RuntimeErrorType::DivisionByZero.into(),
        RuntimeErrorType::DivisionByZero.into(),
        RuntimeErrorType::ArithmeticOverflow.into(),
        RuntimeErrorType::ArithmeticOverflow.into(),
        RuntimeErrorType::ArithmeticOverflow.into(),
        RuntimeErrorType::ArithmeticUnderflow.into(),
        CheckErrorKind::IncorrectArgumentCount(1, 0).into(),
        CheckErrorKind::IncorrectArgumentCount(1, 0).into(),
        CheckErrorKind::IncorrectArgumentCount(2, 1).into(),
        CheckErrorKind::IncorrectArgumentCount(2, 1).into(),
        CheckErrorKind::IncorrectArgumentCount(1, 0).into(),
        CheckErrorKind::IncorrectArgumentCount(1, 2).into(),
        RuntimeErrorType::Arithmetic("sqrti must be passed a positive integer".to_string()).into(),
        CheckErrorKind::IncorrectArgumentCount(1, 0).into(),
        CheckErrorKind::IncorrectArgumentCount(1, 2).into(),
        RuntimeErrorType::Arithmetic("log2 must be passed a positive integer".to_string()).into(),
        CheckErrorKind::IncorrectArgumentCount(2, 1).into(),
        RuntimeErrorType::Arithmetic(
            "Power argument to (pow ...) must be a u32 integer".to_string(),
        )
        .into(),
        RuntimeErrorType::Arithmetic(
            "Power argument to (pow ...) must be a u32 integer".to_string(),
        )
        .into(),
        CheckErrorKind::TypeError(
            Box::new(TypeSignature::from_string("bool", version, epoch)),
            Box::new(TypeSignature::from_string("int", version, epoch)),
        )
        .into(),
    ];

    for (program, expectation) in tests.iter().zip(expectations.iter()) {
        assert_eq!(*expectation, vm_execute(program).unwrap_err());
    }
}

#[test]
fn test_unsigned_arithmetic() {
    let tests = [
        "(- u10)",
        "(- u10 u11)",
        "(> u10 80)",
        "(+ u10 80)",
        "(to-uint -10)",
        "(to-int (pow u2 u127))",
    ];

    let expectations: &[VmExecutionError] = &[
        RuntimeErrorType::ArithmeticUnderflow.into(),
        RuntimeErrorType::ArithmeticUnderflow.into(),
        CheckErrorKind::UnionTypeValueError(
            vec![TypeSignature::IntType, TypeSignature::UIntType],
            Box::new(Value::UInt(10)),
        )
        .into(),
        CheckErrorKind::TypeValueError(Box::new(TypeSignature::UIntType), Box::new(Value::Int(80)))
            .into(),
        RuntimeErrorType::ArithmeticUnderflow.into(),
        RuntimeErrorType::ArithmeticOverflow.into(),
    ];

    for (program, expectation) in tests.iter().zip(expectations.iter()) {
        assert_eq!(*expectation, vm_execute(program).unwrap_err());
    }
}

#[test]
fn test_options_errors() {
    let tests = [
        "(is-none 2 1)",
        "(is-none true)",
        "(is-ok 2 1)",
        "(is-ok true)",
        "(is-err 2 1)",
        "(is-err true)",
        "(is-some 2 1)",
        "(is-some true)",
        "(ok 2 3)",
        "(some 2 3)",
        "(err 4 5)",
        "(default-to 4 5 7)",
        "(default-to 4 true)",
        "(get field-0 (some 1))",
        "(get field-0 1)",
    ];

<<<<<<< HEAD
    let expectations: &[VmExecutionError] = &[
        CheckErrors::IncorrectArgumentCount(1, 2).into(),
        CheckErrors::ExpectedOptionalValue(Box::new(Value::Bool(true))).into(),
        CheckErrors::IncorrectArgumentCount(1, 2).into(),
        CheckErrors::ExpectedResponseValue(Box::new(Value::Bool(true))).into(),
        CheckErrors::IncorrectArgumentCount(1, 2).into(),
        CheckErrors::ExpectedResponseValue(Box::new(Value::Bool(true))).into(),
        CheckErrors::IncorrectArgumentCount(1, 2).into(),
        CheckErrors::ExpectedOptionalValue(Box::new(Value::Bool(true))).into(),
        CheckErrors::IncorrectArgumentCount(1, 2).into(),
        CheckErrors::IncorrectArgumentCount(1, 2).into(),
        CheckErrors::IncorrectArgumentCount(1, 2).into(),
        CheckErrors::IncorrectArgumentCount(2, 3).into(),
        CheckErrors::ExpectedOptionalValue(Box::new(Value::Bool(true))).into(),
        CheckErrors::ExpectedTuple(Box::new(TypeSignature::IntType)).into(),
        CheckErrors::ExpectedTuple(Box::new(TypeSignature::IntType)).into(),
=======
    let expectations: &[Error] = &[
        CheckErrorKind::IncorrectArgumentCount(1, 2).into(),
        CheckErrorKind::ExpectedOptionalValue(Box::new(Value::Bool(true))).into(),
        CheckErrorKind::IncorrectArgumentCount(1, 2).into(),
        CheckErrorKind::ExpectedResponseValue(Box::new(Value::Bool(true))).into(),
        CheckErrorKind::IncorrectArgumentCount(1, 2).into(),
        CheckErrorKind::ExpectedResponseValue(Box::new(Value::Bool(true))).into(),
        CheckErrorKind::IncorrectArgumentCount(1, 2).into(),
        CheckErrorKind::ExpectedOptionalValue(Box::new(Value::Bool(true))).into(),
        CheckErrorKind::IncorrectArgumentCount(1, 2).into(),
        CheckErrorKind::IncorrectArgumentCount(1, 2).into(),
        CheckErrorKind::IncorrectArgumentCount(1, 2).into(),
        CheckErrorKind::IncorrectArgumentCount(2, 3).into(),
        CheckErrorKind::ExpectedOptionalValue(Box::new(Value::Bool(true))).into(),
        CheckErrorKind::ExpectedTuple(Box::new(TypeSignature::IntType)).into(),
        CheckErrorKind::ExpectedTuple(Box::new(TypeSignature::IntType)).into(),
>>>>>>> 927747ce
    ];

    for (program, expectation) in tests.iter().zip(expectations.iter()) {
        assert_eq!(*expectation, vm_execute(program).unwrap_err());
    }
}

#[test]
fn test_stx_ops_errors() {
    let tests = [
        r#"(stx-transfer? u4 'SZ2J6ZY48GV1EZ5V2V5RB9MP66SW86PYKKQ9H6DPR)"#,
        r#"(stx-transfer? 4 'SZ2J6ZY48GV1EZ5V2V5RB9MP66SW86PYKKQ9H6DPR 'SZ2J6ZY48GV1EZ5V2V5RB9MP66SW86PYKKQ9H6DPR)"#,
        r#"(stx-transfer? u4 u3 u2)"#,
        r#"(stx-transfer? true 'SZ2J6ZY48GV1EZ5V2V5RB9MP66SW86PYKKQ9H6DPR 'SZ2J6ZY48GV1EZ5V2V5RB9MP66SW86PYKKQ9H6DPR)"#,
        r#"(stx-transfer-memo? u4 'SZ2J6ZY48GV1EZ5V2V5RB9MP66SW86PYKKQ9H6DPR 0x0102)"#,
        r#"(stx-transfer-memo? 4 'SZ2J6ZY48GV1EZ5V2V5RB9MP66SW86PYKKQ9H6DPR 'SZ2J6ZY48GV1EZ5V2V5RB9MP66SW86PYKKQ9H6DPR 0x0102)"#,
        r#"(stx-transfer-memo? u4 u3 u2 0x0102)"#,
        r#"(stx-transfer-memo? true 'SZ2J6ZY48GV1EZ5V2V5RB9MP66SW86PYKKQ9H6DPR 'SZ2J6ZY48GV1EZ5V2V5RB9MP66SW86PYKKQ9H6DPR 0x0102)"#,
        "(stx-burn? u4)",
        "(stx-burn? 4 'SZ2J6ZY48GV1EZ5V2V5RB9MP66SW86PYKKQ9H6DPR)",
    ];

<<<<<<< HEAD
    let expectations: &[VmExecutionError] = &[
        CheckErrors::IncorrectArgumentCount(3, 2).into(),
        CheckErrors::BadTransferSTXArguments.into(),
        CheckErrors::BadTransferSTXArguments.into(),
        CheckErrors::BadTransferSTXArguments.into(),
        CheckErrors::IncorrectArgumentCount(4, 3).into(),
        CheckErrors::BadTransferSTXArguments.into(),
        CheckErrors::BadTransferSTXArguments.into(),
        CheckErrors::BadTransferSTXArguments.into(),
        CheckErrors::IncorrectArgumentCount(2, 1).into(),
        CheckErrors::BadTransferSTXArguments.into(),
=======
    let expectations: &[Error] = &[
        CheckErrorKind::IncorrectArgumentCount(3, 2).into(),
        CheckErrorKind::BadTransferSTXArguments.into(),
        CheckErrorKind::BadTransferSTXArguments.into(),
        CheckErrorKind::BadTransferSTXArguments.into(),
        CheckErrorKind::IncorrectArgumentCount(4, 3).into(),
        CheckErrorKind::BadTransferSTXArguments.into(),
        CheckErrorKind::BadTransferSTXArguments.into(),
        CheckErrorKind::BadTransferSTXArguments.into(),
        CheckErrorKind::IncorrectArgumentCount(2, 1).into(),
        CheckErrorKind::BadTransferSTXArguments.into(),
>>>>>>> 927747ce
    ];

    for (program, expectation) in tests.iter().zip(expectations.iter()) {
        assert_eq!(
            *expectation,
            execute_with_parameters(
                program,
                ClarityVersion::Clarity2,
                StacksEpochId::Epoch20,
                ASTRules::PrecheckSize,
                false
            )
            .unwrap_err()
        );
    }
}

#[test]
fn test_bitwise() {
    // NOTE: Type safety checks (e.g. that the 2nd argument to bit-shift-left and bit-shift-right must be uint) are not included in this test.
    // Tests for the type checker are included in analysis/type_checker/tests/mod.rs instead.

    let tests = [
        "(bit-and 24 16)",                                                     // 16
        "(bit-and u24 u16)",                                                   // u16
        "(bit-xor 24 4)",                                                      // 28
        "(bit-xor u24 u4)",                                                    // u28
        "(bit-or 128 16)",                                                     // 144
        "(bit-or u128 u16)",                                                   // u144
        "(bit-not 128)",                                                       // -129
        "(bit-not u128)", // u340282366920938463463374607431768211327
        "(bit-not u340282366920938463463374607431768211327)", // u128
        "(bit-shift-right u128 u2)", // u32
        "(bit-shift-left u4 u2)", // u16
        "(bit-and -128 -64)", // -128
        "(bit-or -64 -32)", // -32
        "(bit-xor -128 64)", // -64
        "(bit-not -128)", // 127
        "(bit-shift-right -64 u1)", // -32
        "(bit-shift-left -64 u1)", // -128
        "(bit-shift-right 32 u2)", // 8
        "(bit-shift-left 4 u4)", // 64
        "(bit-or 1 2 4)", // 7
        "(bit-or 64 -32 -16)", // -16
        "(bit-or u2 u4 u32)", // u38
        "(bit-and 28 24 -1)", // 24
        "(bit-xor 1 2 4 -1)", // -8
        "(bit-shift-right u123 u9999999999)", // u0
        "(bit-shift-left u123 u9999999999)", // u170141183460469231731687303715884105728
        "(bit-shift-right u240282366920938463463374607431768211327 u2402823)", // u1877205991569831745807614120560689150
        "(bit-shift-left u240282366920938463463374607431768211327 u2402823)", // u130729942995661611608235082407192018816
        "(bit-shift-left u340282366920938463463374607431768211455 u1)", // u340282366920938463463374607431768211454
        "(bit-shift-left -1 u7)",                                       // -128
        "(bit-shift-left -1 u128)",                                     // -1
        "(bit-shift-right -128 u7)",                                    // -1
        "(bit-shift-right -256 u1)",                                    // -128
        "(bit-shift-right 5 u2)",                                       // 1
        "(bit-shift-right -5 u2)",                                      // -2
        "(bit-shift-left 123 u9999999999)", // -170141183460469231731687303715884105728
        "(bit-shift-right 123 u9999999999)", // 0
        "(bit-shift-left -64 u121)",        // -170141183460469231731687303715884105728
    ];

    let expectations: &[Result<Value, VmExecutionError>] = &[
        Ok(Value::Int(16)),                                       // (bit-and 24 16)
        Ok(Value::UInt(16)),                                      // (bit-and u24 u16)
        Ok(Value::Int(28)),                                       // (bit-xor 24 4)y
        Ok(Value::UInt(28)),                                      // (bit-xor u24 u4)
        Ok(Value::Int(144)),                                      // (bit-or 128 16)
        Ok(Value::UInt(144)),                                     // (bit-or u128 u16)
        Ok(Value::Int(-129)),                                     // (bit-not 128)
        Ok(Value::UInt(340282366920938463463374607431768211327)), // (bit-not u128)
        Ok(Value::UInt(128)), // (bit-not u340282366920938463463374607431768211327)
        Ok(Value::UInt(32)),  // (bit-shift-right u128 u2)
        Ok(Value::UInt(16)),  // (bit-shift-left u4 u2)
        Ok(Value::Int(-128)), // (bit-and -128 -64)
        Ok(Value::Int(-32)),  // (bit-or -64 -32)
        Ok(Value::Int(-64)),  // (bit-xor -128 64)
        Ok(Value::Int(127)),  // (bit-not -128)
        Ok(Value::Int(-32)),  // (bit-shift-right -64 u1)
        Ok(Value::Int(-128)), // (bit-shift-left -64 u1)
        Ok(Value::Int(8)),    // (bit-shift-right 32 u2)
        Ok(Value::Int(64)),   // (bit-shift-left 4 u4)
        Ok(Value::Int(7)),    // (bit-or 1 2 4)
        Ok(Value::Int(-16)),  // (bit-or 64 -32 -16)
        Ok(Value::UInt(38)),  // (bit-or u2 u4 u32)
        Ok(Value::Int(24)),   // (bit-and 28 24 -1)
        Ok(Value::Int(-8)),   // (bit-xor 1 2 4 -1)
        Ok(Value::UInt(0)),   // (bit-shift-right u123 u9999999999)
        Ok(Value::UInt(u128::try_from(i128::MAX).unwrap() + 1)), // (bit-shift-left u123 u9999999999)
        Ok(Value::UInt(1877205991569831745807614120560689150)),
        Ok(Value::UInt(130729942995661611608235082407192018816)),
        Ok(Value::UInt(u128::MAX - 1)), // (bit-shift-left u340282366920938463463374607431768211455 u1)
        Ok(Value::Int(-128)),           // (bit-shift-left -1 7)
        Ok(Value::Int(-1)),             // (bit-shift-left -1 128)
        Ok(Value::Int(-1)),             // (bit-shift-right -128 u7)
        Ok(Value::Int(-128)),           // (bit-shift-right -256 64)
        Ok(Value::Int(1)),              // (bit-shift-right 5 u2)
        Ok(Value::Int(-2)),             // (bit-shift-right -5 u2)
        Ok(Value::Int(i128::MIN)),      // (bit-shift-left 123 u9999999999)
        Ok(Value::Int(0)),              // (bit-shift-right 123 u9999999999)
        Ok(Value::Int(i128::MIN)),      // (bit-shift-left -64 u121)
    ];

    for (program, expectation) in tests.iter().zip(expectations.iter()) {
        assert_eq!(*expectation, vm_execute_v2(program).map(|x| x.unwrap()));
    }
}

#[test]
fn test_some() {
    let tests = [
        "(is-eq (some 1) (some 1))",
        "(is-eq none none)",
        "(is-none (some 1))",
        "(is-some (some 1))",
        "(is-some none)",
        "(is-none none)",
        "(is-eq (some 1) none)",
        "(is-eq none (some 1))",
        "(is-eq (some 1) (some 2))",
    ];

    let expectations = [
        Value::Bool(true),
        Value::Bool(true),
        Value::Bool(false),
        Value::Bool(true),
        Value::Bool(false),
        Value::Bool(true),
        Value::Bool(false),
        Value::Bool(false),
        Value::Bool(false),
    ];

    for (program, expectation) in tests.iter().zip(expectations.iter()) {
        assert_eq!(*expectation, vm_execute(program).unwrap().unwrap());
    }
}

#[test]
fn test_option_destructs() {
    let tests = [
        "(unwrap! (some 1) 2)",
        "(unwrap-err! (err 1) 2)",
        "(unwrap-err! (some 2) 2)",
        "(unwrap! (ok 3) 2)",
        "(unwrap! (err 3) 2)",
        "(unwrap-panic (ok 3))",
        "(unwrap-panic (some 3))",
        "(unwrap-err-panic (err 3))",
        "(unwrap-err-panic (ok 3))",
        "(unwrap-panic none)",
        "(unwrap-panic (err 3))",
        "(match (some 1) inner-value (+ 1 inner-value) (/ 1 0))",
        "(match none inner-value (/ 1 0) (+ 1 8))",
        "(match (ok 1) ok-val (+ 1 ok-val) err-val (/ err-val 0))",
        "(match (err 1) ok-val (/ ok-val 0) err-val (+ err-val 7))",
        "(match 1 ok-val (/ ok-val 0) err-val (+ err-val 7))",
        "(match 2 ok-val (/ ok-val 0) (+ 3 7))",
        "(try! (err u1))",
        "(try! (ok 3))",
        "(try! none)",
        "(try! (some true))",
        "(try! none 1)",
        "(try! 1)",
    ];

    let expectations: &[Result<Value, VmExecutionError>] = &[
        Ok(Value::Int(1)),
        Ok(Value::Int(1)),
        Err(
            CheckErrorKind::ExpectedResponseValue(Box::new(Value::some(Value::Int(2)).unwrap()))
                .into(),
        ),
        Ok(Value::Int(3)),
        Err(EarlyReturnError::UnwrapFailed(Box::new(Value::Int(2))).into()),
        Ok(Value::Int(3)),
        Ok(Value::Int(3)),
        Ok(Value::Int(3)),
        Err(RuntimeErrorType::UnwrapFailure.into()),
        Err(RuntimeErrorType::UnwrapFailure.into()),
        Err(RuntimeErrorType::UnwrapFailure.into()),
        Ok(Value::Int(2)),
        Ok(Value::Int(9)),
        Ok(Value::Int(2)),
        Ok(Value::Int(8)),
        Err(CheckErrorKind::BadMatchInput(Box::new(TypeSignature::IntType)).into()),
        Err(CheckErrorKind::BadMatchInput(Box::new(TypeSignature::IntType)).into()),
        Err(EarlyReturnError::UnwrapFailed(Box::new(Value::error(Value::UInt(1)).unwrap())).into()),
        Ok(Value::Int(3)),
        Err(EarlyReturnError::UnwrapFailed(Box::new(Value::none())).into()),
        Ok(Value::Bool(true)),
        Err(CheckErrorKind::IncorrectArgumentCount(1, 2).into()),
        Err(CheckErrorKind::ExpectedOptionalOrResponseValue(Box::new(Value::Int(1))).into()),
    ];

    for (program, expectation) in tests.iter().zip(expectations.iter()) {
        assert_eq!(*expectation, vm_execute(program).map(|x| x.unwrap()));
    }
}

#[test]
fn test_hash_errors() {
    let tests = [
        "(sha256 2 1)",
        "(keccak256 3 1)",
        "(hash160 2 1)",
        "(sha256 true)",
        "(keccak256 true)",
        "(hash160 true)",
        "(sha512 true)",
        "(sha512 1 2)",
        "(sha512/256 true)",
        "(sha512/256 1 2)",
    ];

<<<<<<< HEAD
    let expectations: &[VmExecutionError] = &[
        CheckErrors::IncorrectArgumentCount(1, 2).into(),
        CheckErrors::IncorrectArgumentCount(1, 2).into(),
        CheckErrors::IncorrectArgumentCount(1, 2).into(),
        CheckErrors::UnionTypeValueError(
=======
    let expectations: &[Error] = &[
        CheckErrorKind::IncorrectArgumentCount(1, 2).into(),
        CheckErrorKind::IncorrectArgumentCount(1, 2).into(),
        CheckErrorKind::IncorrectArgumentCount(1, 2).into(),
        CheckErrorKind::UnionTypeValueError(
>>>>>>> 927747ce
            vec![
                TypeSignature::IntType,
                TypeSignature::UIntType,
                TypeSignature::max_buffer().unwrap(),
            ],
            Box::new(Value::Bool(true)),
        )
        .into(),
        CheckErrorKind::UnionTypeValueError(
            vec![
                TypeSignature::IntType,
                TypeSignature::UIntType,
                TypeSignature::max_buffer().unwrap(),
            ],
            Box::new(Value::Bool(true)),
        )
        .into(),
        CheckErrorKind::UnionTypeValueError(
            vec![
                TypeSignature::IntType,
                TypeSignature::UIntType,
                TypeSignature::max_buffer().unwrap(),
            ],
            Box::new(Value::Bool(true)),
        )
        .into(),
        CheckErrorKind::UnionTypeValueError(
            vec![
                TypeSignature::IntType,
                TypeSignature::UIntType,
                TypeSignature::max_buffer().unwrap(),
            ],
            Box::new(Value::Bool(true)),
        )
        .into(),
        CheckErrorKind::IncorrectArgumentCount(1, 2).into(),
        CheckErrorKind::UnionTypeValueError(
            vec![
                TypeSignature::IntType,
                TypeSignature::UIntType,
                TypeSignature::max_buffer().unwrap(),
            ],
            Box::new(Value::Bool(true)),
        )
        .into(),
        CheckErrorKind::IncorrectArgumentCount(1, 2).into(),
    ];

    for (program, expectation) in tests.iter().zip(expectations.iter()) {
        assert_eq!(*expectation, vm_execute(program).unwrap_err());
    }
}

#[test]
fn test_bool_functions() {
    let tests = [
        "true",
        "(and true true true)",
        "(and false true true)",
        "(and false (> 1 (/ 10 0)))",
        "(or true (> 1 (/ 10 0)))",
        "(or false false false)",
        "(not true)",
        "(and true false)",
        "(or false true)",
    ];

    let expectations = [
        Value::Bool(true),
        Value::Bool(true),
        Value::Bool(false),
        Value::Bool(false),
        Value::Bool(true),
        Value::Bool(false),
        Value::Bool(false),
        Value::Bool(false),
        Value::Bool(true),
    ];

    tests
        .iter()
        .zip(expectations.iter())
        .for_each(|(program, expectation)| assert_eq!(expectation.clone(), execute(program)));
}

#[test]
fn test_bad_lets() {
    let tests = [
        "(let ((tx-sender 1)) (+ tx-sender tx-sender))",
        "(let ((* 1)) (+ * *))",
        "(let ((a 1) (a 2)) (+ a a))",
        "(let ((a 1) (b 2)) (var-set cursor a) (var-set cursor (+ b (var-get cursor))) (+ a b))",
        "(let ((true 0)) true)",
        "(let ((false 1)) false)",
    ];

<<<<<<< HEAD
    let expectations: &[VmExecutionError] = &[
        CheckErrors::NameAlreadyUsed("tx-sender".to_string()).into(),
        CheckErrors::NameAlreadyUsed("*".to_string()).into(),
        CheckErrors::NameAlreadyUsed("a".to_string()).into(),
        CheckErrors::NoSuchDataVariable("cursor".to_string()).into(),
        CheckErrors::NameAlreadyUsed("true".to_string()).into(),
        CheckErrors::NameAlreadyUsed("false".to_string()).into(),
=======
    let expectations: &[Error] = &[
        CheckErrorKind::NameAlreadyUsed("tx-sender".to_string()).into(),
        CheckErrorKind::NameAlreadyUsed("*".to_string()).into(),
        CheckErrorKind::NameAlreadyUsed("a".to_string()).into(),
        CheckErrorKind::NoSuchDataVariable("cursor".to_string()).into(),
        CheckErrorKind::NameAlreadyUsed("true".to_string()).into(),
        CheckErrorKind::NameAlreadyUsed("false".to_string()).into(),
>>>>>>> 927747ce
    ];

    tests
        .iter()
        .zip(expectations.iter())
        .for_each(|(program, expectation)| {
            assert_eq!((*expectation), vm_execute(program).unwrap_err())
        });
}

#[test]
fn test_lets() {
    let tests = [
        "(let ((a 1) (b 2)) (+ a b))",
        "(define-data-var cursor int 0) (let ((a 1) (b 2)) (var-set cursor a) (var-set cursor (+ b (var-get cursor))) (var-get cursor))"];

    let expectations = [Value::Int(3), Value::Int(3)];

    tests
        .iter()
        .zip(expectations.iter())
        .for_each(|(program, expectation)| assert_eq!(expectation.clone(), execute(program)));
}

#[test]
// tests that the type signature of the result of a merge tuple is updated.
//  this is required to pass the type admission checks of, e.g., data store
//  operations like `(define-data-var ...)`
fn merge_update_type_signature_2239() {
    let tests = [
        "(define-data-var a {p: uint} (merge {p: 2} {p: u2})) (var-get a)",
        "(merge {p: 2} {p: u2})",
        "(merge {p: 2} {q: 3})",
        "(define-data-var c {p: uint} {p: u2}) (var-get c)",
        "(define-data-var d {p: uint} (merge {p: u2} {p: u2})) (var-get d)",
        "(define-data-var e {p: int, q: int} {p: 2, q: 3}) (var-get e)",
        "(define-data-var f {p: int, q: int} (merge {q: 2, p: 3} {p: 4})) (var-get f)",
    ];

    let expectations = [
        "(tuple (p u2))",
        "(tuple (p u2))",
        "(tuple (p 2) (q 3))",
        "(tuple (p u2))",
        "(tuple (p u2))",
        "(tuple (p 2) (q 3))",
        "(tuple (p 4) (q 2))",
    ];

    tests
        .iter()
        .zip(expectations.iter())
        .for_each(|(program, expectation)| {
            assert_eq!(expectation.to_string(), execute(program).to_string())
        });
}

#[test]
fn test_2053_stacked_user_funcs() {
    let test = "
(define-read-only (identity (n int)) n)
(begin (identity (identity 1)))
";

    let expectation = Value::Int(1);

    assert_eq!(expectation, execute(test));
}

#[test]
fn test_asserts() {
    let tests = [
        "(begin (asserts! (is-eq 1 1) (err 0)) (ok 1))",
        "(begin (asserts! (is-eq 1 1) (err 0)) (asserts! (is-eq 2 2) (err 1)) (ok 2))",
    ];

    let expectations = [
        Value::okay(Value::Int(1)).unwrap(),
        Value::okay(Value::Int(2)).unwrap(),
    ];

    tests
        .iter()
        .zip(expectations.iter())
        .for_each(|(program, expectation)| assert_eq!(expectation.clone(), execute(program)));
}

#[test]
fn test_asserts_short_circuit() {
    let tests = [
        "(begin (asserts! (is-eq 1 0) (err 0)) (ok 1))",
        "(begin (asserts! (is-eq 1 1) (err 0)) (asserts! (is-eq 2 1) (err 1)) (ok 2))",
    ];

    let expectations: &[VmExecutionError] = &[
        VmExecutionError::EarlyReturn(EarlyReturnError::AssertionFailed(Box::new(
            Value::error(Value::Int(0)).unwrap(),
        ))),
        VmExecutionError::EarlyReturn(EarlyReturnError::AssertionFailed(Box::new(
            Value::error(Value::Int(1)).unwrap(),
        ))),
    ];

    tests
        .iter()
        .zip(expectations.iter())
        .for_each(|(program, expectation)| {
            assert_eq!((*expectation), vm_execute(program).unwrap_err())
        });
}

#[test]
fn test_is_mainnet() {
    let tests = [
        "is-in-mainnet", // true only on "mainnet"
        "is-in-regtest", // always true in a regtest
    ];

    let mainnet_expectations = [Value::Bool(true), Value::Bool(true)];

    tests
        .iter()
        .zip(mainnet_expectations.iter())
        .for_each(|(program, expectation)| {
            assert_eq!(
                expectation.clone(),
                execute_with_parameters(
                    program,
                    ClarityVersion::Clarity2,
                    StacksEpochId::Epoch20,
                    ASTRules::PrecheckSize,
                    true
                )
                .unwrap()
                .unwrap()
            )
        });

    let testnet_expectations = [Value::Bool(false), Value::Bool(true)];

    tests
        .iter()
        .zip(testnet_expectations.iter())
        .for_each(|(program, expectation)| {
            assert_eq!(
                expectation.clone(),
                execute_with_parameters(
                    program,
                    ClarityVersion::Clarity2,
                    StacksEpochId::Epoch20,
                    ASTRules::PrecheckSize,
                    false
                )
                .unwrap()
                .unwrap()
            )
        });
}

#[test]
fn test_chain_id() {
    let tests = ["chain-id"];

    let mainnet_expectations = [Value::UInt(CHAIN_ID_MAINNET.into())];

    tests
        .iter()
        .zip(mainnet_expectations.iter())
        .for_each(|(program, expectation)| {
            assert_eq!(
                expectation.clone(),
                execute_with_parameters(
                    program,
                    ClarityVersion::Clarity2,
                    StacksEpochId::Epoch21,
                    ASTRules::PrecheckSize,
                    true
                )
                .unwrap()
                .unwrap()
            )
        });

    let testnet_expectations = [Value::UInt(CHAIN_ID_TESTNET.into())];

    tests
        .iter()
        .zip(testnet_expectations.iter())
        .for_each(|(program, expectation)| {
            assert_eq!(
                expectation.clone(),
                execute_with_parameters(
                    program,
                    ClarityVersion::Clarity2,
                    StacksEpochId::Epoch21,
                    ASTRules::PrecheckSize,
                    false
                )
                .unwrap()
                .unwrap()
            )
        });
}

#[test]
fn test_execution_time_expiration() {
    assert_eq!(
        vm_execute_with_limited_execution_time("(+ 1 1)", Duration::from_secs(0))
            .err()
            .unwrap(),
        CostErrors::ExecutionTimeExpired.into()
    );
}<|MERGE_RESOLUTION|>--- conflicted
+++ resolved
@@ -31,11 +31,7 @@
 use crate::vm::contexts::OwnedEnvironment;
 use crate::vm::costs::LimitedCostTracker;
 use crate::vm::database::MemoryBackingStore;
-<<<<<<< HEAD
-use crate::vm::errors::{CheckErrors, EarlyReturnError, RuntimeErrorType, VmExecutionError};
-=======
-use crate::vm::errors::{CheckErrorKind, EarlyReturnError, Error, RuntimeErrorType};
->>>>>>> 927747ce
+use crate::vm::errors::{CheckErrorKind, EarlyReturnError, RuntimeErrorType, VmExecutionError};
 use crate::vm::tests::{execute, test_clarity_versions};
 use crate::vm::types::signatures::*;
 use crate::vm::types::{
@@ -584,22 +580,7 @@
         "(principal-of?)",
     ];
 
-<<<<<<< HEAD
     let expectations: &[VmExecutionError] = &[
-        CheckErrors::TypeValueError(Box::new(BUFF_32.clone()), Box::new(Value::Sequence(SequenceData::Buffer(BuffData { data: hex_bytes("de5b9eb9e7c5592930eb2e30a01369c36586d872082ed8181ee83d2a0ec20f").unwrap() })))).into(),
-        CheckErrors::TypeValueError(Box::new(BUFF_65.clone()), Box::new(Value::Sequence(SequenceData::Buffer(BuffData { data: hex_bytes("8738487ebe69b93d8e51583be8eee50bb4213fc49c767d329632730cc193b873554428fc936ca3569afc15f1c9365f6591d6251a89fee9c9ac661116824d3a130100").unwrap() })))).into(),
-        CheckErrors::IncorrectArgumentCount(2, 1).into(),
-        CheckErrors::IncorrectArgumentCount(2, 3).into(),
-
-        CheckErrors::TypeValueError(Box::new(BUFF_32.clone()), Box::new(Value::Sequence(SequenceData::Buffer(BuffData { data: hex_bytes("de5b9eb9e7c5592930eb2e30a01369c36586d872082ed8181ee83d2a0ec20f").unwrap() })))).into(),
-        CheckErrors::TypeValueError(Box::new(BUFF_65.clone()), Box::new(Value::Sequence(SequenceData::Buffer(BuffData { data: hex_bytes("8738487ebe69b93d8e51583be8eee50bb4213fc49c767d329632730cc193b873554428fc936ca3569afc15f1c9365f6591d6251a89fee9c9ac661116824d3a130111").unwrap() })))).into(),
-        CheckErrors::TypeValueError(Box::new(BUFF_33.clone()), Box::new(Value::Sequence(SequenceData::Buffer(BuffData { data: hex_bytes("03adb8de4bfb65db2cfd6120d55c6526ae9c52e675db7e47308636534ba7").unwrap() })))).into(),
-        CheckErrors::IncorrectArgumentCount(3, 2).into(),
-
-        CheckErrors::IncorrectArgumentCount(1, 2).into(),
-        CheckErrors::IncorrectArgumentCount(1, 0).into(),
-=======
-    let expectations: &[Error] = &[
         CheckErrorKind::TypeValueError(Box::new(BUFF_32.clone()), Box::new(Value::Sequence(SequenceData::Buffer(BuffData { data: hex_bytes("de5b9eb9e7c5592930eb2e30a01369c36586d872082ed8181ee83d2a0ec20f").unwrap() })))).into(),
         CheckErrorKind::TypeValueError(Box::new(BUFF_65.clone()), Box::new(Value::Sequence(SequenceData::Buffer(BuffData { data: hex_bytes("8738487ebe69b93d8e51583be8eee50bb4213fc49c767d329632730cc193b873554428fc936ca3569afc15f1c9365f6591d6251a89fee9c9ac661116824d3a130100").unwrap() })))).into(),
         CheckErrorKind::IncorrectArgumentCount(2, 1).into(),
@@ -612,7 +593,6 @@
 
         CheckErrorKind::IncorrectArgumentCount(1, 2).into(),
         CheckErrorKind::IncorrectArgumentCount(1, 0).into(),
->>>>>>> 927747ce
     ];
 
     for (program, expectation) in secp256k1_evals.iter().zip(expectations.iter()) {
@@ -897,13 +877,8 @@
         "(>= \"baa\" \"aaa\")",
         "(<= \"baa\" \"aaa\")",
     ];
-<<<<<<< HEAD
     let error_expectations: &[VmExecutionError] = &[
-        CheckErrors::UnionTypeValueError(
-=======
-    let error_expectations: &[Error] = &[
         CheckErrorKind::UnionTypeValueError(
->>>>>>> 927747ce
             vec![TypeSignature::IntType, TypeSignature::UIntType],
             Box::new(Value::Sequence(SequenceData::String(CharType::ASCII(
                 ASCIIData {
@@ -1013,13 +988,8 @@
 fn test_sequence_comparisons_mismatched_types() {
     // Tests that comparing objects of different types results in an error in Clarity1.
     let error_tests = ["(> 0 u1)", "(< 0 u1)"];
-<<<<<<< HEAD
     let v1_error_expectations: &[VmExecutionError] = &[
-        CheckErrors::UnionTypeValueError(
-=======
-    let v1_error_expectations: &[Error] = &[
         CheckErrorKind::UnionTypeValueError(
->>>>>>> 927747ce
             vec![TypeSignature::IntType, TypeSignature::UIntType],
             Box::new(Value::Int(0)),
         )
@@ -1039,23 +1009,7 @@
             assert_eq!(*expectation, vm_execute(program).unwrap_err())
         });
 
-<<<<<<< HEAD
     let v2_error_expectations: &[VmExecutionError] = &[
-        CheckErrors::UnionTypeValueError(
-=======
-    let v2_error_expectations: &[Error] = &[
-        CheckErrorKind::UnionTypeValueError(
->>>>>>> 927747ce
-            vec![
-                TypeSignature::IntType,
-                TypeSignature::UIntType,
-                TypeSignature::max_string_ascii().unwrap(),
-                TypeSignature::max_string_utf8().unwrap(),
-                TypeSignature::max_buffer().unwrap(),
-            ],
-            Box::new(Value::Int(0)),
-        )
-        .into(),
         CheckErrorKind::UnionTypeValueError(
             vec![
                 TypeSignature::IntType,
@@ -1067,6 +1021,17 @@
             Box::new(Value::Int(0)),
         )
         .into(),
+        CheckErrorKind::UnionTypeValueError(
+            vec![
+                TypeSignature::IntType,
+                TypeSignature::UIntType,
+                TypeSignature::max_string_ascii().unwrap(),
+                TypeSignature::max_string_utf8().unwrap(),
+                TypeSignature::max_buffer().unwrap(),
+            ],
+            Box::new(Value::Int(0)),
+        )
+        .into(),
     ];
     // Note: Execute against Clarity2.
     error_tests
@@ -1078,13 +1043,8 @@
 
     // Tests that comparing objects of different types results in an error in Clarity2.
     let error_tests = ["(> \"baa\" u\"aaa\")", "(> \"baa\" 0x0001)"];
-<<<<<<< HEAD
     let error_expectations: &[VmExecutionError] = &[
-        CheckErrors::UnionTypeValueError(
-=======
-    let error_expectations: &[Error] = &[
         CheckErrorKind::UnionTypeValueError(
->>>>>>> 927747ce
             vec![
                 TypeSignature::IntType,
                 TypeSignature::UIntType,
@@ -1152,15 +1112,9 @@
         "(is-eq (some 1) (some true))",
     ];
 
-<<<<<<< HEAD
     let expectations: &[VmExecutionError] = &[
-        CheckErrors::IncorrectArgumentCount(2, 1).into(),
-        CheckErrors::TypeValueError(
-=======
-    let expectations: &[Error] = &[
         CheckErrorKind::IncorrectArgumentCount(2, 1).into(),
         CheckErrorKind::TypeValueError(
->>>>>>> 927747ce
             Box::new(TypeSignature::IntType),
             Box::new(Value::Bool(true)),
         )
@@ -1252,25 +1206,7 @@
         "(get field-0 1)",
     ];
 
-<<<<<<< HEAD
     let expectations: &[VmExecutionError] = &[
-        CheckErrors::IncorrectArgumentCount(1, 2).into(),
-        CheckErrors::ExpectedOptionalValue(Box::new(Value::Bool(true))).into(),
-        CheckErrors::IncorrectArgumentCount(1, 2).into(),
-        CheckErrors::ExpectedResponseValue(Box::new(Value::Bool(true))).into(),
-        CheckErrors::IncorrectArgumentCount(1, 2).into(),
-        CheckErrors::ExpectedResponseValue(Box::new(Value::Bool(true))).into(),
-        CheckErrors::IncorrectArgumentCount(1, 2).into(),
-        CheckErrors::ExpectedOptionalValue(Box::new(Value::Bool(true))).into(),
-        CheckErrors::IncorrectArgumentCount(1, 2).into(),
-        CheckErrors::IncorrectArgumentCount(1, 2).into(),
-        CheckErrors::IncorrectArgumentCount(1, 2).into(),
-        CheckErrors::IncorrectArgumentCount(2, 3).into(),
-        CheckErrors::ExpectedOptionalValue(Box::new(Value::Bool(true))).into(),
-        CheckErrors::ExpectedTuple(Box::new(TypeSignature::IntType)).into(),
-        CheckErrors::ExpectedTuple(Box::new(TypeSignature::IntType)).into(),
-=======
-    let expectations: &[Error] = &[
         CheckErrorKind::IncorrectArgumentCount(1, 2).into(),
         CheckErrorKind::ExpectedOptionalValue(Box::new(Value::Bool(true))).into(),
         CheckErrorKind::IncorrectArgumentCount(1, 2).into(),
@@ -1286,7 +1222,6 @@
         CheckErrorKind::ExpectedOptionalValue(Box::new(Value::Bool(true))).into(),
         CheckErrorKind::ExpectedTuple(Box::new(TypeSignature::IntType)).into(),
         CheckErrorKind::ExpectedTuple(Box::new(TypeSignature::IntType)).into(),
->>>>>>> 927747ce
     ];
 
     for (program, expectation) in tests.iter().zip(expectations.iter()) {
@@ -1309,20 +1244,7 @@
         "(stx-burn? 4 'SZ2J6ZY48GV1EZ5V2V5RB9MP66SW86PYKKQ9H6DPR)",
     ];
 
-<<<<<<< HEAD
     let expectations: &[VmExecutionError] = &[
-        CheckErrors::IncorrectArgumentCount(3, 2).into(),
-        CheckErrors::BadTransferSTXArguments.into(),
-        CheckErrors::BadTransferSTXArguments.into(),
-        CheckErrors::BadTransferSTXArguments.into(),
-        CheckErrors::IncorrectArgumentCount(4, 3).into(),
-        CheckErrors::BadTransferSTXArguments.into(),
-        CheckErrors::BadTransferSTXArguments.into(),
-        CheckErrors::BadTransferSTXArguments.into(),
-        CheckErrors::IncorrectArgumentCount(2, 1).into(),
-        CheckErrors::BadTransferSTXArguments.into(),
-=======
-    let expectations: &[Error] = &[
         CheckErrorKind::IncorrectArgumentCount(3, 2).into(),
         CheckErrorKind::BadTransferSTXArguments.into(),
         CheckErrorKind::BadTransferSTXArguments.into(),
@@ -1333,7 +1255,6 @@
         CheckErrorKind::BadTransferSTXArguments.into(),
         CheckErrorKind::IncorrectArgumentCount(2, 1).into(),
         CheckErrorKind::BadTransferSTXArguments.into(),
->>>>>>> 927747ce
     ];
 
     for (program, expectation) in tests.iter().zip(expectations.iter()) {
@@ -1551,19 +1472,11 @@
         "(sha512/256 1 2)",
     ];
 
-<<<<<<< HEAD
     let expectations: &[VmExecutionError] = &[
-        CheckErrors::IncorrectArgumentCount(1, 2).into(),
-        CheckErrors::IncorrectArgumentCount(1, 2).into(),
-        CheckErrors::IncorrectArgumentCount(1, 2).into(),
-        CheckErrors::UnionTypeValueError(
-=======
-    let expectations: &[Error] = &[
         CheckErrorKind::IncorrectArgumentCount(1, 2).into(),
         CheckErrorKind::IncorrectArgumentCount(1, 2).into(),
         CheckErrorKind::IncorrectArgumentCount(1, 2).into(),
         CheckErrorKind::UnionTypeValueError(
->>>>>>> 927747ce
             vec![
                 TypeSignature::IntType,
                 TypeSignature::UIntType,
@@ -1660,23 +1573,13 @@
         "(let ((false 1)) false)",
     ];
 
-<<<<<<< HEAD
     let expectations: &[VmExecutionError] = &[
-        CheckErrors::NameAlreadyUsed("tx-sender".to_string()).into(),
-        CheckErrors::NameAlreadyUsed("*".to_string()).into(),
-        CheckErrors::NameAlreadyUsed("a".to_string()).into(),
-        CheckErrors::NoSuchDataVariable("cursor".to_string()).into(),
-        CheckErrors::NameAlreadyUsed("true".to_string()).into(),
-        CheckErrors::NameAlreadyUsed("false".to_string()).into(),
-=======
-    let expectations: &[Error] = &[
         CheckErrorKind::NameAlreadyUsed("tx-sender".to_string()).into(),
         CheckErrorKind::NameAlreadyUsed("*".to_string()).into(),
         CheckErrorKind::NameAlreadyUsed("a".to_string()).into(),
         CheckErrorKind::NoSuchDataVariable("cursor".to_string()).into(),
         CheckErrorKind::NameAlreadyUsed("true".to_string()).into(),
         CheckErrorKind::NameAlreadyUsed("false".to_string()).into(),
->>>>>>> 927747ce
     ];
 
     tests
