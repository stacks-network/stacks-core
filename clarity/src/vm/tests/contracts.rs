--- conflicted
+++ resolved
@@ -26,13 +26,8 @@
 use crate::vm::types::{PrincipalData, QualifiedContractIdentifier, StandardPrincipalData, Value};
 #[cfg(test)]
 use crate::vm::{
-<<<<<<< HEAD
     ast::{errors::ParseErrorKind, ASTRules},
-    errors::{CheckErrorKind, Error, RuntimeErrorType},
-=======
-    ast::{errors::ParseErrors, ASTRules},
     errors::{CheckErrorKind, RuntimeErrorType, VmExecutionError},
->>>>>>> 0c88f088
     tests::{
         env_factory, execute, is_committed, is_err_code_i128 as is_err_code, symbols_from_values,
         tl_env_factory, MemoryEnvironmentGenerator, TopLevelMemoryEnvironmentGenerator,
