--- conflicted
+++ resolved
@@ -27,12 +27,8 @@
 #[cfg(test)]
 #[allow(unused_imports)]
 use crate::vm::{
-<<<<<<< HEAD
     ast::{errors::ParseErrors, ASTRules},
     database::MemoryBackingStore,
-=======
-    ast::errors::ParseErrors,
->>>>>>> 0efc005f
     errors::{CheckErrors, Error, RuntimeErrorType},
     tests::{
         env_factory, execute, is_committed, is_err_code_i128 as is_err_code, symbols_from_values,
@@ -138,7 +134,6 @@
         ),
     ];
 
-<<<<<<< HEAD
     // test cases where the clarity-wasm analysis pass would fail.
     if cfg!(not(feature = "clarity-wasm")) {
         test_cases.extend([
@@ -154,7 +149,6 @@
             ),
         ]);
     }
-=======
     let expected = [
         Ok(Value::none()),
         Ok(Value::none()),
@@ -173,7 +167,6 @@
         Ok(Value::none()),
         Ok(Value::none()),
     ];
->>>>>>> 0efc005f
 
     let placeholder_context = ContractContext::new(
         QualifiedContractIdentifier::transient(),
@@ -241,21 +234,15 @@
         env.initialize_contract_with_db(
             QualifiedContractIdentifier::local("contract-a").unwrap(),
             contract_a,
-<<<<<<< HEAD
             ASTRules::PrecheckSize,
             &mut analysis_db,
-=======
->>>>>>> 0efc005f
         )
         .unwrap();
         env.initialize_contract_with_db(
             QualifiedContractIdentifier::local("contract-b").unwrap(),
             contract_b,
-<<<<<<< HEAD
             ASTRules::PrecheckSize,
             &mut analysis_db,
-=======
->>>>>>> 0efc005f
         )
         .unwrap();
     }
@@ -409,21 +396,15 @@
         env.initialize_contract_with_db(
             QualifiedContractIdentifier::local("contract-a").unwrap(),
             contract_a,
-<<<<<<< HEAD
             ASTRules::PrecheckSize,
             &mut analysis_db,
-=======
->>>>>>> 0efc005f
         )
         .unwrap();
         env.initialize_contract_with_db(
             QualifiedContractIdentifier::local("contract-b").unwrap(),
             contract_b,
-<<<<<<< HEAD
             ASTRules::PrecheckSize,
             &mut analysis_db,
-=======
->>>>>>> 0efc005f
         )
         .unwrap();
     }
@@ -480,21 +461,15 @@
         env.initialize_contract_with_db(
             QualifiedContractIdentifier::local("contract-a").unwrap(),
             contract_a,
-<<<<<<< HEAD
             ASTRules::PrecheckSize,
             &mut analysis_db,
-=======
->>>>>>> 0efc005f
         )
         .unwrap();
         env.initialize_contract_with_db(
             QualifiedContractIdentifier::local("contract-b").unwrap(),
             contract_b,
-<<<<<<< HEAD
             ASTRules::PrecheckSize,
             &mut analysis_db,
-=======
->>>>>>> 0efc005f
         )
         .unwrap();
     }
@@ -806,7 +781,6 @@
     analysis_db.begin();
 
     let contract_identifier = QualifiedContractIdentifier::local("factorial-contract").unwrap();
-<<<<<<< HEAD
     env.initialize_contract_with_db(
         contract_identifier,
         contract_1,
@@ -823,14 +797,6 @@
         &mut analysis_db,
     )
     .unwrap();
-=======
-    env.initialize_contract(contract_identifier, contract_1)
-        .unwrap();
-
-    let contract_identifier = QualifiedContractIdentifier::local("proxy-compute").unwrap();
-    env.initialize_contract(contract_identifier, contract_2)
-        .unwrap();
->>>>>>> 0efc005f
 
     let args = symbols_from_values(vec![]);
 
@@ -1223,7 +1189,6 @@
     analysis_db.begin();
 
     let contract_identifier = QualifiedContractIdentifier::local("c-foo").unwrap();
-<<<<<<< HEAD
     env.initialize_contract_with_db(
         contract_identifier,
         contract_one,
@@ -1241,15 +1206,6 @@
             &mut analysis_db
         )
         .unwrap_err(),
-=======
-    env.initialize_contract(contract_identifier, contract_one)
-        .unwrap();
-
-    let contract_identifier = QualifiedContractIdentifier::local("c-bar").unwrap();
-    assert_eq!(
-        env.initialize_contract(contract_identifier, contract_two)
-            .unwrap_err(),
->>>>>>> 0efc005f
         RuntimeErrorType::MaxStackDepthReached.into()
     );
 }
@@ -1293,7 +1249,6 @@
     let mut env = owned_env.get_exec_environment(None, None, &mut placeholder_context);
 
     let contract_identifier = QualifiedContractIdentifier::local("c-foo").unwrap();
-<<<<<<< HEAD
     env.initialize_contract_with_db(
         contract_identifier,
         contract_one,
@@ -1311,15 +1266,6 @@
             &mut analysis_db
         )
         .unwrap_err(),
-=======
-    env.initialize_contract(contract_identifier, contract_one)
-        .unwrap();
-
-    let contract_identifier = QualifiedContractIdentifier::local("c-bar").unwrap();
-    assert_eq!(
-        env.initialize_contract(contract_identifier, contract_two)
-            .unwrap_err(),
->>>>>>> 0efc005f
         RuntimeErrorType::MaxStackDepthReached.into()
     );
 }
