--- conflicted
+++ resolved
@@ -26,11 +26,7 @@
 use crate::vm::{
     ast::ASTRules,
     contexts::AssetMapEntry,
-<<<<<<< HEAD
-    errors::{CheckErrors, RuntimeError},
-=======
-    errors::{CheckErrorKind, RuntimeErrorType},
->>>>>>> 927747ce
+    errors::{CheckErrorKind, RuntimeError},
     tests::{
         execute, is_committed, is_err_code, symbols_from_values, tl_env_factory as env_factory,
         TopLevelMemoryEnvironmentGenerator,
