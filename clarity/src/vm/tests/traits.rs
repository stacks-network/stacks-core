--- conflicted
+++ resolved
@@ -22,11 +22,7 @@
 #[cfg(test)]
 use crate::vm::{
     ast::ASTRules,
-<<<<<<< HEAD
-    errors::{CheckErrors, VmExecutionError},
-=======
-    errors::{CheckErrorKind, Error},
->>>>>>> 927747ce
+    errors::{CheckErrorKind, VmExecutionError},
     tests::{env_factory, execute, symbols_from_values},
     types::{PrincipalData, QualifiedContractIdentifier, Value},
     version::ClarityVersion,
@@ -255,11 +251,7 @@
             )
             .unwrap_err();
         match err_result {
-<<<<<<< HEAD
-            VmExecutionError::Unchecked(CheckErrors::CircularReference(_)) => {}
-=======
-            Error::Unchecked(CheckErrorKind::CircularReference(_)) => {}
->>>>>>> 927747ce
+            VmExecutionError::Unchecked(CheckErrorKind::CircularReference(_)) => {}
             _ => panic!("{err_result:?}"),
         }
     }
@@ -590,11 +582,7 @@
             )
             .unwrap_err();
         match err_result {
-<<<<<<< HEAD
-            VmExecutionError::Unchecked(CheckErrors::BadTraitImplementation(_, _)) => {}
-=======
-            Error::Unchecked(CheckErrorKind::BadTraitImplementation(_, _)) => {}
->>>>>>> 927747ce
+            VmExecutionError::Unchecked(CheckErrorKind::BadTraitImplementation(_, _)) => {}
             _ => panic!("{err_result:?}"),
         }
     }
@@ -651,11 +639,7 @@
             )
             .unwrap_err();
         match err_result {
-<<<<<<< HEAD
-            VmExecutionError::Unchecked(CheckErrors::ReturnTypesMustMatch(_, _)) => {}
-=======
-            Error::Unchecked(CheckErrorKind::ReturnTypesMustMatch(_, _)) => {}
->>>>>>> 927747ce
+            VmExecutionError::Unchecked(CheckErrorKind::ReturnTypesMustMatch(_, _)) => {}
             _ => panic!("{err_result:?}"),
         }
     }
@@ -715,11 +699,7 @@
             )
             .unwrap_err();
         match err_result {
-<<<<<<< HEAD
-            VmExecutionError::Unchecked(CheckErrors::CircularReference(_)) => {}
-=======
-            Error::Unchecked(CheckErrorKind::CircularReference(_)) => {}
->>>>>>> 927747ce
+            VmExecutionError::Unchecked(CheckErrorKind::CircularReference(_)) => {}
             _ => panic!("{err_result:?}"),
         }
     }
@@ -776,11 +756,7 @@
             )
             .unwrap_err();
         match err_result {
-<<<<<<< HEAD
-            VmExecutionError::Unchecked(CheckErrors::TraitBasedContractCallInReadOnly) => {}
-=======
-            Error::Unchecked(CheckErrorKind::TraitBasedContractCallInReadOnly) => {}
->>>>>>> 927747ce
+            VmExecutionError::Unchecked(CheckErrorKind::TraitBasedContractCallInReadOnly) => {}
             _ => panic!("{err_result:?}"),
         }
     }
@@ -837,11 +813,7 @@
             )
             .unwrap_err();
         match err_result {
-<<<<<<< HEAD
-            VmExecutionError::Unchecked(CheckErrors::TraitBasedContractCallInReadOnly) => {}
-=======
-            Error::Unchecked(CheckErrorKind::TraitBasedContractCallInReadOnly) => {}
->>>>>>> 927747ce
+            VmExecutionError::Unchecked(CheckErrorKind::TraitBasedContractCallInReadOnly) => {}
             _ => panic!("{err_result:?}"),
         }
     }
