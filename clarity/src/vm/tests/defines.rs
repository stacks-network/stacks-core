--- conflicted
+++ resolved
@@ -25,15 +25,8 @@
 use crate::vm::tests::test_clarity_versions;
 #[cfg(test)]
 use crate::vm::{
-<<<<<<< HEAD
+    analysis::errors::SyntaxBindingError,
     ast::{build_ast, errors::ParseErrors},
-=======
-    analysis::errors::SyntaxBindingError,
-    ast::{
-        build_ast,
-        errors::{ParseError, ParseErrors},
-    },
->>>>>>> 1393537b
     errors::RuntimeErrorType,
     types::{QualifiedContractIdentifier, TypeSignature, TypeSignatureExt as _, Value},
     {execute, ClarityVersion},
