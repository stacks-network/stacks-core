--- conflicted
+++ resolved
@@ -2635,9 +2635,6 @@
 
     use super::make_json_api_reference;
     use super::{get_input_type_string, make_all_api_reference};
-    use crate::address::AddressHashMode;
-    use crate::types::chainstate::{SortitionId, StacksAddress, StacksBlockId};
-    use crate::types::Address;
     use crate::vm::analysis::type_check;
     use crate::vm::ast::ASTRules;
     use crate::vm::costs::ExecutionCost;
@@ -2656,25 +2653,12 @@
         ClarityVersion, ContractContext, Error, GlobalContext, LimitedCostTracker,
         QualifiedContractIdentifier, Value,
     };
-<<<<<<< HEAD
-    use crate::{types::chainstate::VRFSeed, vm::StacksEpoch};
-    use crate::{
-        types::chainstate::{BlockHeaderHash, BurnchainHeaderHash, ConsensusHash},
-        vm::database::{ClarityDatabase, MemoryBackingStore},
-=======
-    use stacks_common::types::{StacksEpochId, PEER_VERSION_EPOCH_2_1};
-    use stacks_common::util::hash::hex_bytes;
-
-    use super::make_json_api_reference;
-    use super::{get_input_type_string, make_all_api_reference};
-    use crate::vm::analysis::type_check;
+
     use crate::vm::database::{ClarityDatabase, MemoryBackingStore};
-    use crate::vm::types::TupleData;
     use crate::vm::StacksEpoch;
     use stacks_common::address::AddressHashMode;
     use stacks_common::types::chainstate::{
         BlockHeaderHash, BurnchainHeaderHash, ConsensusHash, VRFSeed,
->>>>>>> ca9f84be
     };
     use stacks_common::types::chainstate::{SortitionId, StacksAddress, StacksBlockId};
     use stacks_common::types::Address;
