--- conflicted
+++ resolved
@@ -2889,9 +2889,6 @@
         BitwiseRShift => make_for_simple_native(&BITWISE_RIGHT_SHIFT_API, function, name),
         ContractHash => make_for_simple_native(&CONTRACT_HASH, function, name),
         ToAscii => make_for_special(&TO_ASCII, function),
-<<<<<<< HEAD
-        Secp256r1Verify => make_for_special(&SECP256R1VERIFY_API, function),
-=======
         RestrictAssets => make_for_special(&RESTRICT_ASSETS, function),
         AsContractSafe => make_for_special(&AS_CONTRACT_SAFE, function),
         AllowanceWithStx => make_for_special(&ALLOWANCE_WITH_STX, function),
@@ -2899,7 +2896,7 @@
         AllowanceWithNft => make_for_special(&ALLOWANCE_WITH_NFT, function),
         AllowanceWithStacking => make_for_special(&ALLOWANCE_WITH_STACKING, function),
         AllowanceAll => make_for_special(&ALLOWANCE_WITH_ALL, function),
->>>>>>> 0efc005f
+        Secp256r1Verify => make_for_special(&SECP256R1VERIFY_API, function),
     }
 }
 
