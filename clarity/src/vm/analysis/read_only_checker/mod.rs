// Copyright (C) 2013-2020 Blockstack PBC, a public benefit corporation
// Copyright (C) 2020 Stacks Open Internet Foundation
//
// This program is free software: you can redistribute it and/or modify
// it under the terms of the GNU General Public License as published by
// the Free Software Foundation, either version 3 of the License, or
// (at your option) any later version.
//
// This program is distributed in the hope that it will be useful,
// but WITHOUT ANY WARRANTY; without even the implied warranty of
// MERCHANTABILITY or FITNESS FOR A PARTICULAR PURPOSE.  See the
// GNU General Public License for more details.
//
// You should have received a copy of the GNU General Public License
// along with this program.  If not, see <http://www.gnu.org/licenses/>.

use std::collections::HashMap;

use clarity_types::representations::ClarityName;
use clarity_types::types::{PrincipalData, Value};
use stacks_common::types::StacksEpochId;

pub use super::errors::{
<<<<<<< HEAD
    check_argument_count, check_arguments_at_least, CheckError, CheckErrorKind, SyntaxBindingError,
=======
    check_argument_count, check_arguments_at_least, CheckErrors, StaticCheckError,
    SyntaxBindingError,
>>>>>>> 5d371873
};
use super::AnalysisDatabase;
use crate::vm::analysis::types::{AnalysisPass, ContractAnalysis};
use crate::vm::functions::define::DefineFunctionsParsed;
use crate::vm::functions::NativeFunctions;
use crate::vm::representations::SymbolicExpressionType::{
    Atom, AtomValue, Field, List, LiteralValue, TraitReference,
};
use crate::vm::representations::{SymbolicExpression, SymbolicExpressionType};
use crate::vm::ClarityVersion;

#[cfg(test)]
mod tests;

/// `ReadOnlyChecker` analyzes a contract to determine whether there are any violations
/// of read-only declarations. That is, a violating contract is one in which a function
/// that is declared as read-only actually attempts to modify chainstate.
///
/// A contract that does not violate its read-only declarations is called
/// *read-only correct*.
pub struct ReadOnlyChecker<'a, 'b> {
    db: &'a mut AnalysisDatabase<'b>,
    defined_functions: HashMap<ClarityName, bool>,
    epoch: StacksEpochId,
    clarity_version: ClarityVersion,
}

impl AnalysisPass for ReadOnlyChecker<'_, '_> {
    fn run_pass(
        epoch: &StacksEpochId,
        contract_analysis: &mut ContractAnalysis,
        analysis_db: &mut AnalysisDatabase,
    ) -> Result<(), StaticCheckError> {
        let mut command =
            ReadOnlyChecker::new(analysis_db, epoch, &contract_analysis.clarity_version);
        command.run(contract_analysis)?;
        Ok(())
    }
}

impl<'a, 'b> ReadOnlyChecker<'a, 'b> {
    fn new(
        db: &'a mut AnalysisDatabase<'b>,
        epoch: &StacksEpochId,
        version: &ClarityVersion,
    ) -> ReadOnlyChecker<'a, 'b> {
        Self {
            db,
            defined_functions: HashMap::new(),
            epoch: *epoch,
            clarity_version: *version,
        }
    }

    /// Checks each top-level expression in `contract_analysis.expressions` for read-only correctness.
    ///
    /// Returns successfully iff this function is read-only correct.
    ///
    /// # Errors
    /// - `CheckErrorKind::WriteAttemptedInReadOnly`
    /// - Contract parsing errors
    pub fn run(&mut self, contract_analysis: &ContractAnalysis) -> Result<(), StaticCheckError> {
        // Iterate over all the top-level statements in a contract.
        for exp in contract_analysis.expressions.iter() {
            let mut result = self.check_top_level_expression(exp);
            if let Err(ref mut error) = result {
                if !error.has_expression() {
                    error.set_expression(exp);
                }
            }
            result?
        }

        Ok(())
    }

    /// Checks the top-level expression `expression` to determine whether it is
    /// read-only compliant. `expression` maybe have composite structure that can be
    /// parsed into multiple expressions.
    ///
    /// Returns successfully iff this function is read-only correct.
    ///
    /// # Errors
    /// - CheckErrorKind::WriteAttemptedInReadOnly
    /// - Contract parsing errors
    fn check_top_level_expression(
        &mut self,
        expression: &SymbolicExpression,
    ) -> Result<(), StaticCheckError> {
        use crate::vm::functions::define::DefineFunctionsParsed::*;
        if let Some(define_type) = DefineFunctionsParsed::try_parse(expression)? {
            match define_type {
                // The *arguments* to Constant, PersistedVariable, FT defines must be checked to ensure that
                //   any *evaluated arguments* supplied to them are valid with respect to read-only requirements.
                Constant { value, .. } => {
                    self.check_read_only(value)?;
                }
                PersistedVariable { initial, .. } => {
                    self.check_read_only(initial)?;
                }
                BoundedFungibleToken { max_supply, .. } => {
                    // Only the *optional* total supply argument is eval'ed.
                    self.check_read_only(max_supply)?;
                }
                PrivateFunction { signature, body } | PublicFunction { signature, body } => {
                    let (function_name, is_read_only) =
                        self.check_define_function(signature, body)?;
                    self.defined_functions.insert(function_name, is_read_only);
                }
                ReadOnlyFunction { signature, body } => {
                    let (function_name, is_read_only) =
                        self.check_define_function(signature, body)?;
                    if !is_read_only {
                        return Err(CheckErrorKind::WriteAttemptedInReadOnly.into());
                    } else {
                        self.defined_functions.insert(function_name, is_read_only);
                    }
                }
                Map { .. } | NonFungibleToken { .. } | UnboundedFungibleToken { .. } => {
                    // No arguments to (define-map ...) or (define-non-fungible-token) or fungible tokens without
                    // max supplies are eval'ed.
                }
                Trait { .. } | UseTrait { .. } | ImplTrait { .. } => {
                    // No arguments to (use-trait ...), (define-trait ...). or (impl-trait) are eval'ed.
                }
            }
        } else {
            self.check_read_only(expression)?;
        }
        Ok(())
    }

    /// Checks that a function with signature `signature` and body `body` is read-only.
    ///
    /// This is used to check the function definitions `PrivateFunction`, `PublicFunction`
    /// and `ReadOnlyFunction`.
    ///
    /// Returns a pair of 1) the function name defined, and 2) a `bool` indicating whether the function
    /// is read-only.
    ///
    /// # Errors
    /// - Contract parsing errors
    fn check_define_function(
        &mut self,
        signature: &[SymbolicExpression],
        body: &SymbolicExpression,
    ) -> Result<(ClarityName, bool), StaticCheckError> {
        let function_name = signature
            .first()
            .ok_or(CheckErrorKind::DefineFunctionBadSignature)?
            .match_atom()
            .ok_or(CheckErrorKind::BadFunctionName)?;

        let is_read_only = self.check_read_only(body)?;

        Ok((function_name.clone(), is_read_only))
    }

    fn check_reads_only_valid(
        &mut self,
        expr: &SymbolicExpression,
    ) -> Result<(), StaticCheckError> {
        use crate::vm::functions::define::DefineFunctionsParsed::*;
        if let Some(define_type) = DefineFunctionsParsed::try_parse(expr)? {
            match define_type {
                // The _arguments_ to Constant, PersistedVariable, FT defines must be checked to ensure that
                //   any _evaluated arguments_ supplied to them are valid with respect to read-only requirements.
                Constant { value, .. } => {
                    self.check_read_only(value)?;
                }
                PersistedVariable { initial, .. } => {
                    self.check_read_only(initial)?;
                }
                BoundedFungibleToken { max_supply, .. } => {
                    // only the *optional* total supply arg is eval'ed
                    self.check_read_only(max_supply)?;
                }
                PrivateFunction { signature, body } | PublicFunction { signature, body } => {
                    let (f_name, is_read_only) = self.check_define_function(signature, body)?;
                    self.defined_functions.insert(f_name, is_read_only);
                }
                ReadOnlyFunction { signature, body } => {
                    let (f_name, is_read_only) = self.check_define_function(signature, body)?;
                    if !is_read_only {
                        return Err(CheckErrorKind::WriteAttemptedInReadOnly.into());
                    } else {
                        self.defined_functions.insert(f_name, is_read_only);
                    }
                }
                Map { .. } | NonFungibleToken { .. } | UnboundedFungibleToken { .. } => {
                    // No arguments to (define-map ...) or (define-non-fungible-token) or fungible tokens without max supplies are eval'ed.
                }
                Trait { .. } | UseTrait { .. } | ImplTrait { .. } => {
                    // No arguments to (use-trait ...), (define-trait ...). or (impl-trait) are eval'ed.
                }
            }
        } else {
            self.check_read_only(expr)?;
        }
        Ok(())
    }

    /// Checks the supplied symbolic expressions
    ///   (1) for whether or not they are valid with respect to read-only requirements.
    ///   (2) if valid, returns whether or not they are read only.
    /// Note that because of (1), this function _cannot_ short-circuit on read-only.
    fn check_read_only(&mut self, expr: &SymbolicExpression) -> Result<bool, StaticCheckError> {
        match expr.expr {
            AtomValue(_) | LiteralValue(_) | Atom(_) | TraitReference(_, _) | Field(_) => Ok(true),
            List(ref expression) => self.check_expression_application_is_read_only(expression),
        }
    }

    /// Checks each expression in `expressions` to determine whether each uses only
    /// read-only operations.
    ///
    /// Returns `true` iff all expressions are read-only.
    ///
    /// # Errors
    /// - Contract parsing errors
    fn check_each_expression_is_read_only(
        &mut self,
        expressions: &[SymbolicExpression],
    ) -> Result<bool, StaticCheckError> {
        let mut result = true;
        for expression in expressions.iter() {
            let expr_read_only = self.check_read_only(expression)?;
            // Note: Don't return early on false, because a subsequent error should be returned.
            result = result && expr_read_only;
        }
        Ok(result)
    }

    /// Checks the native function application of the function named by the string `function`
    /// to `args` to determine whether it is read-only compliant.
    ///
    /// - Returns `None` if there is no native function named `function`.
    /// - If there is such a native function, returns `true` iff this function
    ///   application is read-only.
    ///
    /// # Errors
    /// - Contract parsing errors
    fn try_check_native_function_is_read_only(
        &mut self,
        function: &str,
        args: &[SymbolicExpression],
    ) -> Option<Result<bool, StaticCheckError>> {
        NativeFunctions::lookup_by_name_at_version(function, &self.clarity_version)
            .map(|function| self.check_native_function_is_read_only(&function, args))
    }

    /// Returns `true` iff this function application is read-only.
    ///
    /// # Errors
    /// - Contract parsing errors
    fn check_native_function_is_read_only(
        &mut self,
        function: &NativeFunctions,
        args: &[SymbolicExpression],
    ) -> Result<bool, StaticCheckError> {
        use crate::vm::functions::NativeFunctions::*;

        match function {
            Add | Subtract | Divide | Multiply | CmpGeq | CmpLeq | CmpLess | CmpGreater
            | Modulo | Power | Sqrti | Log2 | BitwiseXor | And | Or | Not | Hash160 | Sha256
            | Keccak256 | Equals | If | Sha512 | Sha512Trunc256 | Secp256k1Recover
            | Secp256k1Verify | ConsSome | ConsOkay | ConsError | DefaultTo | UnwrapRet
            | UnwrapErrRet | IsOkay | IsNone | Asserts | Unwrap | UnwrapErr | Match | IsErr
            | IsSome | TryRet | ToUInt | ToInt | BuffToIntLe | BuffToUIntLe | BuffToIntBe
            | BuffToUIntBe | IntToAscii | IntToUtf8 | StringToInt | StringToUInt | IsStandard
            | ToConsensusBuff | PrincipalDestruct | PrincipalConstruct | Append | Concat
            | AsMaxLen | ContractOf | PrincipalOf | ListCons | GetBlockInfo | GetBurnBlockInfo
            | GetStacksBlockInfo | GetTenureInfo | TupleGet | TupleMerge | Len | Print
            | AsContract | Begin | FetchVar | GetStxBalance | StxGetAccount | GetTokenBalance
            | GetAssetOwner | GetTokenSupply | ElementAt | IndexOf | Slice | ReplaceAt
            | BitwiseAnd | BitwiseOr | BitwiseNot | BitwiseLShift | BitwiseRShift | BitwiseXor2
            | ElementAtAlias | IndexOfAlias | ContractHash | ToAscii => {
                // Check all arguments.
                self.check_each_expression_is_read_only(args)
            }
            FromConsensusBuff => {
                // Check only the second+ arguments: the first argument is a type parameter
                check_argument_count(2, args)?;
                self.check_each_expression_is_read_only(&args[1..])
            }
            AtBlock => {
                check_argument_count(2, args)?;

                let is_block_arg_read_only = self.check_read_only(&args[0])?;
                let closure_read_only = self.check_read_only(&args[1])?;
                if !closure_read_only {
                    return Err(CheckErrorKind::AtBlockClosureMustBeReadOnly.into());
                }
                Ok(is_block_arg_read_only)
            }
            FetchEntry => {
                check_argument_count(2, args)?;
                self.check_each_expression_is_read_only(args)
            }
            StxTransfer | StxTransferMemo | StxBurn | SetEntry | DeleteEntry | InsertEntry
            | SetVar | MintAsset | MintToken | TransferAsset | TransferToken | BurnAsset
            | BurnToken => {
                self.check_each_expression_is_read_only(args)?;
                Ok(false)
            }
            Let => {
                check_arguments_at_least(2, args)?;

                let binding_list = args[0].match_list().ok_or(CheckErrorKind::BadLetSyntax)?;

                for (i, pair) in binding_list.iter().enumerate() {
                    let pair_expression = pair.match_list().ok_or_else(|| {
                        StaticCheckError::with_expression(
                            SyntaxBindingError::let_binding_not_list(i).into(),
                            pair,
                        )
                    })?;
                    if pair_expression.len() != 2 {
                        return Err(StaticCheckError::with_expression(
                            SyntaxBindingError::let_binding_invalid_length(i).into(),
                            pair,
                        ));
                    }

                    if !self.check_read_only(&pair_expression[1])? {
                        return Ok(false);
                    }
                }

                self.check_each_expression_is_read_only(&args[1..args.len()])
            }
            Map => {
                check_arguments_at_least(2, args)?;

                // note -- we do _not_ check here to make sure we're not mapping on
                //      a special function. that check is performed by the type checker.
                //   we're pretty directly violating type checks in this recursive step:
                //   we're asking the read only checker to check whether a function application
                //     of the _mapping function_ onto the rest of the supplied arguments would be
                //     read-only or not.
                self.check_expression_application_is_read_only(args)
            }
            Filter => {
                check_argument_count(2, args)?;
                self.check_expression_application_is_read_only(args)
            }
            Fold => {
                check_argument_count(3, args)?;

                // note -- we do _not_ check here to make sure we're not folding on
                //      a special function. that check is performed by the type checker.
                //   we're pretty directly violating type checks in this recursive step:
                //   we're asking the read only checker to check whether a function application
                //     of the _folding function_ onto the rest of the supplied arguments would be
                //     read-only or not.
                self.check_expression_application_is_read_only(args)
            }
            TupleCons => {
                for (i, pair) in args.iter().enumerate() {
                    let pair_expression = pair.match_list().ok_or_else(|| {
                        StaticCheckError::with_expression(
                            SyntaxBindingError::tuple_cons_not_list(i).into(),
                            pair,
                        )
                    })?;
                    if pair_expression.len() != 2 {
                        return Err(StaticCheckError::with_expression(
                            SyntaxBindingError::tuple_cons_invalid_length(i).into(),
                            pair,
                        ));
                    }

                    if !self.check_read_only(&pair_expression[1])? {
                        return Ok(false);
                    }
                }
                Ok(true)
            }
            ContractCall => {
                check_arguments_at_least(2, args)?;

                let function_name = args[1]
                    .match_atom()
                    .ok_or(CheckErrorKind::ContractCallExpectName)?;

                let is_function_read_only = match &args[0].expr {
                    SymbolicExpressionType::LiteralValue(Value::Principal(
                        PrincipalData::Contract(ref contract_identifier),
                    )) => self
                        .db
                        .get_read_only_function_type(
                            contract_identifier,
                            function_name,
                            &self.epoch,
                        )?
                        .is_some(),
                    SymbolicExpressionType::Atom(_trait_reference) => {
                        // Dynamic dispatch from a readonly-function can only be guaranteed at runtime,
                        // which would defeat granting a static readonly stamp.
                        // As such dynamic dispatch is currently forbidden.
                        false
                    }
<<<<<<< HEAD
                    _ => return Err(CheckError::new(CheckErrorKind::ContractCallExpectName)),
=======
                    _ => return Err(StaticCheckError::new(CheckErrors::ContractCallExpectName)),
>>>>>>> 5d371873
                };

                self.check_each_expression_is_read_only(&args[2..])
                    .map(|args_read_only| args_read_only && is_function_read_only)
            }
        }
    }

    /// Checks the native and user-defined function applications implied by `expressions`.
    ///
    /// The first expression is used as the function name, and the tail expressions are used as the arguments.
    ///
    /// Returns `true` iff the function application is read-only.
    ///
    /// # Errors
    /// - `CheckErrorKind::NonFunctionApplication` if there is no first expression, or if the first
    ///   expression is not a `ClarityName`.
    /// - `CheckErrorKind::UnknownFunction` if the first expression does not name a known function.
    fn check_expression_application_is_read_only(
        &mut self,
        expressions: &[SymbolicExpression],
    ) -> Result<bool, StaticCheckError> {
        let (function_name, args) = expressions
            .split_first()
            .ok_or(CheckErrorKind::NonFunctionApplication)?;

        let function_name = function_name
            .match_atom()
            .ok_or(CheckErrorKind::NonFunctionApplication)?;

        if let Some(mut result) = self.try_check_native_function_is_read_only(function_name, args) {
            if let Err(ref mut check_err) = result {
                check_err.set_expressions(expressions);
            }
            result
        } else {
            let is_function_read_only = *self
                .defined_functions
                .get(function_name)
                .ok_or(CheckErrorKind::UnknownFunction(function_name.to_string()))?;
            self.check_each_expression_is_read_only(args)
                .map(|args_read_only| args_read_only && is_function_read_only)
        }
    }
}<|MERGE_RESOLUTION|>--- conflicted
+++ resolved
@@ -21,12 +21,8 @@
 use stacks_common::types::StacksEpochId;
 
 pub use super::errors::{
-<<<<<<< HEAD
-    check_argument_count, check_arguments_at_least, CheckError, CheckErrorKind, SyntaxBindingError,
-=======
-    check_argument_count, check_arguments_at_least, CheckErrors, StaticCheckError,
+    check_argument_count, check_arguments_at_least, CheckErrorKind, StaticCheckError,
     SyntaxBindingError,
->>>>>>> 5d371873
 };
 use super::AnalysisDatabase;
 use crate::vm::analysis::types::{AnalysisPass, ContractAnalysis};
@@ -429,11 +425,11 @@
                         // As such dynamic dispatch is currently forbidden.
                         false
                     }
-<<<<<<< HEAD
-                    _ => return Err(CheckError::new(CheckErrorKind::ContractCallExpectName)),
-=======
-                    _ => return Err(StaticCheckError::new(CheckErrors::ContractCallExpectName)),
->>>>>>> 5d371873
+                    _ => {
+                        return Err(StaticCheckError::new(
+                            CheckErrorKind::ContractCallExpectName,
+                        ))
+                    }
                 };
 
                 self.check_each_expression_is_read_only(&args[2..])
