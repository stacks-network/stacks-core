// Copyright (C) 2013-2020 Blockstack PBC, a public benefit corporation
// Copyright (C) 2020 Stacks Open Internet Foundation
//
// This program is free software: you can redistribute it and/or modify
// it under the terms of the GNU General Public License as published by
// the Free Software Foundation, either version 3 of the License, or
// (at your option) any later version.
//
// This program is distributed in the hope that it will be useful,
// but WITHOUT ANY WARRANTY; without even the implied warranty of
// MERCHANTABILITY or FITNESS FOR A PARTICULAR PURPOSE.  See the
// GNU General Public License for more details.
//
// You should have received a copy of the GNU General Public License
// along with this program.  If not, see <http://www.gnu.org/licenses/>.

pub mod analysis_db;
pub mod arithmetic_checker;
pub mod contract_interface_builder;
pub mod errors;
pub mod read_only_checker;
pub mod trait_checker;
pub mod type_checker;
pub mod types;

use stacks_common::types::StacksEpochId;

pub use self::analysis_db::AnalysisDatabase;
use self::arithmetic_checker::ArithmeticOnlyChecker;
use self::contract_interface_builder::build_contract_interface;
pub use self::errors::{CheckErrorKind, StaticCheckError};
use self::read_only_checker::ReadOnlyChecker;
use self::trait_checker::TraitChecker;
use self::type_checker::v2_05::TypeChecker as TypeChecker2_05;
use self::type_checker::v2_1::TypeChecker as TypeChecker2_1;
pub use self::types::{AnalysisPass, ContractAnalysis};
#[cfg(feature = "rusqlite")]
use crate::vm::ast::build_ast;
use crate::vm::costs::LimitedCostTracker;
#[cfg(feature = "rusqlite")]
use crate::vm::database::MemoryBackingStore;
use crate::vm::database::STORE_CONTRACT_SRC_INTERFACE;
use crate::vm::representations::SymbolicExpression;
use crate::vm::types::QualifiedContractIdentifier;
#[cfg(feature = "rusqlite")]
use crate::vm::types::TypeSignature;
use crate::vm::ClarityVersion;

/// Used by CLI tools like the docs generator. Not used in production
#[cfg(feature = "rusqlite")]
pub fn mem_type_check(
    snippet: &str,
    version: ClarityVersion,
    epoch: StacksEpochId,
) -> Result<(Option<TypeSignature>, ContractAnalysis), StaticCheckError> {
    let contract_identifier = QualifiedContractIdentifier::transient();
    let contract = build_ast(&contract_identifier, snippet, &mut (), version, epoch)
<<<<<<< HEAD
        .map_err(|_| CheckErrorKind::Expects("Failed to build AST".into()))?
=======
        .map_err(|e| CheckErrors::Expects(format!("Failed to build AST: {e}")))?
>>>>>>> aa20011b
        .expressions;

    let mut marf = MemoryBackingStore::new();
    let mut analysis_db = marf.as_analysis_db();
    let cost_tracker = LimitedCostTracker::new_free();
    match run_analysis(
        &QualifiedContractIdentifier::transient(),
        &contract,
        &mut analysis_db,
        false,
        cost_tracker,
        epoch,
        version,
        true,
    ) {
        Ok(x) => {
            // return the first type result of the type checker
            let first_type = x
                .type_map
                .as_ref()
                .ok_or_else(|| CheckErrorKind::Expects("Should be non-empty".into()))?
                .get_type_expected(
                    x.expressions
                        .last()
                        .ok_or_else(|| CheckErrorKind::Expects("Should be non-empty".into()))?,
                )
                .cloned();
            Ok((first_type, x))
        }
        Err(e) => Err(e.0),
    }
}

// Legacy function
// The analysis is not just checking type.
#[cfg(test)]
pub fn type_check(
    contract_identifier: &QualifiedContractIdentifier,
    expressions: &mut [SymbolicExpression],
    analysis_db: &mut AnalysisDatabase,
    insert_contract: bool,
    epoch: &StacksEpochId,
    version: &ClarityVersion,
) -> Result<ContractAnalysis, StaticCheckError> {
    run_analysis(
        contract_identifier,
        expressions,
        analysis_db,
        insert_contract,
        // for the type check tests, the cost tracker's epoch doesn't
        //  matter: the costs in those tests are all free anyways.
        LimitedCostTracker::new_free(),
        *epoch,
        *version,
        true,
    )
    .map_err(|e| e.0)
}

#[allow(clippy::too_many_arguments)]
pub fn run_analysis(
    contract_identifier: &QualifiedContractIdentifier,
    expressions: &[SymbolicExpression],
    analysis_db: &mut AnalysisDatabase,
    save_contract: bool,
    cost_tracker: LimitedCostTracker,
    epoch: StacksEpochId,
    version: ClarityVersion,
    build_type_map: bool,
) -> Result<ContractAnalysis, Box<(StaticCheckError, LimitedCostTracker)>> {
    let mut contract_analysis = ContractAnalysis::new(
        contract_identifier.clone(),
        expressions.to_vec(),
        cost_tracker,
        epoch,
        version,
    );
    let result = analysis_db.execute(|db| {
        ReadOnlyChecker::run_pass(&epoch, &mut contract_analysis, db)?;
        match epoch {
            StacksEpochId::Epoch20 | StacksEpochId::Epoch2_05 => {
                TypeChecker2_05::run_pass(&epoch, &mut contract_analysis, db, build_type_map)
            }
            StacksEpochId::Epoch21
            | StacksEpochId::Epoch22
            | StacksEpochId::Epoch23
            | StacksEpochId::Epoch24
            | StacksEpochId::Epoch25
            | StacksEpochId::Epoch30
            | StacksEpochId::Epoch31
            | StacksEpochId::Epoch32
            | StacksEpochId::Epoch33 => {
                TypeChecker2_1::run_pass(&epoch, &mut contract_analysis, db, build_type_map)
            }
            StacksEpochId::Epoch10 => {
                return Err(CheckErrorKind::Expects(
                    "Epoch 1.0 is not a valid epoch for analysis".into(),
                )
                .into())
            }
        }?;
        TraitChecker::run_pass(&epoch, &mut contract_analysis, db)?;
        ArithmeticOnlyChecker::check_contract_cost_eligible(&mut contract_analysis);

        if STORE_CONTRACT_SRC_INTERFACE {
            let interface = build_contract_interface(&contract_analysis)?;
            contract_analysis.contract_interface = Some(interface);
        }
        if save_contract {
            db.insert_contract(contract_identifier, &contract_analysis)?;
        }
        Ok(())
    });
    match result {
        Ok(_) => Ok(contract_analysis),
        Err(e) => Err(Box::new((
            e,
            contract_analysis.take_contract_cost_tracker(),
        ))),
    }
}

#[cfg(test)]
mod tests;<|MERGE_RESOLUTION|>--- conflicted
+++ resolved
@@ -55,11 +55,7 @@
 ) -> Result<(Option<TypeSignature>, ContractAnalysis), StaticCheckError> {
     let contract_identifier = QualifiedContractIdentifier::transient();
     let contract = build_ast(&contract_identifier, snippet, &mut (), version, epoch)
-<<<<<<< HEAD
-        .map_err(|_| CheckErrorKind::Expects("Failed to build AST".into()))?
-=======
-        .map_err(|e| CheckErrors::Expects(format!("Failed to build AST: {e}")))?
->>>>>>> aa20011b
+        .map_err(|e| CheckErrorKind::Expects(format!("Failed to build AST: {e}")))?
         .expressions;
 
     let mut marf = MemoryBackingStore::new();
