// Copyright (C) 2013-2020 Blockstack PBC, a public benefit corporation
// Copyright (C) 2020 Stacks Open Internet Foundation
//
// This program is free software: you can redistribute it and/or modify
// it under the terms of the GNU General Public License as published by
// the Free Software Foundation, either version 3 of the License, or
// (at your option) any later version.
//
// This program is distributed in the hope that it will be useful,
// but WITHOUT ANY WARRANTY; without even the implied warranty of
// MERCHANTABILITY or FITNESS FOR A PARTICULAR PURPOSE.  See the
// GNU General Public License for more details.
//
// You should have received a copy of the GNU General Public License
// along with this program.  If not, see <http://www.gnu.org/licenses/>.

pub mod contexts;
//mod maps;
pub mod natives;

use crate::vm::costs::{
    analysis_typecheck_cost, cost_functions, runtime_cost, ClarityCostFunctionReference,
    CostErrors, CostOverflowingMath, CostTracker, ExecutionCost, LimitedCostTracker,
};
use crate::vm::functions::define::DefineFunctionsParsed;
use crate::vm::functions::NativeFunctions;
use crate::vm::representations::SymbolicExpressionType::{
    Atom, AtomValue, Field, List, LiteralValue, TraitReference,
};
use crate::vm::representations::{depth_traverse, ClarityName, SymbolicExpression};
use crate::vm::types::signatures::{FunctionSignature, BUFF_20};
use crate::vm::types::{
    parse_name_type_pairs, FixedFunction, FunctionArg, FunctionType, PrincipalData,
    QualifiedContractIdentifier, SequenceSubtype, StringSubtype, TupleTypeSignature, TypeSignature,
    Value,
};
use crate::vm::variables::NativeVariables;
use std::collections::{BTreeMap, HashMap};
use std::convert::TryInto;

use crate::vm::ClarityVersion;

pub use super::types::{AnalysisPass, ContractAnalysis};
use super::AnalysisDatabase;

use self::contexts::{ContractContext, TypeMap, TypingContext};

pub use self::natives::{SimpleNativeFunction, TypedNativeFunction};

pub use super::errors::{
    check_argument_count, check_arguments_at_least, CheckError, CheckErrors, CheckResult,
};
use crate::vm::contexts::Environment;
use crate::vm::costs::cost_functions::ClarityCostFunction;

#[cfg(test)]
pub mod tests;

/*

Type-checking in our language is achieved through a single-direction inference.
This leads to efficient type-checking. This form of type-checking is only possible
due to the rules of our language. In particular, functions define their input types,
and any given intermediate in the language has a strict type as well, meaning something
of the form:

(if x
   true
   -1)

Is illegally typed in our language.

*/

pub struct TypeChecker<'a, 'b> {
    pub type_map: TypeMap,
    contract_context: ContractContext,
    function_return_tracker: Option<Option<TypeSignature>>,
    db: &'a mut AnalysisDatabase<'b>,
    pub cost_track: LimitedCostTracker,
    clarity_version: ClarityVersion,
}

impl CostTracker for TypeChecker<'_, '_> {
    fn compute_cost(
        &mut self,
        cost_function: ClarityCostFunction,
        input: &[u64],
    ) -> Result<ExecutionCost, CostErrors> {
        self.cost_track.compute_cost(cost_function, input)
    }

    fn add_cost(&mut self, cost: ExecutionCost) -> std::result::Result<(), CostErrors> {
        self.cost_track.add_cost(cost)
    }
    fn add_memory(&mut self, memory: u64) -> std::result::Result<(), CostErrors> {
        self.cost_track.add_memory(memory)
    }
    fn drop_memory(&mut self, memory: u64) {
        self.cost_track.drop_memory(memory)
    }
    fn reset_memory(&mut self) {
        self.cost_track.reset_memory()
    }
    fn short_circuit_contract_call(
        &mut self,
        contract: &QualifiedContractIdentifier,
        function: &ClarityName,
        input: &[u64],
    ) -> std::result::Result<bool, CostErrors> {
        self.cost_track
            .short_circuit_contract_call(contract, function, input)
    }
}

impl AnalysisPass for TypeChecker<'_, '_> {
    fn run_pass(
        contract_analysis: &mut ContractAnalysis,
        analysis_db: &mut AnalysisDatabase,
    ) -> CheckResult<()> {
        let cost_track = contract_analysis.take_contract_cost_tracker();
        let mut command =
            TypeChecker::new(analysis_db, cost_track, &contract_analysis.clarity_version);
        // run the analysis, and replace the cost tracker whether or not the
        //   analysis succeeded.
        match command.run(contract_analysis) {
            Ok(_) => {
                let cost_track = command.into_contract_analysis(contract_analysis);
                contract_analysis.replace_contract_cost_tracker(cost_track);
                Ok(())
            }
            err => {
                let TypeChecker { cost_track, .. } = command;
                contract_analysis.replace_contract_cost_tracker(cost_track);
                err
            }
        }
    }
}

pub type TypeResult = CheckResult<TypeSignature>;

impl FunctionType {
    pub fn check_args<T: CostTracker>(
        &self,
        accounting: &mut T,
        args: &[TypeSignature],
        clarity_version: ClarityVersion,
    ) -> CheckResult<TypeSignature> {
        match self {
            FunctionType::Variadic(expected_type, return_type) => {
                check_arguments_at_least(1, args)?;
                for found_type in args.iter() {
                    analysis_typecheck_cost(accounting, expected_type, found_type)?;
                    if !expected_type.admits_type(found_type) {
                        return Err(CheckErrors::TypeError(
                            expected_type.clone(),
                            found_type.clone(),
                        )
                        .into());
                    }
                }
                Ok(return_type.clone())
            }
            FunctionType::Fixed(FixedFunction {
                args: arg_types,
                returns,
            }) => {
                check_argument_count(arg_types.len(), args)?;
                for (expected_type, found_type) in arg_types.iter().map(|x| &x.signature).zip(args)
                {
                    analysis_typecheck_cost(accounting, expected_type, found_type)?;
                    if !expected_type.admits_type(found_type) {
                        return Err(CheckErrors::TypeError(
                            expected_type.clone(),
                            found_type.clone(),
                        )
                        .into());
                    }
                }
                Ok(returns.clone())
            }
            FunctionType::UnionArgs(arg_types, return_type) => {
                check_argument_count(1, args)?;
                let found_type = &args[0];
                for expected_type in arg_types.iter() {
                    analysis_typecheck_cost(accounting, expected_type, found_type)?;
                    if expected_type.admits_type(found_type) {
                        return Ok(return_type.clone());
                    }
                }
                Err(CheckErrors::UnionTypeError(arg_types.clone(), found_type.clone()).into())
            }
            FunctionType::ArithmeticVariadic
            | FunctionType::ArithmeticBinary
            | FunctionType::ArithmeticUnary => {
                if self == &FunctionType::ArithmeticUnary {
                    check_argument_count(1, args)?;
                }
                if self == &FunctionType::ArithmeticBinary {
                    check_argument_count(2, args)?;
                }
                let (first, rest) = args
                    .split_first()
                    .ok_or(CheckErrors::RequiresAtLeastArguments(1, args.len()))?;
                analysis_typecheck_cost(accounting, &TypeSignature::IntType, first)?;
                let return_type = match first {
                    TypeSignature::IntType => Ok(TypeSignature::IntType),
                    TypeSignature::UIntType => Ok(TypeSignature::UIntType),
                    _ => Err(CheckErrors::UnionTypeError(
                        vec![TypeSignature::IntType, TypeSignature::UIntType],
                        first.clone(),
                    )),
                }?;
                for found_type in rest.iter() {
                    analysis_typecheck_cost(accounting, &TypeSignature::IntType, found_type)?;
                    if found_type != &return_type {
                        return Err(CheckErrors::TypeError(return_type, found_type.clone()).into());
                    }
                }
                Ok(return_type)
            }
            FunctionType::ArithmeticComparison => {
                check_argument_count(2, args)?;
                let (first, second) = (&args[0], &args[1]);
                analysis_typecheck_cost(accounting, &TypeSignature::IntType, first)?;
                analysis_typecheck_cost(accounting, &TypeSignature::IntType, second)?;

                // Note: Clarity2 expanded the comparable types to include ASCII, UTF8 and Buffer.
                // Int and UInt have been present since Clarity1.
                let is_clarity2: bool = clarity_version >= ClarityVersion::Clarity2;
                // Step 1: Check the first argument on its own, to see that the first argument
                // has a supported type according to this ClarityVersion.
                let first_type_supported = match first {
                    TypeSignature::IntType => true,
                    TypeSignature::UIntType => true,
                    TypeSignature::SequenceType(SequenceSubtype::StringType(
                        StringSubtype::ASCII(_),
                    )) => is_clarity2,
                    TypeSignature::SequenceType(SequenceSubtype::StringType(
                        StringSubtype::UTF8(_),
                    )) => is_clarity2,
                    TypeSignature::SequenceType(SequenceSubtype::BufferType(_)) => is_clarity2,
                    _ => false,
                };

                if !first_type_supported {
                    return Err(CheckErrors::UnionTypeError(
                        vec![
                            TypeSignature::IntType,
                            TypeSignature::UIntType,
                            TypeSignature::max_string_ascii(),
                            TypeSignature::max_string_utf8(),
                            TypeSignature::max_buffer(),
                        ],
                        first.clone(),
                    )
                    .into());
                }

                // Step 2: Assuming the first argument has a supported type, now check that
                // both of the types are matching.
                let pair_of_types_matches = match (first, second) {
                    (TypeSignature::IntType, TypeSignature::IntType) => true,
                    (TypeSignature::UIntType, TypeSignature::UIntType) => true,
                    (
                        TypeSignature::SequenceType(SequenceSubtype::StringType(
                            StringSubtype::ASCII(_),
                        )),
                        TypeSignature::SequenceType(SequenceSubtype::StringType(
                            StringSubtype::ASCII(_),
                        )),
                    ) => true,
                    (
                        TypeSignature::SequenceType(SequenceSubtype::StringType(
                            StringSubtype::UTF8(_),
                        )),
                        TypeSignature::SequenceType(SequenceSubtype::StringType(
                            StringSubtype::UTF8(_),
                        )),
                    ) => true,
                    (
                        TypeSignature::SequenceType(SequenceSubtype::BufferType(_)),
                        TypeSignature::SequenceType(SequenceSubtype::BufferType(_)),
                    ) => true,
                    (_, _) => false,
                };

                if !pair_of_types_matches {
                    return Err(CheckErrors::TypeError(first.clone(), second.clone()).into());
                }

                Ok(TypeSignature::BoolType)
            }
        }
    }

    pub fn check_args_by_allowing_trait_cast(
        &self,
        db: &mut AnalysisDatabase,
        func_args: &[Value],
    ) -> CheckResult<TypeSignature> {
        let (expected_args, returns) = match self {
            FunctionType::Fixed(FixedFunction { args, returns }) => (args, returns),
            _ => panic!("Unexpected function type"),
        };
        check_argument_count(expected_args.len(), func_args)?;

        for (expected_arg, arg) in expected_args.iter().zip(func_args.iter()).into_iter() {
            match (&expected_arg.signature, arg) {
                (
                    TypeSignature::TraitReferenceType(trait_id),
                    Value::Principal(PrincipalData::Contract(contract)),
                ) => {
                    let contract_to_check = db
                        .load_contract(contract)
                        .ok_or_else(|| CheckErrors::NoSuchContract(contract.name.to_string()))?;
                    let trait_definition = db
                        .get_defined_trait(&trait_id.contract_identifier, &trait_id.name)
                        .unwrap()
                        .ok_or(CheckErrors::NoSuchContract(
                            trait_id.contract_identifier.to_string(),
                        ))?;
                    contract_to_check.check_trait_compliance(trait_id, &trait_definition)?;
                }
                (expected_type, value) => {
                    if !expected_type.admits(&value) {
                        let actual_type = TypeSignature::type_of(&value);
                        return Err(
                            CheckErrors::TypeError(expected_type.clone(), actual_type).into()
                        );
                    }
                }
            }
        }
        Ok(returns.clone())
    }
}

fn trait_type_size(trait_sig: &BTreeMap<ClarityName, FunctionSignature>) -> CheckResult<u64> {
    let mut total_size = 0;
    for (_func_name, value) in trait_sig.iter() {
        total_size = total_size.cost_overflow_add(value.total_type_size()? as u64)?;
    }
    Ok(total_size)
}

<<<<<<< HEAD
fn type_reserved_variable(variable_name: &str, version: &ClarityVersion) -> Option<TypeSignature> {
    if let Some(variable) = NativeVariables::lookup_by_name_at_version(variable_name, version) {
        use vm::variables::NativeVariables::*;
=======
fn type_reserved_variable(variable_name: &str) -> Option<TypeSignature> {
    if let Some(variable) = NativeVariables::lookup_by_name(variable_name) {
        use crate::vm::variables::NativeVariables::*;
>>>>>>> 9dd09ab7
        let var_type = match variable {
            TxSender => TypeSignature::PrincipalType,
            TxSponsor => TypeSignature::new_option(TypeSignature::PrincipalType).unwrap(),
            ContractCaller => TypeSignature::PrincipalType,
            BlockHeight => TypeSignature::UIntType,
            BurnBlockHeight => TypeSignature::UIntType,
            NativeNone => TypeSignature::new_option(no_type()).unwrap(),
            NativeTrue => TypeSignature::BoolType,
            NativeFalse => TypeSignature::BoolType,
            TotalLiquidMicroSTX => TypeSignature::UIntType,
            Regtest => TypeSignature::BoolType,
            Mainnet => TypeSignature::BoolType,
        };
        Some(var_type)
    } else {
        None
    }
}

pub fn no_type() -> TypeSignature {
    TypeSignature::NoType
}

impl<'a, 'b> TypeChecker<'a, 'b> {
    fn new(
        db: &'a mut AnalysisDatabase<'b>,
        cost_track: LimitedCostTracker,
        clarity_version: &ClarityVersion,
    ) -> TypeChecker<'a, 'b> {
        Self {
            db,
            cost_track,
            contract_context: ContractContext::new(),
            function_return_tracker: None,
            type_map: TypeMap::new(),
            clarity_version: clarity_version.clone(),
        }
    }

    fn into_contract_analysis(
        self,
        contract_analysis: &mut ContractAnalysis,
    ) -> LimitedCostTracker {
        self.contract_context
            .into_contract_analysis(contract_analysis);
        contract_analysis.type_map = Some(self.type_map);
        self.cost_track
    }

    pub fn track_return_type(&mut self, return_type: TypeSignature) -> CheckResult<()> {
        runtime_cost(
            ClarityCostFunction::AnalysisTypeCheck,
            self,
            return_type.type_size()?,
        )?;

        match self.function_return_tracker {
            Some(ref mut tracker) => {
                let new_type = match tracker.take() {
                    Some(expected_type) => {
                        TypeSignature::least_supertype(&expected_type, &return_type).map_err(
                            |_| CheckErrors::ReturnTypesMustMatch(expected_type, return_type),
                        )?
                    }
                    None => return_type,
                };

                tracker.replace(new_type);
                Ok(())
            }
            None => {
                // not in a defining function, so it's okay if aborts, etc., are trying
                //   to return random things, as it'll just error in any case.
                Ok(())
            }
        }
    }

    pub fn run(&mut self, contract_analysis: &mut ContractAnalysis) -> CheckResult<()> {
        // charge for the eventual storage cost of the analysis --
        //  it is linear in the size of the AST.
        let mut size: u64 = 0;
        for exp in contract_analysis.expressions.iter() {
            depth_traverse(exp, |_x| match size.cost_overflow_add(1) {
                Ok(new_size) => {
                    size = new_size;
                    Ok(())
                }
                Err(e) => Err(e),
            })?;
        }

        runtime_cost(ClarityCostFunction::AnalysisStorage, self, size)?;

        let mut local_context = TypingContext::new();

        for exp in contract_analysis.expressions.iter() {
            let mut result_res = self.try_type_check_define(&exp, &mut local_context);
            if let Err(ref mut error) = result_res {
                if !error.has_expression() {
                    error.set_expression(&exp);
                }
            }
            let result = result_res?;
            if result.is_none() {
                // was _not_ a define statement, so handle like a normal statement.
                self.type_check(&exp, &local_context)?;
            }
        }
        Ok(())
    }

    // Type check an expression, with an expected_type that should _admit_ the expression.
    pub fn type_check_expects(
        &mut self,
        expr: &SymbolicExpression,
        context: &TypingContext,
        expected_type: &TypeSignature,
    ) -> TypeResult {
        match (&expr.expr, expected_type) {
            (
                LiteralValue(Value::Principal(PrincipalData::Contract(ref contract_identifier))),
                TypeSignature::TraitReferenceType(trait_identifier),
            ) => {
                let contract_to_check = self
                    .db
                    .load_contract(&contract_identifier)
                    .ok_or(CheckErrors::NoSuchContract(contract_identifier.to_string()))?;

                let contract_defining_trait = self
                    .db
                    .load_contract(&trait_identifier.contract_identifier)
                    .ok_or(CheckErrors::NoSuchContract(
                        trait_identifier.contract_identifier.to_string(),
                    ))?;

                let trait_definition = contract_defining_trait
                    .get_defined_trait(&trait_identifier.name)
                    .ok_or(CheckErrors::NoSuchTrait(
                        trait_identifier.contract_identifier.to_string(),
                        trait_identifier.name.to_string(),
                    ))?;

                contract_to_check.check_trait_compliance(trait_identifier, trait_definition)?;
                return Ok(expected_type.clone());
            }
            (_, _) => {}
        }

        let actual_type = self.type_check(expr, context)?;
        analysis_typecheck_cost(self, expected_type, &actual_type)?;

        if !expected_type.admits_type(&actual_type) {
            let mut err: CheckError =
                CheckErrors::TypeError(expected_type.clone(), actual_type).into();
            err.set_expression(expr);
            Err(err)
        } else {
            Ok(actual_type)
        }
    }

    // Type checks an expression, recursively type checking its subexpressions
    pub fn type_check(&mut self, expr: &SymbolicExpression, context: &TypingContext) -> TypeResult {
        runtime_cost(ClarityCostFunction::AnalysisVisit, self, 0)?;

        let mut result = self.inner_type_check(expr, context);

        if let Err(ref mut error) = result {
            if !error.has_expression() {
                error.set_expression(expr);
            }
        }

        result
    }

    fn type_check_consecutive_statements(
        &mut self,
        args: &[SymbolicExpression],
        context: &TypingContext,
    ) -> TypeResult {
        let mut types_returned = self.type_check_all(args, context)?;

        let last_return = types_returned
            .pop()
            .ok_or(CheckError::new(CheckErrors::CheckerImplementationFailure))?;

        for type_return in types_returned.iter() {
            if type_return.is_response_type() {
                return Err(CheckErrors::UncheckedIntermediaryResponses.into());
            }
        }
        Ok(last_return)
    }

    fn type_check_all(
        &mut self,
        args: &[SymbolicExpression],
        context: &TypingContext,
    ) -> CheckResult<Vec<TypeSignature>> {
        let mut result = Vec::new();
        for arg in args.iter() {
            // don't use map here, since type_check has side-effects.
            result.push(self.type_check(arg, context)?)
        }
        Ok(result)
    }

    fn type_check_function_type(
        &mut self,
        func_type: &FunctionType,
        args: &[SymbolicExpression],
        context: &TypingContext,
        clarity_version: ClarityVersion,
    ) -> TypeResult {
        let typed_args = self.type_check_all(args, context)?;
        func_type.check_args(self, &typed_args, clarity_version)
    }

    fn get_function_type(&self, function_name: &str) -> Option<FunctionType> {
        self.contract_context
            .get_function_type(function_name)
            .cloned()
    }

    fn type_check_define_function(
        &mut self,
        signature: &[SymbolicExpression],
        body: &SymbolicExpression,
        context: &TypingContext,
    ) -> CheckResult<(ClarityName, FixedFunction)> {
        let (function_name, args) = signature
            .split_first()
            .ok_or(CheckErrors::RequiresAtLeastArguments(1, 0))?;
        let function_name = function_name
            .match_atom()
            .ok_or(CheckErrors::BadFunctionName)?;
        let mut args = parse_name_type_pairs::<()>(args, &mut ())
            .map_err(|_| CheckErrors::BadSyntaxBinding)?;

        if self.function_return_tracker.is_some() {
            panic!("Interpreter error: Previous function define left dirty typecheck state.");
        }

        let mut function_context = context.extend()?;
        for (arg_name, arg_type) in args.iter() {
            self.contract_context.check_name_used(arg_name)?;

            match arg_type {
                TypeSignature::TraitReferenceType(trait_id) => {
                    function_context.add_trait_reference(&arg_name, &trait_id);
                }
                _ => {
                    function_context
                        .variable_types
                        .insert(arg_name.clone(), arg_type.clone());
                }
            }
        }

        self.function_return_tracker = Some(None);

        let return_result = self.type_check(body, &function_context);

        match return_result {
            Err(e) => {
                self.function_return_tracker = None;
                return Err(e);
            }
            Ok(return_type) => {
                let return_type = {
                    if let Some(Some(ref expected)) = self.function_return_tracker {
                        // check if the computed return type matches the return type
                        //   of any early exits from the call graph (e.g., (expects ...) calls)
                        TypeSignature::least_supertype(expected, &return_type).map_err(|_| {
                            CheckErrors::ReturnTypesMustMatch(expected.clone(), return_type)
                        })?
                    } else {
                        return_type
                    }
                };

                self.function_return_tracker = None;

                let func_args: Vec<FunctionArg> = args
                    .drain(..)
                    .map(|(arg_name, arg_type)| FunctionArg::new(arg_type, arg_name))
                    .collect();

                Ok((
                    function_name.clone(),
                    FixedFunction {
                        args: func_args,
                        returns: return_type,
                    },
                ))
            }
        }
    }

    fn type_check_define_map(
        &mut self,
        map_name: &ClarityName,
        key_type: &SymbolicExpression,
        value_type: &SymbolicExpression,
    ) -> CheckResult<(ClarityName, (TypeSignature, TypeSignature))> {
        self.type_map.set_type(key_type, no_type())?;
        self.type_map.set_type(value_type, no_type())?;
        // should we set the type of the subexpressions of the signature to no-type as well?

        let key_type = TypeSignature::parse_type_repr(key_type, &mut ())
            .map_err(|_| CheckErrors::BadMapTypeDefinition)?;
        let value_type = TypeSignature::parse_type_repr(value_type, &mut ())
            .map_err(|_| CheckErrors::BadMapTypeDefinition)?;

        Ok((map_name.clone(), (key_type, value_type)))
    }

    // Aaron: note, using lazy statics here would speed things up a bit and reduce clone()s
    fn try_native_function_check(
        &mut self,
        function: &str,
        args: &[SymbolicExpression],
        context: &TypingContext,
    ) -> Option<TypeResult> {
        if let Some(ref native_function) =
            NativeFunctions::lookup_by_name_at_version(function, &self.clarity_version)
        {
            let typed_function = TypedNativeFunction::type_native_function(native_function);
            Some(typed_function.type_check_appliction(self, args, context))
        } else {
            None
        }
    }

    fn type_check_function_application(
        &mut self,
        expression: &[SymbolicExpression],
        context: &TypingContext,
    ) -> TypeResult {
        let (function_name, args) = expression
            .split_first()
            .ok_or(CheckErrors::NonFunctionApplication)?;

        self.type_map.set_type(function_name, no_type())?;
        let function_name = function_name
            .match_atom()
            .ok_or(CheckErrors::NonFunctionApplication)?;

        if let Some(type_result) = self.try_native_function_check(function_name, args, context) {
            type_result
        } else {
            let function = match self.get_function_type(function_name) {
                Some(FunctionType::Fixed(function)) => Ok(function),
                _ => Err(CheckErrors::UnknownFunction(function_name.to_string())),
            }?;

            for (expected_type, found_type) in function.args.iter().map(|x| &x.signature).zip(args)
            {
                self.type_check_expects(found_type, context, &expected_type)?;
            }

            Ok(function.returns)
        }
    }

    fn lookup_variable(&mut self, name: &str, context: &TypingContext) -> TypeResult {
        runtime_cost(ClarityCostFunction::AnalysisLookupVariableConst, self, 0)?;

        if let Some(type_result) = type_reserved_variable(name, &self.clarity_version) {
            Ok(type_result)
        } else if let Some(type_result) = self.contract_context.get_variable_type(name) {
            Ok(type_result.clone())
        } else if let Some(type_result) = context.lookup_trait_reference_type(name) {
            Ok(TypeSignature::TraitReferenceType(type_result.clone()))
        } else {
            runtime_cost(
                ClarityCostFunction::AnalysisLookupVariableDepth,
                self,
                context.depth,
            )?;

            if let Some(type_result) = context.lookup_variable_type(name) {
                Ok(type_result.clone())
            } else {
                Err(CheckErrors::UndefinedVariable(name.to_string()).into())
            }
        }
    }

    fn inner_type_check(
        &mut self,
        expr: &SymbolicExpression,
        context: &TypingContext,
    ) -> TypeResult {
        let type_sig = match expr.expr {
            AtomValue(ref value) | LiteralValue(ref value) => TypeSignature::type_of(value),
            Atom(ref name) => self.lookup_variable(name, context)?,
            List(ref expression) => self.type_check_function_application(expression, context)?,
            TraitReference(_, _) | Field(_) => {
                return Err(CheckErrors::UnexpectedTraitOrFieldReference.into());
            }
        };

        runtime_cost(
            ClarityCostFunction::AnalysisTypeAnnotate,
            self,
            type_sig.type_size()?,
        )?;
        self.type_map.set_type(expr, type_sig.clone())?;
        Ok(type_sig)
    }

    fn type_check_define_variable(
        &mut self,
        var_name: &ClarityName,
        var_type: &SymbolicExpression,
        context: &mut TypingContext,
    ) -> CheckResult<(ClarityName, TypeSignature)> {
        let var_type = self.type_check(var_type, context)?;
        Ok((var_name.clone(), var_type))
    }

    fn type_check_define_persisted_variable(
        &mut self,
        var_name: &ClarityName,
        var_type: &SymbolicExpression,
        initial: &SymbolicExpression,
        context: &mut TypingContext,
    ) -> CheckResult<(ClarityName, TypeSignature)> {
        let expected_type = TypeSignature::parse_type_repr::<()>(var_type, &mut ())
            .map_err(|_e| CheckErrors::DefineVariableBadSignature)?;

        self.type_check_expects(initial, context, &expected_type)?;

        Ok((var_name.clone(), expected_type))
    }

    fn type_check_define_ft(
        &mut self,
        token_name: &ClarityName,
        bound: Option<&SymbolicExpression>,
        context: &mut TypingContext,
    ) -> CheckResult<ClarityName> {
        if let Some(bound) = bound {
            self.type_check_expects(bound, context, &TypeSignature::UIntType)?;
        }

        Ok(token_name.clone())
    }

    fn type_check_define_nft(
        &mut self,
        asset_name: &ClarityName,
        nft_type: &SymbolicExpression,
        _context: &mut TypingContext,
    ) -> CheckResult<(ClarityName, TypeSignature)> {
        let asset_type = TypeSignature::parse_type_repr::<()>(&nft_type, &mut ())
            .or_else(|_| Err(CheckErrors::DefineNFTBadSignature))?;

        Ok((asset_name.clone(), asset_type))
    }

    fn type_check_define_trait(
        &mut self,
        trait_name: &ClarityName,
        function_types: &[SymbolicExpression],
        _context: &mut TypingContext,
    ) -> CheckResult<(ClarityName, BTreeMap<ClarityName, FunctionSignature>)> {
        let trait_signature = TypeSignature::parse_trait_type_repr(&function_types, &mut ())?;

        Ok((trait_name.clone(), trait_signature))
    }

    // Checks if an expression is a _define_ expression, and if so, typechecks it. Otherwise, it returns Ok(None)
    fn try_type_check_define(
        &mut self,
        expression: &SymbolicExpression,
        context: &mut TypingContext,
    ) -> CheckResult<Option<()>> {
        if let Some(define_type) = DefineFunctionsParsed::try_parse(expression)? {
            match define_type {
                DefineFunctionsParsed::Constant { name, value } => {
                    let (v_name, v_type) = self.type_check_define_variable(name, value, context)?;
                    runtime_cost(
                        ClarityCostFunction::AnalysisBindName,
                        self,
                        v_type.type_size()?,
                    )?;
                    self.contract_context.add_variable_type(v_name, v_type)?;
                }
                DefineFunctionsParsed::PrivateFunction { signature, body } => {
                    let (f_name, f_type) =
                        self.type_check_define_function(signature, body, context)?;

                    runtime_cost(
                        ClarityCostFunction::AnalysisBindName,
                        self,
                        f_type.total_type_size()?,
                    )?;
                    self.contract_context
                        .add_private_function_type(f_name, FunctionType::Fixed(f_type))?;
                }
                DefineFunctionsParsed::PublicFunction { signature, body } => {
                    let (f_name, f_type) =
                        self.type_check_define_function(signature, body, context)?;
                    runtime_cost(
                        ClarityCostFunction::AnalysisBindName,
                        self,
                        f_type.total_type_size()?,
                    )?;

                    if f_type.returns.is_response_type() {
                        self.contract_context
                            .add_public_function_type(f_name, FunctionType::Fixed(f_type))?;
                        return Ok(Some(()));
                    } else {
                        return Err(
                            CheckErrors::PublicFunctionMustReturnResponse(f_type.returns).into(),
                        );
                    }
                }
                DefineFunctionsParsed::ReadOnlyFunction { signature, body } => {
                    let (f_name, f_type) =
                        self.type_check_define_function(signature, body, context)?;
                    runtime_cost(
                        ClarityCostFunction::AnalysisBindName,
                        self,
                        f_type.total_type_size()?,
                    )?;
                    self.contract_context
                        .add_read_only_function_type(f_name, FunctionType::Fixed(f_type))?;
                }
                DefineFunctionsParsed::Map {
                    name,
                    key_type,
                    value_type,
                } => {
                    let (f_name, map_type) =
                        self.type_check_define_map(name, key_type, value_type)?;
                    let total_type_size = u64::from(map_type.0.type_size()?)
                        .cost_overflow_add(u64::from(map_type.1.type_size()?))?;
                    runtime_cost(ClarityCostFunction::AnalysisBindName, self, total_type_size)?;
                    self.contract_context.add_map_type(f_name, map_type)?;
                }
                DefineFunctionsParsed::PersistedVariable {
                    name,
                    data_type,
                    initial,
                } => {
                    let (v_name, v_type) = self
                        .type_check_define_persisted_variable(name, data_type, initial, context)?;
                    runtime_cost(
                        ClarityCostFunction::AnalysisBindName,
                        self,
                        v_type.type_size()?,
                    )?;
                    self.contract_context
                        .add_persisted_variable_type(v_name, v_type)?;
                }
                DefineFunctionsParsed::BoundedFungibleToken { name, max_supply } => {
                    let token_name = self.type_check_define_ft(name, Some(max_supply), context)?;
                    runtime_cost(
                        ClarityCostFunction::AnalysisBindName,
                        self,
                        TypeSignature::UIntType.type_size()?,
                    )?;
                    self.contract_context.add_ft(token_name)?;
                }
                DefineFunctionsParsed::UnboundedFungibleToken { name } => {
                    let token_name = self.type_check_define_ft(name, None, context)?;
                    runtime_cost(
                        ClarityCostFunction::AnalysisBindName,
                        self,
                        TypeSignature::UIntType.type_size()?,
                    )?;
                    self.contract_context.add_ft(token_name)?;
                }
                DefineFunctionsParsed::NonFungibleToken { name, nft_type } => {
                    let (token_name, token_type) =
                        self.type_check_define_nft(name, nft_type, context)?;
                    runtime_cost(
                        ClarityCostFunction::AnalysisBindName,
                        self,
                        token_type.type_size()?,
                    )?;
                    self.contract_context.add_nft(token_name, token_type)?;
                }
                DefineFunctionsParsed::Trait { name, functions } => {
                    let (trait_name, trait_signature) =
                        self.type_check_define_trait(name, functions, context)?;
                    runtime_cost(
                        ClarityCostFunction::AnalysisBindName,
                        self,
                        trait_type_size(&trait_signature)?,
                    )?;
                    self.contract_context
                        .add_trait(trait_name, trait_signature)?;
                }
                DefineFunctionsParsed::UseTrait {
                    name,
                    trait_identifier,
                } => {
                    let result = self.db.get_defined_trait(
                        &trait_identifier.contract_identifier,
                        &trait_identifier.name,
                    )?;
                    match result {
                        Some(trait_sig) => {
                            let type_size = trait_type_size(&trait_sig)?;
                            runtime_cost(
                                ClarityCostFunction::AnalysisUseTraitEntry,
                                self,
                                type_size,
                            )?;
                            runtime_cost(ClarityCostFunction::AnalysisBindName, self, type_size)?;
                            self.contract_context
                                .add_trait(trait_identifier.name.clone(), trait_sig)?
                        }
                        None => {
                            // still had to do a db read, even if it didn't exist!
                            runtime_cost(ClarityCostFunction::AnalysisUseTraitEntry, self, 1)?;
                            return Err(CheckErrors::TraitReferenceUnknown(name.to_string()).into());
                        }
                    }
                }
                DefineFunctionsParsed::ImplTrait { trait_identifier } => {
                    self.contract_context
                        .add_implemented_trait(trait_identifier.clone())?;
                }
            };
            Ok(Some(()))
        } else {
            // not a define.
            Ok(None)
        }
    }
}<|MERGE_RESOLUTION|>--- conflicted
+++ resolved
@@ -345,15 +345,9 @@
     Ok(total_size)
 }
 
-<<<<<<< HEAD
 fn type_reserved_variable(variable_name: &str, version: &ClarityVersion) -> Option<TypeSignature> {
     if let Some(variable) = NativeVariables::lookup_by_name_at_version(variable_name, version) {
-        use vm::variables::NativeVariables::*;
-=======
-fn type_reserved_variable(variable_name: &str) -> Option<TypeSignature> {
-    if let Some(variable) = NativeVariables::lookup_by_name(variable_name) {
         use crate::vm::variables::NativeVariables::*;
->>>>>>> 9dd09ab7
         let var_type = match variable {
             TxSender => TypeSignature::PrincipalType,
             TxSponsor => TypeSignature::new_option(TypeSignature::PrincipalType).unwrap(),
