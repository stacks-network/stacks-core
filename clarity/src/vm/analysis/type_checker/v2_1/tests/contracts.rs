--- conflicted
+++ resolved
@@ -1513,13 +1513,8 @@
     });
     match result {
         Ok(_) if version >= ClarityVersion::Clarity2 => (),
-<<<<<<< HEAD
-        Err(CheckError { err, .. }) if version < ClarityVersion::Clarity2 => match *err {
+        Err(StaticCheckError { err, .. }) if version < ClarityVersion::Clarity2 => match *err {
             CheckErrorKind::TraitMethodUnknown(trait_name, function) => {
-=======
-        Err(StaticCheckError { err, .. }) if version < ClarityVersion::Clarity2 => match *err {
-            CheckErrors::TraitMethodUnknown(trait_name, function) => {
->>>>>>> 5d371873
                 assert_eq!(trait_name.as_str(), "a");
                 assert_eq!(function.as_str(), "do-it");
             }
