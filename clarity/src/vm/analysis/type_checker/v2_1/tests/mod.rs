// Copyright (C) 2013-2020 Blockstack PBC, a public benefit corporation
// Copyright (C) 2020 Stacks Open Internet Foundation
//
// This program is free software: you can redistribute it and/or modify
// it under the terms of the GNU General Public License as published by
// the Free Software Foundation, either version 3 of the License, or
// (at your option) any later version.
//
// This program is distributed in the hope that it will be useful,
// but WITHOUT ANY WARRANTY; without even the implied warranty of
// MERCHANTABILITY or FITNESS FOR A PARTICULAR PURPOSE.  See the
// GNU General Public License for more details.
//
// You should have received a copy of the GNU General Public License
// along with this program.  If not, see <http://www.gnu.org/licenses/>.

use clarity_types::types::SequenceSubtype;
#[cfg(test)]
use rstest::rstest;
#[cfg(test)]
use rstest_reuse::{self, *};
use stacks_common::types::StacksEpochId;

use crate::vm::analysis::errors::{CheckErrorKind, StaticCheckError, SyntaxBindingError};
use crate::vm::analysis::mem_type_check as mem_run_analysis;
use crate::vm::analysis::types::ContractAnalysis;
use crate::vm::ast::build_ast;
use crate::vm::ast::errors::ParseErrorKind;
use crate::vm::tests::test_clarity_versions;
use crate::vm::types::signatures::TypeSignature::OptionalType;
use crate::vm::types::signatures::{ListTypeData, StringUTF8Length};
use crate::vm::types::SequenceSubtype::*;
use crate::vm::types::StringSubtype::*;
use crate::vm::types::TypeSignature::{BoolType, IntType, PrincipalType, SequenceType, UIntType};
use crate::vm::types::{
    BufferLength, FixedFunction, FunctionType, QualifiedContractIdentifier, TraitIdentifier,
    TypeSignature, TypeSignatureExt as _,
};
use crate::vm::{execute_v2, ClarityName, ClarityVersion};

mod assets;
pub mod contracts;

/// Backwards-compatibility shim for type_checker tests. Runs at latest Clarity version.
pub fn mem_type_check(
    exp: &str,
) -> Result<(Option<TypeSignature>, ContractAnalysis), StaticCheckError> {
    mem_run_analysis(
        exp,
        crate::vm::ClarityVersion::latest(),
        StacksEpochId::latest(),
    )
}

/// NOTE: runs at latest Clarity version
fn type_check_helper(exp: &str) -> Result<TypeSignature, StaticCheckError> {
    mem_type_check(exp).map(|(type_sig_opt, _)| type_sig_opt.unwrap())
}

fn type_check_helper_version(
    exp: &str,
    version: ClarityVersion,
) -> Result<TypeSignature, StaticCheckError> {
    mem_run_analysis(exp, version, StacksEpochId::latest())
        .map(|(type_sig_opt, _)| type_sig_opt.unwrap())
}

fn type_check_helper_v1(exp: &str) -> Result<TypeSignature, StaticCheckError> {
    type_check_helper_version(exp, ClarityVersion::Clarity1)
}

fn buff_type(size: u32) -> TypeSignature {
    TypeSignature::SequenceType(BufferType(size.try_into().unwrap()))
}

fn ascii_type(size: u32) -> TypeSignature {
    TypeSignature::SequenceType(StringType(ASCII(size.try_into().unwrap())))
}

#[test]
fn test_from_consensus_buff() {
    let good = [
        ("(from-consensus-buff? int 0x00)", "(optional int)"),
        (
            "(from-consensus-buff? { a: uint, b: principal } 0x00)",
            "(optional (tuple (a uint) (b principal)))",
        ),
    ];

    let bad = [
        (
            "(from-consensus-buff?)",
            CheckErrorKind::IncorrectArgumentCount(2, 0),
        ),
        (
            "(from-consensus-buff? 0x00 0x00 0x00)",
            CheckErrorKind::IncorrectArgumentCount(2, 3),
        ),
        (
            "(from-consensus-buff? 0x00 0x00)",
            CheckErrorKind::InvalidTypeDescription,
        ),
        (
            "(from-consensus-buff? int u6)",
<<<<<<< HEAD
            CheckErrorKind::TypeError(
                Box::new(TypeSignature::max_buffer().unwrap()),
=======
            CheckErrors::TypeError(
                Box::new(TypeSignature::BUFFER_MAX),
>>>>>>> 4c652ad8
                Box::new(TypeSignature::UIntType),
            ),
        ),
        (
            "(from-consensus-buff? (buff 1048576) 0x00)",
            CheckErrorKind::ValueTooLarge,
        ),
    ];

    for (good_test, expected) in good.iter() {
        let type_result = type_check_helper(good_test).unwrap();
        assert_eq!(expected, &type_result.to_string());

        assert!(
            type_result
                .admits(
                    &StacksEpochId::Epoch21,
                    &execute_v2(good_test).unwrap().unwrap()
                )
                .unwrap(),
            "The analyzed type must admit the evaluated type"
        );
    }

    for (bad_test, expected) in bad.iter() {
        assert_eq!(*expected, *type_check_helper(bad_test).unwrap_err().err);
    }
}

#[test]
fn test_to_consensus_buff() {
    let good = [
        (
            "(to-consensus-buff? (if true (some u1) (some u2)))",
            "(optional (buff 18))",
        ),
        (
            "(to-consensus-buff? (if true (ok u1) (ok u2)))",
            "(optional (buff 18))",
        ),
        (
            "(to-consensus-buff? (if true (ok 1) (err u2)))",
            "(optional (buff 18))",
        ),
        (
            "(to-consensus-buff? (if true (ok 1) (err true)))",
            "(optional (buff 18))",
        ),
        (
            "(to-consensus-buff? (if true (ok false) (err true)))",
            "(optional (buff 2))",
        ),
        (
            "(to-consensus-buff? (if true (err u1) (err u2)))",
            "(optional (buff 18))",
        ),
        ("(to-consensus-buff? none)", "(optional (buff 1))"),
        ("(to-consensus-buff? 0x00)", "(optional (buff 6))"),
        ("(to-consensus-buff? \"a\")", "(optional (buff 6))"),
        ("(to-consensus-buff? u\"ab\")", "(optional (buff 13))"),
        ("(to-consensus-buff? 'STB44HYPYAT2BB2QE513NSP81HTMYWBJP02HPGK6)", "(optional (buff 151))"),
        ("(to-consensus-buff? 'STB44HYPYAT2BB2QE513NSP81HTMYWBJP02HPGK6.abcdeabcdeabcdeabcdeabcdeabcdeabcdeabcde)", "(optional (buff 151))"),
        ("(to-consensus-buff? true)", "(optional (buff 1))"),
        ("(to-consensus-buff? -1)", "(optional (buff 17))"),
        ("(to-consensus-buff? u1)", "(optional (buff 17))"),
        ("(to-consensus-buff? (list 1 2 3 4))", "(optional (buff 73))"),
        (
            "(to-consensus-buff? { apple: u1, orange: 2, blue: true })",
            "(optional (buff 58))",
        ),
        (
            "(define-private (my-func (x (buff 1048566)))
           (to-consensus-buff? x))
          (my-func 0x001122334455)
         ",
            "(optional (buff 1048571))",
        ),
    ];

    let bad = [
        (
            "(to-consensus-buff?)",
            CheckErrorKind::IncorrectArgumentCount(1, 0),
        ),
        (
            "(to-consensus-buff? 0x00 0x00)",
            CheckErrorKind::IncorrectArgumentCount(1, 2),
        ),
        (
            "(define-private (my-func (x (buff 1048576)))
           (to-consensus-buff? x))",
            CheckErrorKind::ValueTooLarge,
        ),
        (
            "(define-private (my-func (x (buff 1048570)))
           (to-consensus-buff? x))",
            CheckErrorKind::ValueTooLarge,
        ),
        (
            "(define-private (my-func (x (buff 1048567)))
           (to-consensus-buff? x))",
            CheckErrorKind::ValueTooLarge,
        ),
    ];

    for (good_test, expected) in good.iter() {
        let type_result = type_check_helper(good_test).unwrap();
        assert_eq!(expected, &type_result.to_string());

        assert!(
            type_result
                .admits(
                    &StacksEpochId::Epoch21,
                    &execute_v2(good_test).unwrap().unwrap()
                )
                .unwrap(),
            "The analyzed type must admit the evaluated type"
        );
    }

    for (bad_test, expected) in bad.iter() {
        assert_eq!(*expected, *type_check_helper(bad_test).unwrap_err().err);
    }
}

#[test]
fn test_get_block_info() {
    let good = [
        "(get-block-info? time u1)",
        "(get-block-info? time (* u2 u3))",
        "(get-block-info? vrf-seed u1)",
        "(get-block-info? header-hash u1)",
        "(get-block-info? burnchain-header-hash u1)",
        "(get-block-info? miner-address u1)",
    ];

    let good_v210 = [
        "(get-block-info? miner-spend-winner u1)",
        "(get-block-info? miner-spend-total u1)",
        "(get-block-info? block-reward u1)",
    ];

    let expected = [
        "(optional uint)",
        "(optional uint)",
        "(optional (buff 32))",
        "(optional (buff 32))",
        "(optional (buff 32))",
        "(optional principal)",
    ];

    let expected_v210 = ["(optional uint)", "(optional uint)", "(optional uint)"];

    let bad = [
        "(get-block-info? none u1)",
        "(get-block-info? time true)",
        "(get-block-info? time 1)",
        "(get-block-info? time)",
    ];
    let bad_expected = [
        CheckErrorKind::NoSuchBlockInfoProperty("none".to_string()),
        CheckErrorKind::TypeError(Box::new(UIntType), Box::new(BoolType)),
        CheckErrorKind::TypeError(Box::new(UIntType), Box::new(IntType)),
        CheckErrorKind::RequiresAtLeastArguments(2, 1),
    ];

    for (good_test, expected) in good.iter().zip(expected.iter()) {
        assert_eq!(
            expected,
            &format!(
                "{}",
                type_check_helper_version(good_test, ClarityVersion::Clarity2).unwrap()
            )
        );
    }
    for (good_test_v210, expected_v210) in good_v210.iter().zip(expected_v210.iter()) {
        assert_eq!(
            expected_v210,
            &format!(
                "{}",
                type_check_helper_version(good_test_v210, ClarityVersion::Clarity2).unwrap()
            )
        );
    }

    for (bad_test, expected) in bad.iter().zip(bad_expected.iter()) {
        assert_eq!(
            *expected,
            *type_check_helper_version(bad_test, ClarityVersion::Clarity2)
                .unwrap_err()
                .err
        );
    }

    for good_test in good_v210.iter() {
        if let CheckErrorKind::NoSuchBlockInfoProperty(_) =
            *type_check_helper_v1(good_test).unwrap_err().err
        {
        } else {
            panic!("Failed to get a typecheck error when using a v2 property in a v1 context");
        }
    }
}

#[test]
fn test_get_burn_block_info() {
    let good = ["(get-burn-block-info? header-hash u0)"];
    let expected = ["(optional (buff 32))"];

    let bad = [
        "(get-burn-block-info? none u1)",
        "(get-burn-block-info?)",
        "(get-burn-block-info? header-hash)",
        r#"(get-burn-block-info? header-hash "a")"#,
    ];
    let bad_expected = [
        CheckErrorKind::NoSuchBlockInfoProperty("none".to_string()),
        CheckErrorKind::IncorrectArgumentCount(2, 0),
        CheckErrorKind::IncorrectArgumentCount(2, 1),
        CheckErrorKind::TypeError(
            Box::new(UIntType),
            Box::new(SequenceType(StringType(ASCII(
                BufferLength::try_from(1u32).expect("BufferLength::try_from failed"),
            )))),
        ),
    ];

    for (good_test, expected) in good.iter().zip(expected.iter()) {
        assert_eq!(
            expected,
            &format!("{}", type_check_helper(good_test).unwrap())
        );
    }

    for (bad_test, expected) in bad.iter().zip(bad_expected.iter()) {
        assert_eq!(*expected, *type_check_helper(bad_test).unwrap_err().err);
    }
}

#[apply(test_clarity_versions)]
fn test_define_trait(#[case] version: ClarityVersion, #[case] epoch: StacksEpochId) {
    let good = [
        "(define-trait trait-1 ((get-1 (uint) (response uint uint))))",
        "(define-trait trait-1 ((get-1 () (response uint (buff 32)))))",
        "(define-trait trait-1 ((get-1 () (response (buff 32) (buff 32)))))",
    ];

    for good_test in good.iter() {
        mem_type_check(good_test).unwrap();
    }

    let bad = [
        "(define-trait trait-1 ((get-1 uint)))",
        "(define-trait trait-1 ((get-1 uint uint)))",
        "(define-trait trait-1 ((get-1 (uint) (uint))))",
        "(define-trait trait-1 ((get-1 (response uint uint))))",
        "(define-trait trait-1)",
        "(define-trait)",
    ];
    let bad_expected = [
        CheckErrorKind::InvalidTypeDescription,
        CheckErrorKind::DefineTraitBadSignature,
        CheckErrorKind::DefineTraitBadSignature,
        CheckErrorKind::InvalidTypeDescription,
    ];

    for (bad_test, expected) in bad.iter().zip(bad_expected.iter()) {
        assert_eq!(*expected, *type_check_helper(bad_test).unwrap_err().err);
    }

    let bad = ["(define-trait trait-1)", "(define-trait)"];
    let bad_expected = [
        ParseErrorKind::DefineTraitBadSignature,
        ParseErrorKind::DefineTraitBadSignature,
    ];

    let contract_identifier = QualifiedContractIdentifier::transient();
    for (bad_test, expected) in bad.iter().zip(bad_expected.iter()) {
        let res = build_ast(&contract_identifier, bad_test, &mut (), version, epoch).unwrap_err();
        assert_eq!(*expected, *res.err);
    }
}

#[apply(test_clarity_versions)]
fn test_use_trait(#[case] version: ClarityVersion, #[case] epoch: StacksEpochId) {
    let bad = [
        "(use-trait trait-1 ((get-1 (uint) (response uint uint))))",
        "(use-trait trait-1 ((get-1 uint)))",
        "(use-trait trait-1)",
        "(use-trait)",
    ];
    let bad_expected = [
        ParseErrorKind::ImportTraitBadSignature,
        ParseErrorKind::ImportTraitBadSignature,
        ParseErrorKind::ImportTraitBadSignature,
        ParseErrorKind::ImportTraitBadSignature,
    ];

    let contract_identifier = QualifiedContractIdentifier::transient();
    for (bad_test, expected) in bad.iter().zip(bad_expected.iter()) {
        let res = build_ast(&contract_identifier, bad_test, &mut (), version, epoch).unwrap_err();
        assert_eq!(*expected, *res.err);
    }
}

#[apply(test_clarity_versions)]
fn test_impl_trait(#[case] version: ClarityVersion, #[case] epoch: StacksEpochId) {
    let bad = ["(impl-trait trait-1)", "(impl-trait)"];
    let bad_expected = [
        ParseErrorKind::ImplTraitBadSignature,
        ParseErrorKind::ImplTraitBadSignature,
    ];

    let contract_identifier = QualifiedContractIdentifier::transient();
    for (bad_test, expected) in bad.iter().zip(bad_expected.iter()) {
        let res = build_ast(&contract_identifier, bad_test, &mut (), version, epoch).unwrap_err();
        assert_eq!(*expected, *res.err);
    }
}

#[test]
fn test_stx_ops() {
    let good = [
        "(stx-burn? u10 'SM2J6ZY48GV1EZ5V2V5RB9MP66SW86PYKKQVX8X0G)",
        r#"(stx-transfer? u10 tx-sender 'SM2J6ZY48GV1EZ5V2V5RB9MP66SW86PYKKQVX8X0G)"#,
        r#"(stx-transfer-memo? u10 tx-sender 'SM2J6ZY48GV1EZ5V2V5RB9MP66SW86PYKKQVX8X0G 0x0102)"#,
        "(stx-get-balance 'SM2J6ZY48GV1EZ5V2V5RB9MP66SW86PYKKQVX8X0G)",
    ];
    let expected = [
        "(response bool uint)",
        "(response bool uint)",
        "(response bool uint)",
        "uint",
    ];

    let bad = [
        r#"(stx-transfer? u4 'SZ2J6ZY48GV1EZ5V2V5RB9MP66SW86PYKKQ9H6DPR 0x7759)"#,
        r#"(stx-transfer? 4 'SZ2J6ZY48GV1EZ5V2V5RB9MP66SW86PYKKQ9H6DPR 'SZ2J6ZY48GV1EZ5V2V5RB9MP66SW86PYKKQ9H6DPR)"#,
        r#"(stx-transfer? 4 'SZ2J6ZY48GV1EZ5V2V5RB9MP66SW86PYKKQ9H6DPR 'SZ2J6ZY48GV1EZ5V2V5RB9MP66SW86PYKKQ9H6DPR true 0x00)"#,
        r#"(stx-transfer? u4 u3  'SZ2J6ZY48GV1EZ5V2V5RB9MP66SW86PYKKQ9H6DPR)"#,
        r#"(stx-transfer? u4 'SZ2J6ZY48GV1EZ5V2V5RB9MP66SW86PYKKQ9H6DPR true)"#,
        r#"(stx-transfer? u10 tx-sponsor? 'SM2J6ZY48GV1EZ5V2V5RB9MP66SW86PYKKQVX8X0G)"#,
        r#"(stx-transfer? u10 tx-sender 'SM2J6ZY48GV1EZ5V2V5RB9MP66SW86PYKKQVX8X0G 0x0102)"#,  // valid arguments for stx-transfer-memo
        r#"(stx-transfer-memo? u4 'SZ2J6ZY48GV1EZ5V2V5RB9MP66SW86PYKKQ9H6DPR 0x7759 0x0102)"#,
        r#"(stx-transfer-memo? 4 'SZ2J6ZY48GV1EZ5V2V5RB9MP66SW86PYKKQ9H6DPR 'SZ2J6ZY48GV1EZ5V2V5RB9MP66SW86PYKKQ9H6DPR 0x0102)"#,
        r#"(stx-transfer-memo? 4 'SZ2J6ZY48GV1EZ5V2V5RB9MP66SW86PYKKQ9H6DPR 'SZ2J6ZY48GV1EZ5V2V5RB9MP66SW86PYKKQ9H6DPR true 0x00) 0x0102"#,
        r#"(stx-transfer-memo? u4 u3  'SZ2J6ZY48GV1EZ5V2V5RB9MP66SW86PYKKQ9H6DPR 0x0102)"#,
        r#"(stx-transfer-memo? u4 'SZ2J6ZY48GV1EZ5V2V5RB9MP66SW86PYKKQ9H6DPR true 0x0102)"#,
        r#"(stx-transfer-memo? u10 tx-sponsor? 'SM2J6ZY48GV1EZ5V2V5RB9MP66SW86PYKKQVX8X0G 0x0102)"#,
        r#"(stx-transfer-memo? u10 tx-sender 'SM2J6ZY48GV1EZ5V2V5RB9MP66SW86PYKKQVX8X0G)"#,  // valid arguments for stx-transfer
        "(stx-burn? u4)",
        "(stx-burn? 4 'SZ2J6ZY48GV1EZ5V2V5RB9MP66SW86PYKKQ9H6DPR)",
        "(stx-burn? u4 true)",
        "(stx-burn? u4 'SZ2J6ZY48GV1EZ5V2V5RB9MP66SW86PYKKQ9H6DPR 'SZ2J6ZY48GV1EZ5V2V5RB9MP66SW86PYKKQ9H6DPR)",
        "(stx-get-balance true)",
        "(stx-get-balance 'SZ2J6ZY48GV1EZ5V2V5RB9MP66SW86PYKKQ9H6DPR 'SZ2J6ZY48GV1EZ5V2V5RB9MP66SW86PYKKQ9H6DPR)"
    ];
    let bad_expected = [
        CheckErrorKind::TypeError(
            Box::new(PrincipalType),
            Box::new(SequenceType(BufferType(
                BufferLength::try_from(2_u32).unwrap(),
            ))),
        ),
        CheckErrorKind::TypeError(Box::new(UIntType), Box::new(IntType)),
        CheckErrorKind::IncorrectArgumentCount(3, 5),
        CheckErrorKind::TypeError(Box::new(PrincipalType), Box::new(UIntType)),
        CheckErrorKind::TypeError(Box::new(PrincipalType), Box::new(BoolType)),
        CheckErrorKind::TypeError(
            Box::new(PrincipalType),
            Box::new(OptionalType(Box::from(PrincipalType))),
        ),
        CheckErrorKind::IncorrectArgumentCount(3, 4),
        CheckErrorKind::TypeError(
            Box::new(PrincipalType),
            Box::new(SequenceType(BufferType(
                BufferLength::try_from(2_u32).unwrap(),
            ))),
        ),
        CheckErrorKind::TypeError(Box::new(UIntType), Box::new(IntType)),
        CheckErrorKind::IncorrectArgumentCount(4, 5),
        CheckErrorKind::TypeError(Box::new(PrincipalType), Box::new(UIntType)),
        CheckErrorKind::TypeError(Box::new(PrincipalType), Box::new(BoolType)),
        CheckErrorKind::TypeError(
            Box::new(PrincipalType),
            Box::new(OptionalType(Box::from(PrincipalType))),
        ),
        CheckErrorKind::IncorrectArgumentCount(4, 3),
        CheckErrorKind::IncorrectArgumentCount(2, 1),
        CheckErrorKind::TypeError(Box::new(UIntType), Box::new(IntType)),
        CheckErrorKind::TypeError(Box::new(PrincipalType), Box::new(BoolType)),
        CheckErrorKind::IncorrectArgumentCount(2, 3),
        CheckErrorKind::TypeError(Box::new(PrincipalType), Box::new(BoolType)),
        CheckErrorKind::IncorrectArgumentCount(1, 2),
    ];

    for (good_test, expected) in good.iter().zip(expected.iter()) {
        assert_eq!(
            expected,
            &format!("{}", type_check_helper(good_test).unwrap())
        );
    }

    for (bad_test, expected) in bad.iter().zip(bad_expected.iter()) {
        assert_eq!(*expected, *type_check_helper(bad_test).unwrap_err().err);
    }
}

#[test]
fn test_tx_sponsor() {
    let good = [
        "(if (is-some tx-sponsor?) (ok true) (err 4))",
        "(if (is-none tx-sponsor?) (ok true) (err 4))",
        "(match tx-sponsor? sponsor (ok 3) (err u5))",
    ];
    let expected = [
        "(response bool int)",
        "(response bool int)",
        "(response int uint)",
    ];

    let bad = ["(stx-transfer? u10 tx-sponsor? 'SM2J6ZY48GV1EZ5V2V5RB9MP66SW86PYKKQVX8X0G)"];
    let bad_expected = [CheckErrorKind::TypeError(
        Box::new(PrincipalType),
        Box::new(OptionalType(Box::from(PrincipalType))),
    )];

    for (good_test, expected) in good.iter().zip(expected.iter()) {
        assert_eq!(
            expected,
            &format!("{}", type_check_helper(good_test).unwrap())
        );
    }

    for (bad_test, expected) in bad.iter().zip(bad_expected.iter()) {
        assert_eq!(*expected, *type_check_helper(bad_test).unwrap_err().err);
    }
}

#[apply(test_clarity_versions)]
fn test_destructuring_opts(#[case] version: ClarityVersion, #[case] epoch: StacksEpochId) {
    let good = [
        "(unwrap! (some 1) 2)",
        "(unwrap-err! (err 1) 2)",
        "(unwrap! (ok 3) 2)",
        "(unwrap-panic (ok 3))",
        "(unwrap-panic (some 3))",
        "(unwrap-err-panic (err 3))",
        "(match (some 1) inner-value (+ 1 inner-value) (/ 1 0))",
        "(define-private (foo) (if (> 1 0) (ok 1) (err 8)))
         (match (foo) ok-val (+ 1 ok-val) err-val (/ err-val 0))",
        "(define-private (t1 (x uint)) (if (> x u1) (ok x) (err false)))
         (define-private (t2 (x uint))
           (if (> x u4)
               (err true)
               (ok (+ u2 (try! (t1 x))))))
         (t2 u3)",
        "(define-private (t1 (x uint)) (if (> x u1) (ok x) (err false)))
         (define-private (t2 (x uint))
           (if (> x u4)
               (err true)
               (ok (> u2 (try! (t1 x))))))
         (t2 u3)",
        "(define-private (t1 (x uint)) (if (> x u1) (some x) none))
         (define-private (t2 (x uint))
           (if (> x u4)
               (some false)
               (some (> u2 (try! (t1 x))))))
         (t2 u3)",
    ];

    let expected = [
        "int",
        "int",
        "int",
        "int",
        "int",
        "int",
        "int",
        "int",
        "(response uint bool)",
        "(response bool bool)",
        "(optional bool)",
    ];

    assert_eq!(expected.len(), good.len());

    let bad = [
        (
            "(unwrap-err! (some 2) 2)",
            CheckErrorKind::ExpectedResponseType(Box::new(TypeSignature::from_string(
                "(optional int)",
                version,
                epoch,
            ))),
        ),
        (
            "(unwrap! (err 3) 2)",
            CheckErrorKind::CouldNotDetermineResponseOkType,
        ),
        (
            "(unwrap-err-panic (ok 3))",
            CheckErrorKind::CouldNotDetermineResponseErrType,
        ),
        (
            "(unwrap-panic none)",
            CheckErrorKind::CouldNotDetermineResponseOkType,
        ),
        (
            "(define-private (foo) (if (> 1 0) none none)) (unwrap-panic (foo))",
            CheckErrorKind::CouldNotDetermineResponseOkType,
        ),
        (
            "(unwrap-panic (err 3))",
            CheckErrorKind::CouldNotDetermineResponseOkType,
        ),
        (
            "(match none inner-value (/ 1 0) (+ 1 8))",
            CheckErrorKind::CouldNotDetermineMatchTypes,
        ),
        (
            "(match (ok 1) ok-val (/ ok-val 0) err-val (+ err-val 7))",
            CheckErrorKind::CouldNotDetermineMatchTypes,
        ),
        (
            "(match (err 1) ok-val (/ ok-val 0) err-val (+ err-val 7))",
            CheckErrorKind::CouldNotDetermineMatchTypes,
        ),
        (
            "(define-private (foo) (if (> 1 0) (ok 1) (err u8)))
         (match (foo) ok-val (+ 1 ok-val) err-val (/ err-val u0))",
            CheckErrorKind::MatchArmsMustMatch(
                Box::new(TypeSignature::IntType),
                Box::new(TypeSignature::UIntType),
            ),
        ),
        (
            "(match (some 1) inner-value (+ 1 inner-value) (> 1 28))",
            CheckErrorKind::MatchArmsMustMatch(
                Box::new(TypeSignature::IntType),
                Box::new(TypeSignature::BoolType),
            ),
        ),
        (
            "(match (some 1) inner-value (+ 1 inner-value))",
            CheckErrorKind::BadMatchOptionSyntax(Box::new(CheckErrorKind::IncorrectArgumentCount(
                4, 3,
            ))),
        ),
        (
            "(match (ok 1) inner-value (+ 1 inner-value))",
            CheckErrorKind::BadMatchResponseSyntax(Box::new(
                CheckErrorKind::IncorrectArgumentCount(5, 3),
            )),
        ),
        (
            "(match (ok 1) 1 (+ 1 1) err-val (+ 2 err-val))",
            CheckErrorKind::BadMatchResponseSyntax(Box::new(CheckErrorKind::ExpectedName)),
        ),
        (
            "(match (ok 1) ok-val (+ 1 1) (+ 3 4) (+ 2 err-val))",
            CheckErrorKind::BadMatchResponseSyntax(Box::new(CheckErrorKind::ExpectedName)),
        ),
        (
            "(match (some 1) 2 (+ 1 1) (+ 3 4))",
            CheckErrorKind::BadMatchOptionSyntax(Box::new(CheckErrorKind::ExpectedName)),
        ),
        ("(match)", CheckErrorKind::RequiresAtLeastArguments(1, 0)),
        (
            "(match 1 ok-val (/ ok-val 0) err-val (+ err-val 7))",
            CheckErrorKind::BadMatchInput(Box::new(TypeSignature::from_string(
                "int", version, epoch,
            ))),
        ),
        (
            "(default-to 3 5)",
            CheckErrorKind::ExpectedOptionalType(Box::new(TypeSignature::IntType)),
        ),
        (
            "(define-private (foo (x int))
           (match (some 3)
             x (+ x 2)
             5))",
            CheckErrorKind::NameAlreadyUsed("x".to_string()),
        ),
        (
            "(define-private (t1 (x uint)) (if (> x u1) (ok x) (err false)))
         (define-private (t2 (x uint))
           (if (> x u4)
               (err u3)
               (ok (+ u2 (try! (t1 x))))))",
            CheckErrorKind::ReturnTypesMustMatch(
                Box::new(
                    TypeSignature::new_response(TypeSignature::NoType, TypeSignature::BoolType)
                        .unwrap(),
                ),
                Box::new(
                    TypeSignature::new_response(TypeSignature::UIntType, TypeSignature::UIntType)
                        .unwrap(),
                ),
            ),
        ),
        (
            "(define-private (t1 (x uint)) (if (> x u1) (ok x) (err false)))
         (define-private (t2 (x uint))
           (> u2 (try! (t1 x))))",
            CheckErrorKind::ReturnTypesMustMatch(
                Box::new(
                    TypeSignature::new_response(TypeSignature::NoType, TypeSignature::BoolType)
                        .unwrap(),
                ),
                Box::new(TypeSignature::BoolType),
            ),
        ),
        (
            "(try! (ok 3))",
            CheckErrorKind::CouldNotDetermineResponseErrType,
        ),
        (
            "(try! none)",
            CheckErrorKind::CouldNotDetermineResponseOkType,
        ),
        (
            "(try! (err 3))",
            CheckErrorKind::CouldNotDetermineResponseOkType,
        ),
        (
            "(try! 3)",
            CheckErrorKind::ExpectedOptionalOrResponseType(Box::new(TypeSignature::IntType)),
        ),
        (
            "(try! (ok 3) 4)",
            CheckErrorKind::IncorrectArgumentCount(1, 2),
        ),
    ];

    for (good_test, expected) in good.iter().zip(expected.iter()) {
        assert_eq!(
            expected,
            &format!("{}", type_check_helper(good_test).unwrap())
        );
    }

    for (bad_test, expected) in bad.iter() {
        assert_eq!(*expected, *mem_type_check(bad_test).unwrap_err().err);
    }
}

#[test]
fn test_at_block() {
    let good = [("(at-block (sha256 u0) u1)", "uint")];

    let bad = [
        (
            "(at-block (sha512 u0) u1)",
<<<<<<< HEAD
            CheckErrorKind::TypeError(Box::new(BUFF_32.clone()), Box::new(BUFF_64.clone())),
=======
            CheckErrors::TypeError(
                Box::new(TypeSignature::BUFFER_32),
                Box::new(TypeSignature::BUFFER_64),
            ),
>>>>>>> 4c652ad8
        ),
        (
            "(at-block (sha256 u0) u1 u2)",
            CheckErrorKind::IncorrectArgumentCount(2, 3),
        ),
    ];

    for (good_test, expected) in good.iter() {
        assert_eq!(
            expected,
            &format!("{}", type_check_helper(good_test).unwrap())
        );
    }

    for (bad_test, expected) in bad.iter() {
        assert_eq!(*expected, *type_check_helper(bad_test).unwrap_err().err);
    }
}

#[apply(test_clarity_versions)]
fn test_trait_reference_unknown(#[case] version: ClarityVersion, #[case] epoch: StacksEpochId) {
    let bad = [(
        "(+ 1 <kvstore>)",
        ParseErrorKind::TraitReferenceUnknown("kvstore".to_string()),
    )];

    let contract_identifier = QualifiedContractIdentifier::transient();
    for (bad_test, expected) in bad.iter() {
        let res = build_ast(&contract_identifier, bad_test, &mut (), version, epoch).unwrap_err();
        assert_eq!(*expected, *res.err);
    }
}

#[test]
fn test_unexpected_use_of_field_or_trait_reference() {
    let bad = [(
        "(+ 1 'SZ2J6ZY48GV1EZ5V2V5RB9MP66SW86PYKKQ9H6DPR.contract.field)",
        CheckErrorKind::UnexpectedTraitOrFieldReference,
    )];

    for (bad_test, expected) in bad.iter() {
        assert_eq!(*expected, *type_check_helper(bad_test).unwrap_err().err);
    }
}

#[test]
fn test_bitwise_good_checks() {
    let good = [
        "(bit-and 24 16)",
        "(bit-xor u24 u16)",
        "(bit-or 2 1)",
        "(bit-shift-left 1 u2)",
        "(bit-shift-right u1 u2)",
        "(bit-or 1 2 4)",
        "(bit-or -1 -2 4)",
        "(bit-or u1 u2 u4)",
    ];
    let expected = ["int", "uint", "int", "int", "uint", "int", "int", "uint"];

    for (good_test, expected) in good.iter().zip(expected.iter()) {
        assert_eq!(
            expected,
            &format!("{}", type_check_helper(good_test).unwrap())
        );
    }
}

#[test]
fn test_bitwise_bad_checks() {
    let bad = [
        "(xor 1)",
        "(bit-xor 1 u2)",
        "(bit-or u2 1)",
        "(bit-not \"hello\")",
        "(bit-not 1 2)",
        "(bit-and 1 u2)",
        "(bit-shift-right 1)",
        "(bit-shift-left 1)",
        "(bit-shift-left true false)",
        "(bit-shift-right 1 1)",
        "(bit-shift-left 2 1)",
        "(bit-or 1 2 u4)",
    ];
    let bad_expected = [
        CheckErrorKind::IncorrectArgumentCount(2, 1),
        CheckErrorKind::TypeError(Box::new(IntType), Box::new(UIntType)),
        CheckErrorKind::TypeError(Box::new(UIntType), Box::new(IntType)),
        CheckErrorKind::UnionTypeError(
            vec![IntType, UIntType],
            Box::new(SequenceType(StringType(ASCII(
                BufferLength::try_from(5u32).unwrap(),
            )))),
        ),
        CheckErrorKind::IncorrectArgumentCount(1, 2),
        CheckErrorKind::TypeError(Box::new(IntType), Box::new(UIntType)),
        CheckErrorKind::IncorrectArgumentCount(2, 1),
        CheckErrorKind::IncorrectArgumentCount(2, 1),
        CheckErrorKind::UnionTypeError(vec![IntType, UIntType], Box::new(BoolType)),
        CheckErrorKind::TypeError(Box::new(UIntType), Box::new(IntType)),
        CheckErrorKind::TypeError(Box::new(UIntType), Box::new(IntType)),
        CheckErrorKind::TypeError(Box::new(IntType), Box::new(UIntType)),
    ];

    for (bad_test, expected) in bad.iter().zip(bad_expected.iter()) {
        assert_eq!(*expected, *type_check_helper(bad_test).unwrap_err().err);
    }
}

#[test]
fn test_simple_arithmetic_checks() {
    let good = [
        "(>= (+ 1 2 3) (- 1 2))",
        "(is-eq (+ 1 2 3) 6 0)",
        "(and (or true false) false)",
    ];
    let expected = ["bool", "bool", "bool"];
    let bad = [
        "(+ 1 2 3 (>= 5 7))",
        "(-)",
        "(xor 1)",
        "(+ x y z)", // unbound variables.
        "(+ 1 2 3 (is-eq 1 2))",
        "(and (or true false) (+ 1 2 3))",
    ];
    let bad_expected = [
        CheckErrorKind::TypeError(Box::new(IntType), Box::new(BoolType)),
        CheckErrorKind::RequiresAtLeastArguments(1, 0),
        CheckErrorKind::IncorrectArgumentCount(2, 1),
        CheckErrorKind::UndefinedVariable("x".to_string()),
        CheckErrorKind::TypeError(Box::new(IntType), Box::new(BoolType)),
        CheckErrorKind::TypeError(Box::new(BoolType), Box::new(IntType)),
    ];

    for (good_test, expected) in good.iter().zip(expected.iter()) {
        assert_eq!(
            expected,
            &format!("{}", type_check_helper(good_test).unwrap())
        );
    }

    for (bad_test, expected) in bad.iter().zip(bad_expected.iter()) {
        assert_eq!(*expected, *type_check_helper(bad_test).unwrap_err().err);
    }
}

#[test]
fn test_simple_hash_checks() {
    let good = [
        "(hash160 u1)",
        "(hash160 1)",
        "(sha512 u10)",
        "(sha512 10)",
        "(sha512/256 u10)",
        "(sha512/256 10)",
        "(sha256 (keccak256 u1))",
        "(sha256 (keccak256 1))",
    ];
    let expected = [
        "(buff 20)",
        "(buff 20)",
        "(buff 64)",
        "(buff 64)",
        "(buff 32)",
        "(buff 32)",
        "(buff 32)",
        "(buff 32)",
    ];

    let bad_types = [
        "(hash160 true)",
        "(sha256 false)",
        "(sha512 false)",
        "(sha512/256 false)",
        "(keccak256 (list 1 2 3))",
    ];
    let invalid_args = [
        "(sha256 u1 u2 u3)",
        "(sha512 u1 u2 u3)",
        "(sha512/256 u1 u2 u3)",
    ];

    for (good_test, expected) in good.iter().zip(expected.iter()) {
        assert_eq!(
            expected,
            &format!("{}", type_check_helper(good_test).unwrap())
        );
    }

    for bad_test in bad_types.iter() {
        assert!(matches!(
            *type_check_helper(bad_test).unwrap_err().err,
            CheckErrorKind::UnionTypeError(_, _)
        ));
    }

    for bad_test in invalid_args.iter() {
        assert!(matches!(
            *type_check_helper(bad_test).unwrap_err().err,
            CheckErrorKind::IncorrectArgumentCount(_, _)
        ));
    }
}

#[test]
fn test_simple_ifs() {
    let good = [
        "(if (> 1 2) (+ 1 2 3) (- 1 2))",
        "(if true true false)",
        "(if true \"abcdef\" \"abc\")",
        "(if true \"a\" \"abcdef\")",
    ];
    let expected = ["int", "bool", "(string-ascii 6)", "(string-ascii 6)"];

    let bad = [
        "(if true true 1)",
        "(if true \"a\" false)",
        "(if)",
        "(if 0 1 0)",
    ];

    let bad_expected = [
        CheckErrorKind::IfArmsMustMatch(Box::new(BoolType), Box::new(IntType)),
        CheckErrorKind::IfArmsMustMatch(Box::new(ascii_type(1)), Box::new(BoolType)),
        CheckErrorKind::IncorrectArgumentCount(3, 0),
        CheckErrorKind::TypeError(Box::new(BoolType), Box::new(IntType)),
    ];

    for (good_test, expected) in good.iter().zip(expected.iter()) {
        assert_eq!(
            expected,
            &format!("{}", type_check_helper(good_test).unwrap())
        );
    }

    for (bad_test, expected) in bad.iter().zip(bad_expected.iter()) {
        assert_eq!(*expected, *type_check_helper(bad_test).unwrap_err().err);
    }
}

#[test]
fn test_simple_lets() {
    let good = [
        "(let ((x 1) (y 2) (z 3)) (if (> x 2) (+ 1 x y) (- 1 z)))",
        "(let ((x true) (y (+ 1 2)) (z 3)) (if x (+ 1 z y) (- 1 z)))",
        "(let ((x true) (y (+ 1 2)) (z 3)) (print x) (if x (+ 1 z y) (- 1 z)))",
        "(let ((x 1) (y u2) (z u3) (a (+ y z)) (b (* 2 x)) (c { foo: a, bar: b })) c)",
    ];

    let expected = ["int", "int", "int", "(tuple (bar int) (foo uint))"];

    let bad = [
        "(let ((1)) (+ 1 2))",
        "(let ((1 2)) (+ 1 2))",
        "(let ((x 1) (y u2) (z (+ x y))) x)",
    ];

    let bad_expected = [
        CheckErrorKind::BadSyntaxBinding(SyntaxBindingError::let_binding_invalid_length(0)),
        CheckErrorKind::BadSyntaxBinding(SyntaxBindingError::let_binding_not_atom(0)),
        CheckErrorKind::TypeError(
            Box::new(TypeSignature::IntType),
            Box::new(TypeSignature::UIntType),
        ),
    ];

    for (good_test, expected) in good.iter().zip(expected.iter()) {
        assert_eq!(
            expected,
            &format!("{}", type_check_helper(good_test).unwrap())
        );
    }

    for (bad_test, expected) in bad.iter().zip(bad_expected.iter()) {
        assert_eq!(*expected, *type_check_helper(bad_test).unwrap_err().err);
    }
}

#[test]
fn test_index_of() {
    let good = [
        "(index-of (list 1 2 3 4 5 4) 100)",
        "(index-of (list 1 2 3 4 5 4) 4)",
        "(index-of \"abcd\" \"a\")",
        "(index-of u\"abcd\" u\"a\")",
        "(index-of 0xfedb 0xdb)",
        "(index-of \"abcd\" \"\")",
        "(index-of u\"abcd\" u\"\")",
        "(index-of 0xfedb 0x)",
        "(index-of \"abcd\" \"z\")",
        "(index-of u\"abcd\" u\"e\")",
        "(index-of 0xfedb 0x01)",
        "(index-of (list (list 1) (list 2)) (list))",
        "(index-of? (list 1 2 3 4 5 4) 100)",
        "(index-of? (list 1 2 3 4 5 4) 4)",
        "(index-of? \"abcd\" \"a\")",
        "(index-of? u\"abcd\" u\"a\")",
        "(index-of? 0xfedb 0xdb)",
        "(index-of? \"abcd\" \"\")",
        "(index-of? u\"abcd\" u\"\")",
        "(index-of? 0xfedb 0x)",
        "(index-of? \"abcd\" \"z\")",
        "(index-of? u\"abcd\" u\"e\")",
        "(index-of? 0xfedb 0x01)",
    ];

    let expected = "(optional uint)";

    for good_test in good.iter() {
        assert_eq!(
            expected,
            &format!("{}", type_check_helper(good_test).unwrap())
        );
    }

    let bad = [
        "(index-of 3 \"a\")",
        "(index-of (list 1 2 3 4) u1)",
        "(index-of 0xfedb \"a\")",
        "(index-of u\"a\" \"a\")",
        "(index-of \"a\" u\"a\")",
        "(index-of (list (list 1) (list 2)) (list 33 44))",
        "(index-of? 3 \"a\")",
        "(index-of? (list 1 2 3 4) u1)",
        "(index-of? 0xfedb \"a\")",
        "(index-of? u\"a\" \"a\")",
        "(index-of? \"a\" u\"a\")",
        "(index-of (list) none)",    // cannot determine type of list element
        "(index-of (list) (ok u1))", // cannot determine complete type of list element
        "(index-of (list) (err none))", // cannot determine complete type of list element
    ];

    let bad_expected = [
        CheckErrorKind::ExpectedSequence(Box::new(TypeSignature::IntType)),
        CheckErrorKind::TypeError(
            Box::new(TypeSignature::IntType),
            Box::new(TypeSignature::UIntType),
        ),
<<<<<<< HEAD
        CheckErrorKind::TypeError(
            Box::new(TypeSignature::min_buffer().unwrap()),
            Box::new(TypeSignature::min_string_ascii().unwrap()),
        ),
        CheckErrorKind::TypeError(
            Box::new(TypeSignature::min_string_utf8().unwrap()),
            Box::new(TypeSignature::min_string_ascii().unwrap()),
        ),
        CheckErrorKind::TypeError(
            Box::new(TypeSignature::min_string_ascii().unwrap()),
            Box::new(TypeSignature::min_string_utf8().unwrap()),
=======
        CheckErrors::TypeError(
            Box::new(TypeSignature::BUFFER_MIN),
            Box::new(TypeSignature::STRING_ASCII_MIN),
        ),
        CheckErrors::TypeError(
            Box::new(TypeSignature::STRING_UTF8_MIN),
            Box::new(TypeSignature::STRING_ASCII_MIN),
        ),
        CheckErrors::TypeError(
            Box::new(TypeSignature::STRING_ASCII_MIN),
            Box::new(TypeSignature::STRING_UTF8_MIN),
>>>>>>> 4c652ad8
        ),
        CheckErrorKind::TypeError(
            Box::new(TypeSignature::list_of(TypeSignature::IntType, 1).unwrap()),
            Box::new(TypeSignature::list_of(TypeSignature::IntType, 2).unwrap()),
        ),
        CheckErrorKind::ExpectedSequence(Box::new(TypeSignature::IntType)),
        CheckErrorKind::TypeError(
            Box::new(TypeSignature::IntType),
            Box::new(TypeSignature::UIntType),
        ),
<<<<<<< HEAD
        CheckErrorKind::TypeError(
            Box::new(TypeSignature::min_buffer().unwrap()),
            Box::new(TypeSignature::min_string_ascii().unwrap()),
        ),
        CheckErrorKind::TypeError(
            Box::new(TypeSignature::min_string_utf8().unwrap()),
            Box::new(TypeSignature::min_string_ascii().unwrap()),
        ),
        CheckErrorKind::TypeError(
            Box::new(TypeSignature::min_string_ascii().unwrap()),
            Box::new(TypeSignature::min_string_utf8().unwrap()),
=======
        CheckErrors::TypeError(
            Box::new(TypeSignature::BUFFER_MIN),
            Box::new(TypeSignature::STRING_ASCII_MIN),
        ),
        CheckErrors::TypeError(
            Box::new(TypeSignature::STRING_UTF8_MIN),
            Box::new(TypeSignature::STRING_ASCII_MIN),
        ),
        CheckErrors::TypeError(
            Box::new(TypeSignature::STRING_ASCII_MIN),
            Box::new(TypeSignature::STRING_UTF8_MIN),
>>>>>>> 4c652ad8
        ),
        CheckErrorKind::CouldNotDetermineType,
        CheckErrorKind::CouldNotDetermineType,
        CheckErrorKind::CouldNotDetermineType,
    ];

    for (bad_test, expected) in bad.iter().zip(bad_expected.iter()) {
        assert_eq!(*expected, *type_check_helper(bad_test).unwrap_err().err);
    }
}

#[test]
fn test_element_at() {
    let good = [
        "(element-at (list 1 2 3 4 5) u100)",
        "(element-at (list 1 2 3 4 5) (+ u1 u2))",
        "(element-at \"abcd\" u100)",
        "(element-at 0xfedb u100)",
        "(element-at u\"abcd\" u100)",
        "(element-at? (list 1 2 3 4 5) u100)",
        "(element-at? (list 1 2 3 4 5) (+ u1 u2))",
        "(element-at? \"abcd\" u100)",
        "(element-at? 0xfedb u100)",
        "(element-at? u\"abcd\" u100)",
    ];

    let expected = [
        "(optional int)",
        "(optional int)",
        "(optional (string-ascii 1))",
        "(optional (buff 1))",
        "(optional (string-utf8 1))",
        "(optional int)",
        "(optional int)",
        "(optional (string-ascii 1))",
        "(optional (buff 1))",
        "(optional (string-utf8 1))",
    ];

    let bad = [
        "(element-at (list 1 2 3 4 5) 100)",
        "(element-at 3 u100)",
        "(element-at? (list 1 2 3 4 5) 100)",
        "(element-at? 3 u100)",
    ];

    let bad_expected = [
        CheckErrorKind::TypeError(
            Box::new(TypeSignature::UIntType),
            Box::new(TypeSignature::IntType),
        ),
        CheckErrorKind::ExpectedSequence(Box::new(TypeSignature::IntType)),
        CheckErrorKind::TypeError(
            Box::new(TypeSignature::UIntType),
            Box::new(TypeSignature::IntType),
        ),
        CheckErrorKind::ExpectedSequence(Box::new(TypeSignature::IntType)),
    ];

    for (good_test, expected) in good.iter().zip(expected.iter()) {
        assert_eq!(
            expected,
            &format!("{}", type_check_helper(good_test).unwrap())
        );
    }

    for (bad_test, expected) in bad.iter().zip(bad_expected.iter()) {
        assert_eq!(*expected, *type_check_helper(bad_test).unwrap_err().err);
    }
}

#[apply(test_clarity_versions)]
fn test_eqs(#[case] version: ClarityVersion, #[case] epoch: StacksEpochId) {
    let good = [
        "(is-eq (list 1 2 3 4 5) (list 1 2 3 4 5 6 7))",
        "(is-eq (tuple (good 1) (bad 2)) (tuple (good 2) (bad 3)))",
        "(is-eq \"abcdef\" \"abc\" \"a\")",
    ];

    let expected = ["bool", "bool", "bool"];

    let bad = [
        "(is-eq 1 2 false)",
        "(is-eq 1 2 3 (list 2))",
        "(is-eq (some 1) (some true))",
    ];

    let bad_expected = [
        CheckErrorKind::TypeError(Box::new(BoolType), Box::new(IntType)),
        CheckErrorKind::TypeError(
            Box::new(TypeSignature::list_of(IntType, 1).unwrap()),
            Box::new(IntType),
        ),
        CheckErrorKind::TypeError(
            Box::new(TypeSignature::from_string(
                "(optional bool)",
                version,
                epoch,
            )),
            Box::new(TypeSignature::from_string("(optional int)", version, epoch)),
        ),
    ];

    for (good_test, expected) in good.iter().zip(expected.iter()) {
        assert_eq!(
            expected,
            &format!("{}", type_check_helper(good_test).unwrap())
        );
    }

    for (bad_test, expected) in bad.iter().zip(bad_expected.iter()) {
        assert_eq!(*expected, *type_check_helper(bad_test).unwrap_err().err);
    }
}

#[test]
fn test_asserts() {
    let good = [
        "(asserts! (is-eq 1 1) false)",
        "(asserts! (is-eq 1 1) (err 1))",
    ];

    let expected = ["bool", "bool"];

    let bad = [
        "(asserts! (is-eq 1 0))",
        "(asserts! 1 false)",
        "(asserts! 1 0 false)",
    ];

    let bad_expected = [
        CheckErrorKind::IncorrectArgumentCount(2, 1),
        CheckErrorKind::TypeError(Box::new(BoolType), Box::new(IntType)),
        CheckErrorKind::IncorrectArgumentCount(2, 3),
    ];

    for (good_test, expected) in good.iter().zip(expected.iter()) {
        assert_eq!(
            expected,
            &format!("{}", type_check_helper(good_test).unwrap())
        );
    }

    for (bad_test, expected) in bad.iter().zip(bad_expected.iter()) {
        assert_eq!(*expected, *type_check_helper(bad_test).unwrap_err().err);
    }
}

#[test]
fn test_lists() {
    let good = [
        "(map hash160 (list u1 u2 u3 u4 u5))",
        "(map hash160 (list 1 2 3 4 5))",
        "(map + (list 1 2 3 4 5) (list 1 2 3 4 5) (list 1 2 3 4 5))",
        "(map + (list 1 2 3 4 5) (list 1 2 3 4) (list 1 2 3 4 5))",
        "(list (list 1 2) (list 3 4) (list 5 1 7))",
        "(filter not (list false true false))",
        "(fold and (list true true false false) true)",
        "(map - (list (+ 1 2) 3 (+ 4 5) (* (+ 1 2) 3)))",
        "(if true (list 1 2 3 4) (list))",
        "(if true (list) (list 1 2 3 4))",
        "(len (list 1 2 3 4))",
    ];
    let expected = [
        "(list 5 (buff 20))",
        "(list 5 (buff 20))",
        "(list 5 int)",
        "(list 4 int)",
        "(list 3 (list 3 int))",
        "(list 3 bool)",
        "bool",
        "(list 4 int)",
        "(list 4 int)",
        "(list 4 int)",
        "uint",
    ];

    let bad = [
        "(fold and (list true false) 2)",
        "(fold hash160 (list u1 u2 u3 u4) u2)",
        "(fold hash160 (list 1 2 3 4) 2)",
        "(fold >= (list 1 2 3 4) 2)",
        "(list (list 1 2) (list true) (list 5 1 7))",
        "(list 1 2 3 true false 4 5 6)",
        "(filter hash160 (list u1 u2 u3 u4))",
        "(filter hash160 (list 1 2 3 4))",
        "(filter not (list 1 2 3 4))",
        "(filter not (list 1 2 3 4) 1)",
        "(filter ynot (list 1 2 3 4))",
        "(map if (list 1 2 3 4 5))",
        "(map mod (list 1 2 3 4 5))",
        "(map - (list true false true false))",
        "(map hash160 (+ u1 u2))",
        "(len 1)",
        "(map + (list 1 2 3 4 5) (list true true true true true))",
    ];
    let bad_expected = [
        CheckErrorKind::TypeError(Box::new(BoolType), Box::new(IntType)),
        CheckErrorKind::IncorrectArgumentCount(1, 2),
        CheckErrorKind::IncorrectArgumentCount(1, 2),
        CheckErrorKind::TypeError(Box::new(IntType), Box::new(BoolType)),
        CheckErrorKind::TypeError(Box::new(IntType), Box::new(BoolType)),
        CheckErrorKind::TypeError(Box::new(IntType), Box::new(BoolType)),
        CheckErrorKind::TypeError(Box::new(BoolType), Box::new(buff_type(20))),
        CheckErrorKind::TypeError(Box::new(BoolType), Box::new(buff_type(20))),
        CheckErrorKind::TypeError(Box::new(BoolType), Box::new(IntType)),
        CheckErrorKind::IncorrectArgumentCount(2, 3),
        CheckErrorKind::UnknownFunction("ynot".to_string()),
        CheckErrorKind::IllegalOrUnknownFunctionApplication("if".to_string()),
        CheckErrorKind::IncorrectArgumentCount(2, 1),
        CheckErrorKind::UnionTypeError(vec![IntType, UIntType], Box::new(BoolType)),
        CheckErrorKind::ExpectedSequence(Box::new(UIntType)),
        CheckErrorKind::ExpectedSequence(Box::new(IntType)),
        CheckErrorKind::TypeError(Box::new(IntType), Box::new(BoolType)),
    ];

    for (good_test, expected) in good.iter().zip(expected.iter()) {
        assert_eq!(
            expected,
            &format!("{}", type_check_helper(good_test).unwrap())
        );
    }

    for (bad_test, expected) in bad.iter().zip(bad_expected.iter()) {
        assert_eq!(*expected, *type_check_helper(bad_test).unwrap_err().err);
    }
}

#[test]
fn test_buff() {
    let good = [
        "(if true \"blockstack\" \"block\")",
        "(if true \"block\" \"blockstack\")",
        "(len \"blockstack\")",
        "(len 0x)",
    ];
    let expected = ["(string-ascii 10)", "(string-ascii 10)", "uint", "uint"];
    let bad = [
        "(fold and (list true false) 2)",
        "(fold hash160 (list 1 2 3 4) 2)",
        "(fold >= (list 1 2 3 4) 2)",
        "(list (list 1 2) (list true) (list 5 1 7))",
        "(list 1 2 3 true false 4 5 6)",
        "(filter hash160 (list 1 2 3 4))",
        "(filter not (list 1 2 3 4))",
        "(filter not (list 1 2 3 4) 1)",
        "(filter ynot (list 1 2 3 4))",
        "(map if (list 1 2 3 4 5))",
        "(map mod (list 1 2 3 4 5))",
        "(map - (list true false true false))",
        "(map hash160 (+ u1 u2))",
        "(len 1)",
    ];
    let bad_expected = [
        CheckErrorKind::TypeError(Box::new(BoolType), Box::new(IntType)),
        CheckErrorKind::IncorrectArgumentCount(1, 2),
        CheckErrorKind::TypeError(Box::new(IntType), Box::new(BoolType)),
        CheckErrorKind::TypeError(Box::new(IntType), Box::new(BoolType)),
        CheckErrorKind::TypeError(Box::new(IntType), Box::new(BoolType)),
        CheckErrorKind::TypeError(Box::new(BoolType), Box::new(buff_type(20))),
        CheckErrorKind::TypeError(Box::new(BoolType), Box::new(IntType)),
        CheckErrorKind::IncorrectArgumentCount(2, 3),
        CheckErrorKind::UnknownFunction("ynot".to_string()),
        CheckErrorKind::IllegalOrUnknownFunctionApplication("if".to_string()),
        CheckErrorKind::IncorrectArgumentCount(2, 1),
        CheckErrorKind::UnionTypeError(vec![IntType, UIntType], Box::new(BoolType)),
        CheckErrorKind::ExpectedSequence(Box::new(UIntType)),
        CheckErrorKind::ExpectedSequence(Box::new(IntType)),
    ];

    for (good_test, expected) in good.iter().zip(expected.iter()) {
        assert_eq!(
            expected,
            &format!("{}", type_check_helper(good_test).unwrap())
        );
    }

    for (bad_test, expected) in bad.iter().zip(bad_expected.iter()) {
        assert_eq!(*expected, *type_check_helper(bad_test).unwrap_err().err);
    }
}

#[test]
fn test_buff_fold() {
    let good = [
        "(define-private (get-len (x (buff 1)) (acc uint)) (+ acc u1))
        (fold get-len 0x000102030405 u0)",
        "(define-private (get-slice (x (buff 1)) (acc (tuple (limit uint) (cursor uint) (data (buff 10)))))
            (if (< (get cursor acc) (get limit acc))
                (let ((data (default-to (get data acc) (as-max-len? (concat (get data acc) x) u10))))
                    (tuple (limit (get limit acc)) (cursor (+ u1 (get cursor acc))) (data data)))
                acc))
        (fold get-slice 0x00010203040506070809 (tuple (limit u5) (cursor u0) (data 0x)))"];
    let expected = [
        "uint",
        "(tuple (cursor uint) (data (buff 10)) (limit uint))",
    ];

    for (good_test, expected) in good.iter().zip(expected.iter()) {
        let type_sig = mem_type_check(good_test).unwrap().0.unwrap();
        assert_eq!(expected, &type_sig.to_string());
    }
}

#[test]
fn test_buff_map() {
    let good = ["(map hash160 0x0102030405)"];
    let expected = ["(list 5 (buff 20))"];

    for (good_test, expected) in good.iter().zip(expected.iter()) {
        assert_eq!(
            expected,
            &format!("{}", type_check_helper(good_test).unwrap())
        );
    }
}

#[test]
fn test_native_as_max_len() {
    let good = ["(as-max-len? (list 1 2 3 4) u5)"];
    let expected = ["(optional (list 5 int))"];

    for (good_test, expected) in good.iter().zip(expected.iter()) {
        assert_eq!(
            expected,
            &format!("{}", type_check_helper(good_test).unwrap())
        );
    }

    let bad = [
        "(as-max-len? \"\" u1048577)",
        "(as-max-len? u\"\" u1048577)",
        "(as-max-len? 0x01 u1048577)",
    ];
    let bad_expected = [
        CheckErrorKind::ValueTooLarge,
        CheckErrorKind::ValueTooLarge,
        CheckErrorKind::ValueTooLarge,
    ];
    for (bad_test, expected) in bad.iter().zip(bad_expected.iter()) {
        assert_eq!(*expected, *type_check_helper(bad_test).unwrap_err().err);
    }
}

#[test]
fn test_buff_as_max_len() {
    let tests = [
        "(as-max-len? \"12345\" u5)",
        "(as-max-len? \"12345\" u8)",
        "(as-max-len? \"12345\" u4)",
    ];
    let expected = [
        "(optional (string-ascii 5))",
        "(optional (string-ascii 8))",
        "(optional (string-ascii 4))",
    ];

    for (test, expected) in tests.iter().zip(expected.iter()) {
        assert_eq!(expected, &format!("{}", type_check_helper(test).unwrap()));
    }
}

#[test]
fn test_native_append() {
    let good = ["(append (list 2 3) 4)", "(append (list u0) u0)"];
    let expected = ["(list 3 int)", "(list 2 uint)"];

    for (good_test, expected) in good.iter().zip(expected.iter()) {
        assert_eq!(
            expected,
            &format!("{}", type_check_helper(good_test).unwrap())
        );
    }

    let bad = [
        "(append (list 2 3) u4)",
        "(append (list u0) 1)",
        "(append (list u0))",
    ];

    let bad_expected = [
        CheckErrorKind::TypeError(Box::new(IntType), Box::new(UIntType)),
        CheckErrorKind::TypeError(Box::new(UIntType), Box::new(IntType)),
        CheckErrorKind::IncorrectArgumentCount(2, 1),
    ];
    for (bad_test, expected) in bad.iter().zip(bad_expected.iter()) {
        assert_eq!(*expected, *type_check_helper(bad_test).unwrap_err().err);
    }
}

#[test]
fn test_slice_list() {
    let good = [
        "(slice? (list 2 3 4 5 6 7 8) u0 u3)",
        "(slice? (list u0 u1 u2 u3 u4) u3 u2)",
        "(slice? (list 2 3 4 5 6 7 8) u0 u0)",
        "(slice? (list 2 3 4 5 6 7 8) u10 u3)",
        "(slice? (list) u0 u3)",
    ];
    let expected = [
        "(optional (list 7 int))",
        "(optional (list 5 uint))",
        "(optional (list 7 int))",
        "(optional (list 7 int))",
        "(optional (list 0 UnknownType))",
    ];

    for (good_test, expected) in good.iter().zip(expected.iter()) {
        assert_eq!(
            expected,
            &format!("{}", type_check_helper(good_test).unwrap())
        );
    }

    let bad = [
        "(slice? (list 2 3) 3 u4)",
        "(slice? (list 2 3) u3 4)",
        "(slice? (list u0) u1)",
    ];

    let bad_expected = [
        CheckErrorKind::TypeError(Box::new(UIntType), Box::new(IntType)),
        CheckErrorKind::TypeError(Box::new(UIntType), Box::new(IntType)),
        CheckErrorKind::IncorrectArgumentCount(3, 2),
    ];
    for (bad_test, expected) in bad.iter().zip(bad_expected.iter()) {
        assert_eq!(*expected, *type_check_helper(bad_test).unwrap_err().err);
    }
}

#[test]
fn test_slice_buff() {
    let good = [
        "(slice? 0x000102030405 u0 u3)",
        "(slice? 0x000102030405 u3 u2)",
    ];
    let expected = ["(optional (buff 6))", "(optional (buff 6))"];

    for (good_test, expected) in good.iter().zip(expected.iter()) {
        assert_eq!(
            expected,
            &format!("{}", type_check_helper(good_test).unwrap())
        );
    }

    let bad = [
        "(slice? 0x000102030405 3 u4)",
        "(slice? 0x000102030405 u3 4)",
        "(slice? 0x000102030405 u1)",
    ];

    let bad_expected = [
        CheckErrorKind::TypeError(Box::new(UIntType), Box::new(IntType)),
        CheckErrorKind::TypeError(Box::new(UIntType), Box::new(IntType)),
        CheckErrorKind::IncorrectArgumentCount(3, 2),
    ];
    for (bad_test, expected) in bad.iter().zip(bad_expected.iter()) {
        assert_eq!(*expected, *type_check_helper(bad_test).unwrap_err().err);
    }
}

#[test]
fn test_slice_ascii() {
    let good = [
        "(slice? \"blockstack\" u4 u5)",
        "(slice? \"blockstack\" u0 u5)",
    ];
    let expected = [
        "(optional (string-ascii 10))",
        "(optional (string-ascii 10))",
    ];

    for (good_test, expected) in good.iter().zip(expected.iter()) {
        assert_eq!(
            expected,
            &format!("{}", type_check_helper(good_test).unwrap())
        );
    }

    let bad = [
        "(slice? \"blockstack\" 3 u4)",
        "(slice? \"blockstack\" u3 4)",
        "(slice? \"blockstack\" u1)",
    ];

    let bad_expected = [
        CheckErrorKind::TypeError(Box::new(UIntType), Box::new(IntType)),
        CheckErrorKind::TypeError(Box::new(UIntType), Box::new(IntType)),
        CheckErrorKind::IncorrectArgumentCount(3, 2),
    ];
    for (bad_test, expected) in bad.iter().zip(bad_expected.iter()) {
        assert_eq!(*expected, *type_check_helper(bad_test).unwrap_err().err);
    }
}

#[test]
fn test_slice_utf8() {
    let good = [
        "(slice? u\"blockstack\" u4 u5)",
        "(slice? u\"blockstack\" u4 u5)",
    ];
    let expected = ["(optional (string-utf8 10))", "(optional (string-utf8 10))"];

    for (good_test, expected) in good.iter().zip(expected.iter()) {
        assert_eq!(
            expected,
            &format!("{}", type_check_helper(good_test).unwrap())
        );
    }

    let bad = [
        "(slice? u\"blockstack\" 3 u4)",
        "(slice? u\"blockstack\" u3 4)",
        "(slice? u\"blockstack\" u1)",
    ];

    let bad_expected = [
        CheckErrorKind::TypeError(Box::new(UIntType), Box::new(IntType)),
        CheckErrorKind::TypeError(Box::new(UIntType), Box::new(IntType)),
        CheckErrorKind::IncorrectArgumentCount(3, 2),
    ];
    for (bad_test, expected) in bad.iter().zip(bad_expected.iter()) {
        assert_eq!(*expected, *type_check_helper(bad_test).unwrap_err().err);
    }
}

#[test]
fn test_replace_at_list() {
    let good = [
        "(replace-at? (list 2 3 4 5 6 7 8) u0 10)",
        "(replace-at? (list u0 u1 u2 u3 u4) u3 u10)",
        "(replace-at? (list true) u0 false)",
        "(replace-at? (list 2 3 4 5 6 7 8) u6 10)",
        "(replace-at? (list (list 1) (list 2)) u0 (list 33))",
        "(replace-at? (list (list 1 2) (list 3 4)) u0 (list 0))",
        "(replace-at? (list (list 1 2 3)) u0 (list 0))",
    ];
    let expected = [
        "(optional (list 7 int))",
        "(optional (list 5 uint))",
        "(optional (list 1 bool))",
        "(optional (list 7 int))",
        "(optional (list 2 (list 1 int)))",
        "(optional (list 2 (list 2 int)))",
        "(optional (list 1 (list 3 int)))",
        "(optional (list 2 (list 1 int)))",
    ];

    for (good_test, expected) in good.iter().zip(expected.iter()) {
        assert_eq!(
            expected,
            &format!("{}", type_check_helper(good_test).unwrap())
        );
    }

    let bad = [
        "(replace-at? (list 2 3) u0 (list 4))",
        "(replace-at? (list 2 3) u0 true)",
        "(replace-at? (list 2 3) 0 4)",
        "(replace-at? (list 2 3) u0 4 5)",
        "(replace-at? (list u0) u0)",
        "(replace-at? (list (list 1) (list 2)) u0 (list 33 44))",
    ];

    let bad_expected = [
        CheckErrorKind::TypeError(
            Box::new(IntType),
            Box::new(SequenceType(ListType(
                ListTypeData::new_list(IntType, 1).unwrap(),
            ))),
        ),
        CheckErrorKind::TypeError(Box::new(IntType), Box::new(BoolType)),
        CheckErrorKind::TypeError(Box::new(UIntType), Box::new(IntType)),
        CheckErrorKind::IncorrectArgumentCount(3, 4),
        CheckErrorKind::IncorrectArgumentCount(3, 2),
        CheckErrorKind::TypeError(
            Box::new(SequenceType(ListType(
                ListTypeData::new_list(IntType, 1).unwrap(),
            ))),
            Box::new(SequenceType(ListType(
                ListTypeData::new_list(IntType, 2).unwrap(),
            ))),
        ),
    ];
    for (bad_test, expected) in bad.iter().zip(bad_expected.iter()) {
        assert_eq!(*expected, *type_check_helper(bad_test).unwrap_err().err);
    }
}

#[test]
fn test_replace_at_buff() {
    let good = [
        "(replace-at? 0x00112233 u0 0x44)",
        "(replace-at? 0x00112233 u3 0x66)",
        "(replace-at? 0x00 u0 0x22)",
        "(replace-at? 0x001122334455 u2 0x66)",
    ];
    let expected = [
        "(optional (buff 4))",
        "(optional (buff 4))",
        "(optional (buff 1))",
        "(optional (buff 6))",
    ];

    for (good_test, expected) in good.iter().zip(expected.iter()) {
        assert_eq!(
            expected,
            &format!("{}", type_check_helper(good_test).unwrap())
        );
    }

    let bad = [
        "(replace-at? 0x0011 u0 (list 0))",
        "(replace-at? 0x0011 u0 \"a\")",
        "(replace-at? 0x0011 0 0x22)",
        "(replace-at? 0x0011 u0 0x44 0x55)",
        "(replace-at? 0x11 u0)",
        "(replace-at? 0x001122334455 u2 0x6677)",
    ];

    let buff_len = BufferLength::try_from(1u32).unwrap();
    let buff_len_two = BufferLength::try_from(2u32).unwrap();
    let bad_expected = [
        CheckErrorKind::TypeError(
            Box::new(SequenceType(BufferType(buff_len.clone()))),
            Box::new(SequenceType(ListType(
                ListTypeData::new_list(IntType, 1).unwrap(),
            ))),
        ),
        CheckErrorKind::TypeError(
            Box::new(SequenceType(BufferType(buff_len.clone()))),
            Box::new(SequenceType(StringType(ASCII(buff_len.clone())))),
        ),
        CheckErrorKind::TypeError(Box::new(UIntType), Box::new(IntType)),
        CheckErrorKind::IncorrectArgumentCount(3, 4),
        CheckErrorKind::IncorrectArgumentCount(3, 2),
        CheckErrorKind::TypeError(
            Box::new(SequenceType(BufferType(buff_len))),
            Box::new(SequenceType(BufferType(buff_len_two))),
        ),
    ];
    for (bad_test, expected) in bad.iter().zip(bad_expected.iter()) {
        assert_eq!(*expected, *type_check_helper(bad_test).unwrap_err().err);
    }
}

#[test]
fn test_replace_at_ascii() {
    let good = [
        "(replace-at? \"abcd\" u0 \"f\")",
        "(replace-at? \"abcd\" u3 \"f\")",
        "(replace-at? \"a\" u0 \"f\")",
        "(replace-at? \"abcdefg\" u2 \"h\")",
    ];
    let expected = [
        "(optional (string-ascii 4))",
        "(optional (string-ascii 4))",
        "(optional (string-ascii 1))",
        "(optional (string-ascii 7))",
        "(optional (string-ascii 7))",
    ];

    for (good_test, expected) in good.iter().zip(expected.iter()) {
        assert_eq!(
            expected,
            &format!("{}", type_check_helper(good_test).unwrap())
        );
    }

    let bad = [
        "(replace-at? \"abcd\" u0 (list 0))",
        "(replace-at? \"abcd\" u0 0x00)",
        "(replace-at? \"abcd\" 0 \"e\")",
        "(replace-at? \"abcd\" u0 \"a\" \"d\")",
        "(replace-at? \"abcd\" u0)",
        "(replace-at? \"abcdefg\" u2 \"hi\")",
    ];

    let buff_len = BufferLength::try_from(1u32).unwrap();
    let buff_len_two = BufferLength::try_from(2u32).unwrap();
    let bad_expected = [
        CheckErrorKind::TypeError(
            Box::new(SequenceType(StringType(ASCII(buff_len.clone())))),
            Box::new(SequenceType(ListType(
                ListTypeData::new_list(IntType, 1).unwrap(),
            ))),
        ),
        CheckErrorKind::TypeError(
            Box::new(SequenceType(StringType(ASCII(buff_len.clone())))),
            Box::new(SequenceType(BufferType(buff_len.clone()))),
        ),
        CheckErrorKind::TypeError(Box::new(UIntType), Box::new(IntType)),
        CheckErrorKind::IncorrectArgumentCount(3, 4),
        CheckErrorKind::IncorrectArgumentCount(3, 2),
        CheckErrorKind::TypeError(
            Box::new(SequenceType(StringType(ASCII(buff_len)))),
            Box::new(SequenceType(StringType(ASCII(buff_len_two)))),
        ),
    ];
    for (bad_test, expected) in bad.iter().zip(bad_expected.iter()) {
        assert_eq!(*expected, *type_check_helper(bad_test).unwrap_err().err);
    }
}

#[test]
fn test_replace_at_utf8() {
    let good = [
        "(replace-at? u\"abcd\" u0 u\"f\")",
        "(replace-at? u\"abcd\" u3 u\"f\")",
        "(replace-at? u\"a\" u0 u\"f\")",
        "(replace-at? u\"abcdefg\" u2 u\"h\")",
    ];
    let expected = [
        "(optional (string-utf8 4))",
        "(optional (string-utf8 4))",
        "(optional (string-utf8 1))",
        "(optional (string-utf8 7))",
    ];

    for (good_test, expected) in good.iter().zip(expected.iter()) {
        assert_eq!(
            expected,
            &format!("{}", type_check_helper(good_test).unwrap())
        );
    }

    let bad = [
        "(replace-at? u\"abcd\" u0 (list 0))",
        "(replace-at? u\"abcd\" u0 0x00)",
        "(replace-at? u\"abcd\" 0 u\"a\")",
        "(replace-at? u\"abcd\" u0 u\"a\" u\"d\")",
        "(replace-at? u\"abcd\" u0)",
        "(replace-at? u\"abcdefg\" u2 u\"hi\")",
    ];

    let buff_len = BufferLength::try_from(1u32).unwrap();
    let str_len = StringUTF8Length::try_from(1u32).unwrap();
    let str_len_two = StringUTF8Length::try_from(2u32).unwrap();
    let bad_expected = [
        CheckErrorKind::TypeError(
            Box::new(SequenceType(StringType(UTF8(str_len.clone())))),
            Box::new(SequenceType(ListType(
                ListTypeData::new_list(IntType, 1).unwrap(),
            ))),
        ),
        CheckErrorKind::TypeError(
            Box::new(SequenceType(StringType(UTF8(str_len.clone())))),
            Box::new(SequenceType(BufferType(buff_len))),
        ),
        CheckErrorKind::TypeError(Box::new(UIntType), Box::new(IntType)),
        CheckErrorKind::IncorrectArgumentCount(3, 4),
        CheckErrorKind::IncorrectArgumentCount(3, 2),
        CheckErrorKind::TypeError(
            Box::new(SequenceType(StringType(UTF8(str_len)))),
            Box::new(SequenceType(StringType(UTF8(str_len_two)))),
        ),
    ];
    for (bad_test, expected) in bad.iter().zip(bad_expected.iter()) {
        assert_eq!(*expected, *type_check_helper(bad_test).unwrap_err().err);
    }
}

#[test]
fn test_native_concat() {
    let good = ["(concat (list 2 3) (list 4 5))"];
    let expected = ["(list 4 int)"];

    for (good_test, expected) in good.iter().zip(expected.iter()) {
        assert_eq!(
            expected,
            &format!("{}", type_check_helper(good_test).unwrap())
        );
    }

    let bad = [
        "(concat (list 2 3) (list u4))",
        "(concat (list u0) (list 1))",
        "(concat (list u0))",
    ];

    let bad_expected = [
        CheckErrorKind::TypeError(Box::new(IntType), Box::new(UIntType)),
        CheckErrorKind::TypeError(Box::new(UIntType), Box::new(IntType)),
        CheckErrorKind::IncorrectArgumentCount(2, 1),
    ];
    for (bad_test, expected) in bad.iter().zip(bad_expected.iter()) {
        assert_eq!(*expected, *type_check_helper(bad_test).unwrap_err().err);
    }
}

#[test]
fn test_concat_append_supertypes() {
    let good = [
        "(concat (list) (list 4 5))",
        "(concat (list (list 2) (list) (list 4 5))
                 (list (list) (list) (list 7 8 9)))",
        "(append (list) 1)",
        "(append (list (list 3 4) (list)) (list 4 5 7))",
    ];
    let expected = [
        "(list 2 int)",
        "(list 6 (list 3 int))",
        "(list 1 int)",
        "(list 3 (list 3 int))",
    ];

    for (good_test, expected) in good.iter().zip(expected.iter()) {
        eprintln!("{good_test}");
        assert_eq!(
            expected,
            &format!("{}", type_check_helper(good_test).unwrap())
        );
    }
}

#[test]
fn test_buff_concat() {
    let good = ["(concat 0x010203 0x0405)"];
    let expected = ["(buff 5)"];

    for (good_test, expected) in good.iter().zip(expected.iter()) {
        assert_eq!(
            expected,
            &format!("{}", type_check_helper(good_test).unwrap())
        );
    }
}

#[test]
fn test_buff_filter() {
    let good = ["(define-private (f (e (string-ascii 1))) (is-eq e \"1\"))
        (filter f \"101010\")"];
    let expected = ["(string-ascii 6)"];

    for (good_test, expected) in good.iter().zip(expected.iter()) {
        let type_sig = mem_type_check(good_test).unwrap().0.unwrap();
        assert_eq!(expected, &type_sig.to_string());
    }
}

#[test]
fn test_lists_in_defines() {
    let good = "
    (define-private (test (x int)) (is-eq 0 (mod x 2)))
    (filter test (list 1 2 3 4 5))";
    assert_eq!(
        "(list 5 int)",
        &format!("{}", mem_type_check(good).unwrap().0.unwrap())
    );
}

#[test]
fn test_tuples() {
    let good = [
        "(+ 1 2     (get abc (tuple (abc 1) (def true))))",
        "(and true (get def (tuple (abc 1) (def true))))",
    ];

    let expected = ["int", "bool"];

    let bad = [
        "(+ 1 2      (get def (tuple (abc 1) (def true))))",
        "(and true  (get abc (tuple (abc 1) (def true))))",
    ];

    let bad_expected = [
        CheckErrorKind::TypeError(Box::new(IntType), Box::new(BoolType)),
        CheckErrorKind::TypeError(Box::new(BoolType), Box::new(IntType)),
    ];

    for (good_test, expected) in good.iter().zip(expected.iter()) {
        assert_eq!(
            expected,
            &format!("{}", type_check_helper(good_test).unwrap())
        );
    }

    for (bad_test, expected) in bad.iter().zip(bad_expected.iter()) {
        assert_eq!(*expected, *type_check_helper(bad_test).unwrap_err().err);
    }
}

#[test]
fn test_empty_tuple_should_fail() {
    let contract_src = r#"
        (define-private (set-cursor (value (tuple)))
            value)
    "#;

    assert_eq!(
        *mem_type_check(contract_src).unwrap_err().err,
        CheckErrorKind::EmptyTuplesNotAllowed,
    );
}

#[test]
fn test_define() {
    let good = ["(define-private (foo (x int) (y int)) (+ x y))
                     (define-private (bar (x int) (y bool)) (if y (+ 1 x) 0))
                     (* (foo 1 2) (bar 3 false))"];

    let bad = ["(define-private (foo ((x int) (y int)) (+ x y)))
                     (define-private (bar ((x int) (y bool)) (if y (+ 1 x) 0)))
                     (* (foo 1 2) (bar 3 3))"];

    for good_test in good.iter() {
        mem_type_check(good_test).unwrap();
    }

    for bad_test in bad.iter() {
        mem_type_check(bad_test).unwrap_err();
    }
}

#[test]
fn test_high_order_map() {
    let good = [
        "(define-private (foo (x int)) (list x x x x x))
         (map foo (list 1 2 3))",
        "(define-private (foo (x int)) (list x x x x x))
         (map foo (list 1 2 3 4 5 6))",
    ];

    let expected = ["(list 3 (list 5 int))", "(list 6 (list 5 int))"];

    for (good_test, expected) in good.iter().zip(expected.iter()) {
        let type_sig = mem_type_check(good_test).unwrap().0.unwrap();
        assert_eq!(expected, &type_sig.to_string());
    }
}

#[test]
fn test_function_order_tuples() {
    let snippet = "
(define-read-only (get-score)
    (ok
        (tuple
            (score (get-zero))
        )
    )
)

(define-private (get-zero)
    0
)

1
";

    assert_eq!(
        &mem_type_check(snippet).unwrap().0.unwrap().to_string(),
        "int"
    );
}

#[test]
fn test_simple_uints() {
    let good = [
        "(define-private (foo (x uint)) (+ x u1))
         (foo u2)",
        "(define-private (foo (x uint)) (+ x x))
         (foo (foo u0))",
        "(+ u10 (to-uint 15))",
        "(- 10 (to-int u1))",
    ];

    let expected = ["uint", "uint", "uint", "int"];

    let bad = ["(> u1 1)", "(to-uint true)", "(to-int false)"];

    let bad_expected = [
        CheckErrorKind::TypeError(Box::new(UIntType), Box::new(IntType)),
        CheckErrorKind::TypeError(Box::new(IntType), Box::new(BoolType)),
        CheckErrorKind::TypeError(Box::new(UIntType), Box::new(BoolType)),
    ];

    for (good_test, expected) in good.iter().zip(expected.iter()) {
        let type_sig = mem_type_check(good_test).unwrap().0.unwrap();
        assert_eq!(expected, &type_sig.to_string());
    }

    for (bad_test, expected) in bad.iter().zip(bad_expected.iter()) {
        assert_eq!(*mem_type_check(bad_test).unwrap_err().err, *expected);
    }
}

#[test]
fn test_buffer_to_ints() {
    let good = [
        "(buff-to-int-le 0x0001)",
        "(buff-to-uint-le 0x0001)",
        "(buff-to-int-be 0x0001)",
        "(buff-to-uint-be 0x0001)",
    ];

    let expected = ["int", "uint", "int", "uint"];

    let bad = [
        "(buff-to-int-le 0x0001 0x0001)",
        "(buff-to-int-le)",
        "(buff-to-uint-be 0x000102030405060708090a0b0c0d0e0f00)",
        "(buff-to-uint-be \"a\")",
    ];

    let bad_expected = [
        CheckErrorKind::IncorrectArgumentCount(1, 2),
        CheckErrorKind::IncorrectArgumentCount(1, 0),
        CheckErrorKind::TypeError(
            Box::new(SequenceType(BufferType(
                BufferLength::try_from(16_u32).unwrap(),
            ))),
            Box::new(SequenceType(BufferType(
                BufferLength::try_from(17_u32).unwrap(),
            ))),
        ),
        CheckErrorKind::TypeError(
            Box::new(SequenceType(BufferType(
                BufferLength::try_from(16_u32).unwrap(),
            ))),
            Box::new(SequenceType(StringType(ASCII(
                BufferLength::try_from(1_u32).unwrap(),
            )))),
        ),
    ];

    for (good_test, expected) in good.iter().zip(expected.iter()) {
        let type_sig = mem_type_check(good_test).unwrap().0.unwrap();
        assert_eq!(expected, &type_sig.to_string());
    }

    for (bad_test, expected) in bad.iter().zip(bad_expected.iter()) {
        assert_eq!(*mem_type_check(bad_test).unwrap_err().err, *expected);
    }
}

#[test]
fn test_string_to_ints() {
    let good = [
        r#"(int-to-ascii 1)"#,
        r#"(int-to-ascii u1)"#,
        r#"(int-to-utf8 1)"#,
        r#"(int-to-utf8 u1)"#,
        r#"(string-to-int? "1")"#,
        r#"(string-to-int? u"1")"#,
        r#"(string-to-uint? "1")"#,
        r#"(string-to-uint? u"1")"#,
    ];

    let expected = [
        "(string-ascii 40)",
        "(string-ascii 40)",
        "(string-utf8 40)",
        "(string-utf8 40)",
        "(optional int)",
        "(optional int)",
        "(optional uint)",
        "(optional uint)",
    ];

    let bad = [
        r#"(int-to-ascii 0x0001 0x0001)"#,
        r#"(int-to-ascii)"#,
        r#"(int-to-ascii 0x000102030405060708090a0b0c0d0e0f00)"#,
        r#"(int-to-ascii "a")"#,
        r#"(int-to-utf8 0x0001 0x0001)"#,
        r#"(int-to-utf8)"#,
        r#"(int-to-utf8 0x000102030405060708090a0b0c0d0e0f00)"#,
        r#"(int-to-utf8 "a")"#,
        r#"(string-to-int? 0x0001 0x0001)"#,
        r#"(string-to-int?)"#,
        r#"(string-to-int? 0x000102030405060708090a0b0c0d0e0f00)"#,
        r#"(string-to-int? 1)"#,
        r#"(string-to-uint? 0x0001 0x0001)"#,
        r#"(string-to-uint?)"#,
        r#"(string-to-uint? 0x000102030405060708090a0b0c0d0e0f00)"#,
        r#"(string-to-uint? 1)"#,
    ];

    let bad_expected = [
        CheckErrorKind::IncorrectArgumentCount(1, 2),
        CheckErrorKind::IncorrectArgumentCount(1, 0),
        CheckErrorKind::UnionTypeError(
            vec![IntType, UIntType],
            Box::new(SequenceType(BufferType(
                BufferLength::try_from(17_u32).unwrap(),
            ))),
        ),
        CheckErrorKind::UnionTypeError(
            vec![IntType, UIntType],
            Box::new(SequenceType(StringType(ASCII(
                BufferLength::try_from(1_u32).unwrap(),
            )))),
        ),
        CheckErrorKind::IncorrectArgumentCount(1, 2),
        CheckErrorKind::IncorrectArgumentCount(1, 0),
        CheckErrorKind::UnionTypeError(
            vec![IntType, UIntType],
            Box::new(SequenceType(BufferType(
                BufferLength::try_from(17_u32).unwrap(),
            ))),
        ),
        CheckErrorKind::UnionTypeError(
            vec![IntType, UIntType],
            Box::new(SequenceType(StringType(ASCII(
                BufferLength::try_from(1_u32).unwrap(),
            )))),
        ),
        CheckErrorKind::IncorrectArgumentCount(1, 2),
        CheckErrorKind::IncorrectArgumentCount(1, 0),
        CheckErrorKind::UnionTypeError(
            vec![
                TypeSignature::STRING_ASCII_MAX,
                TypeSignature::STRING_UTF8_MAX,
            ],
            Box::new(SequenceType(BufferType(
                BufferLength::try_from(17_u32).unwrap(),
            ))),
        ),
        CheckErrorKind::UnionTypeError(
            vec![
                TypeSignature::STRING_ASCII_MAX,
                TypeSignature::STRING_UTF8_MAX,
            ],
            Box::new(IntType),
        ),
        CheckErrorKind::IncorrectArgumentCount(1, 2),
        CheckErrorKind::IncorrectArgumentCount(1, 0),
        CheckErrorKind::UnionTypeError(
            vec![
                TypeSignature::STRING_ASCII_MAX,
                TypeSignature::STRING_UTF8_MAX,
            ],
            Box::new(SequenceType(BufferType(
                BufferLength::try_from(17_u32).unwrap(),
            ))),
        ),
        CheckErrorKind::UnionTypeError(
            vec![
                TypeSignature::STRING_ASCII_MAX,
                TypeSignature::STRING_UTF8_MAX,
            ],
            Box::new(IntType),
        ),
    ];

    for (good_test, expected) in good.iter().zip(expected.iter()) {
        let type_sig = mem_type_check(good_test).unwrap().0.unwrap();
        assert_eq!(expected, &type_sig.to_string());
    }

    for (bad_test, expected) in bad.iter().zip(bad_expected.iter()) {
        assert_eq!(*mem_type_check(bad_test).unwrap_err().err, *expected);
    }
}

#[apply(test_clarity_versions)]
fn test_response_inference(#[case] version: ClarityVersion, #[case] epoch: StacksEpochId) {
    let good = [
        "(define-private (foo (x int)) (err x))
                 (define-private (bar (x bool)) (ok x))
                 (if true (foo 1) (bar false))",
        "(define-private (check (x (response bool int))) (is-ok x))
                 (check (err 1))",
        "(define-private (check (x (response bool int))) (is-ok x))
                 (check (ok true))",
        "(define-private (check (x (response bool int))) (is-ok x))
                 (check (if true (err 1) (ok false)))",
        "(define-private (check (x (response int bool)))
                   (if (> 10 (unwrap! x 10))
                       2
                       (let ((z (unwrap! x 1))) z)))
                 (check (ok 1))",
        // tests top-level `unwrap!` type-check behavior
        // (i.e., let it default to anything, since it will always cause a tx abort if the expectation is unmet.)
        "(unwrap! (ok 2) true)",
    ];

    let expected = ["(response bool int)", "bool", "bool", "bool", "int", "int"];

    let bad = [
        "(define-private (check (x (response bool int))) (is-ok x))
                (check true)",
        "(define-private (check (x (response int bool)))
                   (if (> 10 (unwrap! x 10))
                       2
                       (let ((z (unwrap! x true))) z)))
                 (check (ok 1))",
        "(unwrap! (err 2) true)",
    ];

    let bad_expected = [
        CheckErrorKind::TypeError(
            Box::new(TypeSignature::from_string(
                "(response bool int)",
                version,
                epoch,
            )),
            Box::new(BoolType),
        ),
        CheckErrorKind::ReturnTypesMustMatch(Box::new(IntType), Box::new(BoolType)),
        CheckErrorKind::CouldNotDetermineResponseOkType,
    ];

    for (good_test, expected) in good.iter().zip(expected.iter()) {
        let type_sig = mem_type_check(good_test).unwrap().0.unwrap();
        assert_eq!(expected, &type_sig.to_string());
    }

    for (bad_test, expected) in bad.iter().zip(bad_expected.iter()) {
        assert_eq!(*mem_type_check(bad_test).unwrap_err().err, *expected);
    }
}

#[test]
fn test_function_arg_names() {
    let functions = [
        "(define-private (test (x int)) (ok 0))
         (define-public (test-pub (x int)) (ok 0))
         (define-read-only (test-ro (x int)) (ok 0))",
        "(define-private (test (x int) (y bool)) (ok 0))
         (define-public (test-pub (x int) (y bool)) (ok 0))
         (define-read-only (test-ro (x int) (y bool)) (ok 0))",
        "(define-private (test (name-1 int) (name-2 int) (name-3 int)) (ok 0))
         (define-public (test-pub (name-1 int) (name-2 int) (name-3 int)) (ok 0))
         (define-read-only (test-ro (name-1 int) (name-2 int) (name-3 int)) (ok 0))",
        "(define-private (test) (ok 0))
         (define-public (test-pub) (ok 0))
         (define-read-only (test-ro) (ok 0))",
    ];

    let expected_arg_names: Vec<Vec<&str>> = vec![
        vec!["x"],
        vec!["x", "y"],
        vec!["name-1", "name-2", "name-3"],
        vec![],
    ];

    for (func_test, arg_names) in functions.iter().zip(expected_arg_names.iter()) {
        let contract_analysis = mem_type_check(func_test).unwrap().1;

        let func_type_priv = contract_analysis.get_private_function("test").unwrap();
        let func_type_pub = contract_analysis
            .get_public_function_type("test-pub")
            .unwrap();
        let func_type_ro = contract_analysis
            .get_read_only_function_type("test-ro")
            .unwrap();

        for func_type in &[func_type_priv, func_type_pub, func_type_ro] {
            let func_args = match func_type {
                FunctionType::Fixed(FixedFunction { args, .. }) => args,
                _ => panic!("Unexpected function type"),
            };

            for (expected_name, actual_name) in
                arg_names.iter().zip(func_args.iter().map(|x| &x.name))
            {
                assert_eq!(*expected_name, &**actual_name);
            }
        }
    }
}

#[test]
fn test_factorial() {
    let contract = "(define-map factorials { id: int } { current: int, index: int })
         (define-private (init-factorial (id int) (factorial int))
           (print (map-insert factorials (tuple (id id)) (tuple (current 1) (index factorial)))))
         (define-public (compute (id int))
           (let ((entry (unwrap! (map-get? factorials (tuple (id id)))
                                 (err false))))
                    (let ((current (get current entry))
                          (index   (get index entry)))
                         (if (<= index 1)
                             (ok true)
                             (begin
                               (map-set factorials (tuple (id id))
                                                      (tuple (current (* current index))
                                                             (index (- index 1))))
                               (ok false))))))
        (begin (init-factorial 1337 3)
               (init-factorial 8008 5))
        ";

    mem_type_check(contract).unwrap();
}

#[apply(test_clarity_versions)]
fn test_options(#[case] version: ClarityVersion, #[case] epoch: StacksEpochId) {
    let contract = "
         (define-private (foo (id (optional int)))
           (+ 1 (default-to 1 id)))
         (define-private (bar (x int))
           (if (> 0 x)
               (some x)
               none))
         (+ (foo none)
            (foo (bar 1))
            (foo (bar 0)))
         ";

    mem_type_check(contract).unwrap();

    let contract = "
         (define-private (foo (id (optional bool)))
           (if (default-to false id)
               1
               0))
         (define-private (bar (x int))
           (if (> 0 x)
               (some x)
               none))
         (+ (foo (bar 1)) 1)
         ";

    if version < ClarityVersion::Clarity2 {
        assert!(
            match *mem_run_analysis(contract, version, epoch).unwrap_err().err {
                CheckErrorKind::TypeError(t1, t2) => {
                    *t1 == TypeSignature::from_string("(optional bool)", version, epoch)
                        && *t2 == TypeSignature::from_string("(optional int)", version, epoch)
                }
                _ => false,
            }
        );
    } else {
        assert!(
            match *mem_run_analysis(contract, version, epoch).unwrap_err().err {
                CheckErrorKind::TypeError(t1, t2) => {
                    *t1 == TypeSignature::from_string("bool", version, epoch)
                        && *t2 == TypeSignature::from_string("int", version, epoch)
                }
                _ => false,
            }
        );
    }
}

#[test]
fn test_list_nones() {
    let contract = "
         (begin
           (let ((a (list none none none))) (print a)))";
    assert_eq!(
        "(list 3 (optional UnknownType))",
        &format!("{}", mem_type_check(contract).unwrap().0.unwrap()),
    );
}

#[test]
fn test_set_int_variable() {
    let contract_src = r#"
        (define-data-var cursor int 0)
        (define-private (get-cursor)
            (var-get cursor))
        (define-private (set-cursor (value int))
            (if (var-set cursor value)
                value
                0))
        (define-private (increment-cursor)
            (begin
                (var-set cursor (+ 1 (get-cursor)))
                (get-cursor)))
    "#;

    mem_type_check(contract_src).unwrap();
}

#[test]
fn test_set_bool_variable() {
    let contract_src = r#"
        (define-data-var is-ok bool true)
        (define-private (get-ok)
            (var-get is-ok))
        (define-private (set-cursor (new-ok bool))
            (if (var-set is-ok new-ok)
                new-ok
                (get-ok)))
    "#;

    mem_type_check(contract_src).unwrap();
}

#[test]
fn test_set_tuple_variable() {
    let contract_src = r#"
        (define-data-var cursor (tuple (k1 int) (v1 int)) (tuple (k1 1) (v1 1)))
        (define-private (get-cursor)
            (var-get cursor))
        (define-private (set-cursor (value (tuple (k1 int) (v1 int))))
            (if (var-set cursor value)
                value
                (get-cursor)))
    "#;

    mem_type_check(contract_src).unwrap();
}

#[test]
fn test_set_list_variable() {
    let contract_src = r#"
        (define-data-var ranking (list 3 int) (list 1 2 3))
        (define-private (get-ranking)
            (var-get ranking))
        (define-private (set-ranking (new-ranking (list 3 int)))
            (if (var-set ranking new-ranking)
                new-ranking
                (get-ranking)))
    "#;

    mem_type_check(contract_src).unwrap();
}

#[test]
fn test_set_buffer_variable() {
    let contract_src = r#"
        (define-data-var name (string-ascii 5) "alice")
        (define-private (get-name)
            (var-get name))
        (define-private (set-name (new-name (string-ascii 3)))
            (if (var-set name new-name)
                new-name
                (get-name)))
    "#;

    mem_type_check(contract_src).unwrap();
}

#[test]
fn test_missing_value_on_declaration_should_fail() {
    let contract_src = r#"
        (define-data-var cursor int)
    "#;

    let res = mem_type_check(contract_src).unwrap_err();
    assert!(matches!(
        *res.err,
        CheckErrorKind::IncorrectArgumentCount(_, _)
    ));
}

#[test]
fn test_mismatching_type_on_declaration_should_fail() {
    let contract_src = r#"
        (define-data-var cursor int true)
    "#;

    let res = mem_type_check(contract_src).unwrap_err();
    assert!(matches!(*res.err, CheckErrorKind::TypeError(_, _)));
}

#[test]
fn test_mismatching_type_on_update_should_fail() {
    let contract_src = r#"
        (define-data-var cursor int 0)
        (define-private (get-cursor)
            (var-get cursor))
        (define-private (set-cursor (value principal))
            (if (var-set cursor value)
                value
                0))
    "#;

    let res = mem_type_check(contract_src).unwrap_err();
    assert!(matches!(*res.err, CheckErrorKind::TypeError(_, _)));
}

#[test]
fn test_direct_access_to_persisted_var_should_fail() {
    let contract_src = r#"
        (define-data-var cursor int 0)
        (define-private (get-cursor)
            cursor)
    "#;

    let res = mem_type_check(contract_src).unwrap_err();
    assert!(matches!(*res.err, CheckErrorKind::UndefinedVariable(_)));
}

#[test]
fn test_data_var_shadowed_by_let_should_fail() {
    let contract_src = r#"
        (define-data-var cursor int 0)
        (define-private (set-cursor (value int))
            (let ((cursor 0))
               (if (var-set cursor value)
                   value
                    0)))
    "#;

    let res = mem_type_check(contract_src).unwrap_err();
    assert!(matches!(*res.err, CheckErrorKind::NameAlreadyUsed(_)));
}

#[test]
fn test_mutating_unknown_data_var_should_fail() {
    let contract_src = r#"
        (define-private (set-cursor (value int))
            (if (var-set cursor value)
                value
                0))
    "#;

    let res = mem_type_check(contract_src).unwrap_err();
    assert!(matches!(*res.err, CheckErrorKind::NoSuchDataVariable(_)));
}

#[test]
fn test_accessing_unknown_data_var_should_fail() {
    let contract_src = r#"
        (define-private (get-cursor)
            (unwrap! (var-get cursor) 0))
    "#;

    let res = mem_type_check(contract_src).unwrap_err();
    assert!(matches!(*res.err, CheckErrorKind::NoSuchDataVariable(_)));
}

#[test]
fn test_let_shadowed_by_let_should_fail() {
    let contract_src = r#"
        (let ((cursor 1) (cursor 2))
            cursor)
    "#;

    let res = mem_type_check(contract_src).unwrap_err();
    assert!(matches!(*res.err, CheckErrorKind::NameAlreadyUsed(_)));
}

#[test]
fn test_let_shadowed_by_nested_let_should_fail() {
    let contract_src = r#"
        (let ((cursor 1))
            (let ((cursor 2))
                cursor))
    "#;

    let res = mem_type_check(contract_src).unwrap_err();
    assert!(matches!(*res.err, CheckErrorKind::NameAlreadyUsed(_)));
}

#[test]
fn test_define_constant_shadowed_by_let_should_fail() {
    let contract_src = r#"
        (define-private (cursor) 0)
        (define-private (set-cursor (value int))
            (let ((cursor 1))
               cursor))
    "#;

    let res = mem_type_check(contract_src).unwrap_err();
    assert!(matches!(*res.err, CheckErrorKind::NameAlreadyUsed(_)));
}

#[test]
fn test_define_constant_shadowed_by_argument_should_fail() {
    let contract_src = r#"
        (define-private (cursor) 0)
        (define-private (set-cursor (cursor int))
            cursor)
    "#;

    let res = mem_type_check(contract_src).unwrap_err();
    assert!(matches!(*res.err, CheckErrorKind::NameAlreadyUsed(_)));
}

#[test]
fn test_combine_tuples() {
    let ok = [
        "(merge { a: 1, b: 2, c: 3 } { a: 1 })",
        "(merge { a: { x: 0, y: 1 }, b: 2, c: 3 } { a: { x: 5 } })",
        "(merge { a: (some { x: 0, y: 1 }), b: 2, c: 3 } { a: none })",
        "(merge { b: 2, c: 3 } { a: none })",
        "(merge { a: 1, b: 2, c: 3 } { a: 4, b: 5, c: 6 })",
        "(merge { a: 1, b: 2, c: 3 } { d: 1 })",
        "(merge { a: { x: 0, y: 1 }, b: 2, c: 3 } { a: { x: 5, z: 0 } })",
        "(merge { a: 1, b: 2, c: 3 } { a: u1 })",
    ];

    let expected = [
        "(tuple (a int) (b int) (c int))",
        "(tuple (a (tuple (x int))) (b int) (c int))",
        "(tuple (a (optional UnknownType)) (b int) (c int))",
        "(tuple (a (optional UnknownType)) (b int) (c int))",
        "(tuple (a int) (b int) (c int))",
        "(tuple (a int) (b int) (c int) (d int))",
        "(tuple (a (tuple (x int) (z int))) (b int) (c int))",
        "(tuple (a uint) (b int) (c int))",
    ];

    for (will_pass, expected) in ok.iter().zip(expected.iter()) {
        let type_sig = mem_type_check(will_pass).unwrap().0.unwrap();
        assert_eq!(expected, &type_sig.to_string());
    }

    mem_type_check("(merge { a: 1, b: 2, c: 3 } 5)").unwrap_err();
}

#[test]
fn test_using_merge() {
    let t = "(define-map users uint
                                    { address: principal, name: (optional (string-ascii 32)) })
        (let
            ((user (unwrap-panic (map-get? users u0))))
            (map-set users u0 (merge user { name: none })))
        ";
    mem_type_check(t).unwrap();
}

#[test]
fn test_tuple_map() {
    let t = "(define-map tuples { name: int }
                            { contents: (tuple (name (buff 5))
                                              (owner (buff 5))) })

         (define-private (add-tuple (name int) (content (buff 5)))
           (map-insert tuples (tuple (name name))
                                 (tuple (contents
                                   (tuple (name content)
                                          (owner content))))))
         (define-private (get-tuple (name int))
            (get name (get contents (map-get? tuples (tuple (name name))))))


         (add-tuple 0 0x0102030405)
         (add-tuple 1 0x01020304)
         (list      (get-tuple 0)
                    (get-tuple 1))
        ";
    mem_type_check(t).unwrap();
}

#[test]
fn test_non_tuple_map_get_set() {
    let t = "(define-map entries uint (string-ascii 32))

         (define-private (add-entry (entry-id uint) (content (string-ascii 32)))
           (map-insert entries entry-id content))
         (define-private (get-entry (entry-id uint))
            (map-get? entries entry-id))


         (add-entry u0 \"john\")
         (add-entry u1 \"doe\")
         (list      (get-entry u0)
                    (get-entry u1))
        ";
    mem_type_check(t).unwrap();
}

#[test]
fn test_non_tuple_map_kv_store() {
    let contract = "(define-map kv-store int int)
        (define-private (kv-add (key int) (value int))
        (begin
            (map-insert kv-store key value)
            value))

        (define-private (kv-get (key int))
            (unwrap! (map-get? kv-store key) 0))

        (define-private (kv-set (key int) (value int))
            (begin
                (map-set kv-store key value)
                value))
        (define-private (kv-del (key int))
            (begin
                (map-delete kv-store key)
                key))
   ";
    mem_type_check(contract).unwrap();
}

#[test]
fn test_explicit_tuple_map() {
    let contract = "(define-map kv-store { key: int } { value: int })
          (define-private (kv-add (key int) (value int))
             (begin
                 (map-insert kv-store (tuple (key key))
                                     (tuple (value value)))
             value))
          (define-private (kv-get (key int))
             (unwrap! (get value (map-get? kv-store (tuple (key key)))) 0))
          (define-private (kv-set (key int) (value int))
             (begin
                 (map-set kv-store (tuple (key key))
                                    (tuple (value value)))
                 value))
          (define-private (kv-del (key int))
             (begin
                 (map-delete kv-store (tuple (key key)))
                 key))
         ";

    mem_type_check(contract).unwrap();
}

#[test]
fn test_bound_tuple_map() {
    let contract = "(define-map kv-store { key: int } { value: int })
         (define-private (kv-add (key int) (value int))
            (begin
                (let ((my-tuple (tuple (key key))))
                (map-insert kv-store (tuple (key key))
                                    (tuple (value value))))
            value))
         (define-private (kv-get (key int))
            (let ((my-tuple (tuple (key key))))
            (unwrap! (get value (map-get? kv-store my-tuple)) 0)))
         (define-private (kv-set (key int) (value int))
            (begin
                (let ((my-tuple (tuple (key key))))
                (map-set kv-store my-tuple
                                   (tuple (value value))))
                value))
         (define-private (kv-del (key int))
            (begin
                (let ((my-tuple (tuple (key key))))
                (map-delete kv-store my-tuple))
                key))
        ";

    mem_type_check(contract).unwrap();
}

#[test]
fn test_fetch_entry_matching_type_signatures() {
    let cases = [
        "map-get? kv-store { key: key }",
        "map-get? kv-store { key: 0 }",
        "map-get? kv-store (tuple (key 0))",
        "map-get? kv-store (compatible-tuple)",
    ];

    for case in cases.iter() {
        let contract_src = format!(
            "(define-map kv-store {{ key: int }} {{ value: int }})
             (define-private (compatible-tuple) (tuple (key 1)))
             (define-private (kv-get (key int))
                ({case}))"
        );

        mem_type_check(&contract_src).unwrap();
    }
}

#[test]
fn test_fetch_entry_mismatching_type_signatures() {
    let cases = [
        "map-get? kv-store { incomptible-key: key }",
        "map-get? kv-store { key: true }",
        "map-get? kv-store true",
        "map-get? kv-store (incompatible-tuple)",
    ];

    for case in cases.iter() {
        let contract_src = format!(
            "(define-map kv-store {{ key: int }} {{ value: int }})
             (define-private (incompatible-tuple) (tuple (k 1)))
             (define-private (kv-get (key int))
                ({case}))"
        );
        let res = mem_type_check(&contract_src).unwrap_err();
        assert!(matches!(*res.err, CheckErrorKind::TypeError(_, _)));
    }
}

#[test]
fn test_fetch_entry_unbound_variables() {
    let cases = ["map-get? kv-store { key: unknown-value }"];

    for case in cases.iter() {
        let contract_src = format!(
            "(define-map kv-store {{ key: int }} {{ value: int }})
             (define-private (kv-get (key int))
                ({case}))"
        );
        let res = mem_type_check(&contract_src).unwrap_err();
        assert!(matches!(*res.err, CheckErrorKind::UndefinedVariable(_)));
    }
}

#[test]
fn test_insert_entry_matching_type_signatures() {
    let cases = [
        "map-insert kv-store { key: key } { value: value }",
        "map-insert kv-store { key: 0 } { value: 1 }",
        "map-insert kv-store (tuple (key 0)) (tuple (value 1))",
        "map-insert kv-store (compatible-tuple) { value: 1 }",
    ];

    for case in cases.iter() {
        let contract_src = format!(
            "(define-map kv-store {{ key: int }} {{ value: int }})
             (define-private (compatible-tuple) (tuple (key 1)))
             (define-private (kv-add (key int) (value int))
                ({case}))"
        );
        mem_type_check(&contract_src).unwrap();
    }
}

#[test]
fn test_insert_entry_mismatching_type_signatures() {
    let cases = [
        "map-insert kv-store { incomptible-key: key } { value: value }",
        "map-insert kv-store { key: key } { incomptible-key: value }",
        "map-insert kv-store { key: true } { value: 1 }",
        "map-insert kv-store { key: key } { value: true }",
        "map-insert kv-store (incompatible-tuple) { value: 1 }",
    ];

    for case in cases.iter() {
        let contract_src = format!(
            "(define-map kv-store {{ key: int }} {{ value: int }})
             (define-private (incompatible-tuple) (tuple (k 1)))
             (define-private (kv-add (key int) (value int))
                ({case}))"
        );
        let res = mem_type_check(&contract_src).unwrap_err();
        assert!(matches!(*res.err, CheckErrorKind::TypeError(_, _)));
    }
}

#[test]
fn test_insert_entry_unbound_variables() {
    let cases = [
        "map-insert kv-store { key: unknown-value } { value: 1 }",
        "map-insert kv-store { key: key } { value: unknown-value }",
    ];

    for case in cases.iter() {
        let contract_src = format!(
            "(define-map kv-store {{ key: int }} {{ value: int }})
             (define-private (kv-add (key int))
                ({case}))"
        );
        let res = mem_type_check(&contract_src).unwrap_err();
        assert!(matches!(*res.err, CheckErrorKind::UndefinedVariable(_)));
    }
}

#[test]
fn test_delete_entry_matching_type_signatures() {
    let cases = [
        "map-delete kv-store (tuple (key key))",
        "map-delete kv-store { key: 1 }",
        "map-delete kv-store (tuple (key 1))",
        "map-delete kv-store (compatible-tuple)",
    ];

    for case in cases.iter() {
        let contract_src = format!(
            "(define-map kv-store {{ key: int }} {{ value: int }})
             (define-private (compatible-tuple) (tuple (key 1)))
             (define-private (kv-del (key int))
                ({case}))"
        );
        mem_type_check(&contract_src).unwrap();
    }
}

#[test]
fn test_delete_entry_mismatching_type_signatures() {
    let cases = [
        "map-delete kv-store (tuple (incomptible-key key))",
        "map-delete kv-store { key: true }",
        "map-delete kv-store (incompatible-tuple)",
    ];

    for case in cases.iter() {
        let contract_src = format!(
            "(define-map kv-store {{ key: int }} {{ value: int }})
             (define-private (incompatible-tuple) (tuple (k 1)))
             (define-private (kv-del (key int))
                ({case}))"
        );
        let res = mem_type_check(&contract_src).unwrap_err();
        assert!(matches!(*res.err, CheckErrorKind::TypeError(_, _)));
    }
}

#[test]
fn test_delete_entry_unbound_variables() {
    let cases = ["map-delete kv-store { key: unknown-value }"];

    for case in cases.iter() {
        let contract_src = format!(
            "(define-map kv-store {{ key: int }} {{ value: int }})
             (define-private (kv-del (key int))
                ({case}))"
        );
        let res = mem_type_check(&contract_src).unwrap_err();
        assert!(matches!(*res.err, CheckErrorKind::UndefinedVariable(_)));
    }
}

#[test]
fn test_set_entry_matching_type_signatures() {
    let cases = [
        "map-set kv-store { key: key } { value: value }",
        "map-set kv-store { key: 0 } { value: 1 }",
        "map-set kv-store (tuple (key 0)) (tuple (value 1))",
        "map-set kv-store (tuple (key 0)) (tuple (value known-value))",
        "map-set kv-store (compatible-tuple) { value: 1 }",
    ];

    for case in cases.iter() {
        let contract_src = format!(
            "(define-map kv-store {{ key: int }} {{ value: int }})
             (define-private (compatible-tuple) (tuple (key 1)))
             (define-private (kv-set (key int) (value int))
                (let ((known-value 2))
                ({case})))"
        );
        mem_type_check(&contract_src).unwrap();
    }
}

#[test]
fn test_set_entry_mismatching_type_signatures() {
    let cases = [
        "map-set kv-store (tuple (incomptible-key key)) (tuple (value value))",
        "map-set kv-store { key: key } { incomptible-key: value }",
        "map-set kv-store { key: true } { value: 1 }",
        "map-set kv-store { key: key } { value: true }",
        "map-set kv-store (incompatible-tuple) { value: 1 }",
    ];

    for case in cases.iter() {
        let contract_src = format!(
            "(define-map kv-store {{ key: int }} {{ value: int }})
             (define-private (incompatible-tuple) (tuple (k 1)))
             (define-private (kv-set (key int) (value int))
                ({case}))"
        );
        let res = mem_type_check(&contract_src).unwrap_err();
        assert!(matches!(*res.err, CheckErrorKind::TypeError(_, _)));
    }
}

#[test]
fn test_set_entry_unbound_variables() {
    let cases = [
        "map-set kv-store { key: unknown-value } { value: 1 }",
        "map-set kv-store { key: key } { value: unknown-value }",
    ];

    for case in cases.iter() {
        let contract_src = format!(
            "(define-map kv-store {{ key: int }} {{ value: int }})
             (define-private (kv-set (key int) (value int))
                ({case}))"
        );
        let res = mem_type_check(&contract_src).unwrap_err();
        assert!(matches!(*res.err, CheckErrorKind::UndefinedVariable(_)));
    }
}

#[test]
fn test_string_ascii_fold() {
    let good = [
        "(define-private (get-len (x (string-ascii 1)) (acc uint)) (+ acc u1))
        (fold get-len \"blockstack\" u0)",
        "(define-private (get-slice (x (string-ascii 1)) (acc (tuple (limit uint) (cursor uint) (data (string-ascii 10)))))
            (if (< (get cursor acc) (get limit acc))
                (let ((data (default-to (get data acc) (as-max-len? (concat (get data acc) x) u10))))
                    (tuple (limit (get limit acc)) (cursor (+ u1 (get cursor acc))) (data data)))
                acc))
        (fold get-slice \"blockstack\" (tuple (limit u5) (cursor u0) (data \"\")))"];
    let expected = [
        "uint",
        "(tuple (cursor uint) (data (string-ascii 10)) (limit uint))",
    ];

    for (good_test, expected) in good.iter().zip(expected.iter()) {
        let type_sig = mem_type_check(good_test).unwrap().0.unwrap();
        assert_eq!(expected, &type_sig.to_string());
    }
}

#[test]
fn test_string_ascii_as_max_len() {
    let tests = [
        "(as-max-len? \"12345\" u5)",
        "(as-max-len? \"12345\" u8)",
        "(as-max-len? \"12345\" u4)",
    ];
    let expected = [
        "(optional (string-ascii 5))",
        "(optional (string-ascii 8))",
        "(optional (string-ascii 4))",
    ];

    for (test, expected) in tests.iter().zip(expected.iter()) {
        assert_eq!(expected, &format!("{}", type_check_helper(test).unwrap()));
    }
}

#[test]
fn test_string_ascii_concat() {
    let good = ["(concat \"block\" \"stack\")"];
    let expected = ["(string-ascii 10)"];

    for (good_test, expected) in good.iter().zip(expected.iter()) {
        assert_eq!(
            expected,
            &format!("{}", type_check_helper(good_test).unwrap())
        );
    }
}

#[test]
fn test_string_utf8_fold() {
    let good = [
        "(define-private (get-len (x (string-utf8 1)) (acc uint)) (+ acc u1))
        (fold get-len u\"blockstack\" u0)",
        "(define-private (get-slice (x (string-utf8 1)) (acc (tuple (limit uint) (cursor uint) (data (string-utf8 11)))))
            (if (< (get cursor acc) (get limit acc))
                (let ((data (default-to (get data acc) (as-max-len? (concat (get data acc) x) u11))))
                    (tuple (limit (get limit acc)) (cursor (+ u1 (get cursor acc))) (data data)))
                acc))
        (fold get-slice u\"blockstack\\u{1F926}\" (tuple (limit u5) (cursor u0) (data u\"\")))"];
    let expected = [
        "uint",
        "(tuple (cursor uint) (data (string-utf8 11)) (limit uint))",
    ];

    for (good_test, expected) in good.iter().zip(expected.iter()) {
        let type_sig = mem_type_check(good_test).unwrap().0.unwrap();
        assert_eq!(expected, &type_sig.to_string());
    }
}

#[test]
fn test_string_utf8_as_max_len() {
    let tests = [
        "(as-max-len? u\"1234\\u{1F926}\" u5)",
        "(as-max-len? u\"1234\\u{1F926}\" u8)",
        "(as-max-len? u\"1234\\u{1F926}\" u4)",
    ];
    let expected = [
        "(optional (string-utf8 5))",
        "(optional (string-utf8 8))",
        "(optional (string-utf8 4))",
    ];

    for (test, expected) in tests.iter().zip(expected.iter()) {
        assert_eq!(expected, &format!("{}", type_check_helper(test).unwrap()));
    }
}

#[test]
fn test_string_utf8_concat() {
    let good = ["(concat u\"block\" u\"stack\\u{1F926}\")"];
    let expected = ["(string-utf8 11)"];

    for (good_test, expected) in good.iter().zip(expected.iter()) {
        assert_eq!(
            expected,
            &format!("{}", type_check_helper(good_test).unwrap())
        );
    }
}

#[test]
fn test_buff_negative_len() {
    let contract_src = "(define-private (func (x (buff -12))) (len x))
        (func 0x00)";

    let res = mem_type_check(contract_src).unwrap_err();
    assert_eq!(*res.err, CheckErrorKind::ValueOutOfBounds);
}

#[test]
fn test_string_ascii_negative_len() {
    let contract_src = "(define-private (func (x (string-ascii -12))) (len x))
        (func \"\")";

    let res = mem_type_check(contract_src).unwrap_err();
    assert_eq!(*res.err, CheckErrorKind::ValueOutOfBounds);
}

#[test]
fn test_string_utf8_negative_len() {
    let contract_src = "(define-private (func (x (string-utf8 -12))) (len x))
        (func u\"\")";

    let res = mem_type_check(contract_src).unwrap_err();
    assert_eq!(*res.err, CheckErrorKind::ValueOutOfBounds);
}

#[test]
fn test_comparison_types() {
    let good = [
        r#"(<= "aaa" "aa")"#,
        r#"(>= "aaa" "aa")"#,
        r#"(< "aaa" "aa")"#,
        r#"(> "aaa" "aa")"#,
        r#"(<= u"aaa" u"aa")"#,
        r#"(>= u"aaa" u"aa")"#,
        r#"(< u"aaa" u"aa")"#,
        r#"(> u"aaa" u"aa")"#,
        r#"(<= 0x01 0x02)"#,
        r#"(>= 0x01 0x02)"#,
        r#"(< 0x01 0x02)"#,
        r#"(> 0x01 0x02)"#,
    ];

    let expected = [
        "bool", "bool", "bool", "bool", "bool", "bool", "bool", "bool", "bool", "bool", "bool",
        "bool",
    ];

    for (good_test, expected) in good.iter().zip(expected.iter()) {
        assert_eq!(
            expected,
            &format!("{}", type_check_helper(good_test).unwrap())
        );
    }

    let bad = [
        r#"(<= 'SZ2J6ZY48GV1EZ5V2V5RB9MP66SW86PYKKQ9H6DPR 'SZ2J6ZY48GV1EZ5V2V5RB9MP66SW86PYKKQ9H6DPR)"#,
        r#"(<= (list 1 2 3) (list 1 2 3))"#,
        r#"(<= u"aaa" "aa")"#,
        r#"(>= "aaa" 0x0101)"#,
        r#"(>= 0x0101 u"aaa")"#,
        r#"(>= 0x0101 "aaa")"#,
        r#"(>=)"#,
        r#"(>= "aaa")"#,
        r#"(>= "aaa" "aaa" "aaa")"#,
    ];
    let bad_expected = [
        CheckErrorKind::UnionTypeError(
            vec![
                IntType,
                UIntType,
                SequenceType(StringType(ASCII(
                    BufferLength::try_from(1048576_u32).unwrap(),
                ))),
                SequenceType(StringType(UTF8(
                    StringUTF8Length::try_from(262144_u32).unwrap(),
                ))),
                SequenceType(BufferType(BufferLength::try_from(1048576_u32).unwrap())),
            ],
            Box::new(PrincipalType),
        ),
        CheckErrorKind::UnionTypeError(
            vec![
                IntType,
                UIntType,
                SequenceType(StringType(ASCII(
                    BufferLength::try_from(1048576_u32).unwrap(),
                ))),
                SequenceType(StringType(UTF8(
                    StringUTF8Length::try_from(262144_u32).unwrap(),
                ))),
                SequenceType(BufferType(BufferLength::try_from(1048576_u32).unwrap())),
            ],
            Box::new(SequenceType(ListType(
                ListTypeData::new_list(IntType, 3).unwrap(),
            ))),
        ),
        CheckErrorKind::TypeError(
            Box::new(SequenceType(StringType(UTF8(
                StringUTF8Length::try_from(3u32).unwrap(),
            )))),
            Box::new(SequenceType(StringType(ASCII(
                BufferLength::try_from(2_u32).unwrap(),
            )))),
        ),
        CheckErrorKind::TypeError(
            Box::new(SequenceType(StringType(ASCII(
                BufferLength::try_from(3_u32).unwrap(),
            )))),
            Box::new(SequenceType(BufferType(
                BufferLength::try_from(2_u32).unwrap(),
            ))),
        ),
        CheckErrorKind::TypeError(
            Box::new(SequenceType(BufferType(
                BufferLength::try_from(2_u32).unwrap(),
            ))),
            Box::new(SequenceType(StringType(UTF8(
                StringUTF8Length::try_from(3u32).unwrap(),
            )))),
        ),
        CheckErrorKind::TypeError(
            Box::new(SequenceType(BufferType(
                BufferLength::try_from(2_u32).unwrap(),
            ))),
            Box::new(SequenceType(StringType(ASCII(
                BufferLength::try_from(3_u32).unwrap(),
            )))),
        ),
        CheckErrorKind::IncorrectArgumentCount(2, 0),
        CheckErrorKind::IncorrectArgumentCount(2, 1),
        CheckErrorKind::IncorrectArgumentCount(2, 3),
    ];

    for (bad_test, expected) in bad.iter().zip(bad_expected.iter()) {
        assert_eq!(*expected, *type_check_helper(bad_test).unwrap_err().err);
    }
}

#[test]
fn test_principal_destruct() {
    let good = [
        // Standard good examples.
        r#"(principal-destruct? 'STB44HYPYAT2BB2QE513NSP81HTMYWBJP02HPGK6)"#,
        r#"(principal-destruct? 'STB44HYPYAT2BB2QE513NSP81HTMYWBJP02HPGK6.foo)"#,
    ];
    let expected = [
        "(response (tuple (hash-bytes (buff 20)) (name (optional (string-ascii 40))) (version (buff 1))) (tuple (hash-bytes (buff 20)) (name (optional (string-ascii 40))) (version (buff 1))))",
        "(response (tuple (hash-bytes (buff 20)) (name (optional (string-ascii 40))) (version (buff 1))) (tuple (hash-bytes (buff 20)) (name (optional (string-ascii 40))) (version (buff 1))))"
    ];

    let bad = [
        // Too many arguments.
        r#"(principal-destruct? 'STB44HYPYAT2BB2QE513NSP81HTMYWBJP02HPGK6 'STB44HYPYAT2BB2QE513NSP81HTMYWBJP02HPGK6)"#,
        // Too few arguments.
        r#"(principal-destruct?)"#,
        // Wrong type of arguments.
        r#"(principal-destruct? 0x22)"#,
    ];
    let bad_expected = [
        CheckErrorKind::IncorrectArgumentCount(1, 2),
        CheckErrorKind::IncorrectArgumentCount(1, 0),
        CheckErrorKind::TypeError(
            Box::new(TypeSignature::PrincipalType),
            Box::new(TypeSignature::BUFFER_1),
        ),
    ];

    for (good_test, expected) in good.iter().zip(expected.iter()) {
        assert_eq!(
            expected,
            &format!("{}", type_check_helper(good_test).unwrap())
        );
    }

    for (bad_test, expected) in bad.iter().zip(bad_expected.iter()) {
        assert_eq!(*expected, *type_check_helper(bad_test).unwrap_err().err);
    }
}

#[test]
fn test_principal_construct() {
    // This is the type we expect on success.
    let expected_type =
        "(response principal (tuple (error_code uint) (value (optional principal))))";
    let good_pairs = [
        // Standard good example of a standard principal
        (
            r#"(principal-construct? 0x22 0xfa6bf38ed557fe417333710d6033e9419391a320)"#,
            expected_type,
        ),
        // Standard good example of a contract principal.
        (
            r#"(principal-construct? 0x22 0xfa6bf38ed557fe417333710d6033e9419391a320 "foo")"#,
            expected_type,
        ),
        // Note: This following buffer is too short. It type-checks but triggers a runtime error.
        (r#"(principal-construct? 0x22 0x00)"#, expected_type),
        // Note: This following name is too short. It type-checks but triggers a runtime error.
        (
            r#"(principal-construct? 0x22 0xfa6bf38ed557fe417333710d6033e9419391a320 "")"#,
            expected_type,
        ),
    ];

    for (good_test, expected) in good_pairs.iter() {
        assert_eq!(
            expected,
            &format!("{}", type_check_helper(good_test).unwrap())
        );
    }

    let bad_pairs = [
        // Too few arguments, just has the `(buff 1)`.
        (
            r#"(principal-construct? 0x22)"#,
            CheckErrorKind::RequiresAtLeastArguments(2, 1),
        ),
        // Too few arguments, just hs the `(buff 20)`.
        (
            r#"(principal-construct? 0xfa6bf38ed557fe417333710d6033e9419391a320)"#,
            CheckErrorKind::RequiresAtLeastArguments(2, 1),
        ),
        // The first buffer is too long, should be `(buff 1)`.
        (
            r#"(principal-construct? 0xfa6bf38ed557fe417333710d6033e9419391a320 0xfa6bf38ed557fe417333710d6033e9419391a320)"#,
<<<<<<< HEAD
            CheckErrorKind::TypeError(Box::new(BUFF_1.clone()), Box::new(BUFF_20.clone())),
=======
            CheckErrors::TypeError(
                Box::new(TypeSignature::BUFFER_1),
                Box::new(TypeSignature::BUFFER_20),
            ),
>>>>>>> 4c652ad8
        ),
        // The second buffer is too long, should be `(buff 20)`.
        (
            r#"(principal-construct? 0x22 0xfa6bf38ed557fe417333710d6033e9419391a32009)"#,
<<<<<<< HEAD
            CheckErrorKind::TypeError(Box::new(BUFF_20.clone()), Box::new(BUFF_21.clone())),
=======
            CheckErrors::TypeError(
                Box::new(TypeSignature::BUFFER_20),
                Box::new(TypeSignature::SequenceType(SequenceSubtype::BufferType(
                    21_u32.try_into().unwrap(),
                ))),
            ),
>>>>>>> 4c652ad8
        ),
        // `int` argument instead of `(buff 1)` for version.
        (
            r#"(principal-construct? 22 0xfa6bf38ed557fe417333710d6033e9419391a320)"#,
<<<<<<< HEAD
            CheckErrorKind::TypeError(Box::new(BUFF_1.clone()), Box::new(IntType.clone())),
=======
            CheckErrors::TypeError(Box::new(TypeSignature::BUFFER_1), Box::new(IntType.clone())),
>>>>>>> 4c652ad8
        ),
        // `name` argument is too long
        (
            r#"(principal-construct? 0x22 0xfa6bf38ed557fe417333710d6033e9419391a320 "foooooooooooooooooooooooooooooooooooooooo")"#,
<<<<<<< HEAD
            CheckErrorKind::TypeError(
                Box::new(TypeSignature::contract_name_string_ascii_type().unwrap()),
                Box::new(TypeSignature::bound_string_ascii_type(41).unwrap()),
=======
            CheckErrors::TypeError(
                Box::new(TypeSignature::CONTRACT_NAME_STRING_ASCII_MAX),
                Box::new(SequenceType(StringType(ASCII(41_u32.try_into().unwrap())))),
>>>>>>> 4c652ad8
            ),
        ),
        // bad argument type for `name`
        (
            r#"(principal-construct? 0x22 0xfa6bf38ed557fe417333710d6033e9419391a320 u123)"#,
<<<<<<< HEAD
            CheckErrorKind::TypeError(
                Box::new(TypeSignature::contract_name_string_ascii_type().unwrap()),
=======
            CheckErrors::TypeError(
                Box::new(TypeSignature::CONTRACT_NAME_STRING_ASCII_MAX),
>>>>>>> 4c652ad8
                Box::new(UIntType),
            ),
        ),
        // too many arguments
        (
            r#"(principal-construct? 0x22 0xfa6bf38ed557fe417333710d6033e9419391a320 "foo" "bar")"#,
            CheckErrorKind::RequiresAtMostArguments(3, 4),
        ),
    ];

    for (bad_test, expected) in bad_pairs.iter() {
        assert_eq!(*expected, *type_check_helper(bad_test).unwrap_err().err);
    }
}

#[test]
fn test_trait_args() {
    let good = [
        "(define-trait trait-foo ((foo () (response uint uint))))
        (define-private (call-foo (f <trait-foo>))
            (contract-call? f foo)
        )
        (define-public (call-foo-outer (f <trait-foo>))
            (begin
                (call-foo f)
            )
        )",
        "(define-trait trait-foobar
            (
                (foo () (response uint uint))
                (bar () (response uint uint))
            )
        )
        (define-trait trait-foo ((foo () (response uint uint))))
        (define-private (call-foo (f <trait-foo>))
            (contract-call? f foo)
        )
        (define-public (call-foo-foobar (f <trait-foobar>))
            (begin
                (call-foo f)
            )
        )",
    ];

    let bad = ["(define-trait trait-bar
            (
                (bar () (response uint uint))
            )
        )
        (define-trait trait-foo ((foo () (response uint uint))))
        (define-private (call-foo (f <trait-foo>))
            (contract-call? f foo)
        )
        (define-public (call-foo-foobar (f <trait-bar>))
            (begin
                (call-foo f)
            )
        )"];

    let contract_identifier = QualifiedContractIdentifier::transient();
    let bad_expected = [CheckErrorKind::IncompatibleTrait(
        Box::new(TraitIdentifier {
            name: ClarityName::from("trait-foo"),
            contract_identifier: contract_identifier.clone(),
        }),
        Box::new(TraitIdentifier {
            name: ClarityName::from("trait-bar"),
            contract_identifier,
        }),
    )];

    for good_test in good.iter() {
        assert!(mem_type_check(good_test).is_ok());
    }

    for (bad_test, expected) in bad.iter().zip(bad_expected.iter()) {
        assert_eq!(*expected, *mem_type_check(bad_test).unwrap_err().err);
    }
}

#[test]
fn test_wrapped_trait() {
    let good = [
        "(define-trait trait-foo ((foo () (response uint uint))))
        (define-public (call-foo-if (opt (optional <trait-foo>)))
            (match opt
                f (contract-call? f foo)
                (ok u1)
            )
        )",
        "(define-trait trait-foo ((foo () (response uint uint))))
        (define-private (call-foo (f <trait-foo>))
            (unwrap! (contract-call? f foo) u2)
        )
        (define-public (call-foo-list (l (list 5 <trait-foo>)))
            (ok (map call-foo l))
        )",
        "(define-trait trait-foo ((foo () (response uint uint))))
        (define-private (return-f (f <trait-foo>))
            (if true (ok f) (err u1))
        )
        (define-public (call-foo (f <trait-foo>))
            (match (return-f f)
                f-prime (contract-call? f-prime foo)
                e (err u1)
            )
        )",
        "(define-trait trait-foo ((foo () (response uint uint))))
        (define-private (return-f (f <trait-foo>))
            (if true (err f) (ok u1))
        )
        (define-public (call-foo (f <trait-foo>))
            (match (return-f f)
                v (ok v)
                f-prime (contract-call? f-prime foo)
            )
        )",
    ];

    for good_test in good.iter() {
        assert!(mem_type_check(good_test).is_ok());
    }
}

#[test]
fn test_let_bind_trait() {
    let good = ["(define-trait trait-foo ((foo () (response uint uint))))
        (define-public (call-foo (f <trait-foo>))
            (let ((g f))
                (contract-call? g foo)
            )
        )"];

    for good_test in good.iter() {
        assert!(mem_type_check(good_test).is_ok());
    }
}

#[apply(test_clarity_versions)]
fn test_trait_same_contract(#[case] version: ClarityVersion, #[case] epoch: StacksEpochId) {
    let good = ["(define-trait trait-foo ((foo () (response uint uint))))
        (define-public (call-foo (f <trait-foo>))
            (contract-call? f foo)
        )
        (define-public (trigger (f <trait-foo>)) (call-foo f))"];

    for good_test in good.iter() {
        let result = mem_run_analysis(good_test, version, epoch);
        assert!(result.is_ok());
    }
}

#[test]
fn test_tuple_arg() {
    let contract = "(define-private (add (value {a: int, b: uint}))
            (get a value))
         (define-private (test-call)
            (add {a: 3, b: u5}))
        ";

    mem_type_check(contract).unwrap();

    let bad_contracts = [
        "(define-private (bad1 (value {a: int, b: uint}))
            (get a value))
        (define-private (test-call)
            (bad1 {a: u3, b: u5}))
        ",
        "(define-private (bad2 (value {a: int, b: uint}))
            (get a value))
         (define-private (test-call)
            (bad2 {a: 3}))
        ",
        "(define-private (bad3 (value {a: int, b: uint}))
            (get a value))
         (define-private (test-call)
            (bad3 {a: 3, b: u5, c: 4}))
        ",
    ];
    for bad_test in bad_contracts.iter() {
        mem_type_check(bad_test).unwrap_err();
    }
}

#[apply(test_clarity_versions)]
fn test_list_arg(#[case] version: ClarityVersion, #[case] epoch: StacksEpochId) {
    let good = [
        "(define-private (foo (l (list 3 int)))
            (element-at l u0))
         (define-private (test-call)
            (foo (list 1 2 3)))
        ",
        "(define-private (foo (l (list 3 int)))
            (element-at l u0))
         (define-private (test-call)
            (foo (list 1)))
        ",
        "(define-private (foo (l (list 3 int)))
            (element-at l u0))
         (define-private (test-call)
            (foo (list)))
        ",
    ];

    for good_test in good.iter() {
        assert!(mem_run_analysis(good_test, version, epoch).is_ok());
    }

    let bad = [
        "(define-private (foo (l (list 3 int)))
            (element-at l u0))
         (define-private (test-call)
            (foo (list 1 2 3 4)))
        ",
        "(define-private (foo (l (list 3 int)))
            (element-at l u0))
         (define-private (test-call)
            (foo (list u1)))
        ",
        "(define-private (foo (l (list 3 int)))
            (element-at l u0))
         (define-private (test-call)
            (foo (list (list))))
        ",
    ];
    let bad_expected = [
        CheckErrorKind::TypeError(
            Box::new(TypeSignature::list_of(TypeSignature::IntType, 3).unwrap()),
            Box::new(TypeSignature::list_of(TypeSignature::IntType, 4).unwrap()),
        ),
        CheckErrorKind::TypeError(
            Box::new(TypeSignature::list_of(TypeSignature::IntType, 3).unwrap()),
            Box::new(TypeSignature::list_of(TypeSignature::UIntType, 1).unwrap()),
        ),
        CheckErrorKind::TypeError(
            Box::new(TypeSignature::list_of(TypeSignature::IntType, 3).unwrap()),
            Box::new(
                TypeSignature::list_of(
                    TypeSignature::list_of(TypeSignature::NoType, 0).unwrap(),
                    1,
                )
                .unwrap(),
            ),
        ),
    ];
    let bad_expected2 = [
        CheckErrorKind::TypeError(
            Box::new(TypeSignature::list_of(TypeSignature::IntType, 3).unwrap()),
            Box::new(TypeSignature::list_of(TypeSignature::IntType, 4).unwrap()),
        ),
        CheckErrorKind::TypeError(
            Box::new(TypeSignature::IntType),
            Box::new(TypeSignature::UIntType),
        ),
        CheckErrorKind::TypeError(
            Box::new(TypeSignature::IntType),
            Box::new(TypeSignature::list_of(TypeSignature::NoType, 0).unwrap()),
        ),
    ];

    for (bad_test, expected) in bad.iter().zip(
        if version == ClarityVersion::Clarity1 {
            bad_expected
        } else {
            bad_expected2
        }
        .iter(),
    ) {
        assert_eq!(
            *expected,
            *mem_run_analysis(bad_test, version, epoch).unwrap_err().err
        );
    }
}

#[test]
fn test_principal_admits() {
    let good = ["(define-public (set-extensions (extension-list (list 200 {extension: principal, enabled: bool})))
    (ok true)
  )
  (define-private (init)
    (set-extensions (list
      { extension: .fake-b, enabled: true }
    ))
  )",
  "(define-public (set-extensions (extension-list (list 200 {extension: principal, enabled: bool})))
    (ok true)
  )
  (define-private (init)
    (set-extensions (list
      { extension: .fake-b, enabled: true }
      { extension: .fake-b, enabled: true }
    ))
  )",
  "(define-public (set-extensions (extension-list (list 200 {extension: principal, enabled: bool})))
    (ok true)
  )
  (define-private (init)
    (set-extensions (list
      { extension: .fake-b, enabled: true }
      { extension: .fake-c, enabled: true }
    ))
  )"];

    for good_test in good.iter() {
        let res = mem_type_check(good_test);
        println!("{res:?}");
        assert!(res.is_ok());
    }

    let bad = ["(define-public (set-extensions (extension-list (list 200 {extension: principal, enabled: bool})))
    (ok true)
  )
  (define-trait fake-trait ())
  (define-private (init (fake <fake-trait>))
    (set-extensions (list
      { extension: fake, enabled: true }
    ))
  )",
  "(define-public (set-extensions (extension-list (list 200 {extension: principal, enabled: bool})))
    (ok true)
  )
  (define-trait fake-trait ())
  (define-private (init (fake <fake-trait>))
    (set-extensions (list
      { extension: fake, enabled: true }
      { extension: .fake-b, enabled: true }
    ))
  )"];

    for bad_test in bad.iter() {
        let res = mem_type_check(bad_test);
        println!("{res:?}");
        assert!(res.is_err());
    }
}

/// Comprehensive test of all of the bad syntax binding error variants we can detect.
/// Only concerns itself with simple errors (no nesting).
#[test]
fn test_simple_bad_syntax_bindings() {
    let bad = [
        // bad let-binding -- binding item is not a list
        "(let (oops (bar u1)) (ok true))",
        // bad let-binding -- binding item is not a 2-element list
        "(let ((oops u1 u2) (bar u1)) (ok true))",
        // bad let-binding -- binding item name is not an atom
        "(let ((1 2) (bar u1)) (ok true))",
        // bad eval-binding -- binding item is not a list
        "(define-private (foo oops (bar uint)) (ok true))",
        // bad eval-binding -- binding item is not a 2-element list
        "(define-private (foo (oops uint uint) (bar uint)) (ok true))",
        // bad eval-binding -- binding item name is not an atom
        "(define-private (foo (u1 uint) (bar uint)) (ok true))",
        // bad tuple binding -- binding item is not a list
        "(tuple oops (bar u1))",
        // bad tuple binding -- binding item is not a 2-element list
        "(tuple (oops u1 u2) (bar u1))",
        // bad tuple binding -- binding item name is not an atom
        "(tuple (u1 u2) (bar u1))",
        // bad type signature (no longer a bad syntax binding error)
        "(define-private (foo (bar (string-ascii -12))) (ok true))",
        // bad type signature (no longer a bad syntax binding error)
        "(from-consensus-buff? (tuple (a (string-ascii -12))) 0x00)",
    ];
    let expected = [
        CheckErrorKind::BadSyntaxBinding(SyntaxBindingError::let_binding_not_list(0)),
        CheckErrorKind::BadSyntaxBinding(SyntaxBindingError::let_binding_invalid_length(0)),
        CheckErrorKind::BadSyntaxBinding(SyntaxBindingError::let_binding_not_atom(0)),
        CheckErrorKind::BadSyntaxBinding(SyntaxBindingError::eval_binding_not_list(0)),
        CheckErrorKind::BadSyntaxBinding(SyntaxBindingError::eval_binding_invalid_length(0)),
        CheckErrorKind::BadSyntaxBinding(SyntaxBindingError::eval_binding_not_atom(0)),
        CheckErrorKind::BadSyntaxBinding(SyntaxBindingError::tuple_cons_not_list(0)),
        CheckErrorKind::BadSyntaxBinding(SyntaxBindingError::tuple_cons_invalid_length(0)),
        CheckErrorKind::BadSyntaxBinding(SyntaxBindingError::tuple_cons_not_atom(0)),
        CheckErrorKind::ValueOutOfBounds,
        CheckErrorKind::ValueOutOfBounds,
    ];

    for (bad_code, expected_err) in bad.iter().zip(expected.iter()) {
        debug!("test simple bad syntax binding: '{}'", bad_code);
        assert_eq!(*expected_err, *type_check_helper(bad_code).unwrap_err().err);
    }
}

/// Nested type signature binding errors.
/// These are no longer BadSyntaxBinding errors, but are instead reported as their innermost
/// type-check error.
#[test]
fn test_nested_bad_type_signature_syntax_bindings() {
    let bad = [
        // bad tuple type signature within a tower of tuples
        "(define-public (foo (bar { a: { b: { c: (string-ascii -19) } } })) (ok true))",
        // bad type signature within a tower of lists
        "(define-public (foo (bar (list (list 10 (string-ascii -19))))) (ok true))",
        // bad type signature within a tower of tuples
        "(from-consensus-buff? { a : { b: { c: (string-ascii -19) } } } 0x00)",
    ];

    let expected = [
        CheckErrorKind::ValueOutOfBounds,
        CheckErrorKind::InvalidTypeDescription,
        CheckErrorKind::ValueOutOfBounds,
    ];

    for (bad_code, expected_err) in bad.iter().zip(expected.iter()) {
        debug!("test nested bad syntax binding: '{}'", bad_code);
        assert_eq!(*expected_err, *type_check_helper(bad_code).unwrap_err().err);
    }
}<|MERGE_RESOLUTION|>--- conflicted
+++ resolved
@@ -102,13 +102,8 @@
         ),
         (
             "(from-consensus-buff? int u6)",
-<<<<<<< HEAD
             CheckErrorKind::TypeError(
-                Box::new(TypeSignature::max_buffer().unwrap()),
-=======
-            CheckErrors::TypeError(
                 Box::new(TypeSignature::BUFFER_MAX),
->>>>>>> 4c652ad8
                 Box::new(TypeSignature::UIntType),
             ),
         ),
@@ -764,14 +759,10 @@
     let bad = [
         (
             "(at-block (sha512 u0) u1)",
-<<<<<<< HEAD
-            CheckErrorKind::TypeError(Box::new(BUFF_32.clone()), Box::new(BUFF_64.clone())),
-=======
-            CheckErrors::TypeError(
+            CheckErrorKind::TypeError(
                 Box::new(TypeSignature::BUFFER_32),
                 Box::new(TypeSignature::BUFFER_64),
             ),
->>>>>>> 4c652ad8
         ),
         (
             "(at-block (sha256 u0) u1 u2)",
@@ -1109,31 +1100,17 @@
             Box::new(TypeSignature::IntType),
             Box::new(TypeSignature::UIntType),
         ),
-<<<<<<< HEAD
-        CheckErrorKind::TypeError(
-            Box::new(TypeSignature::min_buffer().unwrap()),
-            Box::new(TypeSignature::min_string_ascii().unwrap()),
-        ),
-        CheckErrorKind::TypeError(
-            Box::new(TypeSignature::min_string_utf8().unwrap()),
-            Box::new(TypeSignature::min_string_ascii().unwrap()),
-        ),
-        CheckErrorKind::TypeError(
-            Box::new(TypeSignature::min_string_ascii().unwrap()),
-            Box::new(TypeSignature::min_string_utf8().unwrap()),
-=======
-        CheckErrors::TypeError(
+        CheckErrorKind::TypeError(
             Box::new(TypeSignature::BUFFER_MIN),
             Box::new(TypeSignature::STRING_ASCII_MIN),
         ),
-        CheckErrors::TypeError(
+        CheckErrorKind::TypeError(
             Box::new(TypeSignature::STRING_UTF8_MIN),
             Box::new(TypeSignature::STRING_ASCII_MIN),
         ),
-        CheckErrors::TypeError(
+        CheckErrorKind::TypeError(
             Box::new(TypeSignature::STRING_ASCII_MIN),
             Box::new(TypeSignature::STRING_UTF8_MIN),
->>>>>>> 4c652ad8
         ),
         CheckErrorKind::TypeError(
             Box::new(TypeSignature::list_of(TypeSignature::IntType, 1).unwrap()),
@@ -1144,31 +1121,17 @@
             Box::new(TypeSignature::IntType),
             Box::new(TypeSignature::UIntType),
         ),
-<<<<<<< HEAD
-        CheckErrorKind::TypeError(
-            Box::new(TypeSignature::min_buffer().unwrap()),
-            Box::new(TypeSignature::min_string_ascii().unwrap()),
-        ),
-        CheckErrorKind::TypeError(
-            Box::new(TypeSignature::min_string_utf8().unwrap()),
-            Box::new(TypeSignature::min_string_ascii().unwrap()),
-        ),
-        CheckErrorKind::TypeError(
-            Box::new(TypeSignature::min_string_ascii().unwrap()),
-            Box::new(TypeSignature::min_string_utf8().unwrap()),
-=======
-        CheckErrors::TypeError(
+        CheckErrorKind::TypeError(
             Box::new(TypeSignature::BUFFER_MIN),
             Box::new(TypeSignature::STRING_ASCII_MIN),
         ),
-        CheckErrors::TypeError(
+        CheckErrorKind::TypeError(
             Box::new(TypeSignature::STRING_UTF8_MIN),
             Box::new(TypeSignature::STRING_ASCII_MIN),
         ),
-        CheckErrors::TypeError(
+        CheckErrorKind::TypeError(
             Box::new(TypeSignature::STRING_ASCII_MIN),
             Box::new(TypeSignature::STRING_UTF8_MIN),
->>>>>>> 4c652ad8
         ),
         CheckErrorKind::CouldNotDetermineType,
         CheckErrorKind::CouldNotDetermineType,
@@ -3461,62 +3424,39 @@
         // The first buffer is too long, should be `(buff 1)`.
         (
             r#"(principal-construct? 0xfa6bf38ed557fe417333710d6033e9419391a320 0xfa6bf38ed557fe417333710d6033e9419391a320)"#,
-<<<<<<< HEAD
-            CheckErrorKind::TypeError(Box::new(BUFF_1.clone()), Box::new(BUFF_20.clone())),
-=======
-            CheckErrors::TypeError(
+            CheckErrorKind::TypeError(
                 Box::new(TypeSignature::BUFFER_1),
                 Box::new(TypeSignature::BUFFER_20),
             ),
->>>>>>> 4c652ad8
         ),
         // The second buffer is too long, should be `(buff 20)`.
         (
             r#"(principal-construct? 0x22 0xfa6bf38ed557fe417333710d6033e9419391a32009)"#,
-<<<<<<< HEAD
-            CheckErrorKind::TypeError(Box::new(BUFF_20.clone()), Box::new(BUFF_21.clone())),
-=======
-            CheckErrors::TypeError(
+            CheckErrorKind::TypeError(
                 Box::new(TypeSignature::BUFFER_20),
                 Box::new(TypeSignature::SequenceType(SequenceSubtype::BufferType(
                     21_u32.try_into().unwrap(),
                 ))),
             ),
->>>>>>> 4c652ad8
         ),
         // `int` argument instead of `(buff 1)` for version.
         (
             r#"(principal-construct? 22 0xfa6bf38ed557fe417333710d6033e9419391a320)"#,
-<<<<<<< HEAD
-            CheckErrorKind::TypeError(Box::new(BUFF_1.clone()), Box::new(IntType.clone())),
-=======
-            CheckErrors::TypeError(Box::new(TypeSignature::BUFFER_1), Box::new(IntType.clone())),
->>>>>>> 4c652ad8
+            CheckErrorKind::TypeError(Box::new(TypeSignature::BUFFER_1), Box::new(IntType.clone())),
         ),
         // `name` argument is too long
         (
             r#"(principal-construct? 0x22 0xfa6bf38ed557fe417333710d6033e9419391a320 "foooooooooooooooooooooooooooooooooooooooo")"#,
-<<<<<<< HEAD
             CheckErrorKind::TypeError(
-                Box::new(TypeSignature::contract_name_string_ascii_type().unwrap()),
-                Box::new(TypeSignature::bound_string_ascii_type(41).unwrap()),
-=======
-            CheckErrors::TypeError(
                 Box::new(TypeSignature::CONTRACT_NAME_STRING_ASCII_MAX),
                 Box::new(SequenceType(StringType(ASCII(41_u32.try_into().unwrap())))),
->>>>>>> 4c652ad8
             ),
         ),
         // bad argument type for `name`
         (
             r#"(principal-construct? 0x22 0xfa6bf38ed557fe417333710d6033e9419391a320 u123)"#,
-<<<<<<< HEAD
             CheckErrorKind::TypeError(
-                Box::new(TypeSignature::contract_name_string_ascii_type().unwrap()),
-=======
-            CheckErrors::TypeError(
                 Box::new(TypeSignature::CONTRACT_NAME_STRING_ASCII_MAX),
->>>>>>> 4c652ad8
                 Box::new(UIntType),
             ),
         ),
