--- conflicted
+++ resolved
@@ -405,15 +405,15 @@
         ),
     ];
     let bad_expected = [
-        CheckErrorKind::TooManyFunctionParameters(
+        StaticCheckErrorKind::TooManyFunctionParameters(
             MAX_FUNCTION_PARAMETERS + 1,
             MAX_FUNCTION_PARAMETERS,
         ),
-        CheckErrorKind::TooManyFunctionParameters(
+        StaticCheckErrorKind::TooManyFunctionParameters(
             MAX_FUNCTION_PARAMETERS + 1,
             MAX_FUNCTION_PARAMETERS,
         ),
-        CheckErrorKind::TooManyFunctionParameters(
+        StaticCheckErrorKind::TooManyFunctionParameters(
             MAX_FUNCTION_PARAMETERS + 1,
             MAX_FUNCTION_PARAMETERS,
         ),
@@ -453,18 +453,11 @@
         "(define-trait trait-1 ((get-1 (uint) (response uint uint)) u1))",
     ];
     let bad_expected = [
-<<<<<<< HEAD
         StaticCheckErrorKind::InvalidTypeDescription,
         StaticCheckErrorKind::DefineTraitBadSignature,
         StaticCheckErrorKind::DefineTraitBadSignature,
         StaticCheckErrorKind::InvalidTypeDescription,
-=======
-        CheckErrorKind::InvalidTypeDescription,
-        CheckErrorKind::DefineTraitBadSignature,
-        CheckErrorKind::DefineTraitBadSignature,
-        CheckErrorKind::InvalidTypeDescription,
-        CheckErrorKind::DefineTraitBadSignature,
->>>>>>> 17a221c9
+        StaticCheckErrorKind::DefineTraitBadSignature,
     ];
 
     for (bad_test, expected) in bad.iter().zip(bad_expected.iter()) {
@@ -512,8 +505,8 @@
         ),
     ];
     let bad_expected = [
-        CheckErrorKind::TraitTooManyMethods(MAX_TRAIT_METHODS + 1, MAX_TRAIT_METHODS),
-        CheckErrorKind::TooManyFunctionParameters(
+        StaticCheckErrorKind::TraitTooManyMethods(MAX_TRAIT_METHODS + 1, MAX_TRAIT_METHODS),
+        StaticCheckErrorKind::TooManyFunctionParameters(
             MAX_FUNCTION_PARAMETERS + 1,
             MAX_FUNCTION_PARAMETERS,
         ),
