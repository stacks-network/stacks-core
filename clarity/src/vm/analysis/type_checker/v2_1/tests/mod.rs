--- conflicted
+++ resolved
@@ -75,23 +75,13 @@
 fn type_check_helper_version(
     exp: &str,
     version: ClarityVersion,
-<<<<<<< HEAD
+    epoch: StacksEpochId,
 ) -> Result<TypeSignature, StaticCheckError> {
-    mem_run_analysis(exp, version, StacksEpochId::latest())
-        .map(|(type_sig_opt, _)| type_sig_opt.unwrap())
+    mem_run_analysis(exp, version, epoch).map(|(type_sig_opt, _)| type_sig_opt.unwrap())
 }
 
 fn type_check_helper_v1(exp: &str) -> Result<TypeSignature, StaticCheckError> {
-    type_check_helper_version(exp, ClarityVersion::Clarity1)
-=======
-    epoch: StacksEpochId,
-) -> Result<TypeSignature, CheckError> {
-    mem_run_analysis(exp, version, epoch).map(|(type_sig_opt, _)| type_sig_opt.unwrap())
-}
-
-fn type_check_helper_v1(exp: &str) -> Result<TypeSignature, CheckError> {
     type_check_helper_version(exp, ClarityVersion::Clarity1, StacksEpochId::latest())
->>>>>>> aa20011b
 }
 
 fn buff_type(size: u32) -> TypeSignature {
@@ -415,15 +405,15 @@
         ),
     ];
     let bad_expected = [
-        CheckErrors::TooManyFunctionParameters(
+        CheckErrorKind::TooManyFunctionParameters(
             MAX_FUNCTION_PARAMETERS + 1,
             MAX_FUNCTION_PARAMETERS,
         ),
-        CheckErrors::TooManyFunctionParameters(
+        CheckErrorKind::TooManyFunctionParameters(
             MAX_FUNCTION_PARAMETERS + 1,
             MAX_FUNCTION_PARAMETERS,
         ),
-        CheckErrors::TooManyFunctionParameters(
+        CheckErrorKind::TooManyFunctionParameters(
             MAX_FUNCTION_PARAMETERS + 1,
             MAX_FUNCTION_PARAMETERS,
         ),
@@ -463,18 +453,11 @@
         "(define-trait trait-1 ((get-1 (uint) (response uint uint)) u1))",
     ];
     let bad_expected = [
-<<<<<<< HEAD
         CheckErrorKind::InvalidTypeDescription,
         CheckErrorKind::DefineTraitBadSignature,
         CheckErrorKind::DefineTraitBadSignature,
         CheckErrorKind::InvalidTypeDescription,
-=======
-        CheckErrors::InvalidTypeDescription,
-        CheckErrors::DefineTraitBadSignature,
-        CheckErrors::DefineTraitBadSignature,
-        CheckErrors::InvalidTypeDescription,
-        CheckErrors::DefineTraitBadSignature,
->>>>>>> aa20011b
+        CheckErrorKind::DefineTraitBadSignature,
     ];
 
     for (bad_test, expected) in bad.iter().zip(bad_expected.iter()) {
@@ -488,19 +471,14 @@
         "(define-trait trait-1 ((get-1 (uint) (response uint uint)))) u1)",
     ];
     let bad_expected = [
-<<<<<<< HEAD
         ParseErrorKind::DefineTraitBadSignature,
         ParseErrorKind::DefineTraitBadSignature,
-=======
-        ParseErrors::DefineTraitBadSignature,
-        ParseErrors::DefineTraitBadSignature,
         if epoch == StacksEpochId::Epoch20 || epoch == StacksEpochId::Epoch2_05 {
             // the pre-2.1 parser returns less instructive errors
-            ParseErrors::ClosingParenthesisUnexpected
+            ParseErrorKind::ClosingParenthesisUnexpected
         } else {
-            ParseErrors::UnexpectedToken(Token::Rparen)
+            ParseErrorKind::UnexpectedToken(Token::Rparen)
         },
->>>>>>> aa20011b
     ];
 
     let contract_identifier = QualifiedContractIdentifier::transient();
@@ -527,8 +505,8 @@
         ),
     ];
     let bad_expected = [
-        CheckErrors::TraitTooManyMethods(MAX_TRAIT_METHODS + 1, MAX_TRAIT_METHODS),
-        CheckErrors::TooManyFunctionParameters(
+        CheckErrorKind::TraitTooManyMethods(MAX_TRAIT_METHODS + 1, MAX_TRAIT_METHODS),
+        CheckErrorKind::TooManyFunctionParameters(
             MAX_FUNCTION_PARAMETERS + 1,
             MAX_FUNCTION_PARAMETERS,
         ),
