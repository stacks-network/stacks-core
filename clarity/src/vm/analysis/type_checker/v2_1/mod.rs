--- conflicted
+++ resolved
@@ -26,13 +26,8 @@
 use super::contexts::{TypeMap, TypingContext};
 use super::ContractAnalysis;
 pub use crate::vm::analysis::errors::{
-<<<<<<< HEAD
-    check_argument_count, check_arguments_at_least, check_arguments_at_most, CheckError,
-    CheckErrorKind, SyntaxBindingErrorType,
-=======
-    check_argument_count, check_arguments_at_least, check_arguments_at_most, CheckErrors,
+    check_argument_count, check_arguments_at_least, check_arguments_at_most, CheckErrorKind,
     StaticCheckError, SyntaxBindingErrorType,
->>>>>>> 5d371873
 };
 use crate::vm::analysis::AnalysisDatabase;
 use crate::vm::costs::cost_functions::ClarityCostFunction;
@@ -1208,11 +1203,7 @@
         }
 
         let last_return = last_return
-<<<<<<< HEAD
-            .ok_or_else(|| CheckError::new(CheckErrorKind::CheckerImplementationFailure))?;
-=======
-            .ok_or_else(|| StaticCheckError::new(CheckErrors::CheckerImplementationFailure))?;
->>>>>>> 5d371873
+            .ok_or_else(|| StaticCheckError::new(CheckErrorKind::CheckerImplementationFailure))?;
         return_failure?;
 
         Ok(last_return)
@@ -1310,13 +1301,8 @@
             .ok_or(CheckErrorKind::RequiresAtLeastArguments(1, 0))?;
         let function_name = function_name
             .match_atom()
-<<<<<<< HEAD
             .ok_or(CheckErrorKind::BadFunctionName)?;
-        let args = parse_name_type_pairs::<(), CheckError>(
-=======
-            .ok_or(CheckErrors::BadFunctionName)?;
         let args = parse_name_type_pairs::<(), StaticCheckError>(
->>>>>>> 5d371873
             StacksEpochId::Epoch21,
             args,
             SyntaxBindingErrorType::Eval,
@@ -1563,11 +1549,7 @@
         analysis_typecheck_cost(self, expected_type, &actual_type)?;
 
         if !expected_type.admits_type(&StacksEpochId::Epoch21, &actual_type)? {
-<<<<<<< HEAD
-            let mut err: CheckError = CheckErrorKind::TypeError(
-=======
-            let mut err: StaticCheckError = CheckErrors::TypeError(
->>>>>>> 5d371873
+            let mut err: StaticCheckError = CheckErrorKind::TypeError(
                 Box::new(expected_type.clone()),
                 Box::new(actual_type.clone()),
             )
