--- conflicted
+++ resolved
@@ -1022,11 +1022,8 @@
             Regtest => TypeSignature::BoolType,
             Mainnet => TypeSignature::BoolType,
             ChainId => TypeSignature::UIntType,
-<<<<<<< HEAD
             CurrentContract => TypeSignature::PrincipalType,
-=======
             BlockTime => TypeSignature::UIntType,
->>>>>>> 307d0887
         };
         Ok(Some(var_type))
     } else {
