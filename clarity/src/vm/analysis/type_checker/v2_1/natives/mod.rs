--- conflicted
+++ resolved
@@ -1207,29 +1207,7 @@
                 )
                 .map_err(|_| CheckErrorKind::Expects("Bad constructor".into()))?,
             }))),
-<<<<<<< HEAD
-            ToAscii => Simple(SimpleNativeFunction(FunctionType::UnionArgs(
-                vec![
-                    TypeSignature::IntType,
-                    TypeSignature::UIntType,
-                    TypeSignature::BoolType,
-                    TypeSignature::PrincipalType,
-                    TypeSignature::TO_ASCII_BUFFER_MAX,
-                    TypeSignature::STRING_UTF8_MAX,
-                ],
-                TypeSignature::new_response(
-                    TypeSignature::TO_ASCII_STRING_ASCII_MAX,
-                    TypeSignature::UIntType,
-                )
-                .map_err(|_| {
-                    CheckErrorKind::Expects(
-                        "FATAL: Legal Clarity response type marked invalid".into(),
-                    )
-                })?,
-            ))),
-=======
             ToAscii => Special(SpecialNativeFunction(&conversions::check_special_to_ascii)),
->>>>>>> 1c7bf301
             RestrictAssets => Special(SpecialNativeFunction(
                 &post_conditions::check_restrict_assets,
             )),
