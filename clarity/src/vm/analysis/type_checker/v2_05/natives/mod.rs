// Copyright (C) 2013-2020 Blockstack PBC, a public benefit corporation
// Copyright (C) 2020 Stacks Open Internet Foundation
//
// This program is free software: you can redistribute it and/or modify
// it under the terms of the GNU General Public License as published by
// the Free Software Foundation, either version 3 of the License, or
// (at your option) any later version.
//
// This program is distributed in the hope that it will be useful,
// but WITHOUT ANY WARRANTY; without even the implied warranty of
// MERCHANTABILITY or FITNESS FOR A PARTICULAR PURPOSE.  See the
// GNU General Public License for more details.
//
// You should have received a copy of the GNU General Public License
// along with this program.  If not, see <http://www.gnu.org/licenses/>.

use stacks_common::types::StacksEpochId;

use super::{check_argument_count, check_arguments_at_least, no_type, TypeChecker, TypingContext};
<<<<<<< HEAD
use crate::vm::analysis::errors::{CheckError, CheckErrorKind, SyntaxBindingErrorType};
=======
use crate::vm::analysis::errors::{CheckErrors, StaticCheckError, SyntaxBindingErrorType};
>>>>>>> 5d371873
use crate::vm::costs::cost_functions::ClarityCostFunction;
use crate::vm::costs::{analysis_typecheck_cost, runtime_cost};
use crate::vm::diagnostic::DiagnosableError;
use crate::vm::functions::{handle_binding_list, NativeFunctions};
use crate::vm::types::{
    BlockInfoProperty, FixedFunction, FunctionArg, FunctionSignature, FunctionType, PrincipalData,
    TupleTypeSignature, TypeSignature, Value, BUFF_20, BUFF_32, BUFF_33, BUFF_64, BUFF_65,
};
use crate::vm::{ClarityName, ClarityVersion, SymbolicExpression, SymbolicExpressionType};

mod assets;
mod maps;
mod options;
mod sequences;

#[allow(clippy::large_enum_variant)]
pub enum TypedNativeFunction {
    Special(SpecialNativeFunction),
    Simple(SimpleNativeFunction),
}

#[allow(clippy::type_complexity)]
pub struct SpecialNativeFunction(
    &'static dyn Fn(
        &mut TypeChecker,
        &[SymbolicExpression],
        &TypingContext,
    ) -> Result<TypeSignature, StaticCheckError>,
);
pub struct SimpleNativeFunction(pub FunctionType);

fn check_special_list_cons(
    checker: &mut TypeChecker,
    args: &[SymbolicExpression],
    context: &TypingContext,
) -> Result<TypeSignature, StaticCheckError> {
    let typed_args = checker.type_check_all(args, context)?;
    for type_arg in typed_args.iter() {
        runtime_cost(
            ClarityCostFunction::AnalysisListItemsCheck,
            checker,
            type_arg.type_size()?,
        )?;
    }
    let list_type = TypeSignature::parent_list_type(&typed_args)?;
    Ok(TypeSignature::from(list_type))
}

fn check_special_print(
    checker: &mut TypeChecker,
    args: &[SymbolicExpression],
    context: &TypingContext,
) -> Result<TypeSignature, StaticCheckError> {
    check_argument_count(1, args)?;
    checker.type_check(&args[0], context)
}

fn check_special_as_contract(
    checker: &mut TypeChecker,
    args: &[SymbolicExpression],
    context: &TypingContext,
) -> Result<TypeSignature, StaticCheckError> {
    check_argument_count(1, args)?;
    checker.type_check(&args[0], context)
}

fn check_special_at_block(
    checker: &mut TypeChecker,
    args: &[SymbolicExpression],
    context: &TypingContext,
) -> Result<TypeSignature, StaticCheckError> {
    check_argument_count(2, args)?;
    checker.type_check_expects(&args[0], context, &BUFF_32)?;
    checker.type_check(&args[1], context)
}

fn check_special_begin(
    checker: &mut TypeChecker,
    args: &[SymbolicExpression],
    context: &TypingContext,
) -> Result<TypeSignature, StaticCheckError> {
    check_arguments_at_least(1, args)?;

    checker.type_check_consecutive_statements(args, context)
}

fn inner_handle_tuple_get(
    tuple_type_sig: &TupleTypeSignature,
    field_to_get: &str,
    checker: &mut TypeChecker,
) -> Result<TypeSignature, StaticCheckError> {
    runtime_cost(
        ClarityCostFunction::AnalysisCheckTupleGet,
        checker,
        tuple_type_sig.len(),
    )?;

    let return_type = tuple_type_sig
        .field_type(field_to_get)
<<<<<<< HEAD
        .ok_or(CheckError::new(CheckErrorKind::NoSuchTupleField(
=======
        .ok_or(StaticCheckError::new(CheckErrors::NoSuchTupleField(
>>>>>>> 5d371873
            field_to_get.to_string(),
            tuple_type_sig.clone(),
        )))?
        .clone();
    Ok(return_type)
}

fn check_special_get(
    checker: &mut TypeChecker,
    args: &[SymbolicExpression],
    context: &TypingContext,
) -> Result<TypeSignature, StaticCheckError> {
    check_argument_count(2, args)?;

    let field_to_get = args[0]
        .match_atom()
        .ok_or(CheckErrorKind::BadTupleFieldName)?;

    let argument_type = checker.type_check(&args[1], context)?;

    if let TypeSignature::TupleType(tuple_type_sig) = argument_type {
        inner_handle_tuple_get(&tuple_type_sig, field_to_get, checker)
    } else if let TypeSignature::OptionalType(value_type_sig) = argument_type {
        if let TypeSignature::TupleType(tuple_type_sig) = *value_type_sig {
            let inner_type = inner_handle_tuple_get(&tuple_type_sig, field_to_get, checker)?;
            let option_type = TypeSignature::new_option(inner_type)?;
            Ok(option_type)
        } else {
            Err(CheckErrorKind::ExpectedTuple(value_type_sig).into())
        }
    } else {
        Err(CheckErrorKind::ExpectedTuple(Box::new(argument_type)).into())
    }
}

fn check_special_merge(
    checker: &mut TypeChecker,
    args: &[SymbolicExpression],
    context: &TypingContext,
) -> Result<TypeSignature, StaticCheckError> {
    check_argument_count(2, args)?;

    let res = checker.type_check(&args[0], context)?;
    let mut base = match res {
        TypeSignature::TupleType(tuple_sig) => Ok(tuple_sig),
        _ => Err(CheckErrorKind::ExpectedTuple(Box::new(res.clone()))),
    }?;

    let res = checker.type_check(&args[1], context)?;
    let mut update = match res {
        TypeSignature::TupleType(tuple_sig) => Ok(tuple_sig),
        _ => Err(CheckErrorKind::ExpectedTuple(Box::new(res.clone()))),
    }?;
    runtime_cost(
        ClarityCostFunction::AnalysisCheckTupleMerge,
        checker,
        update.len(),
    )?;

    base.shallow_merge(&mut update);
    Ok(TypeSignature::TupleType(base))
}

pub fn check_special_tuple_cons(
    checker: &mut TypeChecker,
    args: &[SymbolicExpression],
    context: &TypingContext,
) -> Result<TypeSignature, StaticCheckError> {
    check_arguments_at_least(1, args)?;
    let len = args.len();

    runtime_cost(ClarityCostFunction::AnalysisCheckTupleCons, checker, len)?;

    let mut tuple_type_data = Vec::with_capacity(len);

    handle_binding_list(
        args,
        SyntaxBindingErrorType::TupleCons,
        |var_name, var_sexp| {
            checker.type_check(var_sexp, context).and_then(|var_type| {
                runtime_cost(
                    ClarityCostFunction::AnalysisTupleItemsCheck,
                    checker,
                    var_type.type_size()?,
                )?;
                tuple_type_data.push((var_name.clone(), var_type));
                Ok(())
            })
        },
    )?;

    let tuple_signature = TupleTypeSignature::try_from(tuple_type_data)
        .map_err(|e| CheckErrorKind::BadTupleConstruction(e.message()))?;

    Ok(TypeSignature::TupleType(tuple_signature))
}

fn check_special_let(
    checker: &mut TypeChecker,
    args: &[SymbolicExpression],
    context: &TypingContext,
) -> Result<TypeSignature, StaticCheckError> {
    check_arguments_at_least(2, args)?;

    let binding_list = args[0]
        .match_list()
<<<<<<< HEAD
        .ok_or(CheckError::new(CheckErrorKind::BadLetSyntax))?;
=======
        .ok_or(StaticCheckError::new(CheckErrors::BadLetSyntax))?;
>>>>>>> 5d371873

    let mut out_context = context.extend()?;

    runtime_cost(ClarityCostFunction::AnalysisCheckLet, checker, args.len())?;

    handle_binding_list(
        binding_list,
        SyntaxBindingErrorType::Let,
        |var_name, var_sexp| {
            checker.contract_context.check_name_used(var_name)?;
            if out_context.lookup_variable_type(var_name).is_some() {
<<<<<<< HEAD
                return Err(CheckError::new(CheckErrorKind::NameAlreadyUsed(
=======
                return Err(StaticCheckError::new(CheckErrors::NameAlreadyUsed(
>>>>>>> 5d371873
                    var_name.to_string(),
                )));
            }

            let typed_result = checker.type_check(var_sexp, &out_context)?;

            runtime_cost(
                ClarityCostFunction::AnalysisBindName,
                checker,
                typed_result.type_size()?,
            )?;
            out_context
                .variable_types
                .insert(var_name.clone(), typed_result);
            Ok(())
        },
    )?;

    checker.type_check_consecutive_statements(&args[1..args.len()], &out_context)
}

fn check_special_fetch_var(
    checker: &mut TypeChecker,
    args: &[SymbolicExpression],
    _context: &TypingContext,
) -> Result<TypeSignature, StaticCheckError> {
    check_argument_count(1, args)?;

    let var_name = args[0]
        .match_atom()
<<<<<<< HEAD
        .ok_or(CheckError::new(CheckErrorKind::BadMapName))?;
=======
        .ok_or(StaticCheckError::new(CheckErrors::BadMapName))?;
>>>>>>> 5d371873

    let value_type = checker
        .contract_context
        .get_persisted_variable_type(var_name)
<<<<<<< HEAD
        .ok_or(CheckError::new(CheckErrorKind::NoSuchDataVariable(
=======
        .ok_or(StaticCheckError::new(CheckErrors::NoSuchDataVariable(
>>>>>>> 5d371873
            var_name.to_string(),
        )))?;

    runtime_cost(
        ClarityCostFunction::AnalysisTypeLookup,
        &mut checker.cost_track,
        value_type.type_size()?,
    )?;

    Ok(value_type.clone())
}

fn check_special_set_var(
    checker: &mut TypeChecker,
    args: &[SymbolicExpression],
    context: &TypingContext,
) -> Result<TypeSignature, StaticCheckError> {
    check_arguments_at_least(2, args)?;

    let var_name = args[0].match_atom().ok_or(CheckErrorKind::BadMapName)?;

    let value_type = checker.type_check(&args[1], context)?;

    let expected_value_type = checker
        .contract_context
        .get_persisted_variable_type(var_name)
        .ok_or(CheckErrorKind::NoSuchDataVariable(var_name.to_string()))?;

    runtime_cost(
        ClarityCostFunction::AnalysisTypeLookup,
        &mut checker.cost_track,
        expected_value_type.type_size()?,
    )?;
    analysis_typecheck_cost(&mut checker.cost_track, &value_type, expected_value_type)?;

    if !expected_value_type.admits_type(&StacksEpochId::Epoch2_05, &value_type)? {
<<<<<<< HEAD
        Err(CheckError::new(CheckErrorKind::TypeError(
=======
        Err(StaticCheckError::new(CheckErrors::TypeError(
>>>>>>> 5d371873
            Box::new(expected_value_type.clone()),
            Box::new(value_type),
        )))
    } else {
        Ok(TypeSignature::BoolType)
    }
}

fn check_special_equals(
    checker: &mut TypeChecker,
    args: &[SymbolicExpression],
    context: &TypingContext,
) -> Result<TypeSignature, StaticCheckError> {
    check_arguments_at_least(1, args)?;

    let arg_types = checker.type_check_all(args, context)?;

    let mut arg_type = arg_types[0].clone();
    for x_type in arg_types.into_iter() {
        analysis_typecheck_cost(checker, &x_type, &arg_type)?;
        arg_type = TypeSignature::least_supertype(&StacksEpochId::Epoch2_05, &x_type, &arg_type)
            .map_err(|_| CheckErrorKind::TypeError(Box::new(x_type), Box::new(arg_type)))?;
    }

    Ok(TypeSignature::BoolType)
}

fn check_special_if(
    checker: &mut TypeChecker,
    args: &[SymbolicExpression],
    context: &TypingContext,
) -> Result<TypeSignature, StaticCheckError> {
    check_argument_count(3, args)?;

    checker.type_check_expects(&args[0], context, &TypeSignature::BoolType)?;

    let arg_types = checker.type_check_all(&args[1..], context)?;

    let expr1 = &arg_types[0];
    let expr2 = &arg_types[1];

    analysis_typecheck_cost(checker, expr1, expr2)?;

    TypeSignature::least_supertype(&StacksEpochId::Epoch2_05, expr1, expr2).map_err(|_| {
        CheckErrorKind::IfArmsMustMatch(Box::new(expr1.clone()), Box::new(expr2.clone())).into()
    })
}

fn check_contract_call(
    checker: &mut TypeChecker,
    args: &[SymbolicExpression],
    context: &TypingContext,
) -> Result<TypeSignature, StaticCheckError> {
    check_arguments_at_least(2, args)?;

    let func_name = args[1]
        .match_atom()
<<<<<<< HEAD
        .ok_or(CheckError::new(CheckErrorKind::ContractCallExpectName))?;
=======
        .ok_or(StaticCheckError::new(CheckErrors::ContractCallExpectName))?;
>>>>>>> 5d371873
    checker.type_map.set_type(&args[1], no_type())?;

    let expected_sig = match &args[0].expr {
        SymbolicExpressionType::LiteralValue(Value::Principal(PrincipalData::Contract(
            ref contract_identifier,
        ))) => {
            // Static dispatch
            let contract_call_function = {
                if let Some(FunctionType::Fixed(function)) = checker.db.get_public_function_type(
                    contract_identifier,
                    func_name,
                    &StacksEpochId::Epoch2_05,
                )? {
                    Ok(function)
                } else if let Some(FunctionType::Fixed(function)) =
                    checker.db.get_read_only_function_type(
                        contract_identifier,
                        func_name,
                        &StacksEpochId::Epoch2_05,
                    )?
                {
                    Ok(function)
                } else {
<<<<<<< HEAD
                    Err(CheckError::new(CheckErrorKind::NoSuchPublicFunction(
=======
                    Err(StaticCheckError::new(CheckErrors::NoSuchPublicFunction(
>>>>>>> 5d371873
                        contract_identifier.to_string(),
                        func_name.to_string(),
                    )))
                }
            }?;

            let func_signature = FunctionSignature::from(contract_call_function);

            runtime_cost(
                ClarityCostFunction::AnalysisGetFunctionEntry,
                checker,
                func_signature.total_type_size()?,
            )?;

            func_signature
        }
        SymbolicExpressionType::Atom(trait_instance) => {
            // Dynamic dispatch
            let trait_id = match context.lookup_trait_reference_type(trait_instance) {
                Some(trait_id) => trait_id,
                _ => {
                    return Err(
                        CheckErrorKind::TraitReferenceUnknown(trait_instance.to_string()).into(),
                    );
                }
            };

            runtime_cost(ClarityCostFunction::AnalysisLookupFunction, checker, 0)?;

            let trait_signature = checker.contract_context.get_trait(&trait_id.name).ok_or(
                CheckErrorKind::TraitReferenceUnknown(trait_id.name.to_string()),
            )?;
            let func_signature =
                trait_signature
                    .get(func_name)
                    .ok_or(CheckErrorKind::TraitMethodUnknown(
                        trait_id.name.to_string(),
                        func_name.to_string(),
                    ))?;

            runtime_cost(
                ClarityCostFunction::AnalysisLookupFunctionTypes,
                &mut checker.cost_track,
                func_signature.total_type_size()?,
            )?;

            func_signature.clone()
        }
<<<<<<< HEAD
        _ => return Err(CheckError::new(CheckErrorKind::ContractCallExpectName)),
=======
        _ => return Err(StaticCheckError::new(CheckErrors::ContractCallExpectName)),
>>>>>>> 5d371873
    };

    check_argument_count(expected_sig.args.len(), &args[2..])?;
    for (expected_type, arg) in expected_sig.args.iter().zip(&args[2..]) {
        checker.type_check_expects(arg, context, expected_type)?;
    }

    Ok(expected_sig.returns)
}

fn check_contract_of(
    checker: &mut TypeChecker,
    args: &[SymbolicExpression],
    context: &TypingContext,
) -> Result<TypeSignature, StaticCheckError> {
    check_argument_count(1, args)?;

    let trait_instance = match &args[0].expr {
        SymbolicExpressionType::Atom(trait_instance) => trait_instance,
<<<<<<< HEAD
        _ => return Err(CheckError::new(CheckErrorKind::ContractOfExpectsTrait)),
=======
        _ => return Err(StaticCheckError::new(CheckErrors::ContractOfExpectsTrait)),
>>>>>>> 5d371873
    };

    let trait_id = match context.lookup_trait_reference_type(trait_instance) {
        Some(trait_id) => trait_id,
        _ => return Err(CheckErrorKind::TraitReferenceUnknown(trait_instance.to_string()).into()),
    };

    runtime_cost(ClarityCostFunction::ContractOf, checker, 1)?;

    checker
        .contract_context
        .get_trait(&trait_id.name)
        .ok_or_else(|| CheckErrorKind::TraitReferenceUnknown(trait_id.name.to_string()))?;

    Ok(TypeSignature::PrincipalType)
}

fn check_principal_of(
    checker: &mut TypeChecker,
    args: &[SymbolicExpression],
    context: &TypingContext,
) -> Result<TypeSignature, StaticCheckError> {
    check_argument_count(1, args)?;
    checker.type_check_expects(&args[0], context, &BUFF_33)?;
    Ok(
        TypeSignature::new_response(TypeSignature::PrincipalType, TypeSignature::UIntType)
            .map_err(|_| CheckErrorKind::Expects("Bad constructor".into()))?,
    )
}

fn check_secp256k1_recover(
    checker: &mut TypeChecker,
    args: &[SymbolicExpression],
    context: &TypingContext,
) -> Result<TypeSignature, StaticCheckError> {
    check_argument_count(2, args)?;
    checker.type_check_expects(&args[0], context, &BUFF_32)?;
    checker.type_check_expects(&args[1], context, &BUFF_65)?;
    Ok(
        TypeSignature::new_response(BUFF_33.clone(), TypeSignature::UIntType)
            .map_err(|_| CheckErrorKind::Expects("Bad constructor".into()))?,
    )
}

fn check_secp256k1_verify(
    checker: &mut TypeChecker,
    args: &[SymbolicExpression],
    context: &TypingContext,
) -> Result<TypeSignature, StaticCheckError> {
    check_argument_count(3, args)?;
    checker.type_check_expects(&args[0], context, &BUFF_32)?;
    checker.type_check_expects(&args[1], context, &BUFF_65)?;
    checker.type_check_expects(&args[2], context, &BUFF_33)?;
    Ok(TypeSignature::BoolType)
}

fn check_get_block_info(
    checker: &mut TypeChecker,
    args: &[SymbolicExpression],
    context: &TypingContext,
) -> Result<TypeSignature, StaticCheckError> {
    check_arguments_at_least(2, args)?;

<<<<<<< HEAD
    let block_info_prop_str = args[0].match_atom().ok_or(CheckError::new(
        CheckErrorKind::GetBlockInfoExpectPropertyName,
=======
    let block_info_prop_str = args[0].match_atom().ok_or(StaticCheckError::new(
        CheckErrors::GetBlockInfoExpectPropertyName,
>>>>>>> 5d371873
    ))?;

    let block_info_prop = BlockInfoProperty::lookup_by_name_at_version(
        block_info_prop_str,
        &ClarityVersion::Clarity1,
    )
<<<<<<< HEAD
    .ok_or(CheckError::new(CheckErrorKind::NoSuchBlockInfoProperty(
=======
    .ok_or(StaticCheckError::new(CheckErrors::NoSuchBlockInfoProperty(
>>>>>>> 5d371873
        block_info_prop_str.to_string(),
    )))?;

    checker.type_check_expects(&args[1], context, &TypeSignature::UIntType)?;

    Ok(TypeSignature::new_option(block_info_prop.type_result())?)
}

impl TypedNativeFunction {
    pub fn type_check_application(
        &self,
        checker: &mut TypeChecker,
        args: &[SymbolicExpression],
        context: &TypingContext,
    ) -> Result<TypeSignature, StaticCheckError> {
        use self::TypedNativeFunction::{Simple, Special};
        match self {
            Special(SpecialNativeFunction(check)) => check(checker, args, context),
            Simple(SimpleNativeFunction(function_type)) => {
                checker.type_check_function_type(function_type, args, context)
            }
        }
    }

    pub fn type_native_function(
        function: &NativeFunctions,
    ) -> Result<TypedNativeFunction, CheckErrorKind> {
        use self::TypedNativeFunction::{Simple, Special};
        use crate::vm::functions::NativeFunctions::*;
        let out = match function {
            Add | Subtract | Divide | Multiply => {
                Simple(SimpleNativeFunction(FunctionType::ArithmeticVariadic))
            }
            CmpGeq | CmpLeq | CmpLess | CmpGreater => {
                Simple(SimpleNativeFunction(FunctionType::ArithmeticComparison))
            }
            Sqrti | Log2 => Simple(SimpleNativeFunction(FunctionType::ArithmeticUnary)),
            Modulo | Power | BitwiseXor => {
                Simple(SimpleNativeFunction(FunctionType::ArithmeticBinary))
            }
            And | Or => Simple(SimpleNativeFunction(FunctionType::Variadic(
                TypeSignature::BoolType,
                TypeSignature::BoolType,
            ))),
            ToUInt => Simple(SimpleNativeFunction(FunctionType::Fixed(FixedFunction {
                args: vec![FunctionArg::new(
                    TypeSignature::IntType,
                    ClarityName::try_from("value".to_owned()).map_err(|_| {
                        CheckErrorKind::Expects(
                            "FAIL: ClarityName failed to accept default arg name".into(),
                        )
                    })?,
                )],
                returns: TypeSignature::UIntType,
            }))),
            ToInt => Simple(SimpleNativeFunction(FunctionType::Fixed(FixedFunction {
                args: vec![FunctionArg::new(
                    TypeSignature::UIntType,
                    ClarityName::try_from("value".to_owned()).map_err(|_| {
                        CheckErrorKind::Expects(
                            "FAIL: ClarityName failed to accept default arg name".into(),
                        )
                    })?,
                )],
                returns: TypeSignature::IntType,
            }))),
            Not => Simple(SimpleNativeFunction(FunctionType::Fixed(FixedFunction {
                args: vec![FunctionArg::new(
                    TypeSignature::BoolType,
                    ClarityName::try_from("value".to_owned()).map_err(|_| {
                        CheckErrorKind::Expects(
                            "FAIL: ClarityName failed to accept default arg name".into(),
                        )
                    })?,
                )],
                returns: TypeSignature::BoolType,
            }))),
            Hash160 => Simple(SimpleNativeFunction(FunctionType::UnionArgs(
                vec![
                    TypeSignature::max_buffer()?,
                    TypeSignature::UIntType,
                    TypeSignature::IntType,
                ],
                BUFF_20.clone(),
            ))),
            Sha256 => Simple(SimpleNativeFunction(FunctionType::UnionArgs(
                vec![
                    TypeSignature::max_buffer()?,
                    TypeSignature::UIntType,
                    TypeSignature::IntType,
                ],
                BUFF_32.clone(),
            ))),
            Sha512Trunc256 => Simple(SimpleNativeFunction(FunctionType::UnionArgs(
                vec![
                    TypeSignature::max_buffer()?,
                    TypeSignature::UIntType,
                    TypeSignature::IntType,
                ],
                BUFF_32.clone(),
            ))),
            Sha512 => Simple(SimpleNativeFunction(FunctionType::UnionArgs(
                vec![
                    TypeSignature::max_buffer()?,
                    TypeSignature::UIntType,
                    TypeSignature::IntType,
                ],
                BUFF_64.clone(),
            ))),
            Keccak256 => Simple(SimpleNativeFunction(FunctionType::UnionArgs(
                vec![
                    TypeSignature::max_buffer()?,
                    TypeSignature::UIntType,
                    TypeSignature::IntType,
                ],
                BUFF_32.clone(),
            ))),
            Secp256k1Recover => Special(SpecialNativeFunction(&check_secp256k1_recover)),
            Secp256k1Verify => Special(SpecialNativeFunction(&check_secp256k1_verify)),
            GetStxBalance => Simple(SimpleNativeFunction(FunctionType::Fixed(FixedFunction {
                args: vec![FunctionArg::new(
                    TypeSignature::PrincipalType,
                    ClarityName::try_from("owner".to_owned()).map_err(|_| {
                        CheckErrorKind::Expects(
                            "FAIL: ClarityName failed to accept default arg name".into(),
                        )
                    })?,
                )],
                returns: TypeSignature::UIntType,
            }))),
            StxTransfer => Simple(SimpleNativeFunction(FunctionType::Fixed(FixedFunction {
                args: vec![
                    FunctionArg::new(
                        TypeSignature::UIntType,
                        ClarityName::try_from("amount".to_owned()).map_err(|_| {
                            CheckErrorKind::Expects(
                                "FAIL: ClarityName failed to accept default arg name".into(),
                            )
                        })?,
                    ),
                    FunctionArg::new(
                        TypeSignature::PrincipalType,
                        ClarityName::try_from("sender".to_owned()).map_err(|_| {
                            CheckErrorKind::Expects(
                                "FAIL: ClarityName failed to accept default arg name".into(),
                            )
                        })?,
                    ),
                    FunctionArg::new(
                        TypeSignature::PrincipalType,
                        ClarityName::try_from("recipient".to_owned()).map_err(|_| {
                            CheckErrorKind::Expects(
                                "FAIL: ClarityName failed to accept default arg name".into(),
                            )
                        })?,
                    ),
                ],
                returns: TypeSignature::new_response(
                    TypeSignature::BoolType,
                    TypeSignature::UIntType,
                )
                .map_err(|_| CheckErrorKind::Expects("Bad constructor".into()))?,
            }))),
            StxBurn => Simple(SimpleNativeFunction(FunctionType::Fixed(FixedFunction {
                args: vec![
                    FunctionArg::new(
                        TypeSignature::UIntType,
                        ClarityName::try_from("amount".to_owned()).map_err(|_| {
                            CheckErrorKind::Expects(
                                "FAIL: ClarityName failed to accept default arg name".into(),
                            )
                        })?,
                    ),
                    FunctionArg::new(
                        TypeSignature::PrincipalType,
                        ClarityName::try_from("sender".to_owned()).map_err(|_| {
                            CheckErrorKind::Expects(
                                "FAIL: ClarityName failed to accept default arg name".into(),
                            )
                        })?,
                    ),
                ],
                returns: TypeSignature::new_response(
                    TypeSignature::BoolType,
                    TypeSignature::UIntType,
                )
                .map_err(|_| CheckErrorKind::Expects("Bad constructor".into()))?,
            }))),
            GetTokenBalance => Special(SpecialNativeFunction(&assets::check_special_get_balance)),
            GetAssetOwner => Special(SpecialNativeFunction(&assets::check_special_get_owner)),
            TransferToken => Special(SpecialNativeFunction(&assets::check_special_transfer_token)),
            TransferAsset => Special(SpecialNativeFunction(&assets::check_special_transfer_asset)),
            MintAsset => Special(SpecialNativeFunction(&assets::check_special_mint_asset)),
            MintToken => Special(SpecialNativeFunction(&assets::check_special_mint_token)),
            BurnAsset => Special(SpecialNativeFunction(&assets::check_special_burn_asset)),
            BurnToken => Special(SpecialNativeFunction(&assets::check_special_burn_token)),
            GetTokenSupply => Special(SpecialNativeFunction(
                &assets::check_special_get_token_supply,
            )),
            Equals => Special(SpecialNativeFunction(&check_special_equals)),
            If => Special(SpecialNativeFunction(&check_special_if)),
            Let => Special(SpecialNativeFunction(&check_special_let)),
            FetchVar => Special(SpecialNativeFunction(&check_special_fetch_var)),
            SetVar => Special(SpecialNativeFunction(&check_special_set_var)),
            Map => Special(SpecialNativeFunction(&sequences::check_special_map)),
            Filter => Special(SpecialNativeFunction(&sequences::check_special_filter)),
            Fold => Special(SpecialNativeFunction(&sequences::check_special_fold)),
            Append => Special(SpecialNativeFunction(&sequences::check_special_append)),
            Concat => Special(SpecialNativeFunction(&sequences::check_special_concat)),
            AsMaxLen => Special(SpecialNativeFunction(&sequences::check_special_as_max_len)),
            Len => Special(SpecialNativeFunction(&sequences::check_special_len)),
            ElementAt => Special(SpecialNativeFunction(&sequences::check_special_element_at)),
            IndexOf => Special(SpecialNativeFunction(&sequences::check_special_index_of)),
            ListCons => Special(SpecialNativeFunction(&check_special_list_cons)),
            FetchEntry => Special(SpecialNativeFunction(&maps::check_special_fetch_entry)),
            SetEntry => Special(SpecialNativeFunction(&maps::check_special_set_entry)),
            InsertEntry => Special(SpecialNativeFunction(&maps::check_special_insert_entry)),
            DeleteEntry => Special(SpecialNativeFunction(&maps::check_special_delete_entry)),
            TupleCons => Special(SpecialNativeFunction(&check_special_tuple_cons)),
            TupleGet => Special(SpecialNativeFunction(&check_special_get)),
            TupleMerge => Special(SpecialNativeFunction(&check_special_merge)),
            Begin => Special(SpecialNativeFunction(&check_special_begin)),
            Print => Special(SpecialNativeFunction(&check_special_print)),
            AsContract => Special(SpecialNativeFunction(&check_special_as_contract)),
            ContractCall => Special(SpecialNativeFunction(&check_contract_call)),
            ContractOf => Special(SpecialNativeFunction(&check_contract_of)),
            PrincipalOf => Special(SpecialNativeFunction(&check_principal_of)),
            GetBlockInfo => Special(SpecialNativeFunction(&check_get_block_info)),
            ConsSome => Special(SpecialNativeFunction(&options::check_special_some)),
            ConsOkay => Special(SpecialNativeFunction(&options::check_special_okay)),
            ConsError => Special(SpecialNativeFunction(&options::check_special_error)),
            DefaultTo => Special(SpecialNativeFunction(&options::check_special_default_to)),
            Asserts => Special(SpecialNativeFunction(&options::check_special_asserts)),
            UnwrapRet => Special(SpecialNativeFunction(&options::check_special_unwrap_or_ret)),
            UnwrapErrRet => Special(SpecialNativeFunction(
                &options::check_special_unwrap_err_or_ret,
            )),
            Unwrap => Special(SpecialNativeFunction(&options::check_special_unwrap)),
            UnwrapErr => Special(SpecialNativeFunction(&options::check_special_unwrap_err)),
            TryRet => Special(SpecialNativeFunction(&options::check_special_try_ret)),
            Match => Special(SpecialNativeFunction(&options::check_special_match)),
            IsOkay => Special(SpecialNativeFunction(&options::check_special_is_response)),
            IsErr => Special(SpecialNativeFunction(&options::check_special_is_response)),
            IsNone => Special(SpecialNativeFunction(&options::check_special_is_optional)),
            IsSome => Special(SpecialNativeFunction(&options::check_special_is_optional)),
            AtBlock => Special(SpecialNativeFunction(&check_special_at_block)),
            ElementAtAlias | IndexOfAlias | BuffToIntLe | BuffToUIntLe | BuffToIntBe
            | BuffToUIntBe | IsStandard | PrincipalDestruct | PrincipalConstruct | StringToInt
            | StringToUInt | IntToAscii | IntToUtf8 | GetBurnBlockInfo | StxTransferMemo
            | StxGetAccount | BitwiseAnd | BitwiseOr | BitwiseNot | BitwiseLShift
            | BitwiseRShift | BitwiseXor2 | Slice | ToConsensusBuff | FromConsensusBuff
            | ReplaceAt | GetStacksBlockInfo | GetTenureInfo | ContractHash | ToAscii => {
                return Err(CheckErrorKind::Expects(
                    "Clarity 2+ keywords should not show up in 2.05".into(),
                ));
            }
        };

        Ok(out)
    }
}<|MERGE_RESOLUTION|>--- conflicted
+++ resolved
@@ -17,11 +17,7 @@
 use stacks_common::types::StacksEpochId;
 
 use super::{check_argument_count, check_arguments_at_least, no_type, TypeChecker, TypingContext};
-<<<<<<< HEAD
-use crate::vm::analysis::errors::{CheckError, CheckErrorKind, SyntaxBindingErrorType};
-=======
-use crate::vm::analysis::errors::{CheckErrors, StaticCheckError, SyntaxBindingErrorType};
->>>>>>> 5d371873
+use crate::vm::analysis::errors::{CheckErrorKind, StaticCheckError, SyntaxBindingErrorType};
 use crate::vm::costs::cost_functions::ClarityCostFunction;
 use crate::vm::costs::{analysis_typecheck_cost, runtime_cost};
 use crate::vm::diagnostic::DiagnosableError;
@@ -121,11 +117,7 @@
 
     let return_type = tuple_type_sig
         .field_type(field_to_get)
-<<<<<<< HEAD
-        .ok_or(CheckError::new(CheckErrorKind::NoSuchTupleField(
-=======
-        .ok_or(StaticCheckError::new(CheckErrors::NoSuchTupleField(
->>>>>>> 5d371873
+        .ok_or(StaticCheckError::new(CheckErrorKind::NoSuchTupleField(
             field_to_get.to_string(),
             tuple_type_sig.clone(),
         )))?
@@ -232,11 +224,7 @@
 
     let binding_list = args[0]
         .match_list()
-<<<<<<< HEAD
-        .ok_or(CheckError::new(CheckErrorKind::BadLetSyntax))?;
-=======
-        .ok_or(StaticCheckError::new(CheckErrors::BadLetSyntax))?;
->>>>>>> 5d371873
+        .ok_or(StaticCheckError::new(CheckErrorKind::BadLetSyntax))?;
 
     let mut out_context = context.extend()?;
 
@@ -248,11 +236,7 @@
         |var_name, var_sexp| {
             checker.contract_context.check_name_used(var_name)?;
             if out_context.lookup_variable_type(var_name).is_some() {
-<<<<<<< HEAD
-                return Err(CheckError::new(CheckErrorKind::NameAlreadyUsed(
-=======
-                return Err(StaticCheckError::new(CheckErrors::NameAlreadyUsed(
->>>>>>> 5d371873
+                return Err(StaticCheckError::new(CheckErrorKind::NameAlreadyUsed(
                     var_name.to_string(),
                 )));
             }
@@ -283,20 +267,12 @@
 
     let var_name = args[0]
         .match_atom()
-<<<<<<< HEAD
-        .ok_or(CheckError::new(CheckErrorKind::BadMapName))?;
-=======
-        .ok_or(StaticCheckError::new(CheckErrors::BadMapName))?;
->>>>>>> 5d371873
+        .ok_or(StaticCheckError::new(CheckErrorKind::BadMapName))?;
 
     let value_type = checker
         .contract_context
         .get_persisted_variable_type(var_name)
-<<<<<<< HEAD
-        .ok_or(CheckError::new(CheckErrorKind::NoSuchDataVariable(
-=======
-        .ok_or(StaticCheckError::new(CheckErrors::NoSuchDataVariable(
->>>>>>> 5d371873
+        .ok_or(StaticCheckError::new(CheckErrorKind::NoSuchDataVariable(
             var_name.to_string(),
         )))?;
 
@@ -333,11 +309,7 @@
     analysis_typecheck_cost(&mut checker.cost_track, &value_type, expected_value_type)?;
 
     if !expected_value_type.admits_type(&StacksEpochId::Epoch2_05, &value_type)? {
-<<<<<<< HEAD
-        Err(CheckError::new(CheckErrorKind::TypeError(
-=======
-        Err(StaticCheckError::new(CheckErrors::TypeError(
->>>>>>> 5d371873
+        Err(StaticCheckError::new(CheckErrorKind::TypeError(
             Box::new(expected_value_type.clone()),
             Box::new(value_type),
         )))
@@ -393,13 +365,9 @@
 ) -> Result<TypeSignature, StaticCheckError> {
     check_arguments_at_least(2, args)?;
 
-    let func_name = args[1]
-        .match_atom()
-<<<<<<< HEAD
-        .ok_or(CheckError::new(CheckErrorKind::ContractCallExpectName))?;
-=======
-        .ok_or(StaticCheckError::new(CheckErrors::ContractCallExpectName))?;
->>>>>>> 5d371873
+    let func_name = args[1].match_atom().ok_or(StaticCheckError::new(
+        CheckErrorKind::ContractCallExpectName,
+    ))?;
     checker.type_map.set_type(&args[1], no_type())?;
 
     let expected_sig = match &args[0].expr {
@@ -423,11 +391,7 @@
                 {
                     Ok(function)
                 } else {
-<<<<<<< HEAD
-                    Err(CheckError::new(CheckErrorKind::NoSuchPublicFunction(
-=======
-                    Err(StaticCheckError::new(CheckErrors::NoSuchPublicFunction(
->>>>>>> 5d371873
+                    Err(StaticCheckError::new(CheckErrorKind::NoSuchPublicFunction(
                         contract_identifier.to_string(),
                         func_name.to_string(),
                     )))
@@ -476,11 +440,11 @@
 
             func_signature.clone()
         }
-<<<<<<< HEAD
-        _ => return Err(CheckError::new(CheckErrorKind::ContractCallExpectName)),
-=======
-        _ => return Err(StaticCheckError::new(CheckErrors::ContractCallExpectName)),
->>>>>>> 5d371873
+        _ => {
+            return Err(StaticCheckError::new(
+                CheckErrorKind::ContractCallExpectName,
+            ))
+        }
     };
 
     check_argument_count(expected_sig.args.len(), &args[2..])?;
@@ -500,11 +464,11 @@
 
     let trait_instance = match &args[0].expr {
         SymbolicExpressionType::Atom(trait_instance) => trait_instance,
-<<<<<<< HEAD
-        _ => return Err(CheckError::new(CheckErrorKind::ContractOfExpectsTrait)),
-=======
-        _ => return Err(StaticCheckError::new(CheckErrors::ContractOfExpectsTrait)),
->>>>>>> 5d371873
+        _ => {
+            return Err(StaticCheckError::new(
+                CheckErrorKind::ContractOfExpectsTrait,
+            ))
+        }
     };
 
     let trait_id = match context.lookup_trait_reference_type(trait_instance) {
@@ -568,26 +532,17 @@
 ) -> Result<TypeSignature, StaticCheckError> {
     check_arguments_at_least(2, args)?;
 
-<<<<<<< HEAD
-    let block_info_prop_str = args[0].match_atom().ok_or(CheckError::new(
+    let block_info_prop_str = args[0].match_atom().ok_or(StaticCheckError::new(
         CheckErrorKind::GetBlockInfoExpectPropertyName,
-=======
-    let block_info_prop_str = args[0].match_atom().ok_or(StaticCheckError::new(
-        CheckErrors::GetBlockInfoExpectPropertyName,
->>>>>>> 5d371873
     ))?;
 
     let block_info_prop = BlockInfoProperty::lookup_by_name_at_version(
         block_info_prop_str,
         &ClarityVersion::Clarity1,
     )
-<<<<<<< HEAD
-    .ok_or(CheckError::new(CheckErrorKind::NoSuchBlockInfoProperty(
-=======
-    .ok_or(StaticCheckError::new(CheckErrors::NoSuchBlockInfoProperty(
->>>>>>> 5d371873
-        block_info_prop_str.to_string(),
-    )))?;
+    .ok_or(StaticCheckError::new(
+        CheckErrorKind::NoSuchBlockInfoProperty(block_info_prop_str.to_string()),
+    ))?;
 
     checker.type_check_expects(&args[1], context, &TypeSignature::UIntType)?;
 
