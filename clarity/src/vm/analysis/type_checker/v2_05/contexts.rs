// Copyright (C) 2013-2020 Blockstack PBC, a public benefit corporation
// Copyright (C) 2020 Stacks Open Internet Foundation
//
// This program is free software: you can redistribute it and/or modify
// it under the terms of the GNU General Public License as published by
// the Free Software Foundation, either version 3 of the License, or
// (at your option) any later version.
//
// This program is distributed in the hope that it will be useful,
// but WITHOUT ANY WARRANTY; without even the implied warranty of
// MERCHANTABILITY or FITNESS FOR A PARTICULAR PURPOSE.  See the
// GNU General Public License for more details.
//
// You should have received a copy of the GNU General Public License
// along with this program.  If not, see <http://www.gnu.org/licenses/>.

use std::collections::{BTreeMap, HashMap, HashSet};

<<<<<<< HEAD
use crate::vm::analysis::errors::{CheckError, CheckErrorKind};
=======
use crate::vm::analysis::errors::{CheckErrors, StaticCheckError};
>>>>>>> 5d371873
use crate::vm::analysis::types::ContractAnalysis;
use crate::vm::representations::ClarityName;
use crate::vm::types::signatures::FunctionSignature;
use crate::vm::types::{FunctionType, TraitIdentifier, TypeSignature};

pub struct ContractContext {
    map_types: HashMap<ClarityName, (TypeSignature, TypeSignature)>,
    variable_types: HashMap<ClarityName, TypeSignature>,
    private_function_types: HashMap<ClarityName, FunctionType>,
    public_function_types: HashMap<ClarityName, FunctionType>,
    read_only_function_types: HashMap<ClarityName, FunctionType>,
    persisted_variable_types: HashMap<ClarityName, TypeSignature>,
    fungible_tokens: HashSet<ClarityName>,
    non_fungible_tokens: HashMap<ClarityName, TypeSignature>,
    traits: HashMap<ClarityName, BTreeMap<ClarityName, FunctionSignature>>,
    pub implemented_traits: HashSet<TraitIdentifier>,
}

impl Default for ContractContext {
    fn default() -> Self {
        Self::new()
    }
}

impl ContractContext {
    pub fn new() -> ContractContext {
        ContractContext {
            variable_types: HashMap::new(),
            private_function_types: HashMap::new(),
            public_function_types: HashMap::new(),
            read_only_function_types: HashMap::new(),
            map_types: HashMap::new(),
            persisted_variable_types: HashMap::new(),
            fungible_tokens: HashSet::new(),
            non_fungible_tokens: HashMap::new(),
            traits: HashMap::new(),
            implemented_traits: HashSet::new(),
        }
    }

    pub fn check_name_used(&self, name: &str) -> Result<(), StaticCheckError> {
        if self.variable_types.contains_key(name)
            || self.persisted_variable_types.contains_key(name)
            || self.private_function_types.contains_key(name)
            || self.public_function_types.contains_key(name)
            || self.fungible_tokens.contains(name)
            || self.non_fungible_tokens.contains_key(name)
            || self.traits.contains_key(name)
            || self.map_types.contains_key(name)
        {
<<<<<<< HEAD
            Err(CheckError::new(CheckErrorKind::NameAlreadyUsed(
=======
            Err(StaticCheckError::new(CheckErrors::NameAlreadyUsed(
>>>>>>> 5d371873
                name.to_string(),
            )))
        } else {
            Ok(())
        }
    }

    fn check_function_type(&mut self, f_name: &str) -> Result<(), StaticCheckError> {
        self.check_name_used(f_name)?;
        Ok(())
    }

    pub fn ft_exists(&self, name: &str) -> bool {
        self.fungible_tokens.contains(name)
    }

    pub fn get_nft_type(&self, name: &str) -> Option<&TypeSignature> {
        self.non_fungible_tokens.get(name)
    }

    pub fn add_public_function_type(
        &mut self,
        name: ClarityName,
        func_type: FunctionType,
    ) -> Result<(), StaticCheckError> {
        self.check_function_type(&name)?;
        self.public_function_types.insert(name, func_type);
        Ok(())
    }

    pub fn add_read_only_function_type(
        &mut self,
        name: ClarityName,
        func_type: FunctionType,
    ) -> Result<(), StaticCheckError> {
        self.check_function_type(&name)?;
        self.read_only_function_types.insert(name, func_type);
        Ok(())
    }

    pub fn add_private_function_type(
        &mut self,
        name: ClarityName,
        func_type: FunctionType,
    ) -> Result<(), StaticCheckError> {
        self.check_function_type(&name)?;
        self.private_function_types.insert(name, func_type);
        Ok(())
    }

    pub fn add_map_type(
        &mut self,
        map_name: ClarityName,
        map_type: (TypeSignature, TypeSignature),
    ) -> Result<(), StaticCheckError> {
        self.check_name_used(&map_name)?;
        self.map_types.insert(map_name, map_type);
        Ok(())
    }

    pub fn add_variable_type(
        &mut self,
        const_name: ClarityName,
        var_type: TypeSignature,
    ) -> Result<(), StaticCheckError> {
        self.check_name_used(&const_name)?;
        self.variable_types.insert(const_name, var_type);
        Ok(())
    }

    pub fn add_persisted_variable_type(
        &mut self,
        var_name: ClarityName,
        var_type: TypeSignature,
    ) -> Result<(), StaticCheckError> {
        self.check_name_used(&var_name)?;
        self.persisted_variable_types.insert(var_name, var_type);
        Ok(())
    }

    pub fn add_ft(&mut self, token_name: ClarityName) -> Result<(), StaticCheckError> {
        self.check_name_used(&token_name)?;
        self.fungible_tokens.insert(token_name);
        Ok(())
    }

    pub fn add_nft(
        &mut self,
        token_name: ClarityName,
        token_type: TypeSignature,
    ) -> Result<(), StaticCheckError> {
        self.check_name_used(&token_name)?;
        self.non_fungible_tokens.insert(token_name, token_type);
        Ok(())
    }

    pub fn add_trait(
        &mut self,
        trait_name: ClarityName,
        trait_signature: BTreeMap<ClarityName, FunctionSignature>,
    ) -> Result<(), StaticCheckError> {
        self.traits.insert(trait_name, trait_signature);
        Ok(())
    }

    pub fn add_implemented_trait(&mut self, trait_identifier: TraitIdentifier) {
        self.implemented_traits.insert(trait_identifier);
    }

    pub fn get_trait(&self, trait_name: &str) -> Option<&BTreeMap<ClarityName, FunctionSignature>> {
        self.traits.get(trait_name)
    }

    pub fn get_map_type(&self, map_name: &str) -> Option<&(TypeSignature, TypeSignature)> {
        self.map_types.get(map_name)
    }

    pub fn get_variable_type(&self, name: &str) -> Option<&TypeSignature> {
        self.variable_types.get(name)
    }

    pub fn get_persisted_variable_type(&self, name: &str) -> Option<&TypeSignature> {
        self.persisted_variable_types.get(name)
    }

    pub fn get_function_type(&self, name: &str) -> Option<&FunctionType> {
        if let Some(f_type) = self.public_function_types.get(name) {
            Some(f_type)
        } else if let Some(f_type) = self.private_function_types.get(name) {
            Some(f_type)
        } else {
            self.read_only_function_types.get(name)
        }
    }

    /// This function consumes the ContractContext, and puts the relevant information
    ///  into the provided ContractAnalysis
    pub fn into_contract_analysis(mut self, contract_analysis: &mut ContractAnalysis) {
        for (name, function_type) in self.public_function_types.drain() {
            contract_analysis.add_public_function(name, function_type);
        }

        for (name, function_type) in self.read_only_function_types.drain() {
            contract_analysis.add_read_only_function(name, function_type);
        }

        for (name, (key_type, map_type)) in self.map_types.drain() {
            contract_analysis.add_map_type(name, key_type, map_type);
        }

        for (name, function_type) in self.private_function_types.drain() {
            contract_analysis.add_private_function(name, function_type);
        }

        for (name, variable_type) in self.variable_types.drain() {
            contract_analysis.add_variable_type(name, variable_type);
        }

        for (name, persisted_variable_type) in self.persisted_variable_types.drain() {
            contract_analysis.add_persisted_variable_type(name, persisted_variable_type);
        }

        for name in self.fungible_tokens.drain() {
            contract_analysis.add_fungible_token(name);
        }

        for (name, nft_type) in self.non_fungible_tokens.drain() {
            contract_analysis.add_non_fungible_token(name, nft_type);
        }

        for (name, trait_signature) in self.traits.drain() {
            contract_analysis.add_defined_trait(name, trait_signature);
        }

        for trait_identifier in self.implemented_traits.drain() {
            contract_analysis.add_implemented_trait(trait_identifier);
        }
    }
}<|MERGE_RESOLUTION|>--- conflicted
+++ resolved
@@ -16,11 +16,7 @@
 
 use std::collections::{BTreeMap, HashMap, HashSet};
 
-<<<<<<< HEAD
-use crate::vm::analysis::errors::{CheckError, CheckErrorKind};
-=======
-use crate::vm::analysis::errors::{CheckErrors, StaticCheckError};
->>>>>>> 5d371873
+use crate::vm::analysis::errors::{CheckErrorKind, StaticCheckError};
 use crate::vm::analysis::types::ContractAnalysis;
 use crate::vm::representations::ClarityName;
 use crate::vm::types::signatures::FunctionSignature;
@@ -71,11 +67,7 @@
             || self.traits.contains_key(name)
             || self.map_types.contains_key(name)
         {
-<<<<<<< HEAD
-            Err(CheckError::new(CheckErrorKind::NameAlreadyUsed(
-=======
-            Err(StaticCheckError::new(CheckErrors::NameAlreadyUsed(
->>>>>>> 5d371873
+            Err(StaticCheckError::new(CheckErrorKind::NameAlreadyUsed(
                 name.to_string(),
             )))
         } else {
