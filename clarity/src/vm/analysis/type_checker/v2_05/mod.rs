--- conflicted
+++ resolved
@@ -27,11 +27,7 @@
 use super::contexts::{TypeMap, TypingContext};
 use super::ContractAnalysis;
 pub use crate::vm::analysis::errors::{
-<<<<<<< HEAD
-    check_argument_count, check_arguments_at_least, CheckError, CheckErrorKind,
-=======
-    check_argument_count, check_arguments_at_least, CheckErrors, StaticCheckError,
->>>>>>> 5d371873
+    check_argument_count, check_arguments_at_least, CheckErrorKind, StaticCheckError,
     SyntaxBindingErrorType,
 };
 use crate::vm::analysis::AnalysisDatabase;
@@ -500,13 +496,8 @@
         analysis_typecheck_cost(self, expected_type, &actual_type)?;
 
         if !expected_type.admits_type(&StacksEpochId::Epoch2_05, &actual_type)? {
-<<<<<<< HEAD
-            let mut err: CheckError =
+            let mut err: StaticCheckError =
                 CheckErrorKind::TypeError(Box::new(expected_type.clone()), Box::new(actual_type))
-=======
-            let mut err: StaticCheckError =
-                CheckErrors::TypeError(Box::new(expected_type.clone()), Box::new(actual_type))
->>>>>>> 5d371873
                     .into();
             err.set_expression(expr);
             Err(err)
@@ -541,13 +532,8 @@
     ) -> Result<TypeSignature, StaticCheckError> {
         let mut types_returned = self.type_check_all(args, context)?;
 
-<<<<<<< HEAD
-        let last_return = types_returned.pop().ok_or(CheckError::new(
+        let last_return = types_returned.pop().ok_or(StaticCheckError::new(
             CheckErrorKind::CheckerImplementationFailure,
-=======
-        let last_return = types_returned.pop().ok_or(StaticCheckError::new(
-            CheckErrors::CheckerImplementationFailure,
->>>>>>> 5d371873
         ))?;
 
         for type_return in types_returned.iter() {
@@ -598,13 +584,8 @@
             .ok_or(CheckErrorKind::RequiresAtLeastArguments(1, 0))?;
         let function_name = function_name
             .match_atom()
-<<<<<<< HEAD
             .ok_or(CheckErrorKind::BadFunctionName)?;
-        let args = parse_name_type_pairs::<(), CheckError>(
-=======
-            .ok_or(CheckErrors::BadFunctionName)?;
         let args = parse_name_type_pairs::<(), StaticCheckError>(
->>>>>>> 5d371873
             StacksEpochId::Epoch2_05,
             args,
             SyntaxBindingErrorType::Eval,
