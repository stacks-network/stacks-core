// Copyright (C) 2013-2020 Blockstack PBC, a public benefit corporation
// Copyright (C) 2020 Stacks Open Internet Foundation
//
// This program is free software: you can redistribute it and/or modify
// it under the terms of the GNU General Public License as published by
// the Free Software Foundation, either version 3 of the License, or
// (at your option) any later version.
//
// This program is distributed in the hope that it will be useful,
// but WITHOUT ANY WARRANTY; without even the implied warranty of
// MERCHANTABILITY or FITNESS FOR A PARTICULAR PURPOSE.  See the
// GNU General Public License for more details.
//
// You should have received a copy of the GNU General Public License
// along with this program.  If not, see <http://www.gnu.org/licenses/>.
use super::ExecutionCost;
use crate::vm::errors::{RuntimeError, VmExecutionError};

define_named_enum!(ClarityCostFunction {
    AnalysisTypeAnnotate("cost_analysis_type_annotate"),
    AnalysisTypeCheck("cost_analysis_type_check"),
    AnalysisTypeLookup("cost_analysis_type_lookup"),
    AnalysisVisit("cost_analysis_visit"),
    AnalysisIterableFunc("cost_analysis_iterable_func"),
    AnalysisOptionCons("cost_analysis_option_cons"),
    AnalysisOptionCheck("cost_analysis_option_check"),
    AnalysisBindName("cost_analysis_bind_name"),
    AnalysisListItemsCheck("cost_analysis_list_items_check"),
    AnalysisCheckTupleGet("cost_analysis_check_tuple_get"),
    AnalysisCheckTupleMerge("cost_analysis_check_tuple_merge"),
    AnalysisCheckTupleCons("cost_analysis_check_tuple_cons"),
    AnalysisTupleItemsCheck("cost_analysis_tuple_items_check"),
    AnalysisCheckLet("cost_analysis_check_let"),
    AnalysisLookupFunction("cost_analysis_lookup_function"),
    AnalysisLookupFunctionTypes("cost_analysis_lookup_function_types"),
    AnalysisLookupVariableConst("cost_analysis_lookup_variable_const"),
    AnalysisLookupVariableDepth("cost_analysis_lookup_variable_depth"),
    AstParse("cost_ast_parse"),
    AstCycleDetection("cost_ast_cycle_detection"),
    AnalysisStorage("cost_analysis_storage"),
    AnalysisUseTraitEntry("cost_analysis_use_trait_entry"),
    AnalysisGetFunctionEntry("cost_analysis_get_function_entry"),
    AnalysisFetchContractEntry("cost_analysis_fetch_contract_entry"),
    LookupVariableDepth("cost_lookup_variable_depth"),
    LookupVariableSize("cost_lookup_variable_size"),
    LookupFunction("cost_lookup_function"),
    BindName("cost_bind_name"),
    InnerTypeCheckCost("cost_inner_type_check_cost"),
    UserFunctionApplication("cost_user_function_application"),
    Let("cost_let"),
    If("cost_if"),
    Asserts("cost_asserts"),
    Map("cost_map"),
    Filter("cost_filter"),
    Len("cost_len"),
    ElementAt("cost_element_at"),
    IndexOf("cost_index_of"),
    Fold("cost_fold"),
    ListCons("cost_list_cons"),
    TypeParseStep("cost_type_parse_step"),
    TupleGet("cost_tuple_get"),
    TupleMerge("cost_tuple_merge"),
    TupleCons("cost_tuple_cons"),
    Add("cost_add"),
    Sub("cost_sub"),
    Mul("cost_mul"),
    Div("cost_div"),
    Geq("cost_geq"),
    Leq("cost_leq"),
    Le("cost_le"),
    Ge("cost_ge"),
    IntCast("cost_int_cast"),
    Mod("cost_mod"),
    Pow("cost_pow"),
    Sqrti("cost_sqrti"),
    Log2("cost_log2"),
    Xor("cost_xor"),
    Not("cost_not"),
    Eq("cost_eq"),
    Begin("cost_begin"),
    Hash160("cost_hash160"),
    Sha256("cost_sha256"),
    Sha512("cost_sha512"),
    Sha512t256("cost_sha512t256"),
    Keccak256("cost_keccak256"),
    Secp256k1recover("cost_secp256k1recover"),
    Secp256k1verify("cost_secp256k1verify"),
    Print("cost_print"),
    SomeCons("cost_some_cons"),
    OkCons("cost_ok_cons"),
    ErrCons("cost_err_cons"),
    DefaultTo("cost_default_to"),
    UnwrapRet("cost_unwrap_ret"),
    UnwrapErrOrRet("cost_unwrap_err_or_ret"),
    IsOkay("cost_is_okay"),
    IsNone("cost_is_none"),
    IsErr("cost_is_err"),
    IsSome("cost_is_some"),
    Unwrap("cost_unwrap"),
    UnwrapErr("cost_unwrap_err"),
    TryRet("cost_try_ret"),
    Match("cost_match"),
    Or("cost_or"),
    And("cost_and"),
    Append("cost_append"),
    Concat("cost_concat"),
    AsMaxLen("cost_as_max_len"),
    ContractCall("cost_contract_call"),
    ContractOf("cost_contract_of"),
    PrincipalOf("cost_principal_of"),
    AtBlock("cost_at_block"),
    LoadContract("cost_load_contract"),
    CreateMap("cost_create_map"),
    CreateVar("cost_create_var"),
    CreateNft("cost_create_nft"),
    CreateFt("cost_create_ft"),
    FetchEntry("cost_fetch_entry"),
    SetEntry("cost_set_entry"),
    FetchVar("cost_fetch_var"),
    SetVar("cost_set_var"),
    ContractStorage("cost_contract_storage"),
    BlockInfo("cost_block_info"),
    StxBalance("cost_stx_balance"),
    StxTransfer("cost_stx_transfer"),
    FtMint("cost_ft_mint"),
    FtTransfer("cost_ft_transfer"),
    FtBalance("cost_ft_balance"),
    FtSupply("cost_ft_get_supply"),
    FtBurn("cost_ft_burn"),
    NftMint("cost_nft_mint"),
    NftTransfer("cost_nft_transfer"),
    NftOwner("cost_nft_owner"),
    NftBurn("cost_nft_burn"),
    PoisonMicroblock("poison_microblock"),
    BuffToIntLe("cost_buff_to_int_le"),
    BuffToUIntLe("cost_buff_to_uint_le"),
    BuffToIntBe("cost_buff_to_int_be"),
    BuffToUIntBe("cost_buff_to_uint_be"),
    IsStandard("cost_is_standard"),
    PrincipalDestruct("cost_principal_destruct"),
    PrincipalConstruct("cost_principal_construct"),
    StringToInt("cost_string_to_int"),
    StringToUInt("cost_string_to_uint"),
    IntToAscii("cost_int_to_ascii"),
    IntToUtf8("cost_int_to_utf8"),
    GetBurnBlockInfo("cost_burn_block_info"),
    StxGetAccount("cost_stx_account"),
    Slice("cost_slice"),
    ToConsensusBuff("cost_to_consensus_buff"),
    FromConsensusBuff("cost_from_consensus_buff"),
    StxTransferMemo("cost_stx_transfer_memo"),
    ReplaceAt("cost_replace_at"),
    AsContract("cost_as_contract"),
    BitwiseAnd("cost_bitwise_and"),
    BitwiseOr("cost_bitwise_or"),
    BitwiseNot("cost_bitwise_not"),
    BitwiseLShift("cost_bitwise_left_shift"),
    BitwiseRShift("cost_bitwise_right_shift"),
    ContractHash("cost_contract_hash"),
    ToAscii("cost_to_ascii"),
    RestrictAssets("cost_restrict_assets"),
    AsContractSafe("cost_as_contract_safe"),
    Secp256r1verify("cost_secp256r1verify"),
    Unimplemented("cost_unimplemented"),
});

// Helper functions used by `CostValues` implementations

pub fn linear(n: u64, a: u64, b: u64) -> u64 {
    a.saturating_mul(n).saturating_add(b)
}
pub fn logn(n: u64, a: u64, b: u64) -> Result<u64, VmExecutionError> {
    if n < 1 {
        return Err(VmExecutionError::Runtime(
            RuntimeError::Arithmetic("log2 must be passed a positive integer".to_string()),
            Some(vec![]),
        ));
    }
    let nlog2 = u64::from(64 - 1 - n.leading_zeros());
    Ok(a.saturating_mul(nlog2).saturating_add(b))
}
<<<<<<< HEAD

pub fn nlogn(n: u64, a: u64, b: u64) -> InterpreterResult<u64> {
=======
pub fn nlogn(n: u64, a: u64, b: u64) -> Result<u64, VmExecutionError> {
>>>>>>> 46d7bd1e
    if n < 1 {
        // This branch is effectively unreachable from any valid Clarity contract.
        // All Clarity operations that eventually call `nlogn` (tuple operations, list `sort`,
        // `filter`, `merge`, variable lookups) will either:
        //   1. Be rejected by the parser (syntax errors), or
        //   2. Be rejected by the type checker (UnknownType errors),
        // before `nlogn` would ever be called with `n = 0`.
        //
        // Therefore, while `nlogn` has a runtime check for `n < 1` to guard against log2(0),
        // no Clarity contract can trigger this error at runtime.
        return Err(VmExecutionError::Runtime(
            RuntimeError::Arithmetic("log2 must be passed a positive integer".to_string()),
            Some(vec![]),
        ));
    }
    let nlog2 = u64::from(64 - 1 - n.leading_zeros());
    Ok(a.saturating_mul(nlog2.saturating_mul(n)).saturating_add(b))
}

pub trait CostValues {
    fn cost_analysis_type_annotate(n: u64) -> Result<ExecutionCost, VmExecutionError>;
    fn cost_analysis_type_check(n: u64) -> Result<ExecutionCost, VmExecutionError>;
    fn cost_analysis_type_lookup(n: u64) -> Result<ExecutionCost, VmExecutionError>;
    fn cost_analysis_visit(n: u64) -> Result<ExecutionCost, VmExecutionError>;
    fn cost_analysis_iterable_func(n: u64) -> Result<ExecutionCost, VmExecutionError>;
    fn cost_analysis_option_cons(n: u64) -> Result<ExecutionCost, VmExecutionError>;
    fn cost_analysis_option_check(n: u64) -> Result<ExecutionCost, VmExecutionError>;
    fn cost_analysis_bind_name(n: u64) -> Result<ExecutionCost, VmExecutionError>;
    fn cost_analysis_list_items_check(n: u64) -> Result<ExecutionCost, VmExecutionError>;
    fn cost_analysis_check_tuple_get(n: u64) -> Result<ExecutionCost, VmExecutionError>;
    fn cost_analysis_check_tuple_merge(n: u64) -> Result<ExecutionCost, VmExecutionError>;
    fn cost_analysis_check_tuple_cons(n: u64) -> Result<ExecutionCost, VmExecutionError>;
    fn cost_analysis_tuple_items_check(n: u64) -> Result<ExecutionCost, VmExecutionError>;
    fn cost_analysis_check_let(n: u64) -> Result<ExecutionCost, VmExecutionError>;
    fn cost_analysis_lookup_function(n: u64) -> Result<ExecutionCost, VmExecutionError>;
    fn cost_analysis_lookup_function_types(n: u64) -> Result<ExecutionCost, VmExecutionError>;
    fn cost_analysis_lookup_variable_const(n: u64) -> Result<ExecutionCost, VmExecutionError>;
    fn cost_analysis_lookup_variable_depth(n: u64) -> Result<ExecutionCost, VmExecutionError>;
    fn cost_ast_parse(n: u64) -> Result<ExecutionCost, VmExecutionError>;
    fn cost_ast_cycle_detection(n: u64) -> Result<ExecutionCost, VmExecutionError>;
    fn cost_analysis_storage(n: u64) -> Result<ExecutionCost, VmExecutionError>;
    fn cost_analysis_use_trait_entry(n: u64) -> Result<ExecutionCost, VmExecutionError>;
    fn cost_analysis_get_function_entry(n: u64) -> Result<ExecutionCost, VmExecutionError>;
    fn cost_analysis_fetch_contract_entry(n: u64) -> Result<ExecutionCost, VmExecutionError>;
    fn cost_lookup_variable_depth(n: u64) -> Result<ExecutionCost, VmExecutionError>;
    fn cost_lookup_variable_size(n: u64) -> Result<ExecutionCost, VmExecutionError>;
    fn cost_lookup_function(n: u64) -> Result<ExecutionCost, VmExecutionError>;
    fn cost_bind_name(n: u64) -> Result<ExecutionCost, VmExecutionError>;
    fn cost_inner_type_check_cost(n: u64) -> Result<ExecutionCost, VmExecutionError>;
    fn cost_user_function_application(n: u64) -> Result<ExecutionCost, VmExecutionError>;
    fn cost_let(n: u64) -> Result<ExecutionCost, VmExecutionError>;
    fn cost_if(n: u64) -> Result<ExecutionCost, VmExecutionError>;
    fn cost_asserts(n: u64) -> Result<ExecutionCost, VmExecutionError>;
    fn cost_map(n: u64) -> Result<ExecutionCost, VmExecutionError>;
    fn cost_filter(n: u64) -> Result<ExecutionCost, VmExecutionError>;
    fn cost_len(n: u64) -> Result<ExecutionCost, VmExecutionError>;
    fn cost_element_at(n: u64) -> Result<ExecutionCost, VmExecutionError>;
    fn cost_index_of(n: u64) -> Result<ExecutionCost, VmExecutionError>;
    fn cost_fold(n: u64) -> Result<ExecutionCost, VmExecutionError>;
    fn cost_list_cons(n: u64) -> Result<ExecutionCost, VmExecutionError>;
    fn cost_type_parse_step(n: u64) -> Result<ExecutionCost, VmExecutionError>;
    fn cost_tuple_get(n: u64) -> Result<ExecutionCost, VmExecutionError>;
    fn cost_tuple_merge(n: u64) -> Result<ExecutionCost, VmExecutionError>;
    fn cost_tuple_cons(n: u64) -> Result<ExecutionCost, VmExecutionError>;
    fn cost_add(n: u64) -> Result<ExecutionCost, VmExecutionError>;
    fn cost_sub(n: u64) -> Result<ExecutionCost, VmExecutionError>;
    fn cost_mul(n: u64) -> Result<ExecutionCost, VmExecutionError>;
    fn cost_div(n: u64) -> Result<ExecutionCost, VmExecutionError>;
    fn cost_geq(n: u64) -> Result<ExecutionCost, VmExecutionError>;
    fn cost_leq(n: u64) -> Result<ExecutionCost, VmExecutionError>;
    fn cost_le(n: u64) -> Result<ExecutionCost, VmExecutionError>;
    fn cost_ge(n: u64) -> Result<ExecutionCost, VmExecutionError>;
    fn cost_int_cast(n: u64) -> Result<ExecutionCost, VmExecutionError>;
    fn cost_mod(n: u64) -> Result<ExecutionCost, VmExecutionError>;
    fn cost_pow(n: u64) -> Result<ExecutionCost, VmExecutionError>;
    fn cost_sqrti(n: u64) -> Result<ExecutionCost, VmExecutionError>;
    fn cost_log2(n: u64) -> Result<ExecutionCost, VmExecutionError>;
    fn cost_xor(n: u64) -> Result<ExecutionCost, VmExecutionError>;
    fn cost_not(n: u64) -> Result<ExecutionCost, VmExecutionError>;
    fn cost_eq(n: u64) -> Result<ExecutionCost, VmExecutionError>;
    fn cost_begin(n: u64) -> Result<ExecutionCost, VmExecutionError>;
    fn cost_hash160(n: u64) -> Result<ExecutionCost, VmExecutionError>;
    fn cost_sha256(n: u64) -> Result<ExecutionCost, VmExecutionError>;
    fn cost_sha512(n: u64) -> Result<ExecutionCost, VmExecutionError>;
    fn cost_sha512t256(n: u64) -> Result<ExecutionCost, VmExecutionError>;
    fn cost_keccak256(n: u64) -> Result<ExecutionCost, VmExecutionError>;
    fn cost_secp256k1recover(n: u64) -> Result<ExecutionCost, VmExecutionError>;
    fn cost_secp256k1verify(n: u64) -> Result<ExecutionCost, VmExecutionError>;
    fn cost_print(n: u64) -> Result<ExecutionCost, VmExecutionError>;
    fn cost_some_cons(n: u64) -> Result<ExecutionCost, VmExecutionError>;
    fn cost_ok_cons(n: u64) -> Result<ExecutionCost, VmExecutionError>;
    fn cost_err_cons(n: u64) -> Result<ExecutionCost, VmExecutionError>;
    fn cost_default_to(n: u64) -> Result<ExecutionCost, VmExecutionError>;
    fn cost_unwrap_ret(n: u64) -> Result<ExecutionCost, VmExecutionError>;
    fn cost_unwrap_err_or_ret(n: u64) -> Result<ExecutionCost, VmExecutionError>;
    fn cost_is_okay(n: u64) -> Result<ExecutionCost, VmExecutionError>;
    fn cost_is_none(n: u64) -> Result<ExecutionCost, VmExecutionError>;
    fn cost_is_err(n: u64) -> Result<ExecutionCost, VmExecutionError>;
    fn cost_is_some(n: u64) -> Result<ExecutionCost, VmExecutionError>;
    fn cost_unwrap(n: u64) -> Result<ExecutionCost, VmExecutionError>;
    fn cost_unwrap_err(n: u64) -> Result<ExecutionCost, VmExecutionError>;
    fn cost_try_ret(n: u64) -> Result<ExecutionCost, VmExecutionError>;
    fn cost_match(n: u64) -> Result<ExecutionCost, VmExecutionError>;
    fn cost_or(n: u64) -> Result<ExecutionCost, VmExecutionError>;
    fn cost_and(n: u64) -> Result<ExecutionCost, VmExecutionError>;
    fn cost_append(n: u64) -> Result<ExecutionCost, VmExecutionError>;
    fn cost_concat(n: u64) -> Result<ExecutionCost, VmExecutionError>;
    fn cost_as_max_len(n: u64) -> Result<ExecutionCost, VmExecutionError>;
    fn cost_contract_call(n: u64) -> Result<ExecutionCost, VmExecutionError>;
    fn cost_contract_of(n: u64) -> Result<ExecutionCost, VmExecutionError>;
    fn cost_principal_of(n: u64) -> Result<ExecutionCost, VmExecutionError>;
    fn cost_at_block(n: u64) -> Result<ExecutionCost, VmExecutionError>;
    fn cost_load_contract(n: u64) -> Result<ExecutionCost, VmExecutionError>;
    fn cost_create_map(n: u64) -> Result<ExecutionCost, VmExecutionError>;
    fn cost_create_var(n: u64) -> Result<ExecutionCost, VmExecutionError>;
    fn cost_create_nft(n: u64) -> Result<ExecutionCost, VmExecutionError>;
    fn cost_create_ft(n: u64) -> Result<ExecutionCost, VmExecutionError>;
    fn cost_fetch_entry(n: u64) -> Result<ExecutionCost, VmExecutionError>;
    fn cost_set_entry(n: u64) -> Result<ExecutionCost, VmExecutionError>;
    fn cost_fetch_var(n: u64) -> Result<ExecutionCost, VmExecutionError>;
    fn cost_set_var(n: u64) -> Result<ExecutionCost, VmExecutionError>;
    fn cost_contract_storage(n: u64) -> Result<ExecutionCost, VmExecutionError>;
    fn cost_block_info(n: u64) -> Result<ExecutionCost, VmExecutionError>;
    fn cost_stx_balance(n: u64) -> Result<ExecutionCost, VmExecutionError>;
    fn cost_stx_transfer(n: u64) -> Result<ExecutionCost, VmExecutionError>;
    fn cost_ft_mint(n: u64) -> Result<ExecutionCost, VmExecutionError>;
    fn cost_ft_transfer(n: u64) -> Result<ExecutionCost, VmExecutionError>;
    fn cost_ft_balance(n: u64) -> Result<ExecutionCost, VmExecutionError>;
    fn cost_ft_get_supply(n: u64) -> Result<ExecutionCost, VmExecutionError>;
    fn cost_ft_burn(n: u64) -> Result<ExecutionCost, VmExecutionError>;
    fn cost_nft_mint(n: u64) -> Result<ExecutionCost, VmExecutionError>;
    fn cost_nft_transfer(n: u64) -> Result<ExecutionCost, VmExecutionError>;
    fn cost_nft_owner(n: u64) -> Result<ExecutionCost, VmExecutionError>;
    fn cost_nft_burn(n: u64) -> Result<ExecutionCost, VmExecutionError>;
    fn poison_microblock(n: u64) -> Result<ExecutionCost, VmExecutionError>;
    fn cost_buff_to_int_le(n: u64) -> Result<ExecutionCost, VmExecutionError>;
    fn cost_buff_to_uint_le(n: u64) -> Result<ExecutionCost, VmExecutionError>;
    fn cost_buff_to_int_be(n: u64) -> Result<ExecutionCost, VmExecutionError>;
    fn cost_buff_to_uint_be(n: u64) -> Result<ExecutionCost, VmExecutionError>;
    fn cost_is_standard(n: u64) -> Result<ExecutionCost, VmExecutionError>;
    fn cost_principal_destruct(n: u64) -> Result<ExecutionCost, VmExecutionError>;
    fn cost_principal_construct(n: u64) -> Result<ExecutionCost, VmExecutionError>;
    fn cost_string_to_int(n: u64) -> Result<ExecutionCost, VmExecutionError>;
    fn cost_string_to_uint(n: u64) -> Result<ExecutionCost, VmExecutionError>;
    fn cost_int_to_ascii(n: u64) -> Result<ExecutionCost, VmExecutionError>;
    fn cost_int_to_utf8(n: u64) -> Result<ExecutionCost, VmExecutionError>;
    fn cost_burn_block_info(n: u64) -> Result<ExecutionCost, VmExecutionError>;
    fn cost_stx_account(n: u64) -> Result<ExecutionCost, VmExecutionError>;
    fn cost_slice(n: u64) -> Result<ExecutionCost, VmExecutionError>;
    fn cost_to_consensus_buff(n: u64) -> Result<ExecutionCost, VmExecutionError>;
    fn cost_from_consensus_buff(n: u64) -> Result<ExecutionCost, VmExecutionError>;
    fn cost_stx_transfer_memo(n: u64) -> Result<ExecutionCost, VmExecutionError>;
    fn cost_replace_at(n: u64) -> Result<ExecutionCost, VmExecutionError>;
    fn cost_as_contract(n: u64) -> Result<ExecutionCost, VmExecutionError>;
    fn cost_bitwise_and(n: u64) -> Result<ExecutionCost, VmExecutionError>;
    fn cost_bitwise_or(n: u64) -> Result<ExecutionCost, VmExecutionError>;
    fn cost_bitwise_not(n: u64) -> Result<ExecutionCost, VmExecutionError>;
    fn cost_bitwise_left_shift(n: u64) -> Result<ExecutionCost, VmExecutionError>;
    fn cost_bitwise_right_shift(n: u64) -> Result<ExecutionCost, VmExecutionError>;
    fn cost_contract_hash(n: u64) -> Result<ExecutionCost, VmExecutionError>;
    fn cost_to_ascii(n: u64) -> Result<ExecutionCost, VmExecutionError>;
    fn cost_restrict_assets(n: u64) -> Result<ExecutionCost, VmExecutionError>;
    fn cost_as_contract_safe(n: u64) -> Result<ExecutionCost, VmExecutionError>;
    fn cost_secp256r1verify(n: u64) -> Result<ExecutionCost, VmExecutionError>;
}

impl ClarityCostFunction {
    pub fn eval<C: CostValues>(&self, n: u64) -> Result<ExecutionCost, VmExecutionError> {
        match self {
            ClarityCostFunction::AnalysisTypeAnnotate => C::cost_analysis_type_annotate(n),
            ClarityCostFunction::AnalysisTypeCheck => C::cost_analysis_type_check(n),
            ClarityCostFunction::AnalysisTypeLookup => C::cost_analysis_type_lookup(n),
            ClarityCostFunction::AnalysisVisit => C::cost_analysis_visit(n),
            ClarityCostFunction::AnalysisIterableFunc => C::cost_analysis_iterable_func(n),
            ClarityCostFunction::AnalysisOptionCons => C::cost_analysis_option_cons(n),
            ClarityCostFunction::AnalysisOptionCheck => C::cost_analysis_option_check(n),
            ClarityCostFunction::AnalysisBindName => C::cost_analysis_bind_name(n),
            ClarityCostFunction::AnalysisListItemsCheck => C::cost_analysis_list_items_check(n),
            ClarityCostFunction::AnalysisCheckTupleGet => C::cost_analysis_check_tuple_get(n),
            ClarityCostFunction::AnalysisCheckTupleMerge => C::cost_analysis_check_tuple_merge(n),
            ClarityCostFunction::AnalysisCheckTupleCons => C::cost_analysis_check_tuple_cons(n),
            ClarityCostFunction::AnalysisTupleItemsCheck => C::cost_analysis_tuple_items_check(n),
            ClarityCostFunction::AnalysisCheckLet => C::cost_analysis_check_let(n),
            ClarityCostFunction::AnalysisLookupFunction => C::cost_analysis_lookup_function(n),
            ClarityCostFunction::AnalysisLookupFunctionTypes => {
                C::cost_analysis_lookup_function_types(n)
            }
            ClarityCostFunction::AnalysisLookupVariableConst => {
                C::cost_analysis_lookup_variable_const(n)
            }
            ClarityCostFunction::AnalysisLookupVariableDepth => {
                C::cost_analysis_lookup_variable_depth(n)
            }
            ClarityCostFunction::AstParse => C::cost_ast_parse(n),
            ClarityCostFunction::AstCycleDetection => C::cost_ast_cycle_detection(n),
            ClarityCostFunction::AnalysisStorage => C::cost_analysis_storage(n),
            ClarityCostFunction::AnalysisUseTraitEntry => C::cost_analysis_use_trait_entry(n),
            ClarityCostFunction::AnalysisGetFunctionEntry => C::cost_analysis_get_function_entry(n),
            ClarityCostFunction::AnalysisFetchContractEntry => {
                C::cost_analysis_fetch_contract_entry(n)
            }
            ClarityCostFunction::LookupVariableDepth => C::cost_lookup_variable_depth(n),
            ClarityCostFunction::LookupVariableSize => C::cost_lookup_variable_size(n),
            ClarityCostFunction::LookupFunction => C::cost_lookup_function(n),
            ClarityCostFunction::BindName => C::cost_bind_name(n),
            ClarityCostFunction::InnerTypeCheckCost => C::cost_inner_type_check_cost(n),
            ClarityCostFunction::UserFunctionApplication => C::cost_user_function_application(n),
            ClarityCostFunction::Let => C::cost_let(n),
            ClarityCostFunction::If => C::cost_if(n),
            ClarityCostFunction::Asserts => C::cost_asserts(n),
            ClarityCostFunction::Map => C::cost_map(n),
            ClarityCostFunction::Filter => C::cost_filter(n),
            ClarityCostFunction::Len => C::cost_len(n),
            ClarityCostFunction::ElementAt => C::cost_element_at(n),
            ClarityCostFunction::IndexOf => C::cost_index_of(n),
            ClarityCostFunction::Fold => C::cost_fold(n),
            ClarityCostFunction::ListCons => C::cost_list_cons(n),
            ClarityCostFunction::TypeParseStep => C::cost_type_parse_step(n),
            ClarityCostFunction::TupleGet => C::cost_tuple_get(n),
            ClarityCostFunction::TupleMerge => C::cost_tuple_merge(n),
            ClarityCostFunction::TupleCons => C::cost_tuple_cons(n),
            ClarityCostFunction::Add => C::cost_add(n),
            ClarityCostFunction::Sub => C::cost_sub(n),
            ClarityCostFunction::Mul => C::cost_mul(n),
            ClarityCostFunction::Div => C::cost_div(n),
            ClarityCostFunction::Geq => C::cost_geq(n),
            ClarityCostFunction::Leq => C::cost_leq(n),
            ClarityCostFunction::Le => C::cost_le(n),
            ClarityCostFunction::Ge => C::cost_ge(n),
            ClarityCostFunction::IntCast => C::cost_int_cast(n),
            ClarityCostFunction::Mod => C::cost_mod(n),
            ClarityCostFunction::Pow => C::cost_pow(n),
            ClarityCostFunction::Sqrti => C::cost_sqrti(n),
            ClarityCostFunction::Log2 => C::cost_log2(n),
            ClarityCostFunction::Xor => C::cost_xor(n),
            ClarityCostFunction::Not => C::cost_not(n),
            ClarityCostFunction::Eq => C::cost_eq(n),
            ClarityCostFunction::Begin => C::cost_begin(n),
            ClarityCostFunction::Hash160 => C::cost_hash160(n),
            ClarityCostFunction::Sha256 => C::cost_sha256(n),
            ClarityCostFunction::Sha512 => C::cost_sha512(n),
            ClarityCostFunction::Sha512t256 => C::cost_sha512t256(n),
            ClarityCostFunction::Keccak256 => C::cost_keccak256(n),
            ClarityCostFunction::Secp256k1recover => C::cost_secp256k1recover(n),
            ClarityCostFunction::Secp256k1verify => C::cost_secp256k1verify(n),
            ClarityCostFunction::Print => C::cost_print(n),
            ClarityCostFunction::SomeCons => C::cost_some_cons(n),
            ClarityCostFunction::OkCons => C::cost_ok_cons(n),
            ClarityCostFunction::ErrCons => C::cost_err_cons(n),
            ClarityCostFunction::DefaultTo => C::cost_default_to(n),
            ClarityCostFunction::UnwrapRet => C::cost_unwrap_ret(n),
            ClarityCostFunction::UnwrapErrOrRet => C::cost_unwrap_err_or_ret(n),
            ClarityCostFunction::IsOkay => C::cost_is_okay(n),
            ClarityCostFunction::IsNone => C::cost_is_none(n),
            ClarityCostFunction::IsErr => C::cost_is_err(n),
            ClarityCostFunction::IsSome => C::cost_is_some(n),
            ClarityCostFunction::Unwrap => C::cost_unwrap(n),
            ClarityCostFunction::UnwrapErr => C::cost_unwrap_err(n),
            ClarityCostFunction::TryRet => C::cost_try_ret(n),
            ClarityCostFunction::Match => C::cost_match(n),
            ClarityCostFunction::Or => C::cost_or(n),
            ClarityCostFunction::And => C::cost_and(n),
            ClarityCostFunction::Append => C::cost_append(n),
            ClarityCostFunction::Concat => C::cost_concat(n),
            ClarityCostFunction::AsMaxLen => C::cost_as_max_len(n),
            ClarityCostFunction::ContractCall => C::cost_contract_call(n),
            ClarityCostFunction::ContractOf => C::cost_contract_of(n),
            ClarityCostFunction::PrincipalOf => C::cost_principal_of(n),
            ClarityCostFunction::AtBlock => C::cost_at_block(n),
            ClarityCostFunction::LoadContract => C::cost_load_contract(n),
            ClarityCostFunction::CreateMap => C::cost_create_map(n),
            ClarityCostFunction::CreateVar => C::cost_create_var(n),
            ClarityCostFunction::CreateNft => C::cost_create_nft(n),
            ClarityCostFunction::CreateFt => C::cost_create_ft(n),
            ClarityCostFunction::FetchEntry => C::cost_fetch_entry(n),
            ClarityCostFunction::SetEntry => C::cost_set_entry(n),
            ClarityCostFunction::FetchVar => C::cost_fetch_var(n),
            ClarityCostFunction::SetVar => C::cost_set_var(n),
            ClarityCostFunction::ContractStorage => C::cost_contract_storage(n),
            ClarityCostFunction::BlockInfo => C::cost_block_info(n),
            ClarityCostFunction::StxBalance => C::cost_stx_balance(n),
            ClarityCostFunction::StxTransfer => C::cost_stx_transfer(n),
            ClarityCostFunction::FtMint => C::cost_ft_mint(n),
            ClarityCostFunction::FtTransfer => C::cost_ft_transfer(n),
            ClarityCostFunction::FtBalance => C::cost_ft_balance(n),
            ClarityCostFunction::FtSupply => C::cost_ft_get_supply(n),
            ClarityCostFunction::FtBurn => C::cost_ft_burn(n),
            ClarityCostFunction::NftMint => C::cost_nft_mint(n),
            ClarityCostFunction::NftTransfer => C::cost_nft_transfer(n),
            ClarityCostFunction::NftOwner => C::cost_nft_owner(n),
            ClarityCostFunction::NftBurn => C::cost_nft_burn(n),
            ClarityCostFunction::PoisonMicroblock => C::poison_microblock(n),
            ClarityCostFunction::BuffToIntLe => C::cost_buff_to_int_le(n),
            ClarityCostFunction::BuffToUIntLe => C::cost_buff_to_uint_le(n),
            ClarityCostFunction::BuffToIntBe => C::cost_buff_to_int_be(n),
            ClarityCostFunction::BuffToUIntBe => C::cost_buff_to_uint_be(n),
            ClarityCostFunction::IsStandard => C::cost_is_standard(n),
            ClarityCostFunction::PrincipalDestruct => C::cost_principal_destruct(n),
            ClarityCostFunction::PrincipalConstruct => C::cost_principal_construct(n),
            ClarityCostFunction::StringToInt => C::cost_string_to_int(n),
            ClarityCostFunction::StringToUInt => C::cost_string_to_uint(n),
            ClarityCostFunction::IntToAscii => C::cost_int_to_ascii(n),
            ClarityCostFunction::IntToUtf8 => C::cost_int_to_utf8(n),
            ClarityCostFunction::GetBurnBlockInfo => C::cost_burn_block_info(n),
            ClarityCostFunction::StxGetAccount => C::cost_stx_account(n),
            ClarityCostFunction::Slice => C::cost_slice(n),
            ClarityCostFunction::ToConsensusBuff => C::cost_to_consensus_buff(n),
            ClarityCostFunction::FromConsensusBuff => C::cost_from_consensus_buff(n),
            ClarityCostFunction::StxTransferMemo => C::cost_stx_transfer_memo(n),
            ClarityCostFunction::ReplaceAt => C::cost_replace_at(n),
            ClarityCostFunction::AsContract => C::cost_as_contract(n),
            ClarityCostFunction::BitwiseAnd => C::cost_bitwise_and(n),
            ClarityCostFunction::BitwiseOr => C::cost_bitwise_or(n),
            ClarityCostFunction::BitwiseNot => C::cost_bitwise_not(n),
            ClarityCostFunction::BitwiseLShift => C::cost_bitwise_left_shift(n),
            ClarityCostFunction::BitwiseRShift => C::cost_bitwise_right_shift(n),
            ClarityCostFunction::ContractHash => C::cost_contract_hash(n),
            ClarityCostFunction::ToAscii => C::cost_to_ascii(n),
            ClarityCostFunction::RestrictAssets => C::cost_restrict_assets(n),
            ClarityCostFunction::AsContractSafe => C::cost_as_contract_safe(n),
            ClarityCostFunction::Secp256r1verify => C::cost_secp256r1verify(n),
            ClarityCostFunction::Unimplemented => Err(RuntimeError::NotImplemented.into()),
        }
    }
}<|MERGE_RESOLUTION|>--- conflicted
+++ resolved
@@ -179,12 +179,8 @@
     let nlog2 = u64::from(64 - 1 - n.leading_zeros());
     Ok(a.saturating_mul(nlog2).saturating_add(b))
 }
-<<<<<<< HEAD
 
-pub fn nlogn(n: u64, a: u64, b: u64) -> InterpreterResult<u64> {
-=======
 pub fn nlogn(n: u64, a: u64, b: u64) -> Result<u64, VmExecutionError> {
->>>>>>> 46d7bd1e
     if n < 1 {
         // This branch is effectively unreachable from any valid Clarity contract.
         // All Clarity operations that eventually call `nlogn` (tuple operations, list `sort`,
