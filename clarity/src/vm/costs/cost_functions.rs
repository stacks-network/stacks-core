// Copyright (C) 2013-2020 Blockstack PBC, a public benefit corporation
// Copyright (C) 2020 Stacks Open Internet Foundation
//
// This program is free software: you can redistribute it and/or modify
// it under the terms of the GNU General Public License as published by
// the Free Software Foundation, either version 3 of the License, or
// (at your option) any later version.
//
// This program is distributed in the hope that it will be useful,
// but WITHOUT ANY WARRANTY; without even the implied warranty of
// MERCHANTABILITY or FITNESS FOR A PARTICULAR PURPOSE.  See the
// GNU General Public License for more details.
//
// You should have received a copy of the GNU General Public License
// along with this program.  If not, see <http://www.gnu.org/licenses/>.

use clarity_types::VmExecutionError;

use super::ExecutionCost;
use crate::vm::errors::{InterpreterResult, RuntimeError};

define_named_enum!(ClarityCostFunction {
    AnalysisTypeAnnotate("cost_analysis_type_annotate"),
    AnalysisTypeCheck("cost_analysis_type_check"),
    AnalysisTypeLookup("cost_analysis_type_lookup"),
    AnalysisVisit("cost_analysis_visit"),
    AnalysisIterableFunc("cost_analysis_iterable_func"),
    AnalysisOptionCons("cost_analysis_option_cons"),
    AnalysisOptionCheck("cost_analysis_option_check"),
    AnalysisBindName("cost_analysis_bind_name"),
    AnalysisListItemsCheck("cost_analysis_list_items_check"),
    AnalysisCheckTupleGet("cost_analysis_check_tuple_get"),
    AnalysisCheckTupleMerge("cost_analysis_check_tuple_merge"),
    AnalysisCheckTupleCons("cost_analysis_check_tuple_cons"),
    AnalysisTupleItemsCheck("cost_analysis_tuple_items_check"),
    AnalysisCheckLet("cost_analysis_check_let"),
    AnalysisLookupFunction("cost_analysis_lookup_function"),
    AnalysisLookupFunctionTypes("cost_analysis_lookup_function_types"),
    AnalysisLookupVariableConst("cost_analysis_lookup_variable_const"),
    AnalysisLookupVariableDepth("cost_analysis_lookup_variable_depth"),
    AstParse("cost_ast_parse"),
    AstCycleDetection("cost_ast_cycle_detection"),
    AnalysisStorage("cost_analysis_storage"),
    AnalysisUseTraitEntry("cost_analysis_use_trait_entry"),
    AnalysisGetFunctionEntry("cost_analysis_get_function_entry"),
    AnalysisFetchContractEntry("cost_analysis_fetch_contract_entry"),
    LookupVariableDepth("cost_lookup_variable_depth"),
    LookupVariableSize("cost_lookup_variable_size"),
    LookupFunction("cost_lookup_function"),
    BindName("cost_bind_name"),
    InnerTypeCheckCost("cost_inner_type_check_cost"),
    UserFunctionApplication("cost_user_function_application"),
    Let("cost_let"),
    If("cost_if"),
    Asserts("cost_asserts"),
    Map("cost_map"),
    Filter("cost_filter"),
    Len("cost_len"),
    ElementAt("cost_element_at"),
    IndexOf("cost_index_of"),
    Fold("cost_fold"),
    ListCons("cost_list_cons"),
    TypeParseStep("cost_type_parse_step"),
    TupleGet("cost_tuple_get"),
    TupleMerge("cost_tuple_merge"),
    TupleCons("cost_tuple_cons"),
    Add("cost_add"),
    Sub("cost_sub"),
    Mul("cost_mul"),
    Div("cost_div"),
    Geq("cost_geq"),
    Leq("cost_leq"),
    Le("cost_le"),
    Ge("cost_ge"),
    IntCast("cost_int_cast"),
    Mod("cost_mod"),
    Pow("cost_pow"),
    Sqrti("cost_sqrti"),
    Log2("cost_log2"),
    Xor("cost_xor"),
    Not("cost_not"),
    Eq("cost_eq"),
    Begin("cost_begin"),
    Hash160("cost_hash160"),
    Sha256("cost_sha256"),
    Sha512("cost_sha512"),
    Sha512t256("cost_sha512t256"),
    Keccak256("cost_keccak256"),
    Secp256k1recover("cost_secp256k1recover"),
    Secp256k1verify("cost_secp256k1verify"),
    Print("cost_print"),
    SomeCons("cost_some_cons"),
    OkCons("cost_ok_cons"),
    ErrCons("cost_err_cons"),
    DefaultTo("cost_default_to"),
    UnwrapRet("cost_unwrap_ret"),
    UnwrapErrOrRet("cost_unwrap_err_or_ret"),
    IsOkay("cost_is_okay"),
    IsNone("cost_is_none"),
    IsErr("cost_is_err"),
    IsSome("cost_is_some"),
    Unwrap("cost_unwrap"),
    UnwrapErr("cost_unwrap_err"),
    TryRet("cost_try_ret"),
    Match("cost_match"),
    Or("cost_or"),
    And("cost_and"),
    Append("cost_append"),
    Concat("cost_concat"),
    AsMaxLen("cost_as_max_len"),
    ContractCall("cost_contract_call"),
    ContractOf("cost_contract_of"),
    PrincipalOf("cost_principal_of"),
    AtBlock("cost_at_block"),
    LoadContract("cost_load_contract"),
    CreateMap("cost_create_map"),
    CreateVar("cost_create_var"),
    CreateNft("cost_create_nft"),
    CreateFt("cost_create_ft"),
    FetchEntry("cost_fetch_entry"),
    SetEntry("cost_set_entry"),
    FetchVar("cost_fetch_var"),
    SetVar("cost_set_var"),
    ContractStorage("cost_contract_storage"),
    BlockInfo("cost_block_info"),
    StxBalance("cost_stx_balance"),
    StxTransfer("cost_stx_transfer"),
    FtMint("cost_ft_mint"),
    FtTransfer("cost_ft_transfer"),
    FtBalance("cost_ft_balance"),
    FtSupply("cost_ft_get_supply"),
    FtBurn("cost_ft_burn"),
    NftMint("cost_nft_mint"),
    NftTransfer("cost_nft_transfer"),
    NftOwner("cost_nft_owner"),
    NftBurn("cost_nft_burn"),
    PoisonMicroblock("poison_microblock"),
    BuffToIntLe("cost_buff_to_int_le"),
    BuffToUIntLe("cost_buff_to_uint_le"),
    BuffToIntBe("cost_buff_to_int_be"),
    BuffToUIntBe("cost_buff_to_uint_be"),
    IsStandard("cost_is_standard"),
    PrincipalDestruct("cost_principal_destruct"),
    PrincipalConstruct("cost_principal_construct"),
    StringToInt("cost_string_to_int"),
    StringToUInt("cost_string_to_uint"),
    IntToAscii("cost_int_to_ascii"),
    IntToUtf8("cost_int_to_utf8"),
    GetBurnBlockInfo("cost_burn_block_info"),
    StxGetAccount("cost_stx_account"),
    Slice("cost_slice"),
    ToConsensusBuff("cost_to_consensus_buff"),
    FromConsensusBuff("cost_from_consensus_buff"),
    StxTransferMemo("cost_stx_transfer_memo"),
    ReplaceAt("cost_replace_at"),
    AsContract("cost_as_contract"),
    BitwiseAnd("cost_bitwise_and"),
    BitwiseOr("cost_bitwise_or"),
    BitwiseNot("cost_bitwise_not"),
    BitwiseLShift("cost_bitwise_left_shift"),
    BitwiseRShift("cost_bitwise_right_shift"),
    ContractHash("cost_contract_hash"),
    ToAscii("cost_to_ascii"),
    RestrictAssets("cost_restrict_assets"),
    AsContractSafe("cost_as_contract_safe"),
    Secp256r1verify("cost_secp256r1verify"),
    Unimplemented("cost_unimplemented"),
});

// Helper functions used by `CostValues` implementations

pub fn linear(n: u64, a: u64, b: u64) -> u64 {
    a.saturating_mul(n).saturating_add(b)
}
pub fn logn(n: u64, a: u64, b: u64) -> InterpreterResult<u64> {
    if n < 1 {
        return Err(VmExecutionError::Runtime(
            RuntimeError::Arithmetic("log2 must be passed a positive integer".to_string()),
            Some(vec![]),
        ));
    }
    let nlog2 = u64::from(64 - 1 - n.leading_zeros());
    Ok(a.saturating_mul(nlog2).saturating_add(b))
}
pub fn nlogn(n: u64, a: u64, b: u64) -> InterpreterResult<u64> {
    if n < 1 {
        return Err(VmExecutionError::Runtime(
            RuntimeError::Arithmetic("log2 must be passed a positive integer".to_string()),
            Some(vec![]),
        ));
    }
    let nlog2 = u64::from(64 - 1 - n.leading_zeros());
    Ok(a.saturating_mul(nlog2.saturating_mul(n)).saturating_add(b))
}

pub trait CostValues {
    fn cost_analysis_type_annotate(n: u64) -> InterpreterResult<ExecutionCost>;
    fn cost_analysis_type_check(n: u64) -> InterpreterResult<ExecutionCost>;
    fn cost_analysis_type_lookup(n: u64) -> InterpreterResult<ExecutionCost>;
    fn cost_analysis_visit(n: u64) -> InterpreterResult<ExecutionCost>;
    fn cost_analysis_iterable_func(n: u64) -> InterpreterResult<ExecutionCost>;
    fn cost_analysis_option_cons(n: u64) -> InterpreterResult<ExecutionCost>;
    fn cost_analysis_option_check(n: u64) -> InterpreterResult<ExecutionCost>;
    fn cost_analysis_bind_name(n: u64) -> InterpreterResult<ExecutionCost>;
    fn cost_analysis_list_items_check(n: u64) -> InterpreterResult<ExecutionCost>;
    fn cost_analysis_check_tuple_get(n: u64) -> InterpreterResult<ExecutionCost>;
    fn cost_analysis_check_tuple_merge(n: u64) -> InterpreterResult<ExecutionCost>;
    fn cost_analysis_check_tuple_cons(n: u64) -> InterpreterResult<ExecutionCost>;
    fn cost_analysis_tuple_items_check(n: u64) -> InterpreterResult<ExecutionCost>;
    fn cost_analysis_check_let(n: u64) -> InterpreterResult<ExecutionCost>;
    fn cost_analysis_lookup_function(n: u64) -> InterpreterResult<ExecutionCost>;
    fn cost_analysis_lookup_function_types(n: u64) -> InterpreterResult<ExecutionCost>;
    fn cost_analysis_lookup_variable_const(n: u64) -> InterpreterResult<ExecutionCost>;
    fn cost_analysis_lookup_variable_depth(n: u64) -> InterpreterResult<ExecutionCost>;
    fn cost_ast_parse(n: u64) -> InterpreterResult<ExecutionCost>;
    fn cost_ast_cycle_detection(n: u64) -> InterpreterResult<ExecutionCost>;
    fn cost_analysis_storage(n: u64) -> InterpreterResult<ExecutionCost>;
    fn cost_analysis_use_trait_entry(n: u64) -> InterpreterResult<ExecutionCost>;
    fn cost_analysis_get_function_entry(n: u64) -> InterpreterResult<ExecutionCost>;
    fn cost_analysis_fetch_contract_entry(n: u64) -> InterpreterResult<ExecutionCost>;
    fn cost_lookup_variable_depth(n: u64) -> InterpreterResult<ExecutionCost>;
    fn cost_lookup_variable_size(n: u64) -> InterpreterResult<ExecutionCost>;
    fn cost_lookup_function(n: u64) -> InterpreterResult<ExecutionCost>;
    fn cost_bind_name(n: u64) -> InterpreterResult<ExecutionCost>;
    fn cost_inner_type_check_cost(n: u64) -> InterpreterResult<ExecutionCost>;
    fn cost_user_function_application(n: u64) -> InterpreterResult<ExecutionCost>;
    fn cost_let(n: u64) -> InterpreterResult<ExecutionCost>;
    fn cost_if(n: u64) -> InterpreterResult<ExecutionCost>;
    fn cost_asserts(n: u64) -> InterpreterResult<ExecutionCost>;
    fn cost_map(n: u64) -> InterpreterResult<ExecutionCost>;
    fn cost_filter(n: u64) -> InterpreterResult<ExecutionCost>;
    fn cost_len(n: u64) -> InterpreterResult<ExecutionCost>;
    fn cost_element_at(n: u64) -> InterpreterResult<ExecutionCost>;
    fn cost_index_of(n: u64) -> InterpreterResult<ExecutionCost>;
    fn cost_fold(n: u64) -> InterpreterResult<ExecutionCost>;
    fn cost_list_cons(n: u64) -> InterpreterResult<ExecutionCost>;
    fn cost_type_parse_step(n: u64) -> InterpreterResult<ExecutionCost>;
    fn cost_tuple_get(n: u64) -> InterpreterResult<ExecutionCost>;
    fn cost_tuple_merge(n: u64) -> InterpreterResult<ExecutionCost>;
    fn cost_tuple_cons(n: u64) -> InterpreterResult<ExecutionCost>;
    fn cost_add(n: u64) -> InterpreterResult<ExecutionCost>;
    fn cost_sub(n: u64) -> InterpreterResult<ExecutionCost>;
    fn cost_mul(n: u64) -> InterpreterResult<ExecutionCost>;
    fn cost_div(n: u64) -> InterpreterResult<ExecutionCost>;
    fn cost_geq(n: u64) -> InterpreterResult<ExecutionCost>;
    fn cost_leq(n: u64) -> InterpreterResult<ExecutionCost>;
    fn cost_le(n: u64) -> InterpreterResult<ExecutionCost>;
    fn cost_ge(n: u64) -> InterpreterResult<ExecutionCost>;
    fn cost_int_cast(n: u64) -> InterpreterResult<ExecutionCost>;
    fn cost_mod(n: u64) -> InterpreterResult<ExecutionCost>;
    fn cost_pow(n: u64) -> InterpreterResult<ExecutionCost>;
    fn cost_sqrti(n: u64) -> InterpreterResult<ExecutionCost>;
    fn cost_log2(n: u64) -> InterpreterResult<ExecutionCost>;
    fn cost_xor(n: u64) -> InterpreterResult<ExecutionCost>;
    fn cost_not(n: u64) -> InterpreterResult<ExecutionCost>;
    fn cost_eq(n: u64) -> InterpreterResult<ExecutionCost>;
    fn cost_begin(n: u64) -> InterpreterResult<ExecutionCost>;
    fn cost_hash160(n: u64) -> InterpreterResult<ExecutionCost>;
    fn cost_sha256(n: u64) -> InterpreterResult<ExecutionCost>;
    fn cost_sha512(n: u64) -> InterpreterResult<ExecutionCost>;
    fn cost_sha512t256(n: u64) -> InterpreterResult<ExecutionCost>;
    fn cost_keccak256(n: u64) -> InterpreterResult<ExecutionCost>;
    fn cost_secp256k1recover(n: u64) -> InterpreterResult<ExecutionCost>;
    fn cost_secp256k1verify(n: u64) -> InterpreterResult<ExecutionCost>;
    fn cost_print(n: u64) -> InterpreterResult<ExecutionCost>;
    fn cost_some_cons(n: u64) -> InterpreterResult<ExecutionCost>;
    fn cost_ok_cons(n: u64) -> InterpreterResult<ExecutionCost>;
    fn cost_err_cons(n: u64) -> InterpreterResult<ExecutionCost>;
    fn cost_default_to(n: u64) -> InterpreterResult<ExecutionCost>;
    fn cost_unwrap_ret(n: u64) -> InterpreterResult<ExecutionCost>;
    fn cost_unwrap_err_or_ret(n: u64) -> InterpreterResult<ExecutionCost>;
    fn cost_is_okay(n: u64) -> InterpreterResult<ExecutionCost>;
    fn cost_is_none(n: u64) -> InterpreterResult<ExecutionCost>;
    fn cost_is_err(n: u64) -> InterpreterResult<ExecutionCost>;
    fn cost_is_some(n: u64) -> InterpreterResult<ExecutionCost>;
    fn cost_unwrap(n: u64) -> InterpreterResult<ExecutionCost>;
    fn cost_unwrap_err(n: u64) -> InterpreterResult<ExecutionCost>;
    fn cost_try_ret(n: u64) -> InterpreterResult<ExecutionCost>;
    fn cost_match(n: u64) -> InterpreterResult<ExecutionCost>;
    fn cost_or(n: u64) -> InterpreterResult<ExecutionCost>;
    fn cost_and(n: u64) -> InterpreterResult<ExecutionCost>;
    fn cost_append(n: u64) -> InterpreterResult<ExecutionCost>;
    fn cost_concat(n: u64) -> InterpreterResult<ExecutionCost>;
    fn cost_as_max_len(n: u64) -> InterpreterResult<ExecutionCost>;
    fn cost_contract_call(n: u64) -> InterpreterResult<ExecutionCost>;
    fn cost_contract_of(n: u64) -> InterpreterResult<ExecutionCost>;
    fn cost_principal_of(n: u64) -> InterpreterResult<ExecutionCost>;
    fn cost_at_block(n: u64) -> InterpreterResult<ExecutionCost>;
    fn cost_load_contract(n: u64) -> InterpreterResult<ExecutionCost>;
    fn cost_create_map(n: u64) -> InterpreterResult<ExecutionCost>;
    fn cost_create_var(n: u64) -> InterpreterResult<ExecutionCost>;
    fn cost_create_nft(n: u64) -> InterpreterResult<ExecutionCost>;
    fn cost_create_ft(n: u64) -> InterpreterResult<ExecutionCost>;
    fn cost_fetch_entry(n: u64) -> InterpreterResult<ExecutionCost>;
    fn cost_set_entry(n: u64) -> InterpreterResult<ExecutionCost>;
    fn cost_fetch_var(n: u64) -> InterpreterResult<ExecutionCost>;
    fn cost_set_var(n: u64) -> InterpreterResult<ExecutionCost>;
    fn cost_contract_storage(n: u64) -> InterpreterResult<ExecutionCost>;
    fn cost_block_info(n: u64) -> InterpreterResult<ExecutionCost>;
    fn cost_stx_balance(n: u64) -> InterpreterResult<ExecutionCost>;
    fn cost_stx_transfer(n: u64) -> InterpreterResult<ExecutionCost>;
    fn cost_ft_mint(n: u64) -> InterpreterResult<ExecutionCost>;
    fn cost_ft_transfer(n: u64) -> InterpreterResult<ExecutionCost>;
    fn cost_ft_balance(n: u64) -> InterpreterResult<ExecutionCost>;
    fn cost_ft_get_supply(n: u64) -> InterpreterResult<ExecutionCost>;
    fn cost_ft_burn(n: u64) -> InterpreterResult<ExecutionCost>;
    fn cost_nft_mint(n: u64) -> InterpreterResult<ExecutionCost>;
    fn cost_nft_transfer(n: u64) -> InterpreterResult<ExecutionCost>;
    fn cost_nft_owner(n: u64) -> InterpreterResult<ExecutionCost>;
    fn cost_nft_burn(n: u64) -> InterpreterResult<ExecutionCost>;
    fn poison_microblock(n: u64) -> InterpreterResult<ExecutionCost>;
    fn cost_buff_to_int_le(n: u64) -> InterpreterResult<ExecutionCost>;
    fn cost_buff_to_uint_le(n: u64) -> InterpreterResult<ExecutionCost>;
    fn cost_buff_to_int_be(n: u64) -> InterpreterResult<ExecutionCost>;
    fn cost_buff_to_uint_be(n: u64) -> InterpreterResult<ExecutionCost>;
    fn cost_is_standard(n: u64) -> InterpreterResult<ExecutionCost>;
    fn cost_principal_destruct(n: u64) -> InterpreterResult<ExecutionCost>;
    fn cost_principal_construct(n: u64) -> InterpreterResult<ExecutionCost>;
    fn cost_string_to_int(n: u64) -> InterpreterResult<ExecutionCost>;
    fn cost_string_to_uint(n: u64) -> InterpreterResult<ExecutionCost>;
    fn cost_int_to_ascii(n: u64) -> InterpreterResult<ExecutionCost>;
    fn cost_int_to_utf8(n: u64) -> InterpreterResult<ExecutionCost>;
    fn cost_burn_block_info(n: u64) -> InterpreterResult<ExecutionCost>;
    fn cost_stx_account(n: u64) -> InterpreterResult<ExecutionCost>;
    fn cost_slice(n: u64) -> InterpreterResult<ExecutionCost>;
    fn cost_to_consensus_buff(n: u64) -> InterpreterResult<ExecutionCost>;
    fn cost_from_consensus_buff(n: u64) -> InterpreterResult<ExecutionCost>;
    fn cost_stx_transfer_memo(n: u64) -> InterpreterResult<ExecutionCost>;
    fn cost_replace_at(n: u64) -> InterpreterResult<ExecutionCost>;
    fn cost_as_contract(n: u64) -> InterpreterResult<ExecutionCost>;
    fn cost_bitwise_and(n: u64) -> InterpreterResult<ExecutionCost>;
    fn cost_bitwise_or(n: u64) -> InterpreterResult<ExecutionCost>;
    fn cost_bitwise_not(n: u64) -> InterpreterResult<ExecutionCost>;
    fn cost_bitwise_left_shift(n: u64) -> InterpreterResult<ExecutionCost>;
    fn cost_bitwise_right_shift(n: u64) -> InterpreterResult<ExecutionCost>;
    fn cost_contract_hash(n: u64) -> InterpreterResult<ExecutionCost>;
    fn cost_to_ascii(n: u64) -> InterpreterResult<ExecutionCost>;
    fn cost_restrict_assets(n: u64) -> InterpreterResult<ExecutionCost>;
    fn cost_as_contract_safe(n: u64) -> InterpreterResult<ExecutionCost>;
    fn cost_secp256r1verify(n: u64) -> InterpreterResult<ExecutionCost>;
}

impl ClarityCostFunction {
    pub fn eval<C: CostValues>(&self, n: u64) -> InterpreterResult<ExecutionCost> {
        match self {
            ClarityCostFunction::AnalysisTypeAnnotate => C::cost_analysis_type_annotate(n),
            ClarityCostFunction::AnalysisTypeCheck => C::cost_analysis_type_check(n),
            ClarityCostFunction::AnalysisTypeLookup => C::cost_analysis_type_lookup(n),
            ClarityCostFunction::AnalysisVisit => C::cost_analysis_visit(n),
            ClarityCostFunction::AnalysisIterableFunc => C::cost_analysis_iterable_func(n),
            ClarityCostFunction::AnalysisOptionCons => C::cost_analysis_option_cons(n),
            ClarityCostFunction::AnalysisOptionCheck => C::cost_analysis_option_check(n),
            ClarityCostFunction::AnalysisBindName => C::cost_analysis_bind_name(n),
            ClarityCostFunction::AnalysisListItemsCheck => C::cost_analysis_list_items_check(n),
            ClarityCostFunction::AnalysisCheckTupleGet => C::cost_analysis_check_tuple_get(n),
            ClarityCostFunction::AnalysisCheckTupleMerge => C::cost_analysis_check_tuple_merge(n),
            ClarityCostFunction::AnalysisCheckTupleCons => C::cost_analysis_check_tuple_cons(n),
            ClarityCostFunction::AnalysisTupleItemsCheck => C::cost_analysis_tuple_items_check(n),
            ClarityCostFunction::AnalysisCheckLet => C::cost_analysis_check_let(n),
            ClarityCostFunction::AnalysisLookupFunction => C::cost_analysis_lookup_function(n),
            ClarityCostFunction::AnalysisLookupFunctionTypes => {
                C::cost_analysis_lookup_function_types(n)
            }
            ClarityCostFunction::AnalysisLookupVariableConst => {
                C::cost_analysis_lookup_variable_const(n)
            }
            ClarityCostFunction::AnalysisLookupVariableDepth => {
                C::cost_analysis_lookup_variable_depth(n)
            }
            ClarityCostFunction::AstParse => C::cost_ast_parse(n),
            ClarityCostFunction::AstCycleDetection => C::cost_ast_cycle_detection(n),
            ClarityCostFunction::AnalysisStorage => C::cost_analysis_storage(n),
            ClarityCostFunction::AnalysisUseTraitEntry => C::cost_analysis_use_trait_entry(n),
            ClarityCostFunction::AnalysisGetFunctionEntry => C::cost_analysis_get_function_entry(n),
            ClarityCostFunction::AnalysisFetchContractEntry => {
                C::cost_analysis_fetch_contract_entry(n)
            }
            ClarityCostFunction::LookupVariableDepth => C::cost_lookup_variable_depth(n),
            ClarityCostFunction::LookupVariableSize => C::cost_lookup_variable_size(n),
            ClarityCostFunction::LookupFunction => C::cost_lookup_function(n),
            ClarityCostFunction::BindName => C::cost_bind_name(n),
            ClarityCostFunction::InnerTypeCheckCost => C::cost_inner_type_check_cost(n),
            ClarityCostFunction::UserFunctionApplication => C::cost_user_function_application(n),
            ClarityCostFunction::Let => C::cost_let(n),
            ClarityCostFunction::If => C::cost_if(n),
            ClarityCostFunction::Asserts => C::cost_asserts(n),
            ClarityCostFunction::Map => C::cost_map(n),
            ClarityCostFunction::Filter => C::cost_filter(n),
            ClarityCostFunction::Len => C::cost_len(n),
            ClarityCostFunction::ElementAt => C::cost_element_at(n),
            ClarityCostFunction::IndexOf => C::cost_index_of(n),
            ClarityCostFunction::Fold => C::cost_fold(n),
            ClarityCostFunction::ListCons => C::cost_list_cons(n),
            ClarityCostFunction::TypeParseStep => C::cost_type_parse_step(n),
            ClarityCostFunction::TupleGet => C::cost_tuple_get(n),
            ClarityCostFunction::TupleMerge => C::cost_tuple_merge(n),
            ClarityCostFunction::TupleCons => C::cost_tuple_cons(n),
            ClarityCostFunction::Add => C::cost_add(n),
            ClarityCostFunction::Sub => C::cost_sub(n),
            ClarityCostFunction::Mul => C::cost_mul(n),
            ClarityCostFunction::Div => C::cost_div(n),
            ClarityCostFunction::Geq => C::cost_geq(n),
            ClarityCostFunction::Leq => C::cost_leq(n),
            ClarityCostFunction::Le => C::cost_le(n),
            ClarityCostFunction::Ge => C::cost_ge(n),
            ClarityCostFunction::IntCast => C::cost_int_cast(n),
            ClarityCostFunction::Mod => C::cost_mod(n),
            ClarityCostFunction::Pow => C::cost_pow(n),
            ClarityCostFunction::Sqrti => C::cost_sqrti(n),
            ClarityCostFunction::Log2 => C::cost_log2(n),
            ClarityCostFunction::Xor => C::cost_xor(n),
            ClarityCostFunction::Not => C::cost_not(n),
            ClarityCostFunction::Eq => C::cost_eq(n),
            ClarityCostFunction::Begin => C::cost_begin(n),
            ClarityCostFunction::Hash160 => C::cost_hash160(n),
            ClarityCostFunction::Sha256 => C::cost_sha256(n),
            ClarityCostFunction::Sha512 => C::cost_sha512(n),
            ClarityCostFunction::Sha512t256 => C::cost_sha512t256(n),
            ClarityCostFunction::Keccak256 => C::cost_keccak256(n),
            ClarityCostFunction::Secp256k1recover => C::cost_secp256k1recover(n),
            ClarityCostFunction::Secp256k1verify => C::cost_secp256k1verify(n),
            ClarityCostFunction::Print => C::cost_print(n),
            ClarityCostFunction::SomeCons => C::cost_some_cons(n),
            ClarityCostFunction::OkCons => C::cost_ok_cons(n),
            ClarityCostFunction::ErrCons => C::cost_err_cons(n),
            ClarityCostFunction::DefaultTo => C::cost_default_to(n),
            ClarityCostFunction::UnwrapRet => C::cost_unwrap_ret(n),
            ClarityCostFunction::UnwrapErrOrRet => C::cost_unwrap_err_or_ret(n),
            ClarityCostFunction::IsOkay => C::cost_is_okay(n),
            ClarityCostFunction::IsNone => C::cost_is_none(n),
            ClarityCostFunction::IsErr => C::cost_is_err(n),
            ClarityCostFunction::IsSome => C::cost_is_some(n),
            ClarityCostFunction::Unwrap => C::cost_unwrap(n),
            ClarityCostFunction::UnwrapErr => C::cost_unwrap_err(n),
            ClarityCostFunction::TryRet => C::cost_try_ret(n),
            ClarityCostFunction::Match => C::cost_match(n),
            ClarityCostFunction::Or => C::cost_or(n),
            ClarityCostFunction::And => C::cost_and(n),
            ClarityCostFunction::Append => C::cost_append(n),
            ClarityCostFunction::Concat => C::cost_concat(n),
            ClarityCostFunction::AsMaxLen => C::cost_as_max_len(n),
            ClarityCostFunction::ContractCall => C::cost_contract_call(n),
            ClarityCostFunction::ContractOf => C::cost_contract_of(n),
            ClarityCostFunction::PrincipalOf => C::cost_principal_of(n),
            ClarityCostFunction::AtBlock => C::cost_at_block(n),
            ClarityCostFunction::LoadContract => C::cost_load_contract(n),
            ClarityCostFunction::CreateMap => C::cost_create_map(n),
            ClarityCostFunction::CreateVar => C::cost_create_var(n),
            ClarityCostFunction::CreateNft => C::cost_create_nft(n),
            ClarityCostFunction::CreateFt => C::cost_create_ft(n),
            ClarityCostFunction::FetchEntry => C::cost_fetch_entry(n),
            ClarityCostFunction::SetEntry => C::cost_set_entry(n),
            ClarityCostFunction::FetchVar => C::cost_fetch_var(n),
            ClarityCostFunction::SetVar => C::cost_set_var(n),
            ClarityCostFunction::ContractStorage => C::cost_contract_storage(n),
            ClarityCostFunction::BlockInfo => C::cost_block_info(n),
            ClarityCostFunction::StxBalance => C::cost_stx_balance(n),
            ClarityCostFunction::StxTransfer => C::cost_stx_transfer(n),
            ClarityCostFunction::FtMint => C::cost_ft_mint(n),
            ClarityCostFunction::FtTransfer => C::cost_ft_transfer(n),
            ClarityCostFunction::FtBalance => C::cost_ft_balance(n),
            ClarityCostFunction::FtSupply => C::cost_ft_get_supply(n),
            ClarityCostFunction::FtBurn => C::cost_ft_burn(n),
            ClarityCostFunction::NftMint => C::cost_nft_mint(n),
            ClarityCostFunction::NftTransfer => C::cost_nft_transfer(n),
            ClarityCostFunction::NftOwner => C::cost_nft_owner(n),
            ClarityCostFunction::NftBurn => C::cost_nft_burn(n),
            ClarityCostFunction::PoisonMicroblock => C::poison_microblock(n),
            ClarityCostFunction::BuffToIntLe => C::cost_buff_to_int_le(n),
            ClarityCostFunction::BuffToUIntLe => C::cost_buff_to_uint_le(n),
            ClarityCostFunction::BuffToIntBe => C::cost_buff_to_int_be(n),
            ClarityCostFunction::BuffToUIntBe => C::cost_buff_to_uint_be(n),
            ClarityCostFunction::IsStandard => C::cost_is_standard(n),
            ClarityCostFunction::PrincipalDestruct => C::cost_principal_destruct(n),
            ClarityCostFunction::PrincipalConstruct => C::cost_principal_construct(n),
            ClarityCostFunction::StringToInt => C::cost_string_to_int(n),
            ClarityCostFunction::StringToUInt => C::cost_string_to_uint(n),
            ClarityCostFunction::IntToAscii => C::cost_int_to_ascii(n),
            ClarityCostFunction::IntToUtf8 => C::cost_int_to_utf8(n),
            ClarityCostFunction::GetBurnBlockInfo => C::cost_burn_block_info(n),
            ClarityCostFunction::StxGetAccount => C::cost_stx_account(n),
            ClarityCostFunction::Slice => C::cost_slice(n),
            ClarityCostFunction::ToConsensusBuff => C::cost_to_consensus_buff(n),
            ClarityCostFunction::FromConsensusBuff => C::cost_from_consensus_buff(n),
            ClarityCostFunction::StxTransferMemo => C::cost_stx_transfer_memo(n),
            ClarityCostFunction::ReplaceAt => C::cost_replace_at(n),
            ClarityCostFunction::AsContract => C::cost_as_contract(n),
            ClarityCostFunction::BitwiseAnd => C::cost_bitwise_and(n),
            ClarityCostFunction::BitwiseOr => C::cost_bitwise_or(n),
            ClarityCostFunction::BitwiseNot => C::cost_bitwise_not(n),
            ClarityCostFunction::BitwiseLShift => C::cost_bitwise_left_shift(n),
            ClarityCostFunction::BitwiseRShift => C::cost_bitwise_right_shift(n),
            ClarityCostFunction::ContractHash => C::cost_contract_hash(n),
            ClarityCostFunction::ToAscii => C::cost_to_ascii(n),
            ClarityCostFunction::RestrictAssets => C::cost_restrict_assets(n),
            ClarityCostFunction::AsContractSafe => C::cost_as_contract_safe(n),
<<<<<<< HEAD
            ClarityCostFunction::Unimplemented => Err(RuntimeError::NotImplemented.into()),
=======
            ClarityCostFunction::Secp256r1verify => C::cost_secp256r1verify(n),
            ClarityCostFunction::Unimplemented => Err(RuntimeErrorType::NotImplemented.into()),
>>>>>>> d622c3d2
        }
    }
}<|MERGE_RESOLUTION|>--- conflicted
+++ resolved
@@ -494,12 +494,8 @@
             ClarityCostFunction::ToAscii => C::cost_to_ascii(n),
             ClarityCostFunction::RestrictAssets => C::cost_restrict_assets(n),
             ClarityCostFunction::AsContractSafe => C::cost_as_contract_safe(n),
-<<<<<<< HEAD
+            ClarityCostFunction::Secp256r1verify => C::cost_secp256r1verify(n),
             ClarityCostFunction::Unimplemented => Err(RuntimeError::NotImplemented.into()),
-=======
-            ClarityCostFunction::Secp256r1verify => C::cost_secp256r1verify(n),
-            ClarityCostFunction::Unimplemented => Err(RuntimeErrorType::NotImplemented.into()),
->>>>>>> d622c3d2
         }
     }
 }