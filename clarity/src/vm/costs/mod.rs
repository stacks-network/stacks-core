// Copyright (C) 2013-2020 Blockstack PBC, a public benefit corporation
// Copyright (C) 2020 Stacks Open Internet Foundation
//
// This program is free software: you can redistribute it and/or modify
// it under the terms of the GNU General Public License as published by
// the Free Software Foundation, either version 3 of the License, or
// (at your option) any later version.
//
// This program is distributed in the hope that it will be useful,
// but WITHOUT ANY WARRANTY; without even the implied warranty of
// MERCHANTABILITY or FITNESS FOR A PARTICULAR PURPOSE.  See the
// GNU General Public License for more details.
//
// You should have received a copy of the GNU General Public License
// along with this program.  If not, see <http://www.gnu.org/licenses/>.

use std::collections::HashMap;
use std::{cmp, fmt};

pub use clarity_types::errors::CostErrors;
pub use clarity_types::execution_cost::{CostOverflowingMath, ExecutionCost};
use costs_1::Costs1;
use costs_2::Costs2;
use costs_2_testnet::Costs2Testnet;
use costs_3::Costs3;
use costs_4::Costs4;
use lazy_static::lazy_static;
use serde::{Deserialize, Serialize};
use stacks_common::types::StacksEpochId;

<<<<<<< HEAD
use super::errors::{CheckErrors, RuntimeError};
=======
use super::errors::{CheckErrorKind, RuntimeErrorType};
>>>>>>> 927747ce
use crate::boot_util::boot_code_id;
use crate::vm::contexts::{ContractContext, GlobalContext};
use crate::vm::costs::cost_functions::ClarityCostFunction;
use crate::vm::database::clarity_store::NullBackingStore;
use crate::vm::database::ClarityDatabase;
use crate::vm::errors::InterpreterResult;
use crate::vm::types::signatures::FunctionType::Fixed;
use crate::vm::types::signatures::TupleTypeSignature;
use crate::vm::types::Value::UInt;
use crate::vm::types::{
    FunctionType, PrincipalData, QualifiedContractIdentifier, TupleData, TypeSignature,
};
use crate::vm::{CallStack, ClarityName, Environment, LocalContext, SymbolicExpression, Value};
pub mod constants;
pub mod cost_functions;
#[allow(unused_variables)]
pub mod costs_1;
#[allow(unused_variables)]
pub mod costs_2;
#[allow(unused_variables)]
pub mod costs_2_testnet;
#[allow(unused_variables)]
pub mod costs_3;
#[allow(unused_variables)]
pub mod costs_4;

pub const CLARITY_MEMORY_LIMIT: u64 = 100 * 1000 * 1000;

// TODO: factor out into a boot lib?
pub const COSTS_1_NAME: &str = "costs";
pub const COSTS_2_NAME: &str = "costs-2";
pub const COSTS_3_NAME: &str = "costs-3";
pub const COSTS_4_NAME: &str = "costs-4";

lazy_static! {
    static ref COST_TUPLE_TYPE_SIGNATURE: TypeSignature = {
        #[allow(clippy::expect_used)]
        TypeSignature::TupleType(
            TupleTypeSignature::try_from(vec![
                ("runtime".into(), TypeSignature::UIntType),
                ("write_length".into(), TypeSignature::UIntType),
                ("write_count".into(), TypeSignature::UIntType),
                ("read_count".into(), TypeSignature::UIntType),
                ("read_length".into(), TypeSignature::UIntType),
            ])
            .expect("BUG: failed to construct type signature for cost tuple"),
        )
    };
}

pub fn runtime_cost<T: TryInto<u64>, C: CostTracker>(
    cost_function: ClarityCostFunction,
    tracker: &mut C,
    input: T,
) -> Result<(), CostErrors> {
    let size: u64 = input.try_into().map_err(|_| CostErrors::CostOverflow)?;
    let cost = tracker.compute_cost(cost_function, &[size])?;

    tracker.add_cost(cost)
}

macro_rules! finally_drop_memory {
    ( $env: expr, $used_mem:expr; $exec:expr ) => {{
        let result = (|| $exec)();
        $env.drop_memory($used_mem)?;
        result
    }};
}

pub fn analysis_typecheck_cost<T: CostTracker>(
    track: &mut T,
    t1: &TypeSignature,
    t2: &TypeSignature,
) -> Result<(), CostErrors> {
    let t1_size = t1.type_size().map_err(|_| CostErrors::CostOverflow)?;
    let t2_size = t2.type_size().map_err(|_| CostErrors::CostOverflow)?;
    let cost = track.compute_cost(
        ClarityCostFunction::AnalysisTypeCheck,
        &[cmp::max(t1_size, t2_size) as u64],
    )?;
    track.add_cost(cost)
}

pub trait MemoryConsumer {
    fn get_memory_use(&self) -> Result<u64, CostErrors>;
}

impl MemoryConsumer for Value {
    fn get_memory_use(&self) -> Result<u64, CostErrors> {
        Ok(self
            .size()
            .map_err(|_| CostErrors::InterpreterFailure)?
            .into())
    }
}

pub trait CostTracker {
    fn compute_cost(
        &mut self,
        cost_function: ClarityCostFunction,
        input: &[u64],
    ) -> Result<ExecutionCost, CostErrors>;
    fn add_cost(&mut self, cost: ExecutionCost) -> Result<(), CostErrors>;
    fn add_memory(&mut self, memory: u64) -> Result<(), CostErrors>;
    fn drop_memory(&mut self, memory: u64) -> Result<(), CostErrors>;
    fn reset_memory(&mut self);
    /// Check if the given contract-call should be short-circuited.
    ///  If so: this charges the cost to the CostTracker, and return true
    ///  If not: return false
    fn short_circuit_contract_call(
        &mut self,
        contract: &QualifiedContractIdentifier,
        function: &ClarityName,
        input: &[u64],
    ) -> Result<bool, CostErrors>;
}

// Don't track!
impl CostTracker for () {
    fn compute_cost(
        &mut self,
        _cost_function: ClarityCostFunction,
        _input: &[u64],
    ) -> Result<ExecutionCost, CostErrors> {
        Ok(ExecutionCost::ZERO)
    }
    fn add_cost(&mut self, _cost: ExecutionCost) -> Result<(), CostErrors> {
        Ok(())
    }
    fn add_memory(&mut self, _memory: u64) -> Result<(), CostErrors> {
        Ok(())
    }
    fn drop_memory(&mut self, _memory: u64) -> Result<(), CostErrors> {
        Ok(())
    }
    fn reset_memory(&mut self) {}
    fn short_circuit_contract_call(
        &mut self,
        _contract: &QualifiedContractIdentifier,
        _function: &ClarityName,
        _input: &[u64],
    ) -> Result<bool, CostErrors> {
        Ok(false)
    }
}

#[derive(Debug, Deserialize, Serialize, Clone, PartialEq, Eq)]
pub struct ClarityCostFunctionReference {
    pub contract_id: QualifiedContractIdentifier,
    pub function_name: String,
}

impl ::std::fmt::Display for ClarityCostFunctionReference {
    fn fmt(&self, f: &mut ::std::fmt::Formatter<'_>) -> ::std::fmt::Result {
        write!(f, "{}.{}", &self.contract_id, &self.function_name)
    }
}

#[derive(Debug, Deserialize, Serialize, Clone, PartialEq, Eq, Copy)]
pub enum DefaultVersion {
    Costs1,
    Costs2,
    Costs2Testnet,
    Costs3,
    Costs4,
}

impl DefaultVersion {
    pub fn evaluate(
        &self,
        cost_function_ref: &ClarityCostFunctionReference,
        f: &ClarityCostFunction,
        input: &[u64],
    ) -> Result<ExecutionCost, CostErrors> {
        let n = input.first().ok_or_else(|| {
            CostErrors::Expect("Default cost function supplied with 0 args".into())
        })?;
        let r = match self {
            DefaultVersion::Costs1 => f.eval::<Costs1>(*n),
            DefaultVersion::Costs2 => f.eval::<Costs2>(*n),
            DefaultVersion::Costs2Testnet => f.eval::<Costs2Testnet>(*n),
            DefaultVersion::Costs3 => f.eval::<Costs3>(*n),
            DefaultVersion::Costs4 => f.eval::<Costs4>(*n),
        };
        r.map_err(|e| {
            let e = match e {
<<<<<<< HEAD
                crate::vm::errors::Error::Runtime(RuntimeError::NotImplemented, _) => {
                    CheckErrors::UndefinedFunction(cost_function_ref.function_name.clone()).into()
=======
                crate::vm::errors::Error::Runtime(RuntimeErrorType::NotImplemented, _) => {
                    CheckErrorKind::UndefinedFunction(cost_function_ref.function_name.clone())
                        .into()
>>>>>>> 927747ce
                }
                other => other,
            };

            CostErrors::CostComputationFailed(format!(
                "Error evaluating result of cost function {cost_function_ref}: {e}",
            ))
        })
    }
}

impl DefaultVersion {
    pub fn try_from(mainnet: bool, value: &QualifiedContractIdentifier) -> Result<Self, String> {
        if !value.is_boot() {
            return Err("Not a boot contract".into());
        }
        if value.name.as_str() == COSTS_1_NAME {
            Ok(Self::Costs1)
        } else if value.name.as_str() == COSTS_2_NAME {
            if mainnet {
                Ok(Self::Costs2)
            } else {
                Ok(Self::Costs2Testnet)
            }
        } else if value.name.as_str() == COSTS_3_NAME {
            Ok(Self::Costs3)
        } else if value.name.as_str() == COSTS_4_NAME {
            Ok(Self::Costs4)
        } else {
            Err(format!("Unknown default contract {}", &value.name))
        }
    }
}

#[derive(Debug, Deserialize, Serialize, Clone, PartialEq, Eq)]
pub enum ClarityCostFunctionEvaluator {
    Default(
        ClarityCostFunctionReference,
        ClarityCostFunction,
        DefaultVersion,
    ),
    Clarity(ClarityCostFunctionReference),
}

impl ClarityCostFunctionReference {
    fn new(id: QualifiedContractIdentifier, name: String) -> ClarityCostFunctionReference {
        ClarityCostFunctionReference {
            contract_id: id,
            function_name: name,
        }
    }
}

#[derive(Debug, Clone)]
pub struct CostStateSummary {
    pub contract_call_circuits:
        HashMap<(QualifiedContractIdentifier, ClarityName), ClarityCostFunctionReference>,
    pub cost_function_references: HashMap<ClarityCostFunction, ClarityCostFunctionReference>,
}

#[derive(Debug, Clone, Serialize, Deserialize)]
struct SerializedCostStateSummary {
    contract_call_circuits: Vec<(
        (QualifiedContractIdentifier, ClarityName),
        ClarityCostFunctionReference,
    )>,
    cost_function_references: Vec<(ClarityCostFunction, ClarityCostFunctionReference)>,
}

impl From<CostStateSummary> for SerializedCostStateSummary {
    fn from(other: CostStateSummary) -> SerializedCostStateSummary {
        let CostStateSummary {
            contract_call_circuits,
            cost_function_references,
        } = other;
        SerializedCostStateSummary {
            contract_call_circuits: contract_call_circuits.into_iter().collect(),
            cost_function_references: cost_function_references.into_iter().collect(),
        }
    }
}

impl From<SerializedCostStateSummary> for CostStateSummary {
    fn from(other: SerializedCostStateSummary) -> CostStateSummary {
        let SerializedCostStateSummary {
            contract_call_circuits,
            cost_function_references,
        } = other;
        CostStateSummary {
            contract_call_circuits: contract_call_circuits.into_iter().collect(),
            cost_function_references: cost_function_references.into_iter().collect(),
        }
    }
}

impl CostStateSummary {
    pub fn empty() -> CostStateSummary {
        CostStateSummary {
            contract_call_circuits: HashMap::new(),
            cost_function_references: HashMap::new(),
        }
    }
}

#[derive(Clone)]
/// This struct holds all of the data required for non-free LimitedCostTracker instances
pub struct TrackerData {
    cost_function_references: HashMap<&'static ClarityCostFunction, ClarityCostFunctionEvaluator>,
    cost_contracts: HashMap<QualifiedContractIdentifier, ContractContext>,
    contract_call_circuits:
        HashMap<(QualifiedContractIdentifier, ClarityName), ClarityCostFunctionReference>,
    total: ExecutionCost,
    limit: ExecutionCost,
    memory: u64,
    memory_limit: u64,
    /// if the cost tracker is non-free, this holds the StacksEpochId that should be used to evaluate
    ///  the Clarity cost functions. If the tracker *is* free, then those functions do not need to be
    ///  evaluated, so no epoch identifier is necessary.
    pub epoch: StacksEpochId,
    mainnet: bool,
    chain_id: u32,
}

#[derive(Clone)]
#[allow(clippy::large_enum_variant)]
pub enum LimitedCostTracker {
    Limited(TrackerData),
    Free,
}

#[cfg(any(test, feature = "testing"))]
impl LimitedCostTracker {
    pub fn contract_call_circuits(
        &self,
    ) -> HashMap<(QualifiedContractIdentifier, ClarityName), ClarityCostFunctionReference> {
        match self {
            Self::Free => panic!("Cannot get contract call circuits on free tracker"),
            Self::Limited(TrackerData {
                ref contract_call_circuits,
                ..
            }) => contract_call_circuits.clone(),
        }
    }
    pub fn cost_function_references(
        &self,
    ) -> HashMap<&'static ClarityCostFunction, ClarityCostFunctionEvaluator> {
        match self {
            Self::Free => panic!("Cannot get cost function references on free tracker"),
            Self::Limited(TrackerData {
                ref cost_function_references,
                ..
            }) => cost_function_references.clone(),
        }
    }
}

impl fmt::Debug for LimitedCostTracker {
    fn fmt(&self, f: &mut fmt::Formatter<'_>) -> fmt::Result {
        match self {
            Self::Free => f.debug_struct("LimitedCostTracker::Free").finish(),
            Self::Limited(TrackerData {
                total,
                limit,
                memory,
                memory_limit,
                ..
            }) => f
                .debug_struct("LimitedCostTracker")
                .field("total", total)
                .field("limit", limit)
                .field("memory", memory)
                .field("memory_limit", memory_limit)
                .finish(),
        }
    }
}

impl PartialEq for LimitedCostTracker {
    fn eq(&self, other: &Self) -> bool {
        match (self, other) {
            (Self::Free, Self::Free) => true,
            (Self::Limited(self_data), Self::Limited(other_data)) => {
                self_data.total == other_data.total
                    && other_data.limit == self_data.limit
                    && self_data.memory == other_data.memory
                    && self_data.memory_limit == other_data.memory_limit
            }
            (_, _) => false,
        }
    }
}

fn load_state_summary(
    mainnet: bool,
    clarity_db: &mut ClarityDatabase,
) -> Result<CostStateSummary, CostErrors> {
    let cost_voting_contract = boot_code_id("cost-voting", mainnet);

    let clarity_epoch = clarity_db
        .get_clarity_epoch_version()
        .map_err(|e| CostErrors::CostComputationFailed(e.to_string()))?;
    let last_processed_at = match clarity_db.get_value(
        "vm-costs::last-processed-at-height",
        &TypeSignature::UIntType,
        &clarity_epoch,
    ) {
        Ok(Some(v)) => u32::try_from(
            v.value
                .expect_u128()
                .map_err(|_| CostErrors::InterpreterFailure)?,
        )
        .map_err(|_| CostErrors::InterpreterFailure)?,
        Ok(None) => return Ok(CostStateSummary::empty()),
        Err(e) => return Err(CostErrors::CostComputationFailed(e.to_string())),
    };

    let metadata_result = clarity_db
        .fetch_metadata_manual::<String>(
            last_processed_at,
            &cost_voting_contract,
            "::state_summary",
        )
        .map_err(|e| CostErrors::CostComputationFailed(e.to_string()))?;
    let serialized: SerializedCostStateSummary = match metadata_result {
        Some(serialized) => {
            serde_json::from_str(&serialized).map_err(|_| CostErrors::InterpreterFailure)?
        }
        None => return Ok(CostStateSummary::empty()),
    };
    Ok(CostStateSummary::from(serialized))
}

fn store_state_summary(
    mainnet: bool,
    clarity_db: &mut ClarityDatabase,
    to_store: &CostStateSummary,
) -> Result<(), CostErrors> {
    let block_height = clarity_db.get_current_block_height();
    let cost_voting_contract = boot_code_id("cost-voting", mainnet);
    let epoch = clarity_db
        .get_clarity_epoch_version()
        .map_err(|e| CostErrors::CostComputationFailed(e.to_string()))?;
    clarity_db
        .put_value(
            "vm-costs::last-processed-at-height",
            Value::UInt(block_height as u128),
            &epoch,
        )
        .map_err(|_e| CostErrors::CostContractLoadFailure)?;
    let serialized_summary =
        serde_json::to_string(&SerializedCostStateSummary::from(to_store.clone()))
            .map_err(|_| CostErrors::InterpreterFailure)?;
    clarity_db
        .set_metadata(
            &cost_voting_contract,
            "::state_summary",
            &serialized_summary,
        )
        .map_err(|e| CostErrors::Expect(e.to_string()))?;

    Ok(())
}

///
/// This method loads a cost state summary structure from the currently open stacks chain tip
///   In doing so, it reads from the cost-voting contract to find any newly confirmed proposals,
///    checks those proposals for validity, and then applies those changes to the cached set
///    of cost functions.
///
/// `apply_updates` - tells this function to look for any changes in the cost voting contract
///   which would need to be applied. if `false`, just load the last computed cost state in this
///   fork.
///
fn load_cost_functions(
    mainnet: bool,
    clarity_db: &mut ClarityDatabase,
    apply_updates: bool,
) -> Result<CostStateSummary, CostErrors> {
    let clarity_epoch = clarity_db
        .get_clarity_epoch_version()
        .map_err(|e| CostErrors::CostComputationFailed(e.to_string()))?;
    let last_processed_count = clarity_db
        .get_value(
            "vm-costs::last_processed_count",
            &TypeSignature::UIntType,
            &clarity_epoch,
        )
        .map_err(|_e| CostErrors::CostContractLoadFailure)?
        .map(|result| result.value)
        .unwrap_or(Value::UInt(0))
        .expect_u128()
        .map_err(|_| CostErrors::InterpreterFailure)?;
    let cost_voting_contract = boot_code_id("cost-voting", mainnet);
    let confirmed_proposals_count = clarity_db
        .lookup_variable_unknown_descriptor(
            &cost_voting_contract,
            "confirmed-proposal-count",
            &clarity_epoch,
        )
        .map_err(|e| CostErrors::CostComputationFailed(e.to_string()))?
        .expect_u128()
        .map_err(|_| CostErrors::InterpreterFailure)?;
    debug!("Check cost voting contract";
           "confirmed_proposal_count" => confirmed_proposals_count,
           "last_processed_count" => last_processed_count);

    // we need to process any confirmed proposals in the range [fetch-start, fetch-end)
    let (fetch_start, fetch_end) = (last_processed_count, confirmed_proposals_count);
    let mut state_summary = load_state_summary(mainnet, clarity_db)?;
    if !apply_updates {
        return Ok(state_summary);
    }

    for confirmed_proposal in fetch_start..fetch_end {
        // fetch the proposal data
        let entry = clarity_db
            .fetch_entry_unknown_descriptor(
                &cost_voting_contract,
                "confirmed-proposals",
                &Value::from(
                    TupleData::from_data(vec![(
                        "confirmed-id".into(),
                        Value::UInt(confirmed_proposal),
                    )])
                    .map_err(|_| {
                        CostErrors::Expect("BUG: failed to construct simple tuple".into())
                    })?,
                ),
                &clarity_epoch,
            )
            .map_err(|_| CostErrors::Expect("BUG: Failed querying confirmed-proposals".into()))?
            .expect_optional()
            .map_err(|_| CostErrors::InterpreterFailure)?
            .ok_or_else(|| {
                CostErrors::Expect("BUG: confirmed-proposal-count exceeds stored proposals".into())
            })?
            .expect_tuple()
            .map_err(|_| CostErrors::InterpreterFailure)?;
        let target_contract = match entry
            .get("function-contract")
            .map_err(|_| CostErrors::Expect("BUG: malformed cost proposal tuple".into()))?
            .clone()
            .expect_principal()
            .map_err(|_| CostErrors::InterpreterFailure)?
        {
            PrincipalData::Contract(contract_id) => contract_id,
            _ => {
                warn!("Confirmed cost proposal invalid: function-contract is not a contract principal";
                          "confirmed_proposal_id" => confirmed_proposal);
                continue;
            }
        };
        let target_function = match ClarityName::try_from(
            entry
                .get("function-name")
                .map_err(|_| CostErrors::Expect("BUG: malformed cost proposal tuple".into()))?
                .clone()
                .expect_ascii()
                .map_err(|_| CostErrors::InterpreterFailure)?,
        ) {
            Ok(x) => x,
            Err(_) => {
                warn!("Confirmed cost proposal invalid: function-name is not a valid function name";
                          "confirmed_proposal_id" => confirmed_proposal);
                continue;
            }
        };
        let cost_contract = match entry
            .get("cost-function-contract")
            .map_err(|_| CostErrors::Expect("BUG: malformed cost proposal tuple".into()))?
            .clone()
            .expect_principal()
            .map_err(|_| CostErrors::InterpreterFailure)?
        {
            PrincipalData::Contract(contract_id) => contract_id,
            _ => {
                warn!("Confirmed cost proposal invalid: cost-function-contract is not a contract principal";
                          "confirmed_proposal_id" => confirmed_proposal);
                continue;
            }
        };

        let cost_function = match ClarityName::try_from(
            entry
                .get_owned("cost-function-name")
                .map_err(|_| CostErrors::Expect("BUG: malformed cost proposal tuple".into()))?
                .expect_ascii()
                .map_err(|_| CostErrors::InterpreterFailure)?,
        ) {
            Ok(x) => x,
            Err(_) => {
                warn!("Confirmed cost proposal invalid: cost-function-name is not a valid function name";
                          "confirmed_proposal_id" => confirmed_proposal);
                continue;
            }
        };

        // Here is where we perform the required validity checks for a confirmed proposal:
        //  * Replaced contract-calls _must_ be `define-read-only` _or_ refer to one of the boot code
        //      cost functions
        //  * cost-function contracts must be arithmetic only

        // make sure the contract is "cost contract eligible" via the
        //  arithmetic-checking analysis pass
        let (cost_func_ref, cost_func_type) = match clarity_db
            .load_contract_analysis(&cost_contract)
            .map_err(|e| CostErrors::CostComputationFailed(e.to_string()))?
        {
            Some(c) => {
                if !c.is_cost_contract_eligible {
                    warn!("Confirmed cost proposal invalid: cost-function-contract uses non-arithmetic or otherwise illegal operations";
                          "confirmed_proposal_id" => confirmed_proposal,
                          "contract_name" => %cost_contract,
                    );
                    continue;
                }

                if let Some(FunctionType::Fixed(cost_function_type)) = c
                    .read_only_function_types
                    .get(&cost_function)
                    .or_else(|| c.private_function_types.get(&cost_function))
                {
                    if !cost_function_type.returns.eq(&COST_TUPLE_TYPE_SIGNATURE) {
                        warn!("Confirmed cost proposal invalid: cost-function-name does not return a cost tuple";
                              "confirmed_proposal_id" => confirmed_proposal,
                              "contract_name" => %cost_contract,
                              "function_name" => %cost_function,
                              "return_type" => %cost_function_type.returns,
                        );
                        continue;
                    }
                    if !cost_function_type.args.len() == 1
                        || cost_function_type.args[0].signature != TypeSignature::UIntType
                    {
                        warn!("Confirmed cost proposal invalid: cost-function-name args should be length-1 and only uint";
                              "confirmed_proposal_id" => confirmed_proposal,
                              "contract_name" => %cost_contract,
                              "function_name" => %cost_function,
                        );
                        continue;
                    }
                    (
                        ClarityCostFunctionReference {
                            contract_id: cost_contract,
                            function_name: cost_function.to_string(),
                        },
                        cost_function_type.clone(),
                    )
                } else {
                    warn!("Confirmed cost proposal invalid: cost-function-name not defined";
                          "confirmed_proposal_id" => confirmed_proposal,
                          "contract_name" => %cost_contract,
                          "function_name" => %cost_function,
                    );
                    continue;
                }
            }
            None => {
                warn!("Confirmed cost proposal invalid: cost-function-contract is not a published contract";
                      "confirmed_proposal_id" => confirmed_proposal,
                      "contract_name" => %cost_contract,
                );
                continue;
            }
        };

        if target_contract == boot_code_id("costs", mainnet) {
            // refering to one of the boot code cost functions
            let target = match ClarityCostFunction::lookup_by_name(&target_function) {
                Some(ClarityCostFunction::Unimplemented) => {
                    warn!("Attempted vote on unimplemented cost function";
                              "confirmed_proposal_id" => confirmed_proposal,
                              "cost_function" => %target_function);
                    continue;
                }
                Some(cost_func) => cost_func,
                None => {
                    warn!("Confirmed cost proposal invalid: function-name does not reference a Clarity cost function";
                              "confirmed_proposal_id" => confirmed_proposal,
                              "cost_function" => %target_function);
                    continue;
                }
            };
            state_summary
                .cost_function_references
                .insert(target, cost_func_ref);
        } else {
            // referring to a user-defined function
            match clarity_db
                .load_contract_analysis(&target_contract)
                .map_err(|e| CostErrors::CostComputationFailed(e.to_string()))?
            {
                Some(c) => {
                    if let Some(Fixed(tf)) = c.read_only_function_types.get(&target_function) {
                        if cost_func_type.args.len() != tf.args.len() {
                            warn!("Confirmed cost proposal invalid: cost-function contains the wrong number of arguments";
                                  "confirmed_proposal_id" => confirmed_proposal,
                                  "target_contract_name" => %target_contract,
                                  "target_function_name" => %target_function,
                            );
                            continue;
                        }
                        for arg in &cost_func_type.args {
                            if arg.signature != TypeSignature::UIntType {
                                warn!("Confirmed cost proposal invalid: contains non uint argument";
                                      "confirmed_proposal_id" => confirmed_proposal,
                                );
                                continue;
                            }
                        }
                    } else {
                        warn!("Confirmed cost proposal invalid: function-name not defined or is not read-only";
                              "confirmed_proposal_id" => confirmed_proposal,
                              "target_contract_name" => %target_contract,
                              "target_function_name" => %target_function,
                        );
                        continue;
                    }
                }
                None => {
                    warn!("Confirmed cost proposal invalid: contract-name not a published contract";
                          "confirmed_proposal_id" => confirmed_proposal,
                          "target_contract_name" => %target_contract,
                    );
                    continue;
                }
            }
            state_summary
                .contract_call_circuits
                .insert((target_contract, target_function), cost_func_ref);
        }
    }
    if confirmed_proposals_count > last_processed_count {
        store_state_summary(mainnet, clarity_db, &state_summary)?;
        clarity_db
            .put_value(
                "vm-costs::last_processed_count",
                Value::UInt(confirmed_proposals_count),
                &clarity_epoch,
            )
            .map_err(|_e| CostErrors::CostContractLoadFailure)?;
    }

    Ok(state_summary)
}

impl LimitedCostTracker {
    pub fn new(
        mainnet: bool,
        chain_id: u32,
        limit: ExecutionCost,
        clarity_db: &mut ClarityDatabase,
        epoch: StacksEpochId,
    ) -> Result<LimitedCostTracker, CostErrors> {
        let mut cost_tracker = TrackerData {
            cost_function_references: HashMap::new(),
            cost_contracts: HashMap::new(),
            contract_call_circuits: HashMap::new(),
            limit,
            memory_limit: CLARITY_MEMORY_LIMIT,
            total: ExecutionCost::ZERO,
            memory: 0,
            epoch,
            mainnet,
            chain_id,
        };
        assert!(clarity_db.is_stack_empty());
        cost_tracker.load_costs(clarity_db, true)?;
        Ok(Self::Limited(cost_tracker))
    }

    pub fn new_mid_block(
        mainnet: bool,
        chain_id: u32,
        limit: ExecutionCost,
        clarity_db: &mut ClarityDatabase,
        epoch: StacksEpochId,
    ) -> Result<LimitedCostTracker, CostErrors> {
        let mut cost_tracker = TrackerData {
            cost_function_references: HashMap::new(),
            cost_contracts: HashMap::new(),
            contract_call_circuits: HashMap::new(),
            limit,
            memory_limit: CLARITY_MEMORY_LIMIT,
            total: ExecutionCost::ZERO,
            memory: 0,
            epoch,
            mainnet,
            chain_id,
        };
        cost_tracker.load_costs(clarity_db, false)?;
        Ok(Self::Limited(cost_tracker))
    }

    #[cfg(any(test, feature = "testing"))]
    pub fn new_max_limit(
        clarity_db: &mut ClarityDatabase,
        epoch: StacksEpochId,
        use_mainnet: bool,
    ) -> Result<LimitedCostTracker, CostErrors> {
        use crate::vm::tests::test_only_mainnet_to_chain_id;
        let chain_id = test_only_mainnet_to_chain_id(use_mainnet);
        assert!(clarity_db.is_stack_empty());
        LimitedCostTracker::new(
            use_mainnet,
            chain_id,
            ExecutionCost::max_value(),
            clarity_db,
            epoch,
        )
    }

    pub fn new_free() -> LimitedCostTracker {
        Self::Free
    }

    pub fn default_cost_contract_for_epoch(epoch_id: StacksEpochId) -> Result<String, CostErrors> {
        let result = match epoch_id {
            StacksEpochId::Epoch10 => {
                return Err(CostErrors::Expect("Attempted to get default cost functions for Epoch 1.0 where Clarity does not exist".into()));
            }
            StacksEpochId::Epoch20 => COSTS_1_NAME.to_string(),
            StacksEpochId::Epoch2_05 => COSTS_2_NAME.to_string(),
            StacksEpochId::Epoch21
            | StacksEpochId::Epoch22
            | StacksEpochId::Epoch23
            | StacksEpochId::Epoch24
            | StacksEpochId::Epoch25
            | StacksEpochId::Epoch30
            | StacksEpochId::Epoch31
            | StacksEpochId::Epoch32 => COSTS_3_NAME.to_string(),
            StacksEpochId::Epoch33 => COSTS_4_NAME.to_string(),
        };
        Ok(result)
    }
}

impl TrackerData {
    // TODO: add tests from mutation testing results #4831
    #[cfg_attr(test, mutants::skip)]
    /// `apply_updates` - tells this function to look for any changes in the cost voting contract
    ///   which would need to be applied. if `false`, just load the last computed cost state in this
    ///   fork.
    fn load_costs(
        &mut self,
        clarity_db: &mut ClarityDatabase,
        apply_updates: bool,
    ) -> Result<(), CostErrors> {
        clarity_db.begin();
        let epoch_id = clarity_db
            .get_clarity_epoch_version()
            .map_err(|e| CostErrors::CostComputationFailed(e.to_string()))?;
        let boot_costs_id = boot_code_id(
            &LimitedCostTracker::default_cost_contract_for_epoch(epoch_id)?,
            self.mainnet,
        );

        let v = DefaultVersion::try_from(self.mainnet, &boot_costs_id).map_err(|e| {
            CostErrors::Expect(format!(
                "Failed to get version of default costs contract {e}"
            ))
        })?;

        let CostStateSummary {
            contract_call_circuits,
            mut cost_function_references,
        } = load_cost_functions(self.mainnet, clarity_db, apply_updates).map_err(|e| {
            let result = clarity_db
                .roll_back()
                .map_err(|e| CostErrors::Expect(e.to_string()));
            match result {
                Ok(_) => e,
                Err(rollback_err) => rollback_err,
            }
        })?;

        self.contract_call_circuits = contract_call_circuits;

        let iter = ClarityCostFunction::ALL.iter();
        let iter_len = iter.len();
        let mut cost_contracts = HashMap::with_capacity(iter_len);
        let mut m = HashMap::with_capacity(iter_len);

        for f in iter {
            let cost_function_ref = cost_function_references.remove(f).unwrap_or_else(|| {
                ClarityCostFunctionReference::new(boot_costs_id.clone(), f.get_name())
            });
            if !cost_contracts.contains_key(&cost_function_ref.contract_id) {
                let contract_context = match clarity_db.get_contract(&cost_function_ref.contract_id)
                {
                    Ok(contract) => contract.contract_context,
                    Err(e) => {
                        error!("Failed to load intended Clarity cost contract";
                               "contract" => %cost_function_ref.contract_id,
                               "error" => ?e);
                        clarity_db
                            .roll_back()
                            .map_err(|e| CostErrors::Expect(e.to_string()))?;
                        return Err(CostErrors::CostContractLoadFailure);
                    }
                };
                cost_contracts.insert(cost_function_ref.contract_id.clone(), contract_context);
            }

            if cost_function_ref.contract_id == boot_costs_id {
                m.insert(
                    f,
                    ClarityCostFunctionEvaluator::Default(cost_function_ref, f.clone(), v),
                );
            } else {
                m.insert(f, ClarityCostFunctionEvaluator::Clarity(cost_function_ref));
            }
        }

        for (_, circuit_target) in self.contract_call_circuits.iter() {
            if !cost_contracts.contains_key(&circuit_target.contract_id) {
                let contract_context = match clarity_db.get_contract(&circuit_target.contract_id) {
                    Ok(contract) => contract.contract_context,
                    Err(e) => {
                        error!("Failed to load intended Clarity cost contract";
                               "contract" => %boot_costs_id.to_string(),
                               "error" => %format!("{:?}", e));
                        clarity_db
                            .roll_back()
                            .map_err(|e| CostErrors::Expect(e.to_string()))?;
                        return Err(CostErrors::CostContractLoadFailure);
                    }
                };
                cost_contracts.insert(circuit_target.contract_id.clone(), contract_context);
            }
        }

        self.cost_function_references = m;
        self.cost_contracts = cost_contracts;

        if apply_updates {
            clarity_db
                .commit()
                .map_err(|e| CostErrors::Expect(e.to_string()))?;
        } else {
            clarity_db
                .roll_back()
                .map_err(|e| CostErrors::Expect(e.to_string()))?;
        }

        Ok(())
    }
}

impl LimitedCostTracker {
    pub fn get_total(&self) -> ExecutionCost {
        match self {
            Self::Limited(TrackerData { total, .. }) => total.clone(),
            Self::Free => ExecutionCost::ZERO,
        }
    }
    #[allow(clippy::panic)]
    pub fn set_total(&mut self, total: ExecutionCost) {
        // used by the miner to "undo" the cost of a transaction when trying to pack a block.
        match self {
            Self::Limited(ref mut data) => data.total = total,
            Self::Free => panic!("Cannot set total on free tracker"),
        }
    }
    pub fn get_limit(&self) -> ExecutionCost {
        match self {
            Self::Limited(TrackerData { limit, .. }) => limit.clone(),
            Self::Free => ExecutionCost::max_value(),
        }
    }

    pub fn get_memory(&self) -> u64 {
        match self {
            Self::Limited(TrackerData { memory, .. }) => *memory,
            Self::Free => 0,
        }
    }
    pub fn get_memory_limit(&self) -> u64 {
        match self {
            Self::Limited(TrackerData { memory_limit, .. }) => *memory_limit,
            Self::Free => u64::MAX,
        }
    }
}

pub fn parse_cost(
    cost_function_name: &str,
    eval_result: InterpreterResult<Option<Value>>,
) -> Result<ExecutionCost, CostErrors> {
    match eval_result {
        Ok(Some(Value::Tuple(data))) => {
            let results = (
                data.data_map.get("write_length"),
                data.data_map.get("write_count"),
                data.data_map.get("runtime"),
                data.data_map.get("read_length"),
                data.data_map.get("read_count"),
            );

            match results {
                (
                    Some(UInt(write_length)),
                    Some(UInt(write_count)),
                    Some(UInt(runtime)),
                    Some(UInt(read_length)),
                    Some(UInt(read_count)),
                ) => Ok(ExecutionCost {
                    write_length: (*write_length).try_into().unwrap_or(u64::MAX),
                    write_count: (*write_count).try_into().unwrap_or(u64::MAX),
                    runtime: (*runtime).try_into().unwrap_or(u64::MAX),
                    read_length: (*read_length).try_into().unwrap_or(u64::MAX),
                    read_count: (*read_count).try_into().unwrap_or(u64::MAX),
                }),
                _ => Err(CostErrors::CostComputationFailed(
                    "Execution Cost tuple does not contain only UInts".to_string(),
                )),
            }
        }
        Ok(Some(_)) => Err(CostErrors::CostComputationFailed(
            "Clarity cost function returned something other than a Cost tuple".to_string(),
        )),
        Ok(None) => Err(CostErrors::CostComputationFailed(
            "Clarity cost function returned nothing".to_string(),
        )),
        Err(e) => Err(CostErrors::CostComputationFailed(format!(
            "Error evaluating result of cost function {cost_function_name}: {e}"
        ))),
    }
}

// TODO: add tests from mutation testing results #4832
#[cfg_attr(test, mutants::skip)]
pub fn compute_cost(
    cost_tracker: &TrackerData,
    cost_function_reference: ClarityCostFunctionReference,
    input_sizes: &[u64],
    eval_in_epoch: StacksEpochId,
) -> Result<ExecutionCost, CostErrors> {
    let mainnet = cost_tracker.mainnet;
    let chain_id = cost_tracker.chain_id;
    let mut null_store = NullBackingStore::new();
    let conn = null_store.as_clarity_db();
    let mut global_context = GlobalContext::new(
        mainnet,
        chain_id,
        conn,
        LimitedCostTracker::new_free(),
        eval_in_epoch,
    );

    let cost_contract = cost_tracker
        .cost_contracts
        .get(&cost_function_reference.contract_id)
        .ok_or(CostErrors::CostComputationFailed(format!(
            "CostFunction not found: {cost_function_reference}"
        )))?;

    let mut program = vec![SymbolicExpression::atom(
        cost_function_reference.function_name[..].into(),
    )];

    for input_size in input_sizes.iter() {
        program.push(SymbolicExpression::atom_value(Value::UInt(
            *input_size as u128,
        )));
    }

    let function_invocation = SymbolicExpression::list(program);
    let eval_result = global_context.execute(|global_context| {
        let context = LocalContext::new();
        let mut call_stack = CallStack::new();
        let publisher: PrincipalData = cost_contract.contract_identifier.issuer.clone().into();
        let mut env = Environment::new(
            global_context,
            cost_contract,
            &mut call_stack,
            Some(publisher.clone()),
            Some(publisher.clone()),
            None,
        );

        let result = super::eval(&function_invocation, &mut env, &context)?;
        Ok(Some(result))
    });

    parse_cost(&cost_function_reference.to_string(), eval_result)
}

fn add_cost(s: &mut TrackerData, cost: ExecutionCost) -> Result<(), CostErrors> {
    s.total.add(&cost)?;
    if cfg!(feature = "disable-costs") {
        // Disable check for exceeding the cost limit to allow mining large blocks for profiling purposes.
        return Ok(());
    }
    if s.total.exceeds(&s.limit) {
        Err(CostErrors::CostBalanceExceeded(
            s.total.clone(),
            s.limit.clone(),
        ))
    } else {
        Ok(())
    }
}

fn add_memory(s: &mut TrackerData, memory: u64) -> Result<(), CostErrors> {
    s.memory = s.memory.cost_overflow_add(memory)?;
    if s.memory > s.memory_limit {
        Err(CostErrors::MemoryBalanceExceeded(s.memory, s.memory_limit))
    } else {
        Ok(())
    }
}

fn drop_memory(s: &mut TrackerData, memory: u64) -> Result<(), CostErrors> {
    s.memory = s
        .memory
        .checked_sub(memory)
        .ok_or_else(|| CostErrors::Expect("Underflowed dropped memory".into()))?;
    Ok(())
}

impl CostTracker for LimitedCostTracker {
    fn compute_cost(
        &mut self,
        cost_function: ClarityCostFunction,
        input: &[u64],
    ) -> Result<ExecutionCost, CostErrors> {
        match self {
            Self::Free => {
                // tracker is free, return zero!
                Ok(ExecutionCost::ZERO)
            }
            Self::Limited(ref mut data) => {
                if cost_function == ClarityCostFunction::Unimplemented {
                    return Err(CostErrors::Expect(
                        "Used unimplemented cost function".into(),
                    ));
                }
                let cost_function_ref = data.cost_function_references.get(&cost_function).ok_or(
                    CostErrors::CostComputationFailed(format!(
                        "CostFunction not defined: {cost_function}"
                    )),
                )?;

                match cost_function_ref {
                    ClarityCostFunctionEvaluator::Default(
                        cost_function_ref,
                        clarity_cost_function,
                        default_version,
                    ) => default_version.evaluate(cost_function_ref, clarity_cost_function, input),
                    ClarityCostFunctionEvaluator::Clarity(cost_function_ref) => {
                        compute_cost(data, cost_function_ref.clone(), input, data.epoch)
                    }
                }
            }
        }
    }
    fn add_cost(&mut self, cost: ExecutionCost) -> Result<(), CostErrors> {
        match self {
            Self::Free => Ok(()),
            Self::Limited(ref mut data) => add_cost(data, cost),
        }
    }
    fn add_memory(&mut self, memory: u64) -> Result<(), CostErrors> {
        match self {
            Self::Free => Ok(()),
            Self::Limited(ref mut data) => add_memory(data, memory),
        }
    }
    fn drop_memory(&mut self, memory: u64) -> Result<(), CostErrors> {
        match self {
            Self::Free => Ok(()),
            Self::Limited(ref mut data) => drop_memory(data, memory),
        }
    }
    fn reset_memory(&mut self) {
        match self {
            Self::Free => {}
            Self::Limited(ref mut data) => {
                data.memory = 0;
            }
        }
    }
    fn short_circuit_contract_call(
        &mut self,
        contract: &QualifiedContractIdentifier,
        function: &ClarityName,
        input: &[u64],
    ) -> Result<bool, CostErrors> {
        match self {
            Self::Free => {
                // if we're already free, no need to worry about short circuiting contract-calls
                Ok(false)
            }
            Self::Limited(data) => {
                // grr, if HashMap::get didn't require Borrow, we wouldn't need this cloning.
                let lookup_key = (contract.clone(), function.clone());
                if let Some(cost_function) = data.contract_call_circuits.get(&lookup_key).cloned() {
                    compute_cost(data, cost_function, input, data.epoch)?;
                    Ok(true)
                } else {
                    Ok(false)
                }
            }
        }
    }
}

impl CostTracker for &mut LimitedCostTracker {
    fn compute_cost(
        &mut self,
        cost_function: ClarityCostFunction,
        input: &[u64],
    ) -> Result<ExecutionCost, CostErrors> {
        LimitedCostTracker::compute_cost(self, cost_function, input)
    }
    fn add_cost(&mut self, cost: ExecutionCost) -> Result<(), CostErrors> {
        LimitedCostTracker::add_cost(self, cost)
    }
    fn add_memory(&mut self, memory: u64) -> Result<(), CostErrors> {
        LimitedCostTracker::add_memory(self, memory)
    }
    fn drop_memory(&mut self, memory: u64) -> Result<(), CostErrors> {
        LimitedCostTracker::drop_memory(self, memory)
    }
    fn reset_memory(&mut self) {
        LimitedCostTracker::reset_memory(self)
    }
    fn short_circuit_contract_call(
        &mut self,
        contract: &QualifiedContractIdentifier,
        function: &ClarityName,
        input: &[u64],
    ) -> Result<bool, CostErrors> {
        LimitedCostTracker::short_circuit_contract_call(self, contract, function, input)
    }
}

// ONLY WORKS IF INPUT IS u64
fn int_log2(input: u64) -> Option<u64> {
    63_u32.checked_sub(input.leading_zeros()).map(|floor_log| {
        if input.trailing_zeros() == floor_log {
            u64::from(floor_log)
        } else {
            u64::from(floor_log + 1)
        }
    })
}

#[cfg(test)]
mod unit_tests {
    use super::*;

    #[test]
    fn test_simple_overflows() {
        assert_eq!(u64::MAX.cost_overflow_add(1), Err(CostErrors::CostOverflow));
        assert_eq!(u64::MAX.cost_overflow_mul(2), Err(CostErrors::CostOverflow));
    }

    #[test]
    fn test_simple_sub() {
        assert_eq!(0u64.cost_overflow_sub(1), Err(CostErrors::CostOverflow));
    }

    #[test]
    fn test_simple_log2s() {
        let inputs = [
            1,
            2,
            4,
            8,
            16,
            31,
            32,
            33,
            39,
            64,
            128,
            2_u64.pow(63),
            u64::MAX,
        ];
        let expected = [0, 1, 2, 3, 4, 5, 5, 6, 6, 6, 7, 63, 64];
        for (input, expected) in inputs.iter().zip(expected.iter()) {
            assert_eq!(int_log2(*input).unwrap(), *expected);
        }
    }
}<|MERGE_RESOLUTION|>--- conflicted
+++ resolved
@@ -28,11 +28,7 @@
 use serde::{Deserialize, Serialize};
 use stacks_common::types::StacksEpochId;
 
-<<<<<<< HEAD
-use super::errors::{CheckErrors, RuntimeError};
-=======
-use super::errors::{CheckErrorKind, RuntimeErrorType};
->>>>>>> 927747ce
+use super::errors::{CheckErrorKind, RuntimeError};
 use crate::boot_util::boot_code_id;
 use crate::vm::contexts::{ContractContext, GlobalContext};
 use crate::vm::costs::cost_functions::ClarityCostFunction;
@@ -219,14 +215,9 @@
         };
         r.map_err(|e| {
             let e = match e {
-<<<<<<< HEAD
                 crate::vm::errors::Error::Runtime(RuntimeError::NotImplemented, _) => {
-                    CheckErrors::UndefinedFunction(cost_function_ref.function_name.clone()).into()
-=======
-                crate::vm::errors::Error::Runtime(RuntimeErrorType::NotImplemented, _) => {
                     CheckErrorKind::UndefinedFunction(cost_function_ref.function_name.clone())
                         .into()
->>>>>>> 927747ce
                 }
                 other => other,
             };
