--- conflicted
+++ resolved
@@ -409,53 +409,10 @@
     }
 }
 
-<<<<<<< HEAD
-#[derive(Debug, PartialEq, Eq)]
-pub enum CostErrors {
-    CostComputationFailed(String),
-    CostOverflow,
-    CostBalanceExceeded(ExecutionCost, ExecutionCost),
-    MemoryBalanceExceeded(u64, u64),
-    CostContractLoadFailure,
-    InterpreterFailure,
-    Expect(String),
-    ExecutionTimeExpired,
-}
-
-impl fmt::Display for CostErrors {
-    fn fmt(&self, f: &mut fmt::Formatter) -> fmt::Result {
-        match self {
-            CostErrors::CostComputationFailed(ref s) => write!(f, "Cost computation failed: {s}"),
-            CostErrors::CostOverflow => write!(f, "Cost overflow"),
-            CostErrors::CostBalanceExceeded(ref total, ref limit) => {
-                write!(f, "Cost balance exceeded: total {total}, limit {limit}")
-            }
-            CostErrors::MemoryBalanceExceeded(ref used, ref limit) => {
-                write!(f, "Memory balance exceeded: used {used}, limit {limit}")
-            }
-            CostErrors::CostContractLoadFailure => write!(f, "Failed to load cost contract"),
-            CostErrors::InterpreterFailure => write!(f, "Interpreter failure"),
-            CostErrors::Expect(ref s) => write!(f, "Expectation failed: {s}"),
-            CostErrors::ExecutionTimeExpired => write!(f, "Execution time expired"),
-        }
-    }
-}
-
-impl CostErrors {
-    fn rejectable(&self) -> bool {
-        matches!(self, CostErrors::InterpreterFailure | CostErrors::Expect(_))
-    }
-}
-
-impl std::error::Error for CostErrors {}
-
-fn load_state_summary(mainnet: bool, clarity_db: &mut ClarityDatabase) -> Result<CostStateSummary> {
-=======
 fn load_state_summary(
     mainnet: bool,
     clarity_db: &mut ClarityDatabase,
 ) -> Result<CostStateSummary, CostErrors> {
->>>>>>> 0efc005f
     let cost_voting_contract = boot_code_id("cost-voting", mainnet);
 
     let clarity_epoch = clarity_db
