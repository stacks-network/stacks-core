--- conflicted
+++ resolved
@@ -754,15 +754,15 @@
         Err(RuntimeErrorType::NotImplemented.into())
     }
 
-<<<<<<< HEAD
+    fn cost_restrict_assets(n: u64) -> InterpreterResult<ExecutionCost> {
+        Err(RuntimeErrorType::NotImplemented.into())
+    }
+
+    fn cost_as_contract_safe(n: u64) -> InterpreterResult<ExecutionCost> {
+        Err(RuntimeErrorType::NotImplemented.into())
+    }
+
     fn cost_secp256r1verify(n: u64) -> InterpreterResult<ExecutionCost> {
-=======
-    fn cost_restrict_assets(n: u64) -> InterpreterResult<ExecutionCost> {
-        Err(RuntimeErrorType::NotImplemented.into())
-    }
-
-    fn cost_as_contract_safe(n: u64) -> InterpreterResult<ExecutionCost> {
->>>>>>> 0efc005f
         Err(RuntimeErrorType::NotImplemented.into())
     }
 }