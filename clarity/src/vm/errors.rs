// Copyright (C) 2013-2020 Blockstack PBC, a public benefit corporation
// Copyright (C) 2020 Stacks Open Internet Foundation
//
// This program is free software: you can redistribute it and/or modify
// it under the terms of the GNU General Public License as published by
// the Free Software Foundation, either version 3 of the License, or
// (at your option) any later version.
//
// This program is distributed in the hope that it will be useful,
// but WITHOUT ANY WARRANTY; without even the implied warranty of
// MERCHANTABILITY or FITNESS FOR A PARTICULAR PURPOSE.  See the
// GNU General Public License for more details.
//
// You should have received a copy of the GNU General Public License
// along with this program.  If not, see <http://www.gnu.org/licenses/>.

pub use clarity_types::errors::{
<<<<<<< HEAD
    Error, IncomparableError, InterpreterError, InterpreterResult, RuntimeError, ShortReturnType,
=======
    EarlyReturnError, Error, IncomparableError, InterpreterError, InterpreterResult,
    RuntimeErrorType,
>>>>>>> 5d371873
};

pub use crate::vm::analysis::errors::{
    check_argument_count, check_arguments_at_least, check_arguments_at_most, CheckErrors,
    SyntaxBindingError, SyntaxBindingErrorType,
};

#[cfg(test)]
mod test {

    #[test]
    #[cfg(feature = "developer-mode")]
    fn error_formats() {
        let t = "(/ 10 0)";
        let expected = "DivisionByZero
 Stack Trace:
_native_:native_div
";

        assert_eq!(format!("{}", crate::vm::execute(t).unwrap_err()), expected);
    }
}<|MERGE_RESOLUTION|>--- conflicted
+++ resolved
@@ -15,12 +15,7 @@
 // along with this program.  If not, see <http://www.gnu.org/licenses/>.
 
 pub use clarity_types::errors::{
-<<<<<<< HEAD
-    Error, IncomparableError, InterpreterError, InterpreterResult, RuntimeError, ShortReturnType,
-=======
-    EarlyReturnError, Error, IncomparableError, InterpreterError, InterpreterResult,
-    RuntimeErrorType,
->>>>>>> 5d371873
+    EarlyReturnError, Error, IncomparableError, InterpreterError, InterpreterResult, RuntimeError,
 };
 
 pub use crate::vm::analysis::errors::{
