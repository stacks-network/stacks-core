// Copyright (C) 2013-2020 Blockstack PBC, a public benefit corporation
// Copyright (C) 2020 Stacks Open Internet Foundation
//
// This program is free software: you can redistribute it and/or modify
// it under the terms of the GNU General Public License as published by
// the Free Software Foundation, either version 3 of the License, or
// (at your option) any later version.
//
// This program is distributed in the hope that it will be useful,
// but WITHOUT ANY WARRANTY; without even the implied warranty of
// MERCHANTABILITY or FITNESS FOR A PARTICULAR PURPOSE.  See the
// GNU General Public License for more details.
//
// You should have received a copy of the GNU General Public License
// along with this program.  If not, see <http://www.gnu.org/licenses/>.

pub use clarity_types::errors::{
<<<<<<< HEAD
    Error, IncomparableError, InterpreterResult, RuntimeErrorType, ShortReturnType, VmInternalError,
=======
    EarlyReturnError, Error, IncomparableError, InterpreterError, InterpreterResult,
    RuntimeErrorType,
>>>>>>> 27831913
};

pub use crate::vm::analysis::errors::{
    check_argument_count, check_arguments_at_least, check_arguments_at_most, CheckErrors,
    SyntaxBindingError, SyntaxBindingErrorType,
};

#[cfg(test)]
mod test {

    #[test]
    #[cfg(feature = "developer-mode")]
    fn error_formats() {
        let t = "(/ 10 0)";
        let expected = "DivisionByZero
 Stack Trace:
_native_:native_div
";

        assert_eq!(format!("{}", crate::vm::execute(t).unwrap_err()), expected);
    }
}<|MERGE_RESOLUTION|>--- conflicted
+++ resolved
@@ -15,12 +15,8 @@
 // along with this program.  If not, see <http://www.gnu.org/licenses/>.
 
 pub use clarity_types::errors::{
-<<<<<<< HEAD
-    Error, IncomparableError, InterpreterResult, RuntimeErrorType, ShortReturnType, VmInternalError,
-=======
-    EarlyReturnError, Error, IncomparableError, InterpreterError, InterpreterResult,
+    EarlyReturnError, Error, IncomparableError, VmInternalError, InterpreterResult,
     RuntimeErrorType,
->>>>>>> 27831913
 };
 
 pub use crate::vm::analysis::errors::{
