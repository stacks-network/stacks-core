// Copyright (C) 2013-2020 Blockstack PBC, a public benefit corporation
// Copyright (C) 2020 Stacks Open Internet Foundation
//
// This program is free software: you can redistribute it and/or modify
// it under the terms of the GNU General Public License as published by
// the Free Software Foundation, either version 3 of the License, or
// (at your option) any later version.
//
// This program is distributed in the hope that it will be useful,
// but WITHOUT ANY WARRANTY; without even the implied warranty of
// MERCHANTABILITY or FITNESS FOR A PARTICULAR PURPOSE.  See the
// GNU General Public License for more details.
//
// You should have received a copy of the GNU General Public License
// along with this program.  If not, see <http://www.gnu.org/licenses/>.

<<<<<<< HEAD
use std::string::FromUtf8Error;
use std::{error, fmt};

#[cfg(feature = "rusqlite")]
use rusqlite::Error as SqliteError;
use serde_json::Error as SerdeJSONErr;
use stacks_common::types::chainstate::BlockHeaderHash;
=======
pub use clarity_types::errors::{
    Error, IncomparableError, InterpreterError, InterpreterResult, RuntimeErrorType,
    ShortReturnType,
};
>>>>>>> 0efc005f

pub use crate::vm::analysis::errors::{
    check_argument_count, check_arguments_at_least, check_arguments_at_most, CheckErrors,
    SyntaxBindingError, SyntaxBindingErrorType,
};
<<<<<<< HEAD
use crate::vm::ast::errors::ParseError;
use crate::vm::contexts::StackTrace;
use crate::vm::costs::CostErrors;
use crate::vm::types::Value;
use crate::vm::SymbolicExpression;

#[derive(Debug)]
pub struct IncomparableError<T> {
    pub err: T,
}

#[derive(Debug)]
#[allow(clippy::large_enum_variant)]
pub enum Error {
    /// UncheckedErrors are errors that *should* be caught by the
    ///   TypeChecker and other check passes. Test executions may
    ///   trigger these errors.
    Unchecked(CheckErrors),
    Interpreter(InterpreterError),
    Runtime(RuntimeErrorType, Option<StackTrace>),
    ShortReturn(ShortReturnType),
    #[cfg(feature = "clarity-wasm")]
    Wasm(WasmError),
}

/// InterpreterErrors are errors that *should never* occur.
/// Test executions may trigger these errors.
#[derive(Debug, PartialEq)]
pub enum InterpreterError {
    BadSender(Value),
    BadSymbolicRepresentation(String),
    InterpreterError(String),
    UninitializedPersistedVariable,
    FailedToConstructAssetTable,
    FailedToConstructEventBatch,
    #[cfg(feature = "rusqlite")]
    SqliteError(IncomparableError<SqliteError>),
    BadFileName,
    FailedToCreateDataDirectory,
    MarfFailure(String),
    FailureConstructingTupleWithType,
    FailureConstructingListWithType,
    InsufficientBalance,
    CostContractLoadFailure,
    DBError(String),
    Expect(String),
}

/// RuntimeErrors are errors that smart contracts are expected
///   to be able to trigger during execution (e.g., arithmetic errors)
#[derive(Debug, PartialEq)]
pub enum RuntimeErrorType {
    Arithmetic(String),
    ArithmeticOverflow,
    ArithmeticUnderflow,
    SupplyOverflow(u128, u128),
    SupplyUnderflow(u128, u128),
    DivisionByZero,
    // error in parsing types
    ParseError(String),
    // error in parsing the AST
    ASTError(ParseError),
    MaxStackDepthReached,
    MaxContextDepthReached,
    ListDimensionTooHigh,
    BadTypeConstruction,
    ValueTooLarge,
    BadBlockHeight(String),
    TransferNonPositiveAmount,
    NoSuchToken,
    NotImplemented,
    NoCallerInContext,
    NoSenderInContext,
    NonPositiveTokenSupply,
    JSONParseError(IncomparableError<SerdeJSONErr>),
    AttemptToFetchInTransientContext,
    BadNameValue(&'static str, String),
    UnknownBlockHeaderHash(BlockHeaderHash),
    BadBlockHash(Vec<u8>),
    UnwrapFailure,
    DefunctPoxContract,
    PoxAlreadyLocked,
    MetadataAlreadySet,
}

#[derive(Debug, PartialEq)]
pub enum ShortReturnType {
    ExpectedValue(Value),
    AssertionFailed(Value),
}

/// WasmErrors are errors that *should never* occur.
/// Test executions may trigger these errors, but if they show up in normal
/// execution, it indicates a bug in the Wasm compiler or runtime.
#[cfg(feature = "clarity-wasm")]
#[derive(Debug)]
pub enum WasmError {
    WasmGeneratorError(String),
    ModuleNotFound,
    DefinesNotFound,
    TopLevelNotFound,
    MemoryNotFound,
    GlobalNotFound(String),
    WasmCompileFailed(wasmtime::Error),
    UnableToLoadModule(wasmtime::Error),
    UnableToLinkHostFunction(String, wasmtime::Error),
    UnableToReadIdentifier(FromUtf8Error),
    UnableToRetrieveIdentifier(i32),
    InvalidClarityName(String),
    UnableToWriteStackPointer(wasmtime::Error),
    UnableToReadMemory(wasmtime::Error),
    UnableToWriteMemory(wasmtime::Error),
    ValueTypeMismatch,
    InvalidNoTypeInValue,
    InvalidListUnionTypeInValue,
    InvalidFunctionKind(i32),
    DefineFunctionCalledInRunMode,
    ExpectedReturnValue,
    InvalidIndicator(i32),
    Runtime(wasmtime::Error),
    Expect(String),
}

#[cfg(feature = "clarity-wasm")]
impl fmt::Display for WasmError {
    fn fmt(&self, f: &mut fmt::Formatter) -> fmt::Result {
        match self {
            WasmError::WasmGeneratorError(e) => write!(f, "Wasm generator error: {e}"),
            WasmError::ModuleNotFound => write!(f, "Module not found"),
            WasmError::DefinesNotFound => write!(f, "Defines function not found"),
            WasmError::TopLevelNotFound => write!(f, "Top level function not found"),
            WasmError::MemoryNotFound => write!(f, "Memory not found"),
            WasmError::GlobalNotFound(e) => write!(f, "Global variable not found: {e}"),
            WasmError::WasmCompileFailed(e) => write!(f, "Wasm compile failed: {e}"),
            WasmError::UnableToLoadModule(e) => write!(f, "Unable to load module: {e}"),
            WasmError::UnableToLinkHostFunction(name, e) => {
                write!(f, "Unable to link host function {name}: {e}")
            }
            WasmError::UnableToReadIdentifier(e) => write!(f, "Unable to read identifier: {e}"),
            WasmError::UnableToRetrieveIdentifier(id) => {
                write!(f, "Unable to retrieve identifier: {id}")
            }
            WasmError::InvalidClarityName(name) => write!(f, "Invalid Clarity name: {name}"),
            WasmError::UnableToWriteStackPointer(e) => {
                write!(f, "Unable to write stack pointer: {e}")
            }
            WasmError::UnableToReadMemory(e) => write!(f, "Unable to read memory: {e}"),
            WasmError::UnableToWriteMemory(e) => write!(f, "Unable to write memory: {e}"),
            WasmError::ValueTypeMismatch => write!(f, "Value type mismatch"),
            WasmError::InvalidNoTypeInValue => write!(f, "Invalid no type in value"),
            WasmError::InvalidListUnionTypeInValue => write!(f, "Invalid list union type in value"),
            WasmError::InvalidFunctionKind(kind) => write!(f, "Invalid function kind: {kind}"),
            WasmError::DefineFunctionCalledInRunMode => {
                write!(f, "Define function called in run mode")
            }
            WasmError::ExpectedReturnValue => write!(f, "Expected return value"),
            WasmError::InvalidIndicator(indicator) => {
                write!(f, "Invalid response/optional indicator: {indicator}")
            }
            WasmError::Runtime(e) => write!(f, "Runtime error: {e}"),
            WasmError::Expect(s) => write!(f, "{s}"),
        }
    }
}

#[cfg(feature = "clarity-wasm")]
impl std::error::Error for WasmError {}

pub type InterpreterResult<R> = Result<R, Error>;

impl<T> PartialEq<IncomparableError<T>> for IncomparableError<T> {
    fn eq(&self, _other: &IncomparableError<T>) -> bool {
        false
    }
}

impl PartialEq<Error> for Error {
    fn eq(&self, other: &Error) -> bool {
        match (self, other) {
            (Error::Runtime(x, _), Error::Runtime(y, _)) => x == y,
            (Error::Unchecked(x), Error::Unchecked(y)) => x == y,
            (Error::ShortReturn(x), Error::ShortReturn(y)) => x == y,
            (Error::Interpreter(x), Error::Interpreter(y)) => x == y,
            _ => false,
        }
    }
}

impl fmt::Display for Error {
    fn fmt(&self, f: &mut fmt::Formatter) -> fmt::Result {
        match self {
            Error::Runtime(ref err, ref stack) => {
                write!(f, "{err}")?;
                if let Some(ref stack_trace) = stack {
                    writeln!(f, "\n Stack Trace: ")?;
                    for item in stack_trace.iter() {
                        writeln!(f, "{item}")?;
                    }
                }
                Ok(())
            }
            _ => write!(f, "{self:?}"),
        }
    }
}

impl fmt::Display for RuntimeErrorType {
    fn fmt(&self, f: &mut fmt::Formatter<'_>) -> std::fmt::Result {
        write!(f, "{self:?}")
    }
}

impl error::Error for Error {
    fn source(&self) -> Option<&(dyn error::Error + 'static)> {
        None
    }
}

impl error::Error for RuntimeErrorType {
    fn source(&self) -> Option<&(dyn error::Error + 'static)> {
        None
    }
}

impl From<ParseError> for Error {
    fn from(err: ParseError) -> Self {
        match &err.err {
            ParseErrors::InterpreterFailure => Error::from(InterpreterError::Expect(
                "Unexpected interpreter failure during parsing".into(),
            )),
            _ => Error::from(RuntimeErrorType::ASTError(err)),
        }
    }
}

impl From<CostErrors> for Error {
    fn from(err: CostErrors) -> Self {
        match err {
            CostErrors::InterpreterFailure => Error::from(InterpreterError::Expect(
                "Interpreter failure during cost calculation".into(),
            )),
            CostErrors::Expect(s) => Error::from(InterpreterError::Expect(format!(
                "Interpreter failure during cost calculation: {s}"
            ))),
            other_err => Error::from(CheckErrors::from(other_err)),
        }
    }
}

impl From<RuntimeErrorType> for Error {
    fn from(err: RuntimeErrorType) -> Self {
        Error::Runtime(err, None)
    }
}

impl From<CheckErrors> for Error {
    fn from(err: CheckErrors) -> Self {
        Error::Unchecked(err)
    }
}

impl From<(CheckErrors, &SymbolicExpression)> for Error {
    fn from(err: (CheckErrors, &SymbolicExpression)) -> Self {
        Error::Unchecked(err.0)
    }
}

impl From<ShortReturnType> for Error {
    fn from(err: ShortReturnType) -> Self {
        Error::ShortReturn(err)
    }
}

impl From<InterpreterError> for Error {
    fn from(err: InterpreterError) -> Self {
        Error::Interpreter(err)
    }
}

#[cfg(test)]
impl From<Error> for () {
    fn from(err: Error) -> Self {}
}

impl From<ShortReturnType> for Value {
    fn from(val: ShortReturnType) -> Self {
        match val {
            ShortReturnType::ExpectedValue(v) => v,
            ShortReturnType::AssertionFailed(v) => v,
        }
    }
}
=======
>>>>>>> 0efc005f

#[cfg(test)]
mod test {

    #[test]
    #[cfg(feature = "developer-mode")]
    fn error_formats() {
        let t = "(/ 10 0)";
        let expected = "DivisionByZero
 Stack Trace:
_native_:native_div
";

        assert_eq!(format!("{}", crate::vm::execute(t).unwrap_err()), expected);
    }
}<|MERGE_RESOLUTION|>--- conflicted
+++ resolved
@@ -14,320 +14,15 @@
 // You should have received a copy of the GNU General Public License
 // along with this program.  If not, see <http://www.gnu.org/licenses/>.
 
-<<<<<<< HEAD
-use std::string::FromUtf8Error;
-use std::{error, fmt};
-
-#[cfg(feature = "rusqlite")]
-use rusqlite::Error as SqliteError;
-use serde_json::Error as SerdeJSONErr;
-use stacks_common::types::chainstate::BlockHeaderHash;
-=======
 pub use clarity_types::errors::{
     Error, IncomparableError, InterpreterError, InterpreterResult, RuntimeErrorType,
     ShortReturnType,
 };
->>>>>>> 0efc005f
 
 pub use crate::vm::analysis::errors::{
     check_argument_count, check_arguments_at_least, check_arguments_at_most, CheckErrors,
     SyntaxBindingError, SyntaxBindingErrorType,
 };
-<<<<<<< HEAD
-use crate::vm::ast::errors::ParseError;
-use crate::vm::contexts::StackTrace;
-use crate::vm::costs::CostErrors;
-use crate::vm::types::Value;
-use crate::vm::SymbolicExpression;
-
-#[derive(Debug)]
-pub struct IncomparableError<T> {
-    pub err: T,
-}
-
-#[derive(Debug)]
-#[allow(clippy::large_enum_variant)]
-pub enum Error {
-    /// UncheckedErrors are errors that *should* be caught by the
-    ///   TypeChecker and other check passes. Test executions may
-    ///   trigger these errors.
-    Unchecked(CheckErrors),
-    Interpreter(InterpreterError),
-    Runtime(RuntimeErrorType, Option<StackTrace>),
-    ShortReturn(ShortReturnType),
-    #[cfg(feature = "clarity-wasm")]
-    Wasm(WasmError),
-}
-
-/// InterpreterErrors are errors that *should never* occur.
-/// Test executions may trigger these errors.
-#[derive(Debug, PartialEq)]
-pub enum InterpreterError {
-    BadSender(Value),
-    BadSymbolicRepresentation(String),
-    InterpreterError(String),
-    UninitializedPersistedVariable,
-    FailedToConstructAssetTable,
-    FailedToConstructEventBatch,
-    #[cfg(feature = "rusqlite")]
-    SqliteError(IncomparableError<SqliteError>),
-    BadFileName,
-    FailedToCreateDataDirectory,
-    MarfFailure(String),
-    FailureConstructingTupleWithType,
-    FailureConstructingListWithType,
-    InsufficientBalance,
-    CostContractLoadFailure,
-    DBError(String),
-    Expect(String),
-}
-
-/// RuntimeErrors are errors that smart contracts are expected
-///   to be able to trigger during execution (e.g., arithmetic errors)
-#[derive(Debug, PartialEq)]
-pub enum RuntimeErrorType {
-    Arithmetic(String),
-    ArithmeticOverflow,
-    ArithmeticUnderflow,
-    SupplyOverflow(u128, u128),
-    SupplyUnderflow(u128, u128),
-    DivisionByZero,
-    // error in parsing types
-    ParseError(String),
-    // error in parsing the AST
-    ASTError(ParseError),
-    MaxStackDepthReached,
-    MaxContextDepthReached,
-    ListDimensionTooHigh,
-    BadTypeConstruction,
-    ValueTooLarge,
-    BadBlockHeight(String),
-    TransferNonPositiveAmount,
-    NoSuchToken,
-    NotImplemented,
-    NoCallerInContext,
-    NoSenderInContext,
-    NonPositiveTokenSupply,
-    JSONParseError(IncomparableError<SerdeJSONErr>),
-    AttemptToFetchInTransientContext,
-    BadNameValue(&'static str, String),
-    UnknownBlockHeaderHash(BlockHeaderHash),
-    BadBlockHash(Vec<u8>),
-    UnwrapFailure,
-    DefunctPoxContract,
-    PoxAlreadyLocked,
-    MetadataAlreadySet,
-}
-
-#[derive(Debug, PartialEq)]
-pub enum ShortReturnType {
-    ExpectedValue(Value),
-    AssertionFailed(Value),
-}
-
-/// WasmErrors are errors that *should never* occur.
-/// Test executions may trigger these errors, but if they show up in normal
-/// execution, it indicates a bug in the Wasm compiler or runtime.
-#[cfg(feature = "clarity-wasm")]
-#[derive(Debug)]
-pub enum WasmError {
-    WasmGeneratorError(String),
-    ModuleNotFound,
-    DefinesNotFound,
-    TopLevelNotFound,
-    MemoryNotFound,
-    GlobalNotFound(String),
-    WasmCompileFailed(wasmtime::Error),
-    UnableToLoadModule(wasmtime::Error),
-    UnableToLinkHostFunction(String, wasmtime::Error),
-    UnableToReadIdentifier(FromUtf8Error),
-    UnableToRetrieveIdentifier(i32),
-    InvalidClarityName(String),
-    UnableToWriteStackPointer(wasmtime::Error),
-    UnableToReadMemory(wasmtime::Error),
-    UnableToWriteMemory(wasmtime::Error),
-    ValueTypeMismatch,
-    InvalidNoTypeInValue,
-    InvalidListUnionTypeInValue,
-    InvalidFunctionKind(i32),
-    DefineFunctionCalledInRunMode,
-    ExpectedReturnValue,
-    InvalidIndicator(i32),
-    Runtime(wasmtime::Error),
-    Expect(String),
-}
-
-#[cfg(feature = "clarity-wasm")]
-impl fmt::Display for WasmError {
-    fn fmt(&self, f: &mut fmt::Formatter) -> fmt::Result {
-        match self {
-            WasmError::WasmGeneratorError(e) => write!(f, "Wasm generator error: {e}"),
-            WasmError::ModuleNotFound => write!(f, "Module not found"),
-            WasmError::DefinesNotFound => write!(f, "Defines function not found"),
-            WasmError::TopLevelNotFound => write!(f, "Top level function not found"),
-            WasmError::MemoryNotFound => write!(f, "Memory not found"),
-            WasmError::GlobalNotFound(e) => write!(f, "Global variable not found: {e}"),
-            WasmError::WasmCompileFailed(e) => write!(f, "Wasm compile failed: {e}"),
-            WasmError::UnableToLoadModule(e) => write!(f, "Unable to load module: {e}"),
-            WasmError::UnableToLinkHostFunction(name, e) => {
-                write!(f, "Unable to link host function {name}: {e}")
-            }
-            WasmError::UnableToReadIdentifier(e) => write!(f, "Unable to read identifier: {e}"),
-            WasmError::UnableToRetrieveIdentifier(id) => {
-                write!(f, "Unable to retrieve identifier: {id}")
-            }
-            WasmError::InvalidClarityName(name) => write!(f, "Invalid Clarity name: {name}"),
-            WasmError::UnableToWriteStackPointer(e) => {
-                write!(f, "Unable to write stack pointer: {e}")
-            }
-            WasmError::UnableToReadMemory(e) => write!(f, "Unable to read memory: {e}"),
-            WasmError::UnableToWriteMemory(e) => write!(f, "Unable to write memory: {e}"),
-            WasmError::ValueTypeMismatch => write!(f, "Value type mismatch"),
-            WasmError::InvalidNoTypeInValue => write!(f, "Invalid no type in value"),
-            WasmError::InvalidListUnionTypeInValue => write!(f, "Invalid list union type in value"),
-            WasmError::InvalidFunctionKind(kind) => write!(f, "Invalid function kind: {kind}"),
-            WasmError::DefineFunctionCalledInRunMode => {
-                write!(f, "Define function called in run mode")
-            }
-            WasmError::ExpectedReturnValue => write!(f, "Expected return value"),
-            WasmError::InvalidIndicator(indicator) => {
-                write!(f, "Invalid response/optional indicator: {indicator}")
-            }
-            WasmError::Runtime(e) => write!(f, "Runtime error: {e}"),
-            WasmError::Expect(s) => write!(f, "{s}"),
-        }
-    }
-}
-
-#[cfg(feature = "clarity-wasm")]
-impl std::error::Error for WasmError {}
-
-pub type InterpreterResult<R> = Result<R, Error>;
-
-impl<T> PartialEq<IncomparableError<T>> for IncomparableError<T> {
-    fn eq(&self, _other: &IncomparableError<T>) -> bool {
-        false
-    }
-}
-
-impl PartialEq<Error> for Error {
-    fn eq(&self, other: &Error) -> bool {
-        match (self, other) {
-            (Error::Runtime(x, _), Error::Runtime(y, _)) => x == y,
-            (Error::Unchecked(x), Error::Unchecked(y)) => x == y,
-            (Error::ShortReturn(x), Error::ShortReturn(y)) => x == y,
-            (Error::Interpreter(x), Error::Interpreter(y)) => x == y,
-            _ => false,
-        }
-    }
-}
-
-impl fmt::Display for Error {
-    fn fmt(&self, f: &mut fmt::Formatter) -> fmt::Result {
-        match self {
-            Error::Runtime(ref err, ref stack) => {
-                write!(f, "{err}")?;
-                if let Some(ref stack_trace) = stack {
-                    writeln!(f, "\n Stack Trace: ")?;
-                    for item in stack_trace.iter() {
-                        writeln!(f, "{item}")?;
-                    }
-                }
-                Ok(())
-            }
-            _ => write!(f, "{self:?}"),
-        }
-    }
-}
-
-impl fmt::Display for RuntimeErrorType {
-    fn fmt(&self, f: &mut fmt::Formatter<'_>) -> std::fmt::Result {
-        write!(f, "{self:?}")
-    }
-}
-
-impl error::Error for Error {
-    fn source(&self) -> Option<&(dyn error::Error + 'static)> {
-        None
-    }
-}
-
-impl error::Error for RuntimeErrorType {
-    fn source(&self) -> Option<&(dyn error::Error + 'static)> {
-        None
-    }
-}
-
-impl From<ParseError> for Error {
-    fn from(err: ParseError) -> Self {
-        match &err.err {
-            ParseErrors::InterpreterFailure => Error::from(InterpreterError::Expect(
-                "Unexpected interpreter failure during parsing".into(),
-            )),
-            _ => Error::from(RuntimeErrorType::ASTError(err)),
-        }
-    }
-}
-
-impl From<CostErrors> for Error {
-    fn from(err: CostErrors) -> Self {
-        match err {
-            CostErrors::InterpreterFailure => Error::from(InterpreterError::Expect(
-                "Interpreter failure during cost calculation".into(),
-            )),
-            CostErrors::Expect(s) => Error::from(InterpreterError::Expect(format!(
-                "Interpreter failure during cost calculation: {s}"
-            ))),
-            other_err => Error::from(CheckErrors::from(other_err)),
-        }
-    }
-}
-
-impl From<RuntimeErrorType> for Error {
-    fn from(err: RuntimeErrorType) -> Self {
-        Error::Runtime(err, None)
-    }
-}
-
-impl From<CheckErrors> for Error {
-    fn from(err: CheckErrors) -> Self {
-        Error::Unchecked(err)
-    }
-}
-
-impl From<(CheckErrors, &SymbolicExpression)> for Error {
-    fn from(err: (CheckErrors, &SymbolicExpression)) -> Self {
-        Error::Unchecked(err.0)
-    }
-}
-
-impl From<ShortReturnType> for Error {
-    fn from(err: ShortReturnType) -> Self {
-        Error::ShortReturn(err)
-    }
-}
-
-impl From<InterpreterError> for Error {
-    fn from(err: InterpreterError) -> Self {
-        Error::Interpreter(err)
-    }
-}
-
-#[cfg(test)]
-impl From<Error> for () {
-    fn from(err: Error) -> Self {}
-}
-
-impl From<ShortReturnType> for Value {
-    fn from(val: ShortReturnType) -> Self {
-        match val {
-            ShortReturnType::ExpectedValue(v) => v,
-            ShortReturnType::AssertionFailed(v) => v,
-        }
-    }
-}
-=======
->>>>>>> 0efc005f
 
 #[cfg(test)]
 mod test {
