--- conflicted
+++ resolved
@@ -15,12 +15,8 @@
 // along with this program.  If not, see <http://www.gnu.org/licenses/>.
 
 pub use clarity_types::errors::{
-<<<<<<< HEAD
-    EarlyReturnError, IncomparableError, InterpreterError, InterpreterResult, RuntimeErrorType,
+    EarlyReturnError, IncomparableError, InterpreterError, InterpreterResult, RuntimeError,
     VmExecutionError,
-=======
-    EarlyReturnError, Error, IncomparableError, InterpreterError, InterpreterResult, RuntimeError,
->>>>>>> aa1d5aac
 };
 
 pub use crate::vm::analysis::errors::{
