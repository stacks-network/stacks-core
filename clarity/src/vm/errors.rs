--- conflicted
+++ resolved
@@ -15,13 +15,8 @@
 // along with this program.  If not, see <http://www.gnu.org/licenses/>.
 
 pub use clarity_types::errors::{
-<<<<<<< HEAD
-    EarlyReturnError, IncomparableError, InterpreterError, InterpreterResult, RuntimeError,
-    VmExecutionError,
-=======
-    EarlyReturnError, Error, IncomparableError, InterpreterResult, RuntimeErrorType,
+    EarlyReturnError, IncomparableError, InterpreterResult, RuntimeError, VmExecutionError,
     VmInternalError,
->>>>>>> b20d3672
 };
 
 pub use crate::vm::analysis::errors::{
