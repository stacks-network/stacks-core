--- conflicted
+++ resolved
@@ -37,11 +37,7 @@
     NonFungibleTokenMetadata,
 };
 use crate::vm::errors::{
-<<<<<<< HEAD
-    CheckErrors, InterpreterResult as Result, RuntimeErrorType, VmInternalError,
-=======
-    CheckErrorKind, InterpreterError, InterpreterResult as Result, RuntimeErrorType,
->>>>>>> 927747ce
+    CheckErrorKind, InterpreterResult as Result, RuntimeErrorType, VmInternalError,
 };
 use crate::vm::events::*;
 use crate::vm::representations::SymbolicExpression;
