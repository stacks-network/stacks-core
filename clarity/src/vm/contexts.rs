--- conflicted
+++ resolved
@@ -2333,55 +2333,6 @@
         );
     }
 
-<<<<<<< HEAD
-    #[apply(test_clarity_versions)]
-    fn vm_initialize_contract_already_exists(
-        #[case] version: ClarityVersion,
-        #[case] epoch: StacksEpochId,
-    ) {
-        // --- Setup VM ---
-        let mut marf = MemoryBackingStore::new();
-        let mut global_context = GlobalContext::new(
-            false,
-            CHAIN_ID_TESTNET,
-            marf.as_clarity_db(),
-            LimitedCostTracker::new_free(),
-            StacksEpochId::Epoch21, // any modern epoch
-        );
-
-        let mut call_stack = CallStack::new();
-
-        let contract_context =
-            ContractContext::new(QualifiedContractIdentifier::transient(), version);
-
-        let mut env = Environment::new(
-            &mut global_context,
-            &contract_context,
-            &mut call_stack,
-            None,
-            None,
-            None,
-        );
-
-        let contract_id = QualifiedContractIdentifier::local("dup").unwrap();
-
-        let contract_src = "(define-public (ping) (ok u1))";
-
-        let ast = ast::build_ast(&contract_id, contract_src, &mut env, version, epoch).unwrap();
-
-        // First initialization succeeds
-        env.initialize_contract_from_ast(contract_id.clone(), version, &ast, contract_src)
-            .unwrap();
-
-        // Second initialization hits ContractAlreadyExists
-        let err = env
-            .initialize_contract_from_ast(contract_id.clone(), version, &ast, contract_src)
-            .unwrap_err();
-
-        assert!(matches!(
-            err,
-            VmExecutionError::Unchecked(CheckErrorKind::ContractAlreadyExists(_))
-=======
     #[test]
     fn asset_map_arithmetic_overflows() {
         let a_contract_id = QualifiedContractIdentifier::local("a").unwrap();
@@ -2483,7 +2434,56 @@
                 RuntimeError::MaxContextDepthReached,
                 _
             ))
->>>>>>> f9f144dc
         ));
     }
+
+    #[apply(test_clarity_versions)]
+    fn vm_initialize_contract_already_exists(
+        #[case] version: ClarityVersion,
+        #[case] epoch: StacksEpochId,
+    ) {
+        // --- Setup VM ---
+        let mut marf = MemoryBackingStore::new();
+        let mut global_context = GlobalContext::new(
+            false,
+            CHAIN_ID_TESTNET,
+            marf.as_clarity_db(),
+            LimitedCostTracker::new_free(),
+            StacksEpochId::Epoch21, // any modern epoch
+        );
+
+        let mut call_stack = CallStack::new();
+
+        let contract_context =
+            ContractContext::new(QualifiedContractIdentifier::transient(), version);
+
+        let mut env = Environment::new(
+            &mut global_context,
+            &contract_context,
+            &mut call_stack,
+            None,
+            None,
+            None,
+        );
+
+        let contract_id = QualifiedContractIdentifier::local("dup").unwrap();
+
+        let contract_src = "(define-public (ping) (ok u1))";
+
+        let ast = ast::build_ast(&contract_id, contract_src, &mut env, version, epoch).unwrap();
+
+        // First initialization succeeds
+        env.initialize_contract_from_ast(contract_id.clone(), version, &ast, contract_src)
+            .unwrap();
+
+        // Second initialization hits ContractAlreadyExists
+        let err = env
+            .initialize_contract_from_ast(contract_id.clone(), version, &ast, contract_src)
+            .unwrap_err();
+
+        assert!(matches!(
+            err,
+            VmExecutionError::Unchecked(CheckErrorKind::ContractAlreadyExists(_))
+        ));
+    }
 }