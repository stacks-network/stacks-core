--- conflicted
+++ resolved
@@ -747,7 +747,6 @@
             contract_identifier.issuer.clone().into(),
             sponsor,
             None,
-<<<<<<< HEAD
             |exec_env| {
                 exec_env.initialize_contract_with_db(
                     contract_identifier,
@@ -756,9 +755,6 @@
                     analysis_db,
                 )
             },
-=======
-            |exec_env| exec_env.initialize_contract(contract_identifier, contract_content),
->>>>>>> 0efc005f
         )
     }
 
@@ -1493,11 +1489,7 @@
     ) -> Result<()> {
         let clarity_version = self.contract_context.clarity_version;
 
-<<<<<<< HEAD
         let mut contract_ast = ast::build_ast_with_rules(
-=======
-        let contract_ast = ast::build_ast(
->>>>>>> 0efc005f
             &contract_identifier,
             contract_content,
             self,
