// Copyright (C) 2013-2020 Blockstack PBC, a public benefit corporation
// Copyright (C) 2020 Stacks Open Internet Foundation
//
// This program is free software: you can redistribute it and/or modify
// it under the terms of the GNU General Public License as published by
// the Free Software Foundation, either version 3 of the License, or
// (at your option) any later version.
//
// This program is distributed in the hope that it will be useful,
// but WITHOUT ANY WARRANTY; without even the implied warranty of
// MERCHANTABILITY or FITNESS FOR A PARTICULAR PURPOSE.  See the
// GNU General Public License for more details.
//
// You should have received a copy of the GNU General Public License
// along with this program.  If not, see <http://www.gnu.org/licenses/>.

use std::collections::{BTreeMap, HashMap, HashSet};
use std::fmt;
use std::mem::replace;
use std::time::{Duration, Instant};

pub use clarity_types::errors::StackTrace;
use clarity_types::representations::ClarityName;
use clarity_types::VmExecutionError;
use serde::Serialize;
use serde_json::json;
use stacks_common::types::chainstate::StacksBlockId;
use stacks_common::types::StacksEpochId;

use super::EvalHook;
use crate::vm::ast::ContractAST;
use crate::vm::callables::{DefinedFunction, FunctionIdentifier};
use crate::vm::contracts::Contract;
use crate::vm::costs::cost_functions::ClarityCostFunction;
use crate::vm::costs::{runtime_cost, CostErrors, CostTracker, ExecutionCost, LimitedCostTracker};
use crate::vm::database::{
    ClarityDatabase, DataMapMetadata, DataVariableMetadata, FungibleTokenMetadata,
    NonFungibleTokenMetadata,
};
use crate::vm::errors::{CheckErrorKind, RuntimeError, VmInternalError};
use crate::vm::events::*;
use crate::vm::representations::SymbolicExpression;
use crate::vm::types::signatures::FunctionSignature;
use crate::vm::types::{
    AssetIdentifier, BuffData, CallableData, PrincipalData, QualifiedContractIdentifier,
    TraitIdentifier, TypeSignature, Value,
};
use crate::vm::version::ClarityVersion;
use crate::vm::{ast, eval, is_reserved, stx_transfer_consolidated};

pub const MAX_CONTEXT_DEPTH: u16 = 256;

// TODO:
//    hide the environment's instance variables.
//     we don't want many of these changing after instantiation.
/// Environments pack a reference to the global context (which is basically the db),
///   the current contract context, a call stack, the current sender, caller, and
///   sponsor (if one exists).
/// Essentially, the point of the Environment struct is to prevent all the eval functions
///   from including all of these items in their method signatures individually. Because
///   these different contexts can be mixed and matched (i.e., in a contract-call, you change
///   contract context), a single "invocation" will end up creating multiple environment
///   objects as context changes occur.
pub struct Environment<'a, 'b, 'hooks> {
    pub global_context: &'a mut GlobalContext<'b, 'hooks>,
    pub contract_context: &'a ContractContext,
    pub call_stack: &'a mut CallStack,
    pub sender: Option<PrincipalData>,
    pub caller: Option<PrincipalData>,
    pub sponsor: Option<PrincipalData>,
}

pub struct OwnedEnvironment<'a, 'hooks> {
    pub(crate) context: GlobalContext<'a, 'hooks>,
    call_stack: CallStack,
}

#[derive(Debug, PartialEq, Eq)]
pub enum AssetMapEntry {
    STX(u128),
    Burn(u128),
    Token(u128),
    Asset(Vec<Value>),
    Stacking(u128),
}

/**
The AssetMap is used to track which assets have been transfered from whom
during the execution of a transaction.
*/
#[derive(Debug, Clone, PartialEq, Eq)]
pub struct AssetMap {
    /// Sum of all STX transfers by principal
    stx_map: HashMap<PrincipalData, u128>,
    /// Sum of all STX burns by principal
    burn_map: HashMap<PrincipalData, u128>,
    /// Sum of FT transfers by principal, by asset identifier
    token_map: HashMap<PrincipalData, HashMap<AssetIdentifier, u128>>,
    /// NFT transfers by principal, by asset identifier
    asset_map: HashMap<PrincipalData, HashMap<AssetIdentifier, Vec<Value>>>,
    /// Amount of STX stacked or delegated for stacking by principal
    stacking_map: HashMap<PrincipalData, u128>,
}

impl AssetMap {
    pub fn to_json(&self) -> serde_json::Value {
        let stx: serde_json::map::Map<_, _> = self
            .stx_map
            .iter()
            .map(|(principal, amount)| {
                (
                    format!("{principal}"),
                    serde_json::value::Value::String(format!("{amount}")),
                )
            })
            .collect();

        let burns: serde_json::map::Map<_, _> = self
            .burn_map
            .iter()
            .map(|(principal, amount)| {
                (
                    format!("{principal}"),
                    serde_json::value::Value::String(format!("{amount}")),
                )
            })
            .collect();

        let tokens: serde_json::map::Map<_, _> = self
            .token_map
            .iter()
            .map(|(principal, token_map)| {
                let token_json: serde_json::map::Map<_, _> = token_map
                    .iter()
                    .map(|(asset_id, amount)| {
                        (
                            format!("{asset_id}"),
                            serde_json::value::Value::String(format!("{amount}")),
                        )
                    })
                    .collect();

                (
                    format!("{principal}"),
                    serde_json::value::Value::Object(token_json),
                )
            })
            .collect();

        let assets: serde_json::map::Map<_, _> = self
            .asset_map
            .iter()
            .map(|(principal, nft_map)| {
                let nft_json: serde_json::map::Map<_, _> = nft_map
                    .iter()
                    .map(|(asset_id, nft_values)| {
                        let nft_array = nft_values
                            .iter()
                            .map(|nft_value| {
                                serde_json::value::Value::String(format!("{nft_value}"))
                            })
                            .collect();

                        (
                            format!("{asset_id}"),
                            serde_json::value::Value::Array(nft_array),
                        )
                    })
                    .collect();

                (
                    format!("{principal}"),
                    serde_json::value::Value::Object(nft_json),
                )
            })
            .collect();

        let stacking: serde_json::map::Map<_, _> = self
            .stacking_map
            .iter()
            .map(|(principal, amount)| {
                (
                    format!("{principal}"),
                    serde_json::value::Value::String(format!("{amount}")),
                )
            })
            .collect();

        json!({
            "stx": stx,
            "burns": burns,
            "tokens": tokens,
            "assets": assets,
            "stacking": stacking,
        })
    }
}

#[derive(Debug, Clone, Default)]
pub struct EventBatch {
    pub events: Vec<StacksTransactionEvent>,
}

/** ExecutionTimeTracker keeps track of how much time a contract call is taking.
   It is checked at every eval call.
*/
pub enum ExecutionTimeTracker {
    NoTracking,
    MaxTime {
        start_time: Instant,
        max_duration: Duration,
    },
}

/** GlobalContext represents the outermost context for a single transaction's
     execution. It tracks an asset changes that occurred during the
     processing of the transaction, whether or not the current context is read_only,
     and is responsible for committing/rolling-back transactions as they error or
     abort.
*/
pub struct GlobalContext<'a, 'hooks> {
    asset_maps: Vec<AssetMap>,
    pub event_batches: Vec<EventBatch>,
    pub database: ClarityDatabase<'a>,
    read_only: Vec<bool>,
    pub cost_track: LimitedCostTracker,
    pub mainnet: bool,
    /// This is the epoch of the block that this transaction is executing within.
    pub epoch_id: StacksEpochId,
    /// This is the chain ID of the transaction
    pub chain_id: u32,
    pub eval_hooks: Option<Vec<&'hooks mut dyn EvalHook>>,
    pub execution_time_tracker: ExecutionTimeTracker,
}

#[derive(Serialize, Deserialize, Clone)]
pub struct ContractContext {
    pub contract_identifier: QualifiedContractIdentifier,
    pub variables: HashMap<ClarityName, Value>,
    pub functions: HashMap<ClarityName, DefinedFunction>,
    pub defined_traits: HashMap<ClarityName, BTreeMap<ClarityName, FunctionSignature>>,
    pub implemented_traits: HashSet<TraitIdentifier>,
    // tracks the names of NFTs, FTs, Maps, and Data Vars.
    //  used for ensuring that they never are defined twice.
    pub persisted_names: HashSet<ClarityName>,
    // track metadata for contract defined storage
    pub meta_data_map: HashMap<ClarityName, DataMapMetadata>,
    pub meta_data_var: HashMap<ClarityName, DataVariableMetadata>,
    pub meta_nft: HashMap<ClarityName, NonFungibleTokenMetadata>,
    pub meta_ft: HashMap<ClarityName, FungibleTokenMetadata>,
    pub data_size: u64,
    /// track the clarity version of the contract
    clarity_version: ClarityVersion,
}

pub struct LocalContext<'a> {
    pub function_context: Option<&'a LocalContext<'a>>,
    pub parent: Option<&'a LocalContext<'a>>,
    pub variables: HashMap<ClarityName, Value>,
    pub callable_contracts: HashMap<ClarityName, CallableData>,
    depth: u16,
}

pub struct CallStack {
    stack: Vec<FunctionIdentifier>,
    set: HashSet<FunctionIdentifier>,
    apply_depth: usize,
}

pub const TRANSIENT_CONTRACT_NAME: &str = "__transient";

impl Default for AssetMap {
    fn default() -> Self {
        Self::new()
    }
}

impl AssetMap {
    pub fn new() -> AssetMap {
        AssetMap {
            stx_map: HashMap::new(),
            burn_map: HashMap::new(),
            token_map: HashMap::new(),
            asset_map: HashMap::new(),
            stacking_map: HashMap::new(),
        }
    }

<<<<<<< HEAD
    /// This will get the next amount for a (principal, stx) entry in the stx table.
    fn get_next_stx_amount(&self, principal: &PrincipalData, amount: u128) -> Result<u128> {
        // `ArithmeticOverflow` in this function is **unreachable** in normal Clarity execution because:
        // - Every `stx-transfer?` or `stx-burn?` is validated against the sender’s
        //   **unlocked balance** before being queued in `AssetMap`.
        // - The unlocked balance is a subset of `stx-liquid-supply`.
        // - All balance updates in Clarity use the `+` operator **before** logging to `AssetMap`.
        // - `+` performs `checked_add` and returns `RuntimeError::ArithmeticOverflow` **first**.
=======
    // This will get the next amount for a (principal, stx) entry in the stx table.
    fn get_next_stx_amount(
        &self,
        principal: &PrincipalData,
        amount: u128,
    ) -> Result<u128, VmExecutionError> {
>>>>>>> 46d7bd1e
        let current_amount = self.stx_map.get(principal).unwrap_or(&0);
        current_amount
            .checked_add(amount)
            .ok_or(RuntimeError::ArithmeticOverflow.into())
    }

<<<<<<< HEAD
    /// This will get the next amount for a (principal, stx) entry in the burn table.
    fn get_next_stx_burn_amount(&self, principal: &PrincipalData, amount: u128) -> Result<u128> {
        // `ArithmeticOverflow` in this function is **unreachable** in normal Clarity execution because:
        // - Every `stx-burn?` is validated against the sender’s **unlocked balance** first.
        // - Unlocked balance is a subset of `stx-liquid-supply`, which is <= `u128::MAX`.
        // - All balance updates in Clarity use the `+` operator **before** logging to `AssetMap`.
        // - `+` performs `checked_add` and returns `RuntimeError::ArithmeticOverflow` **first**.
=======
    // This will get the next amount for a (principal, stx) entry in the burn table.
    fn get_next_stx_burn_amount(
        &self,
        principal: &PrincipalData,
        amount: u128,
    ) -> Result<u128, VmExecutionError> {
>>>>>>> 46d7bd1e
        let current_amount = self.burn_map.get(principal).unwrap_or(&0);
        current_amount
            .checked_add(amount)
            .ok_or(RuntimeError::ArithmeticOverflow.into())
    }
    /// This will get the next amount for a (principal, asset) entry in the asset table.
    fn get_next_amount(
        &self,
        principal: &PrincipalData,
        asset: &AssetIdentifier,
        amount: u128,
<<<<<<< HEAD
    ) -> Result<u128> {
        // `ArithmeticOverflow` in this function is **unreachable** in normal Clarity execution because:
        // - The inner transaction must have **partially succeeded** to log any assets.
        // - All balance updates in Clarity use the `+` operator **before** logging to `AssetMap`.
        // - `+` performs `checked_add` and returns `RuntimeError::ArithmeticOverflow` **first**.
=======
    ) -> Result<u128, VmExecutionError> {
>>>>>>> 46d7bd1e
        let current_amount = self
            .token_map
            .get(principal)
            .and_then(|x| x.get(asset))
            .unwrap_or(&0);
        current_amount
            .checked_add(amount)
            .ok_or(RuntimeError::ArithmeticOverflow.into())
    }

    pub fn add_stx_transfer(
        &mut self,
        principal: &PrincipalData,
        amount: u128,
    ) -> Result<(), VmExecutionError> {
        let next_amount = self.get_next_stx_amount(principal, amount)?;
        self.stx_map.insert(principal.clone(), next_amount);

        Ok(())
    }

    pub fn add_stx_burn(
        &mut self,
        principal: &PrincipalData,
        amount: u128,
    ) -> Result<(), VmExecutionError> {
        let next_amount = self.get_next_stx_burn_amount(principal, amount)?;
        self.burn_map.insert(principal.clone(), next_amount);

        Ok(())
    }

    pub fn add_asset_transfer(
        &mut self,
        principal: &PrincipalData,
        asset: AssetIdentifier,
        transfered: Value,
    ) {
        let principal_map = self.asset_map.entry(principal.clone()).or_default();

        if let Some(map_entry) = principal_map.get_mut(&asset) {
            map_entry.push(transfered);
        } else {
            principal_map.insert(asset, vec![transfered]);
        }
    }

    pub fn add_token_transfer(
        &mut self,
        principal: &PrincipalData,
        asset: AssetIdentifier,
        amount: u128,
    ) -> Result<(), VmExecutionError> {
        let next_amount = self.get_next_amount(principal, &asset, amount)?;

        let principal_map = self.token_map.entry(principal.clone()).or_default();
        principal_map.insert(asset, next_amount);

        Ok(())
    }

    /// Log an amount of STX to be stacked or delegated for stacking by a
    /// principal. Since any given principal can only stack once, this will
    /// overwrite any previous amount for the principal.
    pub fn add_stacking(&mut self, principal: &PrincipalData, amount: u128) {
        self.stacking_map.insert(principal.clone(), amount);
    }

    // This will add any asset transfer data from other to self,
    //   aborting _all_ changes in the event of an error, leaving self unchanged
    pub fn commit_other(&mut self, mut other: AssetMap) -> Result<(), VmExecutionError> {
        let mut to_add = Vec::new();
        let mut stx_to_add = Vec::with_capacity(other.stx_map.len());
        let mut stx_burn_to_add = Vec::with_capacity(other.burn_map.len());

        for (principal, mut principal_map) in other.token_map.drain() {
            for (asset, amount) in principal_map.drain() {
                let next_amount = self.get_next_amount(&principal, &asset, amount)?;
                to_add.push((principal.clone(), asset, next_amount));
            }
        }

        for (principal, stx_amount) in other.stx_map.drain() {
            let next_amount = self.get_next_stx_amount(&principal, stx_amount)?;
            stx_to_add.push((principal.clone(), next_amount));
        }

        for (principal, stx_burn_amount) in other.burn_map.drain() {
            let next_amount = self.get_next_stx_burn_amount(&principal, stx_burn_amount)?;
            stx_burn_to_add.push((principal.clone(), next_amount));
        }

        // After this point, this function will not fail.
        for (principal, mut principal_map) in other.asset_map.drain() {
            for (asset, mut transfers) in principal_map.drain() {
                let landing_map = self.asset_map.entry(principal.clone()).or_default();
                if let Some(landing_vec) = landing_map.get_mut(&asset) {
                    landing_vec.append(&mut transfers);
                } else {
                    landing_map.insert(asset, transfers);
                }
            }
        }

        for (principal, stx_amount) in stx_to_add.into_iter() {
            self.stx_map.insert(principal, stx_amount);
        }

        for (principal, stx_burn_amount) in stx_burn_to_add.into_iter() {
            self.burn_map.insert(principal, stx_burn_amount);
        }

        for (principal, asset, amount) in to_add.into_iter() {
            let principal_map = self.token_map.entry(principal).or_default();
            principal_map.insert(asset, amount);
        }

        for (principal, stacking_amount) in other.stacking_map.drain() {
            self.stacking_map.insert(principal, stacking_amount);
        }

        Ok(())
    }

    pub fn to_table(mut self) -> HashMap<PrincipalData, HashMap<AssetIdentifier, AssetMapEntry>> {
        let mut map = HashMap::with_capacity(self.token_map.len());
        for (principal, mut principal_map) in self.token_map.drain() {
            let mut output_map = HashMap::with_capacity(principal_map.len());
            for (asset, amount) in principal_map.drain() {
                output_map.insert(asset, AssetMapEntry::Token(amount));
            }
            map.insert(principal, output_map);
        }

        for (principal, stx_amount) in self.stx_map.drain() {
            let output_map = map.entry(principal.clone()).or_default();
            output_map.insert(AssetIdentifier::STX(), AssetMapEntry::STX(stx_amount));
        }

        for (principal, stx_burned_amount) in self.burn_map.drain() {
            let output_map = map.entry(principal.clone()).or_default();
            output_map.insert(
                AssetIdentifier::STX_burned(),
                AssetMapEntry::Burn(stx_burned_amount),
            );
        }

        for (principal, mut principal_map) in self.asset_map.drain() {
            let output_map = map.entry(principal.clone()).or_default();
            for (asset, transfers) in principal_map.drain() {
                output_map.insert(asset, AssetMapEntry::Asset(transfers));
            }
        }

        map
    }

    pub fn get_stx(&self, principal: &PrincipalData) -> Option<u128> {
        self.stx_map.get(principal).copied()
    }

    pub fn get_stx_burned(&self, principal: &PrincipalData) -> Option<u128> {
        self.burn_map.get(principal).copied()
    }

    pub fn get_stx_burned_total(&self) -> Result<u128, VmExecutionError> {
        let mut total: u128 = 0;
        for principal in self.burn_map.keys() {
            total = total
                .checked_add(*self.burn_map.get(principal).unwrap_or(&0u128))
                .ok_or_else(|| VmInternalError::Expect("BURN OVERFLOW".into()))?;
        }
        Ok(total)
    }

    pub fn get_fungible_tokens(
        &self,
        principal: &PrincipalData,
        asset_identifier: &AssetIdentifier,
    ) -> Option<u128> {
        let assets = self.token_map.get(principal)?;
        assets.get(asset_identifier).copied()
    }

    pub fn get_all_fungible_tokens(
        &self,
        principal: &PrincipalData,
    ) -> Option<&HashMap<AssetIdentifier, u128>> {
        let assets = self.token_map.get(principal)?;
        Some(assets)
    }

    pub fn get_nonfungible_tokens(
        &self,
        principal: &PrincipalData,
        asset_identifier: &AssetIdentifier,
    ) -> Option<&Vec<Value>> {
        let assets = self.asset_map.get(principal)?;
        assets.get(asset_identifier)
    }

    pub fn get_all_nonfungible_tokens(
        &self,
        principal: &PrincipalData,
    ) -> Option<&HashMap<AssetIdentifier, Vec<Value>>> {
        let assets = self.asset_map.get(principal)?;
        Some(assets)
    }

    pub fn get_stacking(&self, principal: &PrincipalData) -> Option<u128> {
        self.stacking_map.get(principal).copied()
    }
}

impl fmt::Display for AssetMap {
    fn fmt(&self, f: &mut fmt::Formatter) -> fmt::Result {
        write!(f, "[")?;
        for (principal, principal_map) in self.token_map.iter() {
            for (asset, amount) in principal_map.iter() {
                writeln!(f, "{principal} spent {amount} {asset}")?;
            }
        }
        for (principal, principal_map) in self.asset_map.iter() {
            for (asset, transfer) in principal_map.iter() {
                write!(f, "{principal} transfered [")?;
                for t in transfer {
                    write!(f, "{t}, ")?;
                }
                writeln!(f, "] {asset}")?;
            }
        }
        for (principal, stx_amount) in self.stx_map.iter() {
            writeln!(f, "{principal} spent {stx_amount} microSTX")?;
        }
        for (principal, stx_burn_amount) in self.burn_map.iter() {
            writeln!(f, "{principal} burned {stx_burn_amount} microSTX")?;
        }
        write!(f, "]")
    }
}

impl EventBatch {
    pub fn new() -> EventBatch {
        EventBatch::default()
    }
}

impl<'a, 'hooks> OwnedEnvironment<'a, 'hooks> {
    #[cfg(any(test, feature = "testing"))]
    pub fn new(database: ClarityDatabase<'a>, epoch: StacksEpochId) -> OwnedEnvironment<'a, 'a> {
        OwnedEnvironment {
            context: GlobalContext::new(
                false,
                stacks_common::consts::CHAIN_ID_TESTNET,
                database,
                LimitedCostTracker::new_free(),
                epoch,
            ),
            call_stack: CallStack::new(),
        }
    }

    #[cfg(any(test, feature = "testing"))]
    pub fn new_toplevel(mut database: ClarityDatabase<'a>) -> OwnedEnvironment<'a, 'a> {
        database.begin();
        let epoch = database.get_clarity_epoch_version().unwrap();
        let version = ClarityVersion::default_for_epoch(epoch);
        database.roll_back().unwrap();

        debug!("Begin OwnedEnvironment(epoch = {epoch}, version = {version})");
        OwnedEnvironment {
            context: GlobalContext::new(
                false,
                stacks_common::consts::CHAIN_ID_TESTNET,
                database,
                LimitedCostTracker::new_free(),
                epoch,
            ),
            call_stack: CallStack::new(),
        }
    }

    #[cfg(any(test, feature = "testing"))]
    pub fn new_max_limit(
        mut database: ClarityDatabase<'a>,
        epoch: StacksEpochId,
        use_mainnet: bool,
    ) -> OwnedEnvironment<'a, 'a> {
        use crate::vm::tests::test_only_mainnet_to_chain_id;
        let cost_track = LimitedCostTracker::new_max_limit(&mut database, epoch, use_mainnet)
            .expect("FAIL: problem instantiating cost tracking");
        let chain_id = test_only_mainnet_to_chain_id(use_mainnet);

        OwnedEnvironment {
            context: GlobalContext::new(use_mainnet, chain_id, database, cost_track, epoch),
            call_stack: CallStack::new(),
        }
    }

    pub fn new_free(
        mainnet: bool,
        chain_id: u32,
        database: ClarityDatabase<'a>,
        epoch_id: StacksEpochId,
    ) -> OwnedEnvironment<'a, 'a> {
        OwnedEnvironment {
            context: GlobalContext::new(
                mainnet,
                chain_id,
                database,
                LimitedCostTracker::new_free(),
                epoch_id,
            ),
            call_stack: CallStack::new(),
        }
    }

    pub fn new_cost_limited(
        mainnet: bool,
        chain_id: u32,
        database: ClarityDatabase<'a>,
        cost_tracker: LimitedCostTracker,
        epoch_id: StacksEpochId,
    ) -> OwnedEnvironment<'a, 'a> {
        OwnedEnvironment {
            context: GlobalContext::new(mainnet, chain_id, database, cost_tracker, epoch_id),
            call_stack: CallStack::new(),
        }
    }

    pub fn get_exec_environment<'b>(
        &'b mut self,
        sender: Option<PrincipalData>,
        sponsor: Option<PrincipalData>,
        context: &'b ContractContext,
    ) -> Environment<'b, 'a, 'hooks> {
        Environment::new(
            &mut self.context,
            context,
            &mut self.call_stack,
            sender.clone(),
            sender,
            sponsor,
        )
    }

    pub fn execute_in_env<F, A, E>(
        &mut self,
        sender: PrincipalData,
        sponsor: Option<PrincipalData>,
        initial_context: Option<ContractContext>,
        f: F,
    ) -> std::result::Result<(A, AssetMap, Vec<StacksTransactionEvent>), E>
    where
        E: From<VmExecutionError>,
        F: FnOnce(&mut Environment) -> std::result::Result<A, E>,
    {
        assert!(self.context.is_top_level());
        self.begin();

        let result = {
            let initial_context = initial_context.unwrap_or(ContractContext::new(
                QualifiedContractIdentifier::transient(),
                ClarityVersion::Clarity1,
            ));
            let mut exec_env = self.get_exec_environment(Some(sender), sponsor, &initial_context);
            f(&mut exec_env)
        };

        match result {
            Ok(return_value) => {
                let (asset_map, event_batch) = self.commit()?;
                Ok((return_value, asset_map, event_batch.events))
            }
            Err(e) => {
                self.context.roll_back()?;
                Err(e)
            }
        }
    }

    /// Initialize a contract with the "default" contract context (i.e. clarity1, transient ID).
    /// No longer appropriate outside of testing, now that there are multiple clarity versions.
    #[cfg(any(test, feature = "testing"))]
    pub fn initialize_contract(
        &mut self,
        contract_identifier: QualifiedContractIdentifier,
        contract_content: &str,
        sponsor: Option<PrincipalData>,
    ) -> Result<((), AssetMap, Vec<StacksTransactionEvent>), VmExecutionError> {
        self.execute_in_env(
            contract_identifier.issuer.clone().into(),
            sponsor,
            None,
            |exec_env| exec_env.initialize_contract(contract_identifier, contract_content),
        )
    }

    pub fn initialize_versioned_contract(
        &mut self,
        contract_identifier: QualifiedContractIdentifier,
        version: ClarityVersion,
        contract_content: &str,
        sponsor: Option<PrincipalData>,
    ) -> Result<((), AssetMap, Vec<StacksTransactionEvent>), VmExecutionError> {
        self.execute_in_env(
            contract_identifier.issuer.clone().into(),
            sponsor,
            Some(ContractContext::new(
                QualifiedContractIdentifier::transient(),
                version,
            )),
            |exec_env| exec_env.initialize_contract(contract_identifier, contract_content),
        )
    }

    pub fn initialize_contract_from_ast(
        &mut self,
        contract_identifier: QualifiedContractIdentifier,
        clarity_version: ClarityVersion,
        contract_content: &ContractAST,
        contract_string: &str,
        sponsor: Option<PrincipalData>,
    ) -> Result<((), AssetMap, Vec<StacksTransactionEvent>), VmExecutionError> {
        self.execute_in_env(
            contract_identifier.issuer.clone().into(),
            sponsor,
            Some(ContractContext::new(
                QualifiedContractIdentifier::transient(),
                clarity_version,
            )),
            |exec_env| {
                exec_env.initialize_contract_from_ast(
                    contract_identifier,
                    clarity_version,
                    contract_content,
                    contract_string,
                )
            },
        )
    }

    pub fn execute_transaction(
        &mut self,
        sender: PrincipalData,
        sponsor: Option<PrincipalData>,
        contract_identifier: QualifiedContractIdentifier,
        tx_name: &str,
        args: &[SymbolicExpression],
    ) -> Result<(Value, AssetMap, Vec<StacksTransactionEvent>), VmExecutionError> {
        self.execute_in_env(sender, sponsor, None, |exec_env| {
            exec_env.execute_contract(&contract_identifier, tx_name, args, false)
        })
    }

    pub fn stx_transfer(
        &mut self,
        from: &PrincipalData,
        to: &PrincipalData,
        amount: u128,
        memo: &BuffData,
    ) -> Result<(Value, AssetMap, Vec<StacksTransactionEvent>), VmExecutionError> {
        self.execute_in_env(from.clone(), None, None, |exec_env| {
            exec_env.stx_transfer(from, to, amount, memo)
        })
    }

    pub fn is_mainnet(&self) -> bool {
        self.context.mainnet
    }

    #[cfg(any(test, feature = "testing"))]
    pub fn stx_faucet(&mut self, recipient: &PrincipalData, amount: u128) {
        self.execute_in_env::<_, _, VmExecutionError>(recipient.clone(), None, None, |env| {
            let mut snapshot = env
                .global_context
                .database
                .get_stx_balance_snapshot(recipient)
                .unwrap();

            snapshot.credit(amount).unwrap();
            snapshot.save().unwrap();

            env.global_context
                .database
                .increment_ustx_liquid_supply(amount)
                .unwrap();

            let res: std::result::Result<(), VmExecutionError> = Ok(());
            res
        })
        .unwrap();
    }

    #[cfg(any(test, feature = "testing"))]
    pub fn eval_raw(
        &mut self,
        program: &str,
    ) -> Result<(Value, AssetMap, Vec<StacksTransactionEvent>), VmExecutionError> {
        self.execute_in_env(
            QualifiedContractIdentifier::transient().issuer.into(),
            None,
            None,
            |exec_env| exec_env.eval_raw(program),
        )
    }

    pub fn eval_read_only(
        &mut self,
        contract: &QualifiedContractIdentifier,
        program: &str,
    ) -> Result<(Value, AssetMap, Vec<StacksTransactionEvent>), VmExecutionError> {
        self.execute_in_env(
            QualifiedContractIdentifier::transient().issuer.into(),
            None,
            None,
            |exec_env| exec_env.eval_read_only(contract, program),
        )
    }

    pub fn begin(&mut self) {
        self.context.begin();
    }

    pub fn commit(&mut self) -> Result<(AssetMap, EventBatch), VmExecutionError> {
        let (asset_map, event_batch) = self.context.commit()?;
        let asset_map = asset_map.ok_or(VmInternalError::FailedToConstructAssetTable)?;
        let event_batch = event_batch.ok_or(VmInternalError::FailedToConstructEventBatch)?;

        Ok((asset_map, event_batch))
    }

    pub fn get_cost_total(&self) -> ExecutionCost {
        self.context.cost_track.get_total()
    }

    #[cfg(any(test, feature = "testing"))]
    pub fn mut_cost_tracker(&mut self) -> &mut LimitedCostTracker {
        &mut self.context.cost_track
    }

    /// Destroys this environment, returning ownership of its database reference.
    ///  If the context wasn't top-level (i.e., it had uncommitted data), return None,
    ///   because the database is not guaranteed to be in a sane state.
    pub fn destruct(self) -> Option<(ClarityDatabase<'a>, LimitedCostTracker)> {
        self.context.destruct()
    }

    pub fn add_eval_hook(&mut self, hook: &'hooks mut dyn EvalHook) {
        if let Some(mut hooks) = self.context.eval_hooks.take() {
            hooks.push(hook);
            self.context.eval_hooks = Some(hooks);
        } else {
            self.context.eval_hooks = Some(vec![hook]);
        }
    }
}

impl CostTracker for Environment<'_, '_, '_> {
    fn compute_cost(
        &mut self,
        cost_function: ClarityCostFunction,
        input: &[u64],
    ) -> std::result::Result<ExecutionCost, CostErrors> {
        self.global_context
            .cost_track
            .compute_cost(cost_function, input)
    }
    fn add_cost(&mut self, cost: ExecutionCost) -> std::result::Result<(), CostErrors> {
        self.global_context.cost_track.add_cost(cost)
    }
    fn add_memory(&mut self, memory: u64) -> std::result::Result<(), CostErrors> {
        self.global_context.cost_track.add_memory(memory)
    }
    fn drop_memory(&mut self, memory: u64) -> std::result::Result<(), CostErrors> {
        self.global_context.cost_track.drop_memory(memory)
    }
    fn reset_memory(&mut self) {
        self.global_context.cost_track.reset_memory()
    }
    fn short_circuit_contract_call(
        &mut self,
        contract: &QualifiedContractIdentifier,
        function: &ClarityName,
        input: &[u64],
    ) -> std::result::Result<bool, CostErrors> {
        self.global_context
            .cost_track
            .short_circuit_contract_call(contract, function, input)
    }
}

impl CostTracker for GlobalContext<'_, '_> {
    fn compute_cost(
        &mut self,
        cost_function: ClarityCostFunction,
        input: &[u64],
    ) -> std::result::Result<ExecutionCost, CostErrors> {
        self.cost_track.compute_cost(cost_function, input)
    }

    fn add_cost(&mut self, cost: ExecutionCost) -> std::result::Result<(), CostErrors> {
        self.cost_track.add_cost(cost)
    }
    fn add_memory(&mut self, memory: u64) -> std::result::Result<(), CostErrors> {
        self.cost_track.add_memory(memory)
    }
    fn drop_memory(&mut self, memory: u64) -> std::result::Result<(), CostErrors> {
        self.cost_track.drop_memory(memory)
    }
    fn reset_memory(&mut self) {
        self.cost_track.reset_memory()
    }
    fn short_circuit_contract_call(
        &mut self,
        contract: &QualifiedContractIdentifier,
        function: &ClarityName,
        input: &[u64],
    ) -> std::result::Result<bool, CostErrors> {
        self.cost_track
            .short_circuit_contract_call(contract, function, input)
    }
}

impl<'a, 'b, 'hooks> Environment<'a, 'b, 'hooks> {
    /// Returns an Environment value & checks the types of the contract sender, caller, and sponsor
    ///
    /// # Panics
    /// Panics if the Value types for sender (Principal), caller (Principal), or sponsor
    /// (Optional Principal) are incorrect.
    pub fn new(
        global_context: &'a mut GlobalContext<'b, 'hooks>,
        contract_context: &'a ContractContext,
        call_stack: &'a mut CallStack,
        sender: Option<PrincipalData>,
        caller: Option<PrincipalData>,
        sponsor: Option<PrincipalData>,
    ) -> Environment<'a, 'b, 'hooks> {
        Environment {
            global_context,
            contract_context,
            call_stack,
            sender,
            caller,
            sponsor,
        }
    }

    /// Leaving sponsor value as is for this new context (as opposed to setting it to None)
    pub fn nest_as_principal<'c>(
        &'c mut self,
        sender: PrincipalData,
    ) -> Environment<'c, 'b, 'hooks> {
        Environment::new(
            self.global_context,
            self.contract_context,
            self.call_stack,
            Some(sender.clone()),
            Some(sender),
            self.sponsor.clone(),
        )
    }

    pub fn nest_with_caller<'c>(
        &'c mut self,
        caller: PrincipalData,
    ) -> Environment<'c, 'b, 'hooks> {
        Environment::new(
            self.global_context,
            self.contract_context,
            self.call_stack,
            self.sender.clone(),
            Some(caller),
            self.sponsor.clone(),
        )
    }

    pub fn eval_read_only(
        &mut self,
        contract_identifier: &QualifiedContractIdentifier,
        program: &str,
    ) -> Result<Value, VmExecutionError> {
        let clarity_version = self.contract_context.clarity_version;

        let parsed = ast::build_ast(
            contract_identifier,
            program,
            self,
            clarity_version,
            self.global_context.epoch_id,
        )?
        .expressions;

        if parsed.is_empty() {
            return Err(RuntimeError::TypeParseFailure(
                "Expected a program of at least length 1".to_string(),
            )
            .into());
        }

        self.global_context.begin();

        let contract = self
            .global_context
            .database
            .get_contract(contract_identifier)
            .or_else(|e| {
                self.global_context.roll_back()?;
                Err(e)
            })?;

        let result = {
            let mut nested_env = Environment::new(
                self.global_context,
                &contract.contract_context,
                self.call_stack,
                self.sender.clone(),
                self.caller.clone(),
                self.sponsor.clone(),
            );
            let local_context = LocalContext::new();
            eval(&parsed[0], &mut nested_env, &local_context)
        };

        self.global_context.roll_back()?;

        result
    }

    pub fn eval_raw(&mut self, program: &str) -> Result<Value, VmExecutionError> {
        let contract_id = QualifiedContractIdentifier::transient();
        let clarity_version = self.contract_context.clarity_version;

        let parsed = ast::build_ast(
            &contract_id,
            program,
            self,
            clarity_version,
            self.global_context.epoch_id,
        )?
        .expressions;

        if parsed.is_empty() {
            return Err(RuntimeError::TypeParseFailure(
                "Expected a program of at least length 1".to_string(),
            )
            .into());
        }
        let local_context = LocalContext::new();
        eval(&parsed[0], self, &local_context)
    }

    /// Used only for contract-call! cost short-circuiting. Once the short-circuited cost
    ///  has been evaluated and assessed, the contract-call! itself is executed "for free".
    pub fn run_free<F, A>(&mut self, to_run: F) -> A
    where
        F: FnOnce(&mut Environment) -> A,
    {
        let original_tracker = replace(
            &mut self.global_context.cost_track,
            LimitedCostTracker::new_free(),
        );
        // note: it is important that this method not return until original_tracker has been
        //  restored. DO NOT use the try syntax (?).
        let result = to_run(self);
        self.global_context.cost_track = original_tracker;
        result
    }

    /// This is the epoch of the block that this transaction is executing within.
    /// Note: in the current plans for 2.1, there is also a contract-specific **Clarity version**
    ///  which governs which native functions are available / defined. That is separate from this
    ///  epoch identifier, and most Clarity VM changes should consult that value instead. This
    ///  epoch identifier is used for determining how cost functions should be applied.
    pub fn epoch(&self) -> &StacksEpochId {
        &self.global_context.epoch_id
    }

    pub fn execute_contract(
        &mut self,
        contract: &QualifiedContractIdentifier,
        tx_name: &str,
        args: &[SymbolicExpression],
        read_only: bool,
    ) -> Result<Value, VmExecutionError> {
        self.inner_execute_contract(contract, tx_name, args, read_only, false)
    }

    /// This method is exposed for callers that need to invoke a private method directly.
    /// For example, this is used by the Stacks chainstate for invoking private methods
    /// on the pox-2 contract. This should not be called by user transaction processing.
    pub fn execute_contract_allow_private(
        &mut self,
        contract: &QualifiedContractIdentifier,
        tx_name: &str,
        args: &[SymbolicExpression],
        read_only: bool,
    ) -> Result<Value, VmExecutionError> {
        self.inner_execute_contract(contract, tx_name, args, read_only, true)
    }

    /// This method handles actual execution of contract-calls on a contract.
    ///
    /// `allow_private` should always be set to `false` for user transactions:
    ///  this ensures that only `define-public` and `define-read-only` methods can
    ///  be invoked. The `allow_private` mode should only be used by
    ///  `Environment::execute_contract_allow_private`.
    fn inner_execute_contract(
        &mut self,
        contract_identifier: &QualifiedContractIdentifier,
        tx_name: &str,
        args: &[SymbolicExpression],
        read_only: bool,
        allow_private: bool,
    ) -> Result<Value, VmExecutionError> {
        let contract_size = self
            .global_context
            .database
            .get_contract_size(contract_identifier)?;
        runtime_cost(ClarityCostFunction::LoadContract, self, contract_size)?;

        self.global_context.add_memory(contract_size)?;

        finally_drop_memory!(self.global_context, contract_size; {
            let contract = self.global_context.database.get_contract(contract_identifier)?;

            let func = contract.contract_context.lookup_function(tx_name)
                .ok_or_else(|| { CheckErrorKind::UndefinedFunction(tx_name.to_string()) })?;
            if !allow_private && !func.is_public() {
                return Err(CheckErrorKind::NoSuchPublicFunction(contract_identifier.to_string(), tx_name.to_string()).into());
            } else if read_only && !func.is_read_only() {
                return Err(CheckErrorKind::PublicFunctionNotReadOnly(contract_identifier.to_string(), tx_name.to_string()).into());
            }

            let args: Result<Vec<Value>, VmExecutionError> = args.iter()
                .map(|arg| {
                    let value = arg.match_atom_value()
                        .ok_or_else(|| VmInternalError::InvariantViolation(format!("Passed non-value expression to exec_tx on {tx_name}!")))?;
                    // sanitize contract-call inputs in epochs >= 2.4
                    // testing todo: ensure sanitize_value() preserves trait callability!
                    let expected_type = TypeSignature::type_of(value)?;
                    let (sanitized_value, _) = Value::sanitize_value(
                        self.epoch(),
                        &expected_type,
                        value.clone(),
                    ).ok_or_else(|| CheckErrorKind::TypeValueError(
                            Box::new(expected_type),
                            Box::new(value.clone()),
                        )
                    )?;

                    Ok(sanitized_value)
                })
                .collect();

            let args = args?;

            let func_identifier = func.get_identifier();
            if self.call_stack.contains(&func_identifier) {
                return Err(CheckErrorKind::CircularReference(vec![func_identifier.to_string()]).into())
            }
            self.call_stack.insert(&func_identifier, true);
            let res = self.execute_function_as_transaction(&func, &args, Some(&contract.contract_context), allow_private);
            self.call_stack.remove(&func_identifier, true)?;

            match res {
                Ok(value) => {
                    if let Some(handler) = self.global_context.database.get_cc_special_cases_handler() {
                        handler(
                            self.global_context,
                            self.sender.as_ref(),
                            self.sponsor.as_ref(),
                            contract_identifier,
                            tx_name,
                            &args,
                            &value
                        )?;
                    }
                    Ok(value)
                },
                Err(e) => Err(e)
            }
        })
    }

    pub fn execute_function_as_transaction(
        &mut self,
        function: &DefinedFunction,
        args: &[Value],
        next_contract_context: Option<&ContractContext>,
        allow_private: bool,
    ) -> Result<Value, VmExecutionError> {
        let make_read_only = function.is_read_only();

        if make_read_only {
            self.global_context.begin_read_only();
        } else {
            self.global_context.begin();
        }

        let next_contract_context = next_contract_context.unwrap_or(self.contract_context);

        let result = {
            let mut nested_env = Environment::new(
                self.global_context,
                next_contract_context,
                self.call_stack,
                self.sender.clone(),
                self.caller.clone(),
                self.sponsor.clone(),
            );

            function.execute_apply(args, &mut nested_env)
        };

        if make_read_only {
            self.global_context.roll_back()?;
            result
        } else {
            self.global_context.handle_tx_result(result, allow_private)
        }
    }

    pub fn evaluate_at_block(
        &mut self,
        bhh: StacksBlockId,
        closure: &SymbolicExpression,
        local: &LocalContext,
    ) -> Result<Value, VmExecutionError> {
        self.global_context.begin_read_only();

        let result = self
            .global_context
            .database
            .set_block_hash(bhh, false)
            .and_then(|prior_bhh| {
                let result = eval(closure, self, local);
                self.global_context
                    .database
                    .set_block_hash(prior_bhh, true)
                    .map_err(|_| {
                        VmInternalError::Expect(
                        "ERROR: Failed to restore prior active block after time-shifted evaluation."
                            .into())
                    })?;
                result
            });

        self.global_context.roll_back()?;

        result
    }

    pub fn initialize_contract(
        &mut self,
        contract_identifier: QualifiedContractIdentifier,
        contract_content: &str,
    ) -> Result<(), VmExecutionError> {
        let clarity_version = self.contract_context.clarity_version;

        let contract_ast = ast::build_ast(
            &contract_identifier,
            contract_content,
            self,
            clarity_version,
            self.global_context.epoch_id,
        )?;
        self.initialize_contract_from_ast(
            contract_identifier,
            clarity_version,
            &contract_ast,
            contract_content,
        )
    }

    pub fn initialize_contract_from_ast(
        &mut self,
        contract_identifier: QualifiedContractIdentifier,
        contract_version: ClarityVersion,
        contract_content: &ContractAST,
        contract_string: &str,
    ) -> Result<(), VmExecutionError> {
        self.global_context.begin();

        // wrap in a closure so that `?` can be caught and the global_context can roll_back()
        //  before returning.
        let result = (|| {
            runtime_cost(
                ClarityCostFunction::ContractStorage,
                self,
                contract_string.len(),
            )?;

            if self
                .global_context
                .database
                .has_contract(&contract_identifier)
            {
                return Err(
                    CheckErrorKind::ContractAlreadyExists(contract_identifier.to_string()).into(),
                );
            }

            // first, store the contract _content hash_ in the data store.
            //    this is necessary before creating and accessing metadata fields in the data store,
            //      --or-- storing any analysis metadata in the data store.
            self.global_context
                .database
                .insert_contract_hash(&contract_identifier, contract_string)?;
            let memory_use = contract_string.len() as u64;
            self.add_memory(memory_use)?;

            let result = Contract::initialize_from_ast(
                contract_identifier.clone(),
                contract_content,
                self.sponsor.clone(),
                self.global_context,
                contract_version,
            );
            self.drop_memory(memory_use)?;
            result
        })();

        match result {
            Ok(contract) => {
                let data_size = contract.contract_context.data_size;
                self.global_context
                    .database
                    .insert_contract(&contract_identifier, contract)?;
                self.global_context
                    .database
                    .set_contract_data_size(&contract_identifier, data_size)?;

                self.global_context.commit()?;
                Ok(())
            }
            Err(e) => {
                self.global_context.roll_back()?;
                Err(e)
            }
        }
    }

    /// Top-level STX-transfer, invoked by TokenTransfer transactions.
    /// Only commits if the inner stx_transfer_consolidated() returns an (ok true) value.
    /// Rolls back if it returns an (err ..) value, or if the method itself fails for some reason
    /// (miners should never build blocks that spend non-existent STX in a top-level token-transfer)
    pub fn stx_transfer(
        &mut self,
        from: &PrincipalData,
        to: &PrincipalData,
        amount: u128,
        memo: &BuffData,
    ) -> Result<Value, VmExecutionError> {
        self.global_context.begin();
        let result = stx_transfer_consolidated(self, from, to, amount, memo);
        match result {
            Ok(value) => match value.clone().expect_result()? {
                Ok(_) => {
                    self.global_context.commit()?;
                    Ok(value)
                }
                Err(_) => {
                    self.global_context.roll_back()?;
                    Err(VmInternalError::InsufficientBalance.into())
                }
            },
            Err(e) => {
                self.global_context.roll_back()?;
                Err(e)
            }
        }
    }

    pub fn run_as_transaction<F, O, E>(&mut self, f: F) -> std::result::Result<O, E>
    where
        F: FnOnce(&mut Self) -> std::result::Result<O, E>,
        E: From<VmExecutionError>,
    {
        self.global_context.begin();
        let result = f(self);
        match result {
            Ok(ret) => {
                self.global_context.commit()?;
                Ok(ret)
            }
            Err(e) => {
                self.global_context.roll_back()?;
                Err(e)
            }
        }
    }

    pub fn push_to_event_batch(&mut self, event: StacksTransactionEvent) {
        if let Some(batch) = self.global_context.event_batches.last_mut() {
            batch.events.push(event);
        }
    }

    pub fn construct_print_transaction_event(
        contract_id: &QualifiedContractIdentifier,
        value: &Value,
    ) -> StacksTransactionEvent {
        let print_event = SmartContractEventData {
            key: (contract_id.clone(), "print".to_string()),
            value: value.clone(),
        };

        StacksTransactionEvent::SmartContractEvent(print_event)
    }

    pub fn register_print_event(&mut self, value: Value) -> Result<(), VmExecutionError> {
        let event = Self::construct_print_transaction_event(
            &self.contract_context.contract_identifier,
            &value,
        );

        self.push_to_event_batch(event);
        Ok(())
    }

    pub fn register_stx_transfer_event(
        &mut self,
        sender: PrincipalData,
        recipient: PrincipalData,
        amount: u128,
        memo: BuffData,
    ) -> Result<(), VmExecutionError> {
        let event_data = STXTransferEventData {
            sender,
            recipient,
            amount,
            memo,
        };
        let event = StacksTransactionEvent::STXEvent(STXEventType::STXTransferEvent(event_data));

        self.push_to_event_batch(event);
        Ok(())
    }

    pub fn register_stx_burn_event(
        &mut self,
        sender: PrincipalData,
        amount: u128,
    ) -> Result<(), VmExecutionError> {
        let event_data = STXBurnEventData { sender, amount };
        let event = StacksTransactionEvent::STXEvent(STXEventType::STXBurnEvent(event_data));

        self.push_to_event_batch(event);
        Ok(())
    }

    pub fn register_nft_transfer_event(
        &mut self,
        sender: PrincipalData,
        recipient: PrincipalData,
        value: Value,
        asset_identifier: AssetIdentifier,
    ) -> Result<(), VmExecutionError> {
        let event_data = NFTTransferEventData {
            sender,
            recipient,
            asset_identifier,
            value,
        };
        let event = StacksTransactionEvent::NFTEvent(NFTEventType::NFTTransferEvent(event_data));

        self.push_to_event_batch(event);
        Ok(())
    }

    pub fn register_nft_mint_event(
        &mut self,
        recipient: PrincipalData,
        value: Value,
        asset_identifier: AssetIdentifier,
    ) -> Result<(), VmExecutionError> {
        let event_data = NFTMintEventData {
            recipient,
            asset_identifier,
            value,
        };
        let event = StacksTransactionEvent::NFTEvent(NFTEventType::NFTMintEvent(event_data));

        self.push_to_event_batch(event);
        Ok(())
    }

    pub fn register_nft_burn_event(
        &mut self,
        sender: PrincipalData,
        value: Value,
        asset_identifier: AssetIdentifier,
    ) -> Result<(), VmExecutionError> {
        let event_data = NFTBurnEventData {
            sender,
            asset_identifier,
            value,
        };
        let event = StacksTransactionEvent::NFTEvent(NFTEventType::NFTBurnEvent(event_data));

        self.push_to_event_batch(event);
        Ok(())
    }

    pub fn register_ft_transfer_event(
        &mut self,
        sender: PrincipalData,
        recipient: PrincipalData,
        amount: u128,
        asset_identifier: AssetIdentifier,
    ) -> Result<(), VmExecutionError> {
        let event_data = FTTransferEventData {
            sender,
            recipient,
            asset_identifier,
            amount,
        };
        let event = StacksTransactionEvent::FTEvent(FTEventType::FTTransferEvent(event_data));

        self.push_to_event_batch(event);
        Ok(())
    }

    pub fn register_ft_mint_event(
        &mut self,
        recipient: PrincipalData,
        amount: u128,
        asset_identifier: AssetIdentifier,
    ) -> Result<(), VmExecutionError> {
        let event_data = FTMintEventData {
            recipient,
            asset_identifier,
            amount,
        };
        let event = StacksTransactionEvent::FTEvent(FTEventType::FTMintEvent(event_data));

        self.push_to_event_batch(event);
        Ok(())
    }

    pub fn register_ft_burn_event(
        &mut self,
        sender: PrincipalData,
        amount: u128,
        asset_identifier: AssetIdentifier,
    ) -> Result<(), VmExecutionError> {
        let event_data = FTBurnEventData {
            sender,
            asset_identifier,
            amount,
        };
        let event = StacksTransactionEvent::FTEvent(FTEventType::FTBurnEvent(event_data));

        self.push_to_event_batch(event);
        Ok(())
    }
}

impl<'a, 'hooks> GlobalContext<'a, 'hooks> {
    // Instantiate a new Global Context
    pub fn new(
        mainnet: bool,
        chain_id: u32,
        database: ClarityDatabase<'a>,
        cost_track: LimitedCostTracker,
        epoch_id: StacksEpochId,
    ) -> GlobalContext<'a, 'hooks> {
        GlobalContext {
            database,
            cost_track,
            read_only: Vec::new(),
            asset_maps: Vec::new(),
            event_batches: Vec::new(),
            mainnet,
            epoch_id,
            chain_id,
            eval_hooks: None,
            execution_time_tracker: ExecutionTimeTracker::NoTracking,
        }
    }

    pub fn is_top_level(&self) -> bool {
        self.asset_maps.is_empty()
    }

    pub fn set_max_execution_time(&mut self, max_execution_time: Duration) {
        self.execution_time_tracker = ExecutionTimeTracker::MaxTime {
            start_time: Instant::now(),
            max_duration: max_execution_time,
        }
    }

    fn get_asset_map(&mut self) -> Result<&mut AssetMap, VmExecutionError> {
        self.asset_maps
            .last_mut()
            .ok_or_else(|| VmInternalError::Expect("Failed to obtain asset map".into()).into())
    }

    pub fn get_readonly_asset_map(&mut self) -> Result<&AssetMap, VmExecutionError> {
        self.asset_maps
            .last()
            .ok_or_else(|| VmInternalError::Expect("Failed to obtain asset map".into()).into())
    }

    pub fn log_asset_transfer(
        &mut self,
        sender: &PrincipalData,
        contract_identifier: &QualifiedContractIdentifier,
        asset_name: &ClarityName,
        transfered: Value,
    ) -> Result<(), VmExecutionError> {
        let asset_identifier = AssetIdentifier {
            contract_identifier: contract_identifier.clone(),
            asset_name: asset_name.clone(),
        };
        self.get_asset_map()?
            .add_asset_transfer(sender, asset_identifier, transfered);
        Ok(())
    }

    pub fn log_token_transfer(
        &mut self,
        sender: &PrincipalData,
        contract_identifier: &QualifiedContractIdentifier,
        asset_name: &ClarityName,
        transfered: u128,
    ) -> Result<(), VmExecutionError> {
        let asset_identifier = AssetIdentifier {
            contract_identifier: contract_identifier.clone(),
            asset_name: asset_name.clone(),
        };
        self.get_asset_map()?
            .add_token_transfer(sender, asset_identifier, transfered)
    }

    pub fn log_stx_transfer(
        &mut self,
        sender: &PrincipalData,
        transfered: u128,
    ) -> Result<(), VmExecutionError> {
        self.get_asset_map()?.add_stx_transfer(sender, transfered)
    }

    pub fn log_stx_burn(
        &mut self,
        sender: &PrincipalData,
        transfered: u128,
    ) -> Result<(), VmExecutionError> {
        self.get_asset_map()?.add_stx_burn(sender, transfered)
    }

    pub fn log_stacking(
        &mut self,
        sender: &PrincipalData,
        amount: u128,
    ) -> Result<(), VmExecutionError> {
        self.get_asset_map()?.add_stacking(sender, amount);
        Ok(())
    }

    pub fn execute<F, T>(&mut self, f: F) -> Result<T, VmExecutionError>
    where
        F: FnOnce(&mut Self) -> Result<T, VmExecutionError>,
    {
        self.begin();
        let result = f(self).or_else(|e| {
            self.roll_back()?;
            Err(e)
        })?;
        self.commit()?;
        Ok(result)
    }

    /// Run a snippet of Clarity code in the given contract context
    /// Only use within special-case contract-call handlers.
    /// DO NOT CALL FROM ANYWHERE ELSE!
    pub fn special_cc_handler_execute_read_only<F, A, E>(
        &mut self,
        sender: PrincipalData,
        sponsor: Option<PrincipalData>,
        contract_context: ContractContext,
        f: F,
    ) -> std::result::Result<A, E>
    where
        E: From<VmExecutionError>,
        F: FnOnce(&mut Environment) -> std::result::Result<A, E>,
    {
        self.begin();

        let result = {
            // this right here is why it's dangerous to call this anywhere else.
            // the call stack gets reset to empyt each time!
            let mut callstack = CallStack::new();
            let mut exec_env = Environment::new(
                self,
                &contract_context,
                &mut callstack,
                Some(sender.clone()),
                Some(sender),
                sponsor,
            );
            f(&mut exec_env)
        };
        self.roll_back()?;

        match result {
            Ok(return_value) => Ok(return_value),
            Err(e) => Err(e),
        }
    }

    pub fn is_read_only(&self) -> bool {
        // top level context defaults to writable.
        self.read_only.last().cloned().unwrap_or(false)
    }

    pub fn begin(&mut self) {
        self.asset_maps.push(AssetMap::new());
        self.event_batches.push(EventBatch::new());
        self.database.begin();
        let read_only = self.is_read_only();
        self.read_only.push(read_only);
    }

    pub fn begin_read_only(&mut self) {
        self.asset_maps.push(AssetMap::new());
        self.event_batches.push(EventBatch::new());
        self.database.begin();
        self.read_only.push(true);
    }

    pub fn commit(&mut self) -> Result<(Option<AssetMap>, Option<EventBatch>), VmExecutionError> {
        trace!("Calling commit");
        self.read_only.pop();
        let asset_map = self.asset_maps.pop().ok_or_else(|| {
            VmInternalError::Expect("ERROR: Committed non-nested context.".into())
        })?;
        let mut event_batch = self.event_batches.pop().ok_or_else(|| {
            VmInternalError::Expect("ERROR: Committed non-nested context.".into())
        })?;

        let out_map = match self.asset_maps.last_mut() {
            Some(tail_back) => {
                if let Err(e) = tail_back.commit_other(asset_map) {
                    self.database.roll_back()?;
                    return Err(e);
                }
                None
            }
            None => Some(asset_map),
        };

        let out_batch = match self.event_batches.last_mut() {
            Some(tail_back) => {
                tail_back.events.append(&mut event_batch.events);
                None
            }
            None => Some(event_batch),
        };

        self.database.commit()?;
        Ok((out_map, out_batch))
    }

    pub fn roll_back(&mut self) -> Result<(), VmExecutionError> {
        let popped = self.asset_maps.pop();
        if popped.is_none() {
            return Err(VmInternalError::Expect("Expected entry to rollback".into()).into());
        }
        let popped = self.read_only.pop();
        if popped.is_none() {
            return Err(VmInternalError::Expect("Expected entry to rollback".into()).into());
        }
        let popped = self.event_batches.pop();
        if popped.is_none() {
            return Err(VmInternalError::Expect("Expected entry to rollback".into()).into());
        }

        self.database.roll_back()
    }

    // the allow_private parameter allows private functions calls to return any Clarity type
    // and not just Response. It only has effect is the devtools feature is enabled. eg:
    // clarity = { version = "*", features = ["devtools"] }
    pub fn handle_tx_result(
        &mut self,
        result: Result<Value, VmExecutionError>,
        allow_private: bool,
    ) -> Result<Value, VmExecutionError> {
        if let Ok(result) = result {
            if let Value::Response(data) = result {
                if data.committed {
                    self.commit()?;
                } else {
                    self.roll_back()?;
                }
                Ok(Value::Response(data))
            } else if allow_private && cfg!(feature = "devtools") {
                self.commit()?;
                Ok(result)
            } else {
                Err(CheckErrorKind::PublicFunctionMustReturnResponse(Box::new(
                    TypeSignature::type_of(&result)?,
                ))
                .into())
            }
        } else {
            self.roll_back()?;
            result
        }
    }

    /// Destroys this context, returning ownership of its database reference.
    ///  If the context wasn't top-level (i.e., it had uncommitted data), return None,
    ///   because the database is not guaranteed to be in a sane state.
    pub fn destruct(self) -> Option<(ClarityDatabase<'a>, LimitedCostTracker)> {
        if self.is_top_level() {
            Some((self.database, self.cost_track))
        } else {
            None
        }
    }
}

impl ContractContext {
    pub fn new(
        contract_identifier: QualifiedContractIdentifier,
        clarity_version: ClarityVersion,
    ) -> Self {
        Self {
            contract_identifier,
            variables: HashMap::new(),
            functions: HashMap::new(),
            defined_traits: HashMap::new(),
            implemented_traits: HashSet::new(),
            persisted_names: HashSet::new(),
            data_size: 0,
            meta_data_map: HashMap::new(),
            meta_data_var: HashMap::new(),
            meta_nft: HashMap::new(),
            meta_ft: HashMap::new(),
            clarity_version,
        }
    }

    pub fn lookup_variable(&self, name: &str) -> Option<&Value> {
        self.variables.get(name)
    }

    pub fn lookup_function(&self, name: &str) -> Option<DefinedFunction> {
        self.functions.get(name).cloned()
    }

    pub fn lookup_trait_definition(
        &self,
        name: &str,
    ) -> Option<BTreeMap<ClarityName, FunctionSignature>> {
        self.defined_traits.get(name).cloned()
    }

    pub fn is_explicitly_implementing_trait(&self, trait_identifier: &TraitIdentifier) -> bool {
        self.implemented_traits.contains(trait_identifier)
    }

    pub fn is_name_used(&self, name: &str) -> bool {
        is_reserved(name, self.get_clarity_version())
            || self.variables.contains_key(name)
            || self.functions.contains_key(name)
            || self.persisted_names.contains(name)
            || self.defined_traits.contains_key(name)
    }

    pub fn get_clarity_version(&self) -> &ClarityVersion {
        &self.clarity_version
    }

    /// Canonicalize the types for the specified epoch. Only functions and
    /// defined traits are exposed externally, so other types are not
    /// canonicalized.
    pub fn canonicalize_types(&mut self, epoch: &StacksEpochId) {
        for (_, function) in self.functions.iter_mut() {
            function.canonicalize_types(epoch);
        }

        for trait_def in self.defined_traits.values_mut() {
            for (_, function) in trait_def.iter_mut() {
                *function = function.canonicalize(epoch);
            }
        }
    }
}

impl Default for LocalContext<'_> {
    fn default() -> Self {
        Self::new()
    }
}

impl<'a> LocalContext<'a> {
    pub fn new() -> LocalContext<'a> {
        LocalContext {
            function_context: Option::None,
            parent: Option::None,
            callable_contracts: HashMap::new(),
            variables: HashMap::new(),
            depth: 0,
        }
    }

    pub fn depth(&self) -> u16 {
        self.depth
    }

    pub fn function_context(&self) -> &LocalContext<'_> {
        match self.function_context {
            Some(context) => context,
            None => self,
        }
    }

    pub fn extend(&'a self) -> Result<LocalContext<'a>, VmExecutionError> {
        if self.depth >= MAX_CONTEXT_DEPTH {
            Err(RuntimeError::MaxContextDepthReached.into())
        } else {
            Ok(LocalContext {
                function_context: Some(self.function_context()),
                parent: Some(self),
                callable_contracts: HashMap::new(),
                variables: HashMap::new(),
                depth: self.depth + 1,
            })
        }
    }

    pub fn lookup_variable(&self, name: &str) -> Option<&Value> {
        match self.variables.get(name) {
            Some(value) => Some(value),
            None => match self.parent {
                Some(parent) => parent.lookup_variable(name),
                None => None,
            },
        }
    }

    pub fn lookup_callable_contract(&self, name: &str) -> Option<&CallableData> {
        match self.callable_contracts.get(name) {
            Some(found) => Some(found),
            None => match self.parent {
                Some(parent) => parent.lookup_callable_contract(name),
                None => None,
            },
        }
    }
}

impl Default for CallStack {
    fn default() -> Self {
        Self::new()
    }
}

impl CallStack {
    pub fn new() -> CallStack {
        CallStack {
            stack: Vec::new(),
            set: HashSet::new(),
            apply_depth: 0,
        }
    }

    pub fn depth(&self) -> usize {
        self.stack.len() + self.apply_depth
    }

    pub fn contains(&self, function: &FunctionIdentifier) -> bool {
        self.set.contains(function)
    }

    pub fn insert(&mut self, function: &FunctionIdentifier, track: bool) {
        self.stack.push(function.clone());
        if track {
            self.set.insert(function.clone());
        }
    }

    pub fn incr_apply_depth(&mut self) {
        self.apply_depth += 1;
    }

    pub fn decr_apply_depth(&mut self) {
        self.apply_depth -= 1;
    }

    pub fn remove(
        &mut self,
        function: &FunctionIdentifier,
        tracked: bool,
    ) -> Result<(), VmExecutionError> {
        if let Some(removed) = self.stack.pop() {
            if removed != *function {
                return Err(VmInternalError::InvariantViolation(
                    "Tried to remove item from empty call stack.".to_string(),
                )
                .into());
            }
            if tracked && !self.set.remove(function) {
                return Err(VmInternalError::InvariantViolation(
                    "Tried to remove tracked function from call stack, but could not find in current context.".into()
                )
                .into());
            }
            Ok(())
        } else {
            Err(VmInternalError::InvariantViolation(
                "Tried to remove item from empty call stack.".to_string(),
            )
            .into())
        }
    }

    #[cfg(feature = "developer-mode")]
    pub fn make_stack_trace(&self) -> StackTrace {
        self.stack.clone()
    }

    #[cfg(not(feature = "developer-mode"))]
    pub fn make_stack_trace(&self) -> StackTrace {
        Vec::new()
    }
}

#[cfg(test)]
mod test {
    use stacks_common::types::chainstate::StacksAddress;
    use stacks_common::util::hash::Hash160;

    use super::*;
    use crate::vm::callables::DefineType;
    use crate::vm::tests::{test_epochs, tl_env_factory, TopLevelMemoryEnvironmentGenerator};
    use crate::vm::types::signatures::CallableSubtype;
    use crate::vm::types::StandardPrincipalData;

    #[test]
    fn test_asset_map_abort() {
        let a_contract_id = QualifiedContractIdentifier::local("a").unwrap();
        let b_contract_id = QualifiedContractIdentifier::local("b").unwrap();

        let p1 = PrincipalData::Contract(a_contract_id.clone());
        let p2 = PrincipalData::Contract(b_contract_id.clone());

        let t1 = AssetIdentifier {
            contract_identifier: a_contract_id,
            asset_name: "a".into(),
        };
        let _t2 = AssetIdentifier {
            contract_identifier: b_contract_id,
            asset_name: "a".into(),
        };

        let mut am1 = AssetMap::new();
        let mut am2 = AssetMap::new();

        am1.add_token_transfer(&p1, t1.clone(), 1).unwrap();
        am1.add_token_transfer(&p2, t1.clone(), u128::MAX).unwrap();
        am2.add_token_transfer(&p1, t1.clone(), 1).unwrap();
        am2.add_token_transfer(&p2, t1.clone(), 1).unwrap();

        am1.commit_other(am2).unwrap_err();

        let table = am1.to_table();

        assert_eq!(table[&p2][&t1], AssetMapEntry::Token(u128::MAX));
        assert_eq!(table[&p1][&t1], AssetMapEntry::Token(1));
    }

    #[test]
    fn test_asset_map_combinations() {
        let a_contract_id = QualifiedContractIdentifier::local("a").unwrap();
        let b_contract_id = QualifiedContractIdentifier::local("b").unwrap();
        let c_contract_id = QualifiedContractIdentifier::local("c").unwrap();
        let d_contract_id = QualifiedContractIdentifier::local("d").unwrap();
        let e_contract_id = QualifiedContractIdentifier::local("e").unwrap();
        let f_contract_id = QualifiedContractIdentifier::local("f").unwrap();
        let g_contract_id = QualifiedContractIdentifier::local("g").unwrap();

        let p1 = PrincipalData::Contract(a_contract_id.clone());
        let p2 = PrincipalData::Contract(b_contract_id.clone());
        let p3 = PrincipalData::Contract(c_contract_id.clone());
        let _p4 = PrincipalData::Contract(d_contract_id.clone());
        let _p5 = PrincipalData::Contract(e_contract_id.clone());
        let _p6 = PrincipalData::Contract(f_contract_id);
        let _p7 = PrincipalData::Contract(g_contract_id);

        let t1 = AssetIdentifier {
            contract_identifier: a_contract_id,
            asset_name: "a".into(),
        };
        let t2 = AssetIdentifier {
            contract_identifier: b_contract_id,
            asset_name: "a".into(),
        };
        let t3 = AssetIdentifier {
            contract_identifier: c_contract_id,
            asset_name: "a".into(),
        };
        let t4 = AssetIdentifier {
            contract_identifier: d_contract_id,
            asset_name: "a".into(),
        };
        let t5 = AssetIdentifier {
            contract_identifier: e_contract_id,
            asset_name: "a".into(),
        };
        let t6 = AssetIdentifier::STX();
        let t7 = AssetIdentifier::STX_burned();

        let mut am1 = AssetMap::new();
        let mut am2 = AssetMap::new();

        am1.add_token_transfer(&p1, t1.clone(), 10).unwrap();
        am2.add_token_transfer(&p1, t1.clone(), 15).unwrap();

        am1.add_stx_transfer(&p1, 20).unwrap();
        am2.add_stx_transfer(&p2, 25).unwrap();

        am1.add_stx_burn(&p1, 30).unwrap();
        am2.add_stx_burn(&p2, 35).unwrap();

        // test merging in a token that _didn't_ have an entry in the parent
        am2.add_token_transfer(&p1, t4.clone(), 1).unwrap();

        // test merging in a principal that _didn't_ have an entry in the parent
        am2.add_token_transfer(&p2, t2.clone(), 10).unwrap();
        am2.add_token_transfer(&p2, t2.clone(), 1).unwrap();

        // test merging in a principal that _didn't_ have an entry in the parent
        am2.add_asset_transfer(&p3, t3.clone(), Value::Int(10));

        // test merging in an asset that _didn't_ have an entry in the parent
        am1.add_asset_transfer(&p1, t5.clone(), Value::Int(0));
        am2.add_asset_transfer(&p1, t3.clone(), Value::Int(1));
        am2.add_asset_transfer(&p1, t3.clone(), Value::Int(0));

        // test merging in an asset that _does_ have an entry in the parent
        am1.add_asset_transfer(&p2, t3.clone(), Value::Int(2));
        am1.add_asset_transfer(&p2, t3.clone(), Value::Int(5));
        am2.add_asset_transfer(&p2, t3.clone(), Value::Int(3));
        am2.add_asset_transfer(&p2, t3.clone(), Value::Int(4));

        // test merging in STX transfers
        am1.add_stx_transfer(&p1, 21).unwrap();
        am2.add_stx_transfer(&p2, 26).unwrap();

        // test merging in STX burns
        am1.add_stx_burn(&p1, 31).unwrap();
        am2.add_stx_burn(&p2, 36).unwrap();

        am1.commit_other(am2).unwrap();

        let table = am1.to_table();

        // 3 Principals
        assert_eq!(table.len(), 3);

        assert_eq!(table[&p1][&t1], AssetMapEntry::Token(25));
        assert_eq!(table[&p1][&t4], AssetMapEntry::Token(1));

        assert_eq!(table[&p2][&t2], AssetMapEntry::Token(11));

        assert_eq!(
            table[&p2][&t3],
            AssetMapEntry::Asset(vec![
                Value::Int(2),
                Value::Int(5),
                Value::Int(3),
                Value::Int(4)
            ])
        );

        assert_eq!(
            table[&p1][&t3],
            AssetMapEntry::Asset(vec![Value::Int(1), Value::Int(0)])
        );
        assert_eq!(table[&p1][&t5], AssetMapEntry::Asset(vec![Value::Int(0)]));

        assert_eq!(table[&p3][&t3], AssetMapEntry::Asset(vec![Value::Int(10)]));

        assert_eq!(table[&p1][&t6], AssetMapEntry::STX(20 + 21));
        assert_eq!(table[&p2][&t6], AssetMapEntry::STX(25 + 26));

        assert_eq!(table[&p1][&t7], AssetMapEntry::Burn(30 + 31));
        assert_eq!(table[&p2][&t7], AssetMapEntry::Burn(35 + 36));
    }

    /// Test the stx-transfer consolidation tx invalidation
    ///  bug from 2.4.0.1.0-rc1
    #[apply(test_epochs)]
    fn stx_transfer_consolidate_regr_24010(
        epoch: StacksEpochId,
        mut tl_env_factory: TopLevelMemoryEnvironmentGenerator,
    ) {
        let mut env = tl_env_factory.get_env(epoch);
        let u1 = StacksAddress::new(0, Hash160([1; 20])).unwrap();
        let u2 = StacksAddress::new(0, Hash160([2; 20])).unwrap();
        // insufficient balance must be a non-includable transaction. it must error here,
        //  not simply rollback the tx and squelch the error as includable.
        let e = env
            .stx_transfer(
                &PrincipalData::from(u1),
                &PrincipalData::from(u2),
                1000,
                &BuffData::empty(),
            )
            .unwrap_err();
        assert_eq!(e.to_string(), "Internal(InsufficientBalance)");
    }

    #[test]
    fn test_canonicalize_contract_context() {
        let trait_id = TraitIdentifier::new(
            StandardPrincipalData::transient(),
            "my-contract".into(),
            "my-trait".into(),
        );
        let mut contract_context = ContractContext::new(
            QualifiedContractIdentifier::local("foo").unwrap(),
            ClarityVersion::Clarity1,
        );
        contract_context.functions.insert(
            "foo".into(),
            DefinedFunction::new(
                vec![(
                    "a".into(),
                    TypeSignature::TraitReferenceType(trait_id.clone()),
                )],
                SymbolicExpression::atom_value(Value::Int(3)),
                DefineType::Public,
                &"foo".into(),
                "testing",
            ),
        );

        let mut trait_functions = BTreeMap::new();
        trait_functions.insert(
            "alpha".into(),
            FunctionSignature {
                args: vec![TypeSignature::TraitReferenceType(trait_id.clone())],
                returns: TypeSignature::ResponseType(Box::new((
                    TypeSignature::UIntType,
                    TypeSignature::UIntType,
                ))),
            },
        );
        contract_context
            .defined_traits
            .insert("bar".into(), trait_functions);

        contract_context.canonicalize_types(&StacksEpochId::Epoch21);

        assert_eq!(
            contract_context.functions["foo"].get_arg_types()[0],
            TypeSignature::CallableType(CallableSubtype::Trait(trait_id.clone()))
        );
        assert_eq!(
            contract_context
                .defined_traits
                .get("bar")
                .unwrap()
                .get("alpha")
                .unwrap()
                .args[0],
            TypeSignature::CallableType(CallableSubtype::Trait(trait_id))
        );
    }

    #[test]
    fn asset_map_arithmetic_overflows() {
        let a_contract_id = QualifiedContractIdentifier::local("a").unwrap();
        let b_contract_id = QualifiedContractIdentifier::local("b").unwrap();
        let p1 = PrincipalData::Contract(a_contract_id.clone());
        let p2 = PrincipalData::Contract(b_contract_id.clone());
        let t1 = AssetIdentifier {
            contract_identifier: a_contract_id,
            asset_name: "a".into(),
        };

        let mut am1 = AssetMap::new();
        let mut am2 = AssetMap::new();

        // Token transfer: add u128::MAX followed by 1 to overflow
        am1.add_token_transfer(&p1, t1.clone(), u128::MAX).unwrap();
        assert!(matches!(
            am1.add_token_transfer(&p1, t1.clone(), 1).unwrap_err(),
            VmExecutionError::Runtime(RuntimeError::ArithmeticOverflow, _)
        ));

        // STX burn: add u128::MAX followed by 1 to overflow
        am1.add_stx_burn(&p1, u128::MAX).unwrap();
        assert!(matches!(
            am1.add_stx_burn(&p1, 1).unwrap_err(),
            VmExecutionError::Runtime(RuntimeError::ArithmeticOverflow, _)
        ));

        // STX transfer: add u128::MAX followed by 1 to overflow
        am1.add_stx_transfer(&p1, u128::MAX).unwrap();
        assert!(matches!(
            am1.add_stx_transfer(&p1, 1).unwrap_err(),
            VmExecutionError::Runtime(RuntimeError::ArithmeticOverflow, _)
        ));

        // commit_other: merge two maps where sum exceeds u128::MAX
        am2.add_token_transfer(&p1, t1.clone(), u128::MAX).unwrap();
        assert!(matches!(
            am1.commit_other(am2).unwrap_err(),
            VmExecutionError::Runtime(RuntimeError::ArithmeticOverflow, _)
        ));
    }

    #[test]
    fn eval_read_only_empty_program() {
        // Setup environment
        let mut tl_env_factory = tl_env_factory();
        let mut env = tl_env_factory.get_env(StacksEpochId::Epoch33);

        // Construct a dummy contract context
        let contract_id = QualifiedContractIdentifier::local("dummy-contract").unwrap();

        // Call eval_read_only with an empty program
        let program = ""; // empty program triggers parsed.is_empty()
        let err = env.eval_read_only(&contract_id, program).unwrap_err();

        assert!(matches!(
            err,
            VmExecutionError::Runtime(RuntimeError::TypeParseFailure(msg), _) if msg.contains("Expected a program of at least length 1")), "Expected a type parse failure");
    }

}<|MERGE_RESOLUTION|>--- conflicted
+++ resolved
@@ -286,45 +286,35 @@
         }
     }
 
-<<<<<<< HEAD
     /// This will get the next amount for a (principal, stx) entry in the stx table.
-    fn get_next_stx_amount(&self, principal: &PrincipalData, amount: u128) -> Result<u128> {
+    fn get_next_stx_amount(
+        &self,
+        principal: &PrincipalData,
+        amount: u128,
+    ) -> Result<u128, VmExecutionError> {
         // `ArithmeticOverflow` in this function is **unreachable** in normal Clarity execution because:
         // - Every `stx-transfer?` or `stx-burn?` is validated against the sender’s
         //   **unlocked balance** before being queued in `AssetMap`.
         // - The unlocked balance is a subset of `stx-liquid-supply`.
         // - All balance updates in Clarity use the `+` operator **before** logging to `AssetMap`.
         // - `+` performs `checked_add` and returns `RuntimeError::ArithmeticOverflow` **first**.
-=======
-    // This will get the next amount for a (principal, stx) entry in the stx table.
-    fn get_next_stx_amount(
+        let current_amount = self.stx_map.get(principal).unwrap_or(&0);
+        current_amount
+            .checked_add(amount)
+            .ok_or(RuntimeError::ArithmeticOverflow.into())
+    }
+
+    /// This will get the next amount for a (principal, stx) entry in the burn table.
+    fn get_next_stx_burn_amount(
         &self,
         principal: &PrincipalData,
         amount: u128,
     ) -> Result<u128, VmExecutionError> {
->>>>>>> 46d7bd1e
-        let current_amount = self.stx_map.get(principal).unwrap_or(&0);
-        current_amount
-            .checked_add(amount)
-            .ok_or(RuntimeError::ArithmeticOverflow.into())
-    }
-
-<<<<<<< HEAD
-    /// This will get the next amount for a (principal, stx) entry in the burn table.
-    fn get_next_stx_burn_amount(&self, principal: &PrincipalData, amount: u128) -> Result<u128> {
         // `ArithmeticOverflow` in this function is **unreachable** in normal Clarity execution because:
         // - Every `stx-burn?` is validated against the sender’s **unlocked balance** first.
         // - Unlocked balance is a subset of `stx-liquid-supply`, which is <= `u128::MAX`.
         // - All balance updates in Clarity use the `+` operator **before** logging to `AssetMap`.
         // - `+` performs `checked_add` and returns `RuntimeError::ArithmeticOverflow` **first**.
-=======
-    // This will get the next amount for a (principal, stx) entry in the burn table.
-    fn get_next_stx_burn_amount(
-        &self,
-        principal: &PrincipalData,
-        amount: u128,
-    ) -> Result<u128, VmExecutionError> {
->>>>>>> 46d7bd1e
         let current_amount = self.burn_map.get(principal).unwrap_or(&0);
         current_amount
             .checked_add(amount)
@@ -336,15 +326,11 @@
         principal: &PrincipalData,
         asset: &AssetIdentifier,
         amount: u128,
-<<<<<<< HEAD
-    ) -> Result<u128> {
+    ) -> Result<u128, VmExecutionError> {
         // `ArithmeticOverflow` in this function is **unreachable** in normal Clarity execution because:
         // - The inner transaction must have **partially succeeded** to log any assets.
         // - All balance updates in Clarity use the `+` operator **before** logging to `AssetMap`.
         // - `+` performs `checked_add` and returns `RuntimeError::ArithmeticOverflow` **first**.
-=======
-    ) -> Result<u128, VmExecutionError> {
->>>>>>> 46d7bd1e
         let current_amount = self
             .token_map
             .get(principal)
