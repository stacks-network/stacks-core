--- conflicted
+++ resolved
@@ -38,11 +38,7 @@
     NonFungibleTokenMetadata,
 };
 use crate::vm::errors::{
-<<<<<<< HEAD
-    CheckErrorKind, InterpreterError, InterpreterResult as Result, RuntimeError,
-=======
-    CheckErrorKind, InterpreterResult as Result, RuntimeErrorType, VmInternalError,
->>>>>>> b20d3672
+    CheckErrorKind, InterpreterResult as Result, RuntimeError, VmInternalError,
 };
 use crate::vm::events::*;
 use crate::vm::representations::SymbolicExpression;
