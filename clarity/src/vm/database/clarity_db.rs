--- conflicted
+++ resolved
@@ -145,7 +145,8 @@
     /// the epoch enclosing `height`.
     fn get_stacks_epoch(&self, height: u32) -> Option<StacksEpoch>;
     fn get_stacks_epoch_by_epoch_id(&self, epoch_id: &StacksEpochId) -> Option<StacksEpoch>;
-<<<<<<< HEAD
+    
+    fn get_ast_rules(&self, height: u32) -> ASTRules;
 
     /// Get the PoX payout addresses for a given burnchain block
     fn get_pox_payout_addrs(
@@ -153,9 +154,6 @@
         height: u32,
         sortition_id: &SortitionId,
     ) -> Option<(Vec<TupleData>, u128)>;
-=======
-    fn get_ast_rules(&self, height: u32) -> ASTRules;
->>>>>>> 9d897256
 }
 
 impl HeadersDB for &dyn HeadersDB {
@@ -240,18 +238,17 @@
     fn get_stacks_epoch_by_epoch_id(&self, epoch_id: &StacksEpochId) -> Option<StacksEpoch> {
         (*self).get_stacks_epoch_by_epoch_id(epoch_id)
     }
-<<<<<<< HEAD
+    
+    fn get_ast_rules(&self, height: u32) -> ASTRules {
+        (*self).get_ast_rules(height)
+    }
+    
     fn get_pox_payout_addrs(
         &self,
         height: u32,
         sortition_id: &SortitionId,
     ) -> Option<(Vec<TupleData>, u128)> {
         (*self).get_pox_payout_addrs(height, sortition_id)
-=======
-
-    fn get_ast_rules(&self, height: u32) -> ASTRules {
-        (*self).get_ast_rules(height)
->>>>>>> 9d897256
     }
 }
 
@@ -366,7 +363,6 @@
         self.get_stacks_epoch(0)
     }
 
-<<<<<<< HEAD
     fn get_v1_unlock_height(&self) -> u32 {
         u32::max_value()
     }
@@ -388,10 +384,10 @@
         _sortition_id: &SortitionId,
     ) -> Option<(Vec<TupleData>, u128)> {
         None
-=======
+    }
+
     fn get_ast_rules(&self, _height: u32) -> ASTRules {
         ASTRules::Typical
->>>>>>> 9d897256
     }
 }
 
