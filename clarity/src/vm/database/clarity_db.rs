--- conflicted
+++ resolved
@@ -38,12 +38,7 @@
 };
 use crate::vm::database::{ClarityBackingStore, RollbackWrapper};
 use crate::vm::errors::{
-<<<<<<< HEAD
-    CheckErrorKind, InterpreterError, InterpreterResult as Result, RuntimeErrorType,
-    VmExecutionError,
-=======
-    CheckErrorKind, Error, InterpreterError, InterpreterResult as Result, RuntimeError,
->>>>>>> aa1d5aac
+    CheckErrorKind, InterpreterError, InterpreterResult as Result, RuntimeError, VmExecutionError,
 };
 use crate::vm::representations::ClarityName;
 use crate::vm::types::serialization::NONE_SERIALIZATION_LEN;
@@ -698,14 +693,10 @@
         data: &str,
     ) -> Result<()> {
         if self.store.has_metadata_entry(contract_identifier, key) {
-<<<<<<< HEAD
             Err(VmExecutionError::Runtime(
-                RuntimeErrorType::MetadataAlreadySet,
+                RuntimeError::MetadataAlreadySet,
                 None,
             ))
-=======
-            Err(Error::Runtime(RuntimeError::MetadataAlreadySet, None))
->>>>>>> aa1d5aac
         } else {
             Ok(self.store.insert_metadata(contract_identifier, key, data)?)
         }
