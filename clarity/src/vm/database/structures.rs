--- conflicted
+++ resolved
@@ -53,13 +53,8 @@
             }
         }
         impl ClarityDeserializable<$Name> for $Name {
-<<<<<<< HEAD
-            #[cfg(feature = "default")]
-            fn deserialize(json: &str) -> Result<Self> {
-=======
             #[cfg(not(target_family = "wasm"))]
             fn deserialize(json: &str) -> Result<Self, Error> {
->>>>>>> 0efc005f
                 let mut deserializer = serde_json::Deserializer::from_str(&json);
                 // serde's default 128 depth limit can be exhausted
                 //  by a 64-stack-depth AST, so disable the recursion limit
@@ -71,13 +66,8 @@
                     InterpreterError::Expect("Failed to deserialize vm.Value".into()).into()
                 })
             }
-<<<<<<< HEAD
-            #[cfg(not(feature = "default"))]
-            fn deserialize(json: &str) -> Result<Self> {
-=======
             #[cfg(target_family = "wasm")]
             fn deserialize(json: &str) -> Result<Self, Error> {
->>>>>>> 0efc005f
                 serde_json::from_str(json).map_err(|_| {
                     InterpreterError::Expect("Failed to deserialize vm.Value".into()).into()
                 })
