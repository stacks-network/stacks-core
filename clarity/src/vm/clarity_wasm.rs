use std::borrow::BorrowMut;
use std::collections::{BTreeMap, HashMap};
use std::f32::EPSILON;
use std::fs::File;
use std::io::Write;

use stacks_common::types::chainstate::StacksBlockId;
use stacks_common::types::StacksEpochId;
use stacks_common::util::hash::{Keccak256Hash, Sha512Sum, Sha512Trunc256Sum};
use stacks_common::util::secp256k1::{secp256k1_recover, secp256k1_verify, Secp256k1PublicKey};
use wasmtime::{AsContextMut, Caller, Engine, Linker, Memory, Module, Store, Trap, Val, ValType};

use super::analysis::{CheckError, CheckErrors};
use super::ast::{build_ast_with_rules, ASTRules};
use super::callables::{DefineType, DefinedFunction};
use super::contracts::Contract;
use super::costs::{constants as cost_constants, CostTracker, LimitedCostTracker};
use super::database::clarity_db::ValueResult;
use super::database::{ClarityDatabase, DataVariableMetadata, STXBalance};
use super::errors::RuntimeErrorType;
use super::events::*;
use super::functions::crypto::{pubkey_to_address_v1, pubkey_to_address_v2};
use super::types::signatures::CallableSubtype;
use super::types::{
    ASCIIData, AssetIdentifier, BlockInfoProperty, BuffData, BurnBlockInfoProperty, CallableData,
    CharType, FixedFunction, FunctionType, ListData, ListTypeData, OptionalData, PrincipalData,
    QualifiedContractIdentifier, ResponseData, SequenceData, StacksAddressExtensions,
    StandardPrincipalData, TraitIdentifier, TupleData, TupleTypeSignature, UTF8Data, BUFF_1,
    BUFF_32, BUFF_33,
};
use super::{CallStack, ClarityVersion, ContractName, Environment, SymbolicExpression};
use crate::vm::analysis::ContractAnalysis;
use crate::vm::ast::ContractAST;
use crate::vm::contexts::GlobalContext;
use crate::vm::errors::{Error, WasmError};
use crate::vm::functions::principals;
use crate::vm::types::{
    BufferLength, SequenceSubtype, SequencedValue, StringSubtype, TypeSignature,
};
use crate::vm::{ClarityName, ContractContext, Value};

enum MintAssetErrorCodes {
    ALREADY_EXIST = 1,
}
enum MintTokenErrorCodes {
    NON_POSITIVE_AMOUNT = 1,
}
enum TransferAssetErrorCodes {
    NOT_OWNED_BY = 1,
    SENDER_IS_RECIPIENT = 2,
    DOES_NOT_EXIST = 3,
}
enum TransferTokenErrorCodes {
    NOT_ENOUGH_BALANCE = 1,
    SENDER_IS_RECIPIENT = 2,
    NON_POSITIVE_AMOUNT = 3,
}

enum BurnAssetErrorCodes {
    NOT_OWNED_BY = 1,
    DOES_NOT_EXIST = 3,
}
enum BurnTokenErrorCodes {
    NOT_ENOUGH_BALANCE_OR_NON_POSITIVE = 1,
}

enum StxErrorCodes {
    NOT_ENOUGH_BALANCE = 1,
    SENDER_IS_RECIPIENT = 2,
    NON_POSITIVE_AMOUNT = 3,
    SENDER_IS_NOT_TX_SENDER = 4,
}

/// The context used when making calls into the Wasm module.
pub struct ClarityWasmContext<'a, 'b> {
    pub global_context: &'a mut GlobalContext<'b>,
    contract_context: Option<&'a ContractContext>,
    contract_context_mut: Option<&'a mut ContractContext>,
    pub call_stack: &'a mut CallStack,
    pub sender: Option<PrincipalData>,
    pub caller: Option<PrincipalData>,
    pub sponsor: Option<PrincipalData>,
    // Stack of senders, used for `as-contract` expressions.
    sender_stack: Vec<PrincipalData>,
    /// Stack of callers, used for `contract-call?` and `as-contract` expressions.
    caller_stack: Vec<PrincipalData>,
    /// Stack of block hashes, used for `at-block` expressions.
    bhh_stack: Vec<StacksBlockId>,

    /// Contract analysis data, used for typing information, and only available
    /// when initializing a contract. Should always be `Some` when initializing
    /// a contract, and `None` otherwise.
    pub contract_analysis: Option<&'a ContractAnalysis>,
}

impl<'a, 'b> ClarityWasmContext<'a, 'b> {
    pub fn new_init(
        global_context: &'a mut GlobalContext<'b>,
        contract_context: &'a mut ContractContext,
        call_stack: &'a mut CallStack,
        sender: Option<PrincipalData>,
        caller: Option<PrincipalData>,
        sponsor: Option<PrincipalData>,
        contract_analysis: Option<&'a ContractAnalysis>,
    ) -> Self {
        ClarityWasmContext {
            global_context,
            contract_context: None,
            contract_context_mut: Some(contract_context),
            call_stack,
            sender,
            caller,
            sponsor,
            sender_stack: vec![],
            caller_stack: vec![],
            bhh_stack: vec![],
            contract_analysis,
        }
    }

    pub fn new_run(
        global_context: &'a mut GlobalContext<'b>,
        contract_context: &'a ContractContext,
        call_stack: &'a mut CallStack,
        sender: Option<PrincipalData>,
        caller: Option<PrincipalData>,
        sponsor: Option<PrincipalData>,
        contract_analysis: Option<&'a ContractAnalysis>,
    ) -> Self {
        ClarityWasmContext {
            global_context,
            contract_context: Some(contract_context),
            contract_context_mut: None,
            call_stack,
            sender,
            caller,
            sponsor,
            sender_stack: vec![],
            caller_stack: vec![],
            bhh_stack: vec![],
            contract_analysis,
        }
    }

    fn push_sender(&mut self, sender: PrincipalData) {
        if let Some(current) = self.sender.take() {
            self.sender_stack.push(current);
        }
        self.sender = Some(sender);
    }

    fn pop_sender(&mut self) -> Result<PrincipalData, Error> {
        self.sender
            .take()
            .ok_or(RuntimeErrorType::NoSenderInContext.into())
            .inspect(|_| {
                self.sender = self.sender_stack.pop();
            })
    }

    fn push_caller(&mut self, caller: PrincipalData) {
        if let Some(current) = self.caller.take() {
            self.caller_stack.push(current);
        }
        self.caller = Some(caller);
    }

    fn pop_caller(&mut self) -> Result<PrincipalData, Error> {
        self.caller
            .take()
            .ok_or(RuntimeErrorType::NoCallerInContext.into())
            .inspect(|_| {
                self.caller = self.caller_stack.pop();
            })
    }

    fn push_at_block(&mut self, bhh: StacksBlockId) {
        self.bhh_stack.push(bhh);
    }

    fn pop_at_block(&mut self) -> Result<StacksBlockId, Error> {
        self.bhh_stack
            .pop()
            .ok_or(Error::Wasm(WasmError::WasmGeneratorError(
                "Could not pop at_block".to_string(),
            )))
    }

    /// Return an immutable reference to the contract_context
    pub fn contract_context(&self) -> &ContractContext {
        if let Some(contract_context) = &self.contract_context {
            contract_context
        } else if let Some(contract_context) = &self.contract_context_mut {
            contract_context
        } else {
            unreachable!("contract_context and contract_context_mut are both None")
        }
    }

    /// Return a mutable reference to the contract_context if we are currently
    /// initializing a contract, else, return an error.
    pub fn contract_context_mut(&mut self) -> Result<&mut ContractContext, Error> {
        match &mut self.contract_context_mut {
            Some(contract_context) => Ok(contract_context),
            None => Err(Error::Wasm(WasmError::DefineFunctionCalledInRunMode)),
        }
    }

    pub fn push_to_event_batch(&mut self, event: StacksTransactionEvent) {
        if let Some(batch) = self.global_context.event_batches.last_mut() {
            batch.events.push(event);
        }
    }

    pub fn construct_print_transaction_event(
        contract_id: &QualifiedContractIdentifier,
        value: &Value,
    ) -> StacksTransactionEvent {
        let print_event = SmartContractEventData {
            key: (contract_id.clone(), "print".to_string()),
            value: value.clone(),
        };

        StacksTransactionEvent::SmartContractEvent(print_event)
    }

    pub fn register_print_event(&mut self, value: Value) -> Result<(), Error> {
        let event = Self::construct_print_transaction_event(
            &self.contract_context().contract_identifier,
            &value,
        );

        self.push_to_event_batch(event);
        Ok(())
    }

    pub fn register_stx_transfer_event(
        &mut self,
        sender: PrincipalData,
        recipient: PrincipalData,
        amount: u128,
        memo: BuffData,
    ) -> Result<(), Error> {
        let event_data = STXTransferEventData {
            sender,
            recipient,
            amount,
            memo,
        };
        let event = StacksTransactionEvent::STXEvent(STXEventType::STXTransferEvent(event_data));

        self.push_to_event_batch(event);
        Ok(())
    }

    pub fn register_stx_burn_event(
        &mut self,
        sender: PrincipalData,
        amount: u128,
    ) -> Result<(), Error> {
        let event_data = STXBurnEventData { sender, amount };
        let event = StacksTransactionEvent::STXEvent(STXEventType::STXBurnEvent(event_data));

        self.push_to_event_batch(event);
        Ok(())
    }

    pub fn register_nft_transfer_event(
        &mut self,
        sender: PrincipalData,
        recipient: PrincipalData,
        value: Value,
        asset_identifier: AssetIdentifier,
    ) -> Result<(), Error> {
        let event_data = NFTTransferEventData {
            sender,
            recipient,
            asset_identifier,
            value,
        };
        let event = StacksTransactionEvent::NFTEvent(NFTEventType::NFTTransferEvent(event_data));

        self.push_to_event_batch(event);
        Ok(())
    }

    pub fn register_nft_mint_event(
        &mut self,
        recipient: PrincipalData,
        value: Value,
        asset_identifier: AssetIdentifier,
    ) -> Result<(), Error> {
        let event_data = NFTMintEventData {
            recipient,
            asset_identifier,
            value,
        };
        let event = StacksTransactionEvent::NFTEvent(NFTEventType::NFTMintEvent(event_data));

        self.push_to_event_batch(event);
        Ok(())
    }

    pub fn register_nft_burn_event(
        &mut self,
        sender: PrincipalData,
        value: Value,
        asset_identifier: AssetIdentifier,
    ) -> Result<(), Error> {
        let event_data = NFTBurnEventData {
            sender,
            asset_identifier,
            value,
        };
        let event = StacksTransactionEvent::NFTEvent(NFTEventType::NFTBurnEvent(event_data));

        self.push_to_event_batch(event);
        Ok(())
    }

    pub fn register_ft_transfer_event(
        &mut self,
        sender: PrincipalData,
        recipient: PrincipalData,
        amount: u128,
        asset_identifier: AssetIdentifier,
    ) -> Result<(), Error> {
        let event_data = FTTransferEventData {
            sender,
            recipient,
            asset_identifier,
            amount,
        };
        let event = StacksTransactionEvent::FTEvent(FTEventType::FTTransferEvent(event_data));

        self.push_to_event_batch(event);
        Ok(())
    }

    pub fn register_ft_mint_event(
        &mut self,
        recipient: PrincipalData,
        amount: u128,
        asset_identifier: AssetIdentifier,
    ) -> Result<(), Error> {
        let event_data = FTMintEventData {
            recipient,
            asset_identifier,
            amount,
        };
        let event = StacksTransactionEvent::FTEvent(FTEventType::FTMintEvent(event_data));

        self.push_to_event_batch(event);
        Ok(())
    }

    pub fn register_ft_burn_event(
        &mut self,
        sender: PrincipalData,
        amount: u128,
        asset_identifier: AssetIdentifier,
    ) -> Result<(), Error> {
        let event_data = FTBurnEventData {
            sender,
            asset_identifier,
            amount,
        };
        let event = StacksTransactionEvent::FTEvent(FTEventType::FTBurnEvent(event_data));

        self.push_to_event_batch(event);
        Ok(())
    }
}

/// Push a placeholder value for Wasm type `ty` onto the data stack.
fn placeholder_for_type(ty: ValType) -> Val {
    match ty {
        ValType::I32 => Val::I32(0),
        ValType::I64 => Val::I64(0),
        ValType::F32 => Val::F32(0),
        ValType::F64 => Val::F64(0),
        ValType::V128 => Val::V128(0.into()),
        ValType::ExternRef => Val::ExternRef(None),
        ValType::FuncRef => Val::FuncRef(None),
    }
}

/// Initialize a contract, executing all of the top-level expressions and
/// registering all of the definitions in the context. Returns the value
/// returned from the last top-level expression.
pub fn initialize_contract(
    global_context: &mut GlobalContext,
    contract_context: &mut ContractContext,
    sponsor: Option<PrincipalData>,
    contract_analysis: &ContractAnalysis,
) -> Result<Option<Value>, Error> {
    let publisher: PrincipalData = contract_context.contract_identifier.issuer.clone().into();

    let mut call_stack = CallStack::new();
    let epoch = global_context.epoch_id;
    let clarity_version = *contract_context.get_clarity_version();
    let engine = global_context.engine.clone();
    let init_context = ClarityWasmContext::new_init(
        global_context,
        contract_context,
        &mut call_stack,
        Some(publisher.clone()),
        Some(publisher),
        sponsor.clone(),
        Some(contract_analysis),
    );
    let module = init_context
        .contract_context()
        .with_wasm_module(|wasm_module| {
            Module::from_binary(&engine, wasm_module)
                .map_err(|e| Error::Wasm(WasmError::UnableToLoadModule(e)))
        })?;
    let mut store = Store::new(&engine, init_context);
    let mut linker = Linker::new(&engine);

    // Link in the host interface functions.
    link_host_functions(&mut linker)?;

    let instance = linker
        .instantiate(&mut store, &module)
        .map_err(|e| Error::Wasm(WasmError::UnableToLoadModule(e)))?;

    // Call the `.top-level` function, which contains all top-level expressions
    // from the contract.
    let top_level = instance
        .get_func(&mut store, ".top-level")
        .ok_or(Error::Wasm(WasmError::DefinesNotFound))?;

    // Get the return type of the top-level expressions function
    let ty = top_level.ty(&mut store);
    let results_iter = ty.results();
    let mut results = vec![];
    for result_ty in results_iter {
        results.push(placeholder_for_type(result_ty));
    }

    top_level
        .call(&mut store, &[], results.as_mut_slice())
        .map_err(|e| {
            error_mapping::resolve_error(e, instance, &mut store, &epoch, &clarity_version)
        })?;

    // Save the compiled Wasm module into the contract context
    store.data_mut().contract_context_mut()?.set_wasm_module(
        module
            .serialize()
            .map_err(|e| Error::Wasm(WasmError::WasmCompileFailed(e)))?,
    );

    // Get the type of the last top-level expression with a return value
    // or default to `None`.
    let return_type = contract_analysis.expressions.iter().rev().find_map(|expr| {
        contract_analysis
            .type_map
            .as_ref()
            .and_then(|type_map| type_map.get_type_expected(expr))
    });

    if let Some(return_type) = return_type {
        let memory = instance
            .get_memory(&mut store, "memory")
            .ok_or(Error::Wasm(WasmError::MemoryNotFound))?;
        wasm_to_clarity_value(return_type, 0, &results, memory, &mut &mut store, epoch)
            .map(|(val, _offset)| val)
    } else {
        Ok(None)
    }
}

/// Call a function in the contract.
pub fn call_function<'a>(
    function_name: &str,
    args: &[Value],
    global_context: &'a mut GlobalContext,
    contract_context: &'a ContractContext,
    call_stack: &'a mut CallStack,
    sender: Option<PrincipalData>,
    caller: Option<PrincipalData>,
    sponsor: Option<PrincipalData>,
) -> Result<Value, Error> {
    let epoch = global_context.epoch_id;
    let clarity_version = *contract_context.get_clarity_version();
    let engine = global_context.engine.clone();
    let context = ClarityWasmContext::new_run(
        global_context,
        contract_context,
        call_stack,
        sender,
        caller,
        sponsor,
        None,
    );

    let func_types = context
        .contract_context()
        .lookup_function(function_name)
        .ok_or(CheckErrors::UndefinedFunction(function_name.to_string()))?;
    let module = context
        .contract_context()
        .with_wasm_module(|wasm_module| unsafe {
            Module::deserialize(&engine, wasm_module)
                .map_err(|e| Error::Wasm(WasmError::UnableToLoadModule(e)))
        })?;
    let mut store = Store::new(&engine, context);
    let mut linker = Linker::new(&engine);

    // Link in the host interface functions.
    link_host_functions(&mut linker)?;

    let instance = linker
        .instantiate(&mut store, &module)
        .map_err(|e| Error::Wasm(WasmError::UnableToLoadModule(e)))?;

    // Call the specified function
    let func = instance
        .get_func(&mut store, function_name)
        .ok_or(CheckErrors::UndefinedFunction(function_name.to_string()))?;

    // Access the global stack pointer from the instance
    let stack_pointer = instance
        .get_global(&mut store, "stack-pointer")
        .ok_or(Error::Wasm(WasmError::GlobalNotFound(
            "stack-pointer".to_string(),
        )))?;
    let mut offset = stack_pointer
        .get(&mut store)
        .i32()
        .ok_or(Error::Wasm(WasmError::ValueTypeMismatch))?;

    let memory = instance
        .get_memory(&mut store, "memory")
        .ok_or(Error::Wasm(WasmError::MemoryNotFound))?;

    // Determine how much space is needed for arguments
    let mut arg_size = 0;
    for arg in func_types.get_arg_types() {
        arg_size += get_type_in_memory_size(arg, false);
    }
    let mut in_mem_offset = offset + arg_size;

    // Convert the args into wasmtime values
    let mut wasm_args = vec![];
    for (arg, ty) in args.iter().zip(func_types.get_arg_types()) {
        let (arg_vec, new_offset, new_in_mem_offset) =
            pass_argument_to_wasm(memory, &mut store, ty, arg, offset, in_mem_offset)?;
        wasm_args.extend(arg_vec);
        offset = new_offset;
        in_mem_offset = new_in_mem_offset;
    }

    // Reserve stack space for the return value, if necessary.
    let return_type = func_types
        .get_return_type()
        .as_ref()
        .ok_or(Error::Wasm(WasmError::ExpectedReturnValue))?
        .clone();
    let (mut results, offset) = reserve_space_for_return(offset, &return_type)?;

    // Update the stack pointer after space is reserved for the arguments and
    // return values.
    stack_pointer
        .set(&mut store, Val::I32(offset))
        .map_err(|e| Error::Wasm(WasmError::Runtime(e)))?;

    // Call the function
    func.call(&mut store, &wasm_args, &mut results)
        .map_err(|e| {
            error_mapping::resolve_error(e, instance, &mut store, &epoch, &clarity_version)
        })?;

    // If the function returns a value, translate it into a Clarity `Value`
    wasm_to_clarity_value(&return_type, 0, &results, memory, &mut &mut store, epoch)
        .map(|(val, _offset)| val)
        .and_then(|option_value| {
            option_value.ok_or_else(|| Error::Wasm(WasmError::ExpectedReturnValue))
        })
}

// Bytes for principal version
pub const PRINCIPAL_VERSION_BYTES: usize = 1;
// Number of bytes in principal hash
pub const PRINCIPAL_HASH_BYTES: usize = 20;
// Standard principal version + hash
pub const PRINCIPAL_BYTES: usize = PRINCIPAL_VERSION_BYTES + PRINCIPAL_HASH_BYTES;
// Number of bytes used to store the length of the contract name
pub const CONTRACT_NAME_LENGTH_BYTES: usize = 1;
// 1 byte for version, 20 bytes for hash, 4 bytes for contract name length (0)
pub const STANDARD_PRINCIPAL_BYTES: usize = PRINCIPAL_BYTES + CONTRACT_NAME_LENGTH_BYTES;
// Max length of a contract name
pub const CONTRACT_NAME_MAX_LENGTH: usize = 128;
// Standard principal, but at most 128 character function name
pub const PRINCIPAL_BYTES_MAX: usize = STANDARD_PRINCIPAL_BYTES + CONTRACT_NAME_MAX_LENGTH;

/// Return the number of bytes required to representation of a value of the
/// type `ty`. For in-memory types, this is just the size of the offset and
/// length. For non-in-memory types, this is the size of the value itself.
pub fn get_type_size(ty: &TypeSignature) -> i32 {
    match ty {
        TypeSignature::IntType | TypeSignature::UIntType => 16, // low: i64, high: i64
        TypeSignature::BoolType => 4,                           // i32
        TypeSignature::PrincipalType
        | TypeSignature::SequenceType(_)
        | TypeSignature::CallableType(_)
        | TypeSignature::TraitReferenceType(_) => 8, // offset: i32, length: i32
        TypeSignature::OptionalType(inner) => 4 + get_type_size(inner), // indicator: i32, value: inner
        TypeSignature::TupleType(tuple_ty) => {
            let mut size = 0;
            for inner_type in tuple_ty.get_type_map().values() {
                size += get_type_size(inner_type);
            }
            size
        }
        TypeSignature::ResponseType(inner_types) => {
            // indicator: i32, ok_val: inner_types.0, err_val: inner_types.1
            4 + get_type_size(&inner_types.0) + get_type_size(&inner_types.1)
        }
        TypeSignature::NoType => 4, // i32
        TypeSignature::ListUnionType(_) => {
            unreachable!("not a value type")
        }
    }
}

/// Return the number of bytes required to store a value of the type `ty`.
pub fn get_type_in_memory_size(ty: &TypeSignature, include_repr: bool) -> i32 {
    match ty {
        TypeSignature::IntType | TypeSignature::UIntType => 16, // i64_low + i64_high
        TypeSignature::SequenceType(SequenceSubtype::StringType(StringSubtype::ASCII(length))) => {
            let mut size = u32::from(length) as i32;
            if include_repr {
                size += 8; // offset + length
            }
            size
        }
        TypeSignature::PrincipalType
        | TypeSignature::CallableType(_)
        | TypeSignature::TraitReferenceType(_) => {
            // Standard principal is a 1 byte version and a 20 byte Hash160.
            // Then there is an int32 for the contract name length, followed by
            // the contract name, which has a max length of 128.
            let mut size = PRINCIPAL_BYTES_MAX as i32;
            if include_repr {
                size += 8; // offset + length
            }
            size
        }
        TypeSignature::OptionalType(inner) => 4 + get_type_in_memory_size(inner, include_repr),
        TypeSignature::SequenceType(SequenceSubtype::ListType(list_data)) => {
            if include_repr {
                8 // offset + length
                 + list_data.get_max_len() as i32
                    * get_type_in_memory_size(list_data.get_list_item_type(), true)
            } else {
                list_data.get_max_len() as i32 * get_type_size(list_data.get_list_item_type())
            }
        }
        TypeSignature::SequenceType(SequenceSubtype::BufferType(length)) => {
            let mut size = u32::from(length) as i32;
            if include_repr {
                size += 8; // offset + length
            }
            size
        }
        TypeSignature::SequenceType(SequenceSubtype::StringType(StringSubtype::UTF8(length))) => {
            let mut size = u32::from(length) as i32 * 4;
            if include_repr {
                size += 8; // offset + length
            }
            size
        }
        TypeSignature::NoType => 4,   // i32
        TypeSignature::BoolType => 4, // i32
        TypeSignature::TupleType(tuple_ty) => {
            let mut size = 0;
            for inner_type in tuple_ty.get_type_map().values() {
                size += get_type_in_memory_size(inner_type, include_repr);
            }
            size
        }
        TypeSignature::ResponseType(res_types) => {
            // indicator: i32, ok_val: inner_types.0, err_val: inner_types.1
            4 + get_type_in_memory_size(&res_types.0, include_repr)
                + get_type_in_memory_size(&res_types.1, include_repr)
        }
        TypeSignature::ListUnionType(_) => unreachable!("not a value type"),
    }
}

/// Return true if the value of the given type stays in memory, and false if
/// it is stored on the data stack.
pub fn is_in_memory_type(ty: &TypeSignature) -> bool {
    match ty {
        TypeSignature::NoType
        | TypeSignature::IntType
        | TypeSignature::UIntType
        | TypeSignature::BoolType
        | TypeSignature::TupleType(_)
        | TypeSignature::OptionalType(_)
        | TypeSignature::ResponseType(_) => false,
        TypeSignature::SequenceType(_)
        | TypeSignature::PrincipalType
        | TypeSignature::CallableType(_)
        | TypeSignature::TraitReferenceType(_) => true,
        TypeSignature::ListUnionType(_) => unreachable!("not a value type"),
    }
}

fn clar2wasm_ty(ty: &TypeSignature) -> Vec<ValType> {
    match ty {
        TypeSignature::NoType => vec![ValType::I32], // TODO: clarity-wasm issue #445. Can this just be empty?
        TypeSignature::IntType => vec![ValType::I64, ValType::I64],
        TypeSignature::UIntType => vec![ValType::I64, ValType::I64],
        TypeSignature::ResponseType(inner_types) => {
            let mut types = vec![ValType::I32];
            types.extend(clar2wasm_ty(&inner_types.0));
            types.extend(clar2wasm_ty(&inner_types.1));
            types
        }
        TypeSignature::SequenceType(_) => vec![
            ValType::I32, // offset
            ValType::I32, // length
        ],
        TypeSignature::BoolType => vec![ValType::I32],
        TypeSignature::PrincipalType | TypeSignature::CallableType(_) => vec![
            ValType::I32, // offset
            ValType::I32, // length
        ],
        TypeSignature::OptionalType(inner_ty) => {
            let mut types = vec![ValType::I32];
            types.extend(clar2wasm_ty(inner_ty));
            types
        }
        TypeSignature::TupleType(inner_types) => {
            let mut types = vec![];
            for inner_type in inner_types.get_type_map().values() {
                types.extend(clar2wasm_ty(inner_type));
            }
            types
        }
        _ => unimplemented!("{:?}", ty),
    }
}

/// Read bytes from the WASM memory at `offset` with `length`
fn read_bytes_from_wasm(
    memory: Memory,
    store: &mut impl AsContextMut,
    offset: i32,
    length: i32,
) -> Result<Vec<u8>, Error> {
    let mut buffer: Vec<u8> = vec![0; length as usize];
    memory
        .read(store, offset as usize, &mut buffer)
        .map_err(|e| Error::Wasm(WasmError::Runtime(e.into())))?;
    Ok(buffer)
}

/// Read an identifier (string) from the WASM memory at `offset` with `length`.
fn read_identifier_from_wasm(
    memory: Memory,
    store: &mut impl AsContextMut,
    offset: i32,
    length: i32,
) -> Result<String, Error> {
    let buffer = read_bytes_from_wasm(memory, store, offset, length)?;
    String::from_utf8(buffer).map_err(|e| Error::Wasm(WasmError::UnableToReadIdentifier(e)))
}

fn read_indirect_offset_and_length(
    memory: Memory,
    store: &mut impl AsContextMut,
    offset: i32,
) -> Result<(i32, i32), Error> {
    let mut buffer: [u8; 4] = [0; 4];
    memory
        .read(store.as_context_mut(), offset as usize, &mut buffer)
        .map_err(|e| Error::Wasm(WasmError::Runtime(e.into())))?;
    let indirect_offset = i32::from_le_bytes(buffer);
    memory
        .read(store.as_context_mut(), (offset + 4) as usize, &mut buffer)
        .map_err(|e| Error::Wasm(WasmError::Runtime(e.into())))?;
    let length = i32::from_le_bytes(buffer);
    Ok((indirect_offset, length))
}

/// Read a value from the Wasm memory at `offset` with `length` given the
/// provided Clarity `TypeSignature`. In-memory values require one extra level
/// of indirection, so this function will read the offset and length from the
/// memory, then read the actual value.
fn read_from_wasm_indirect(
    memory: Memory,
    store: &mut impl AsContextMut,
    ty: &TypeSignature,
    mut offset: i32,
    epoch: StacksEpochId,
) -> Result<Value, Error> {
    let mut length = get_type_size(ty);

    // For in-memory types, first read the offset and length from the memory,
    // then read the actual value.
    if is_in_memory_type(ty) {
        (offset, length) = read_indirect_offset_and_length(memory, store, offset)?;
    };

    read_from_wasm(memory, store, ty, offset, length, epoch)
}

/// Read a value from the Wasm memory at `offset` with `length`, given the
/// provided Clarity `TypeSignature`.
fn read_from_wasm(
    memory: Memory,
    store: &mut impl AsContextMut,
    ty: &TypeSignature,
    offset: i32,
    length: i32,
    epoch: StacksEpochId,
) -> Result<Value, Error> {
    match ty {
        TypeSignature::UIntType => {
            debug_assert!(
                length == 16,
                "expected uint length to be 16 bytes, found {length}"
            );
            let mut buffer: [u8; 8] = [0; 8];
            memory
                .read(store.as_context_mut(), offset as usize, &mut buffer)
                .map_err(|e| Error::Wasm(WasmError::Runtime(e.into())))?;
            let low = u64::from_le_bytes(buffer) as u128;
            memory
                .read(store, (offset + 8) as usize, &mut buffer)
                .map_err(|e| Error::Wasm(WasmError::Runtime(e.into())))?;
            let high = u64::from_le_bytes(buffer) as u128;
            Ok(Value::UInt((high << 64) | low))
        }
        TypeSignature::IntType => {
            debug_assert!(
                length == 16,
                "expected int length to be 16 bytes, found {length}"
            );
            let mut buffer: [u8; 8] = [0; 8];
            memory
                .read(store.as_context_mut(), offset as usize, &mut buffer)
                .map_err(|e| Error::Wasm(WasmError::Runtime(e.into())))?;
            let low = u64::from_le_bytes(buffer) as u128;
            memory
                .read(store, (offset + 8) as usize, &mut buffer)
                .map_err(|e| Error::Wasm(WasmError::Runtime(e.into())))?;
            let high = u64::from_le_bytes(buffer) as u128;
            Ok(Value::Int(((high << 64) | low) as i128))
        }
        TypeSignature::SequenceType(SequenceSubtype::StringType(StringSubtype::ASCII(
            type_length,
        ))) => {
            debug_assert!(
                type_length >= &BufferLength::try_from(length as u32)?,
                "expected string length to be less than the type length"
            );
            let mut buffer: Vec<u8> = vec![0; length as usize];
            memory
                .read(store, offset as usize, &mut buffer)
                .map_err(|e| Error::Wasm(WasmError::Runtime(e.into())))?;
            Value::string_ascii_from_bytes(buffer)
        }
        TypeSignature::SequenceType(SequenceSubtype::StringType(StringSubtype::UTF8(_s))) => {
            let mut buffer: Vec<u8> = vec![0; length as usize];
            memory
                .read(store, offset as usize, &mut buffer)
                .map_err(|e| Error::Wasm(WasmError::Runtime(e.into())))?;
            Value::string_utf8_from_unicode_scalars(buffer)
        }
        TypeSignature::PrincipalType
        | TypeSignature::CallableType(_)
        | TypeSignature::TraitReferenceType(_) => {
            debug_assert!(
                length >= STANDARD_PRINCIPAL_BYTES as i32 && length <= PRINCIPAL_BYTES_MAX as i32
            );
            let mut current_offset = offset as usize;
            let mut version: [u8; PRINCIPAL_VERSION_BYTES] = [0; PRINCIPAL_VERSION_BYTES];
            let mut hash: [u8; PRINCIPAL_HASH_BYTES] = [0; PRINCIPAL_HASH_BYTES];
            memory
                .read(store.as_context_mut(), current_offset, &mut version)
                .map_err(|e| Error::Wasm(WasmError::Runtime(e.into())))?;
            current_offset += PRINCIPAL_VERSION_BYTES;
            memory
                .read(store.as_context_mut(), current_offset, &mut hash)
                .map_err(|e| Error::Wasm(WasmError::Runtime(e.into())))?;
            current_offset += PRINCIPAL_HASH_BYTES;
            let principal = StandardPrincipalData(version[0], hash);
            let mut contract_length_buf: [u8; CONTRACT_NAME_LENGTH_BYTES] =
                [0; CONTRACT_NAME_LENGTH_BYTES];
            memory
                .read(
                    store.as_context_mut(),
                    current_offset,
                    &mut contract_length_buf,
                )
                .map_err(|e| Error::Wasm(WasmError::Runtime(e.into())))?;
            current_offset += CONTRACT_NAME_LENGTH_BYTES;
            let contract_length = contract_length_buf[0];
            if contract_length == 0 {
                Ok(Value::Principal(principal.into()))
            } else {
                let mut contract_name: Vec<u8> = vec![0; contract_length as usize];
                memory
                    .read(store, current_offset, &mut contract_name)
                    .map_err(|e| Error::Wasm(WasmError::Runtime(e.into())))?;
                let contract_name = String::from_utf8(contract_name)
                    .map_err(|e| Error::Wasm(WasmError::Runtime(e.into())))?;
                let qualified_id = QualifiedContractIdentifier {
                    issuer: principal,
                    name: ContractName::try_from(contract_name)?,
                };
                Ok(
                    if let TypeSignature::CallableType(CallableSubtype::Trait(trait_identifier)) =
                        ty
                    {
                        Value::CallableContract(CallableData {
                            contract_identifier: qualified_id,
                            trait_identifier: Some(trait_identifier.clone()),
                        })
                    } else {
                        Value::Principal(PrincipalData::Contract(qualified_id))
                    },
                )
            }
        }
        TypeSignature::SequenceType(SequenceSubtype::BufferType(_b)) => {
            let mut buffer: Vec<u8> = vec![0; length as usize];
            memory
                .read(store, offset as usize, &mut buffer)
                .map_err(|e| Error::Wasm(WasmError::Runtime(e.into())))?;
            Value::buff_from(buffer)
        }
        TypeSignature::SequenceType(SequenceSubtype::ListType(list)) => {
            let elem_ty = list.get_list_item_type();
            let elem_length = get_type_size(elem_ty);
            let end = offset + length;
            let mut buffer: Vec<Value> = Vec::new();
            let mut current_offset = offset;
            while current_offset < end {
                let elem = read_from_wasm_indirect(memory, store, elem_ty, current_offset, epoch)?;
                buffer.push(elem);
                current_offset += elem_length;
            }
            Value::cons_list_unsanitized(buffer)
        }
        TypeSignature::BoolType => {
            debug_assert!(
                length == 4,
                "expected bool length to be 4 bytes, found {length}"
            );
            let mut buffer: [u8; 4] = [0; 4];
            memory
                .read(store.as_context_mut(), offset as usize, &mut buffer)
                .map_err(|e| Error::Wasm(WasmError::Runtime(e.into())))?;
            let bool_val = u32::from_le_bytes(buffer);
            Ok(Value::Bool(bool_val != 0))
        }
        TypeSignature::TupleType(type_sig) => {
            let mut data = Vec::new();
            let mut current_offset = offset;
            for (field_key, field_ty) in type_sig.get_type_map() {
                let field_length = get_type_size(field_ty);
                let field_value =
                    read_from_wasm_indirect(memory, store, field_ty, current_offset, epoch)?;
                data.push((field_key.clone(), field_value));
                current_offset += field_length;
            }
            Ok(Value::Tuple(TupleData::from_data(data)?))
        }
        TypeSignature::ResponseType(response_type) => {
            let mut current_offset = offset;

            // Read the indicator
            let mut indicator_bytes = [0u8; 4];
            memory
                .read(
                    store.as_context_mut(),
                    current_offset as usize,
                    &mut indicator_bytes,
                )
                .map_err(|e| Error::Wasm(WasmError::Runtime(e.into())))?;
            current_offset += 4;
            let indicator = i32::from_le_bytes(indicator_bytes);

            // Read the ok or err value, depending on the indicator
            match indicator {
                0 => {
                    current_offset += get_type_size(&response_type.0);
                    let err_value = read_from_wasm_indirect(
                        memory,
                        store,
                        &response_type.1,
                        current_offset,
                        epoch,
                    )?;
                    Value::error(err_value).map_err(|_| Error::Wasm(WasmError::ValueTypeMismatch))
                }
                1 => {
                    let ok_value = read_from_wasm_indirect(
                        memory,
                        store,
                        &response_type.0,
                        current_offset,
                        epoch,
                    )?;
                    Value::okay(ok_value).map_err(|_| Error::Wasm(WasmError::ValueTypeMismatch))
                }
                _ => Err(Error::Wasm(WasmError::InvalidIndicator(indicator))),
            }
        }
        TypeSignature::OptionalType(type_sig) => {
            let mut current_offset = offset;

            // Read the indicator
            let mut indicator_bytes = [0u8; 4];
            memory
                .read(
                    store.as_context_mut(),
                    current_offset as usize,
                    &mut indicator_bytes,
                )
                .map_err(|e| Error::Wasm(WasmError::Runtime(e.into())))?;
            current_offset += 4;
            let indicator = i32::from_le_bytes(indicator_bytes);

            match indicator {
                0 => Ok(Value::none()),
                1 => {
                    let value =
                        read_from_wasm_indirect(memory, store, type_sig, current_offset, epoch)?;
                    Ok(
                        Value::some(value)
                            .map_err(|_| Error::Wasm(WasmError::ValueTypeMismatch))?,
                    )
                }
                _ => Err(Error::Wasm(WasmError::InvalidIndicator(indicator))),
            }
        }
        TypeSignature::NoType => Err(Error::Wasm(WasmError::InvalidNoTypeInValue)),
        TypeSignature::ListUnionType(_subtypes) => {
            Err(Error::Wasm(WasmError::InvalidListUnionTypeInValue))
        }
    }
}

fn value_as_bool(value: &Value) -> Result<bool, Error> {
    match value {
        Value::Bool(b) => Ok(*b),
        _ => Err(Error::Wasm(WasmError::ValueTypeMismatch)),
    }
}

fn value_as_i128(value: &Value) -> Result<i128, Error> {
    match value {
        Value::Int(n) => Ok(*n),
        _ => Err(Error::Wasm(WasmError::ValueTypeMismatch)),
    }
}

fn value_as_u128(value: &Value) -> Result<u128, Error> {
    match value {
        Value::UInt(n) => Ok(*n),
        _ => Err(Error::Wasm(WasmError::ValueTypeMismatch)),
    }
}

fn value_as_principal(value: &Value) -> Result<&PrincipalData, Error> {
    match value {
        Value::Principal(p) => Ok(p),
        _ => Err(Error::Wasm(WasmError::ValueTypeMismatch)),
    }
}

fn value_as_buffer(value: Value) -> Result<BuffData, Error> {
    match value {
        Value::Sequence(SequenceData::Buffer(buffdata)) => Ok(buffdata),
        _ => Err(Error::Wasm(WasmError::ValueTypeMismatch)),
    }
}

fn value_as_optional(value: &Value) -> Result<&OptionalData, Error> {
    match value {
        Value::Optional(opt_data) => Ok(opt_data),
        _ => Err(Error::Wasm(WasmError::ValueTypeMismatch)),
    }
}

fn value_as_response(value: &Value) -> Result<&ResponseData, Error> {
    match value {
        Value::Response(res_data) => Ok(res_data),
        _ => Err(Error::Wasm(WasmError::ValueTypeMismatch)),
    }
}

fn value_as_string_ascii(value: Value) -> Result<ASCIIData, Error> {
    match value {
        Value::Sequence(SequenceData::String(CharType::ASCII(string_data))) => Ok(string_data),
        _ => Err(Error::Wasm(WasmError::ValueTypeMismatch)),
    }
}

fn value_as_tuple(value: &Value) -> Result<&TupleData, Error> {
    match value {
        Value::Tuple(d) => Ok(d),
        _ => Err(Error::Wasm(WasmError::ValueTypeMismatch)),
    }
}

fn value_as_list(value: &Value) -> Result<&ListData, Error> {
    match value {
        Value::Sequence(SequenceData::List(list_data)) => Ok(list_data),
        _ => Err(Error::Wasm(WasmError::ValueTypeMismatch)),
    }
}

/// Write a value to the Wasm memory at `offset` given the provided Clarity
/// `TypeSignature`.
///
/// If the value is an in-memory type, then it will be written
/// to the memory at `in_mem_offset`, and if `include_repr` is true, the offset
/// and length of the value will be written to the memory at `offset`.
/// Returns the number of bytes written at `offset` and at `in_mem_offset`.
fn write_to_wasm(
    mut store: impl AsContextMut,
    memory: Memory,
    ty: &TypeSignature,
    offset: i32,
    in_mem_offset: i32,
    value: &Value,
    include_repr: bool,
) -> Result<(i32, i32), Error> {
    match ty {
        TypeSignature::IntType => {
            let mut buffer: [u8; 8] = [0; 8];
            let i = value_as_i128(value)?;
            let high = (i >> 64) as u64;
            let low = (i & 0xffff_ffff_ffff_ffff) as u64;
            buffer.copy_from_slice(&low.to_le_bytes());
            memory
                .write(&mut store, offset as usize, &buffer)
                .map_err(|e| Error::Wasm(WasmError::UnableToWriteMemory(e.into())))?;
            buffer.copy_from_slice(&high.to_le_bytes());
            memory
                .write(&mut store, (offset + 8) as usize, &buffer)
                .map_err(|e| Error::Wasm(WasmError::UnableToWriteMemory(e.into())))?;
            Ok((16, 0))
        }
        TypeSignature::UIntType => {
            let mut buffer: [u8; 8] = [0; 8];
            let i = value_as_u128(value)?;
            let high = (i >> 64) as u64;
            let low = (i & 0xffff_ffff_ffff_ffff) as u64;
            buffer.copy_from_slice(&low.to_le_bytes());
            memory
                .write(&mut store, offset as usize, &buffer)
                .map_err(|e| Error::Wasm(WasmError::UnableToWriteMemory(e.into())))?;
            buffer.copy_from_slice(&high.to_le_bytes());
            memory
                .write(&mut store, (offset + 8) as usize, &buffer)
                .map_err(|e| Error::Wasm(WasmError::UnableToWriteMemory(e.into())))?;
            Ok((16, 0))
        }
        TypeSignature::SequenceType(SequenceSubtype::BufferType(_length)) => {
            let buffdata = value_as_buffer(value.clone())?;
            let mut written = 0;
            let mut in_mem_written = 0;

            // Write the value to `in_mem_offset`
            memory
                .write(
                    &mut store,
                    (in_mem_offset + in_mem_written) as usize,
                    &buffdata.data,
                )
                .map_err(|e| Error::Wasm(WasmError::UnableToWriteMemory(e.into())))?;
            in_mem_written += buffdata.data.len() as i32;

            if include_repr {
                // Write the representation (offset and length) of the value to
                // `offset`.
                let offset_buffer = in_mem_offset.to_le_bytes();
                memory
                    .write(&mut store, (offset) as usize, &offset_buffer)
                    .map_err(|e| Error::Wasm(WasmError::UnableToWriteMemory(e.into())))?;
                written += 4;
                let len_buffer = in_mem_written.to_le_bytes();
                memory
                    .write(&mut store, (offset + written) as usize, &len_buffer)
                    .map_err(|e| Error::Wasm(WasmError::UnableToWriteMemory(e.into())))?;
                written += 4;
            }

            Ok((written, in_mem_written))
        }
        TypeSignature::SequenceType(SequenceSubtype::StringType(string_subtype)) => {
            let string = match string_subtype {
                StringSubtype::ASCII(_length) => value_as_string_ascii(value.clone())?.data,
                StringSubtype::UTF8(_length) => {
                    let Value::Sequence(SequenceData::String(CharType::UTF8(utf8_data))) = value
                    else {
                        unreachable!("A string-utf8 type should contain a string-utf8 value")
                    };
                    String::from_utf8(utf8_data.items().iter().flatten().copied().collect())
                        .map_err(|e| Error::Wasm(WasmError::UnableToWriteMemory(e.into())))?
                        .chars()
                        .flat_map(|c| (c as u32).to_be_bytes())
                        .collect()
                }
            };
            let mut written = 0;
            let mut in_mem_written = 0;

            // Write the value to `in_mem_offset`
            memory
                .write(
                    &mut store,
                    (in_mem_offset + in_mem_written) as usize,
                    &string,
                )
                .map_err(|e| Error::Wasm(WasmError::UnableToWriteMemory(e.into())))?;
            in_mem_written += string.len() as i32;

            if include_repr {
                // Write the representation (offset and length) of the value to
                // `offset`.
                let offset_buffer = in_mem_offset.to_le_bytes();
                memory
                    .write(&mut store, (offset) as usize, &offset_buffer)
                    .map_err(|e| Error::Wasm(WasmError::UnableToWriteMemory(e.into())))?;
                written += 4;
                let len_buffer = in_mem_written.to_le_bytes();
                memory
                    .write(&mut store, (offset + written) as usize, &len_buffer)
                    .map_err(|e| Error::Wasm(WasmError::UnableToWriteMemory(e.into())))?;
                written += 4;
            }

            Ok((written, in_mem_written))
        }
        TypeSignature::SequenceType(SequenceSubtype::ListType(list)) => {
            let mut written = 0;
            let list_data = value_as_list(value)?;
            let elem_ty = list.get_list_item_type();
            // For a list, the values are written to the memory at
            // `in_mem_offset`, and the representation (offset and length) is
            // written to the memory at `offset`. The `in_mem_offset` for the
            // list elements should be after their representations.
            let val_offset = in_mem_offset;
            let val_in_mem_offset =
                in_mem_offset + list_data.data.len() as i32 * get_type_size(elem_ty);
            let mut val_written = 0;
            let mut val_in_mem_written = 0;
            for elem in &list_data.data {
                let (new_written, new_in_mem_written) = write_to_wasm(
                    store.as_context_mut(),
                    memory,
                    elem_ty,
                    val_offset + val_written,
                    val_in_mem_offset + val_in_mem_written,
                    elem,
                    true,
                )?;
                val_written += new_written;
                val_in_mem_written += new_in_mem_written;
            }

            if include_repr {
                // Write the representation (offset and length) of the value to
                // `offset`.
                let offset_buffer = in_mem_offset.to_le_bytes();
                memory
                    .write(&mut store, (offset) as usize, &offset_buffer)
                    .map_err(|e| Error::Wasm(WasmError::UnableToWriteMemory(e.into())))?;
                written += 4;
                let len_buffer = val_written.to_le_bytes();
                memory
                    .write(&mut store, (offset + 4) as usize, &len_buffer)
                    .map_err(|e| Error::Wasm(WasmError::UnableToWriteMemory(e.into())))?;
                written += 4;
            }

            Ok((written, val_written + val_in_mem_written))
        }
        TypeSignature::ResponseType(inner_types) => {
            let mut written = 0;
            let mut in_mem_written = 0;
            let res = value_as_response(value)?;
            let indicator = if res.committed { 1i32 } else { 0i32 };
            let indicator_bytes = indicator.to_le_bytes();
            memory
                .write(&mut store, (offset) as usize, &indicator_bytes)
                .map_err(|e| Error::Wasm(WasmError::UnableToWriteMemory(e.into())))?;
            written += 4;

            if res.committed {
                let (new_written, new_in_mem_written) = write_to_wasm(
                    store,
                    memory,
                    &inner_types.0,
                    offset + written,
                    in_mem_offset,
                    &res.data,
                    true,
                )?;
                written += new_written;
                in_mem_written += new_in_mem_written;

                // Skip space for the err value
                written += get_type_size(&inner_types.1);
            } else {
                // Skip space for the ok value
                written += get_type_size(&inner_types.0);

                let (new_written, new_in_mem_written) = write_to_wasm(
                    store,
                    memory,
                    &inner_types.1,
                    offset + written,
                    in_mem_offset,
                    &res.data,
                    true,
                )?;
                written += new_written;
                in_mem_written += new_in_mem_written;
            }
            Ok((written, in_mem_written))
        }
        TypeSignature::BoolType => {
            let bool_val = value_as_bool(value)?;
            let val = if bool_val { 1u32 } else { 0u32 };
            let val_bytes = val.to_le_bytes();
            memory
                .write(&mut store, (offset) as usize, &val_bytes)
                .map_err(|e| Error::Wasm(WasmError::UnableToWriteMemory(e.into())))?;
            Ok((4, 0))
        }
        TypeSignature::NoType => {
            let val_bytes = [0u8; 4];
            memory
                .write(&mut store, (offset) as usize, &val_bytes)
                .map_err(|e| Error::Wasm(WasmError::UnableToWriteMemory(e.into())))?;
            Ok((4, 0))
        }
        TypeSignature::OptionalType(inner_ty) => {
            let mut written = 0;
            let mut in_mem_written = 0;
            let opt_data = value_as_optional(value)?;
            let indicator = if opt_data.data.is_some() { 1i32 } else { 0i32 };
            let indicator_bytes = indicator.to_le_bytes();
            memory
                .write(&mut store, (offset) as usize, &indicator_bytes)
                .map_err(|e| Error::Wasm(WasmError::UnableToWriteMemory(e.into())))?;
            written += 4;
            if let Some(inner) = opt_data.data.as_ref() {
                let (new_written, new_in_mem_written) = write_to_wasm(
                    store,
                    memory,
                    inner_ty,
                    offset + written,
                    in_mem_offset,
                    inner,
                    true,
                )?;
                written += new_written;
                in_mem_written += new_in_mem_written;
            } else {
                written += get_type_size(inner_ty);
            }
            Ok((written, in_mem_written))
        }
        TypeSignature::PrincipalType
        | TypeSignature::CallableType(_)
        | TypeSignature::TraitReferenceType(_) => {
            let principal = value_as_principal(value)?;
            let (standard, contract_name) = match principal {
                PrincipalData::Standard(s) => (s, ""),
                PrincipalData::Contract(contract_identifier) => (
                    &contract_identifier.issuer,
                    contract_identifier.name.as_str(),
                ),
            };
            let mut written = 0;
            let mut in_mem_written = 0;

            // Write the value to in_mem_offset
            memory
                .write(
                    &mut store,
                    (in_mem_offset + in_mem_written) as usize,
                    &[standard.0],
                )
                .map_err(|e| Error::Wasm(WasmError::UnableToWriteMemory(e.into())))?;
            in_mem_written += 1;
            memory
                .write(
                    &mut store,
                    (in_mem_offset + in_mem_written) as usize,
                    &standard.1,
                )
                .map_err(|e| Error::Wasm(WasmError::UnableToWriteMemory(e.into())))?;
            in_mem_written += standard.1.len() as i32;
            if !contract_name.is_empty() {
                let len_buffer = [contract_name.len() as u8];
                memory
                    .write(
                        &mut store,
                        (in_mem_offset + in_mem_written) as usize,
                        &len_buffer,
                    )
                    .map_err(|e| Error::Wasm(WasmError::UnableToWriteMemory(e.into())))?;
                in_mem_written += 1;
                let bytes = contract_name.as_bytes();
                memory
                    .write(&mut store, (in_mem_offset + in_mem_written) as usize, bytes)
                    .map_err(|e| Error::Wasm(WasmError::UnableToWriteMemory(e.into())))?;
                in_mem_written += bytes.len() as i32;
            } else {
                let len_buffer = [0u8];
                memory
                    .write(
                        &mut store,
                        (in_mem_offset + in_mem_written) as usize,
                        &len_buffer,
                    )
                    .map_err(|e| Error::Wasm(WasmError::UnableToWriteMemory(e.into())))?;
                in_mem_written += 1;
            }

            if include_repr {
                // Write the representation (offset and length of the value) to the
                // offset
                let offset_buffer = in_mem_offset.to_le_bytes();
                memory
                    .write(&mut store, (offset) as usize, &offset_buffer)
                    .map_err(|e| Error::Wasm(WasmError::UnableToWriteMemory(e.into())))?;
                written += 4;
                let len_buffer = in_mem_written.to_le_bytes();
                memory
                    .write(&mut store, (offset + written) as usize, &len_buffer)
                    .map_err(|e| Error::Wasm(WasmError::UnableToWriteMemory(e.into())))?;
                written += 4;
            }

            Ok((written, in_mem_written))
        }
        TypeSignature::TupleType(type_sig) => {
            let tuple_data = value_as_tuple(value)?;
            let mut written = 0;
            let mut in_mem_written = 0;

            for (key, val_type) in type_sig.get_type_map() {
                let val = tuple_data
                    .data_map
                    .get(key)
                    .ok_or(Error::Wasm(WasmError::ValueTypeMismatch))?;
                let (new_written, new_in_mem_written) = write_to_wasm(
                    store.as_context_mut(),
                    memory,
                    val_type,
                    offset + written,
                    in_mem_offset + in_mem_written,
                    val,
                    true,
                )?;
                written += new_written;
                in_mem_written += new_in_mem_written;
            }

            Ok((written, in_mem_written))
        }
        TypeSignature::ListUnionType(_) => {
            unreachable!("not a value type")
        }
    }
}

/// Convert a Clarity `Value` into one or more Wasm `Val`. If this value
/// requires writing into the Wasm memory, write it to the provided `offset`.
/// Return a vector of `Val`s that can be passed to a Wasm function, and the
/// two offsets, adjusted to the next available memory location.
fn pass_argument_to_wasm(
    memory: Memory,
    mut store: impl AsContextMut,
    ty: &TypeSignature,
    value: &Value,
    offset: i32,
    in_mem_offset: i32,
) -> Result<(Vec<Val>, i32, i32), Error> {
    match value {
        Value::UInt(n) => {
            let high = (n >> 64) as u64;
            let low = (n & 0xffff_ffff_ffff_ffff) as u64;
            let buffer = vec![Val::I64(low as i64), Val::I64(high as i64)];
            Ok((buffer, offset, in_mem_offset))
        }
        Value::Int(n) => {
            let high = (n >> 64) as u64;
            let low = (n & 0xffff_ffff_ffff_ffff) as u64;
            let buffer = vec![Val::I64(low as i64), Val::I64(high as i64)];
            Ok((buffer, offset, in_mem_offset))
        }
        Value::Bool(b) => Ok((
            vec![Val::I32(if *b { 1 } else { 0 })],
            offset,
            in_mem_offset,
        )),
        Value::Optional(o) => {
            let TypeSignature::OptionalType(inner_ty) = ty else {
                return Err(Error::Wasm(WasmError::ValueTypeMismatch));
            };

            if let Some(inner_value) = o.data.as_ref() {
                let mut buffer = vec![Val::I32(1)];
                let (inner_buffer, new_offset, new_in_mem_offset) = pass_argument_to_wasm(
                    memory,
                    store,
                    inner_ty,
                    inner_value,
                    offset,
                    in_mem_offset,
                )?;
                buffer.extend(inner_buffer);
                Ok((buffer, new_offset, new_in_mem_offset))
            } else {
                let buffer = clar2wasm_ty(ty)
                    .into_iter()
                    .map(|vt| match vt {
                        ValType::I32 => Val::I32(0),
                        ValType::I64 => Val::I64(0),
                        _ => unreachable!("No other types used in Clarity-Wasm"),
                    })
                    .collect();
                Ok((buffer, offset, in_mem_offset))
            }
        }
        Value::Response(r) => {
            let TypeSignature::ResponseType(inner_tys) = ty else {
                return Err(Error::Wasm(WasmError::ValueTypeMismatch));
            };
            let mut buffer = vec![Val::I32(r.committed as i32)];
            let (value_buffer, new_offset, new_in_mem_offset) = pass_argument_to_wasm(
                memory,
                store,
                if r.committed {
                    &inner_tys.0
                } else {
                    &inner_tys.1
                },
                &r.data,
                offset,
                in_mem_offset,
            )?;
            let empty_buffer = clar2wasm_ty(if r.committed {
                &inner_tys.1
            } else {
                &inner_tys.0
            })
            .into_iter()
            .map(|vt| match vt {
                ValType::I32 => Val::I32(0),
                ValType::I64 => Val::I64(0),
                _ => unreachable!("No other types used in Clarity-Wasm"),
            });

            if r.committed {
                buffer.extend(value_buffer);
                buffer.extend(empty_buffer);
            } else {
                buffer.extend(empty_buffer);
                buffer.extend(value_buffer);
            }

            Ok((buffer, new_offset, new_in_mem_offset))
        }
        Value::Sequence(SequenceData::String(CharType::ASCII(s))) => {
            // For a string, write the bytes into the memory, then pass the
            // offset and length to the Wasm function.
            let buffer = vec![Val::I32(in_mem_offset), Val::I32(s.data.len() as i32)];
            memory
                .write(
                    store.as_context_mut(),
                    in_mem_offset as usize,
                    s.data.as_slice(),
                )
                .map_err(|e| Error::Wasm(WasmError::UnableToWriteMemory(e.into())))?;
            let adjusted_in_mem_offset = in_mem_offset + s.data.len() as i32;
            Ok((buffer, offset, adjusted_in_mem_offset))
        }
        Value::Sequence(SequenceData::String(CharType::UTF8(s))) => {
            // For a utf8 string, convert the chars to big-endian i32, convert this into a list of
            // bytes, then pass the offset and length to the wasm function
            let bytes: Vec<u8> = String::from_utf8(s.items().iter().flatten().copied().collect())
                .map_err(|e| Error::Wasm(WasmError::WasmGeneratorError(e.to_string())))?
                .chars()
                .flat_map(|c| (c as u32).to_be_bytes())
                .collect();
            let buffer = vec![Val::I32(in_mem_offset), Val::I32(bytes.len() as i32)];
            memory
                .write(&mut store, in_mem_offset as usize, &bytes)
                .map_err(|e| Error::Wasm(WasmError::UnableToWriteMemory(e.into())))?;
            let adjusted_in_mem_offset = in_mem_offset + bytes.len() as i32;
            Ok((buffer, offset, adjusted_in_mem_offset))
        }
        Value::Sequence(SequenceData::Buffer(b)) => {
            // For a buffer, write the bytes into the memory, then pass the
            // offset and length to the Wasm function.
            let buffer = vec![Val::I32(in_mem_offset), Val::I32(b.data.len() as i32)];
            memory
                .write(
                    store.as_context_mut(),
                    in_mem_offset as usize,
                    b.data.as_slice(),
                )
                .map_err(|e| Error::Wasm(WasmError::UnableToWriteMemory(e.into())))?;
            let adjusted_in_mem_offset = in_mem_offset + b.data.len() as i32;
            Ok((buffer, offset, adjusted_in_mem_offset))
        }
        Value::Sequence(SequenceData::List(l)) => {
            let TypeSignature::SequenceType(SequenceSubtype::ListType(ltd)) = ty else {
                return Err(Error::Wasm(WasmError::ValueTypeMismatch));
            };

            let mut buffer = vec![Val::I32(offset)];
            let mut written = 0;
            let mut in_mem_written = 0;
            for item in &l.data {
                let (len, in_mem_len) = write_to_wasm(
                    &mut store,
                    memory,
                    ltd.get_list_item_type(),
                    offset + written,
                    in_mem_offset + in_mem_written,
                    item,
                    true,
                )?;
                written += len;
                in_mem_written += in_mem_len;
            }
            buffer.push(Val::I32(written));
            Ok((buffer, offset + written, in_mem_offset + in_mem_written))
        }
        Value::Principal(PrincipalData::Standard(StandardPrincipalData(v, h))) => {
            let mut bytes: Vec<u8> = Vec::with_capacity(22);
            bytes.push(*v);
            bytes.extend(h);
            bytes.push(0);
            let buffer = vec![Val::I32(in_mem_offset), Val::I32(bytes.len() as i32)];
            memory
                .write(&mut store, in_mem_offset as usize, &bytes)
                .map_err(|e| Error::Wasm(WasmError::UnableToWriteMemory(e.into())))?;
            let adjusted_in_mem_offset = in_mem_offset + bytes.len() as i32;
            Ok((buffer, offset, adjusted_in_mem_offset))
        }
        Value::Principal(PrincipalData::Contract(p))
        | Value::CallableContract(CallableData {
            contract_identifier: p,
            ..
        }) => {
            // Callable types can just ignore the optional trait identifier, and
            // is handled like a qualified contract
            let QualifiedContractIdentifier {
                issuer: StandardPrincipalData(v, h),
                name,
            } = p;
            let bytes: Vec<u8> = std::iter::once(v)
                .chain(h.iter())
                .chain(std::iter::once(&name.len()))
                .chain(name.as_bytes())
                .copied()
                .collect();
            let buffer = vec![Val::I32(in_mem_offset), Val::I32(bytes.len() as i32)];
            memory
                .write(&mut store, in_mem_offset as usize, &bytes)
                .map_err(|e| Error::Wasm(WasmError::UnableToWriteMemory(e.into())))?;
            let adjusted_in_mem_offset = in_mem_offset + bytes.len() as i32;
            Ok((buffer, offset, adjusted_in_mem_offset))
        }
        Value::Tuple(TupleData { data_map, .. }) => {
            let TypeSignature::TupleType(tuple_ty) = ty else {
                return Err(Error::Wasm(WasmError::ValueTypeMismatch));
            };

            let mut buffer = vec![];
            let mut offset = offset;
            let mut in_mem_offset = in_mem_offset;
            for (name, ty) in tuple_ty.get_type_map() {
                let b;
                (b, offset, in_mem_offset) = pass_argument_to_wasm(
                    memory,
                    store.as_context_mut(),
                    ty,
                    &data_map[name],
                    offset,
                    in_mem_offset,
                )?;
                buffer.extend(b);
            }
            Ok((buffer, offset, in_mem_offset))
        }
    }
}

pub fn signature_from_string(
    val: &str,
    version: ClarityVersion,
    epoch: StacksEpochId,
) -> Result<TypeSignature, Error> {
    let expr = build_ast_with_rules(
        &QualifiedContractIdentifier::transient(),
        val,
        &mut (),
        version,
        epoch,
        ASTRules::Typical,
    )?
    .expressions;
    let expr = expr.first().ok_or(CheckErrors::InvalidTypeDescription)?;
    Ok(TypeSignature::parse_type_repr(
        StacksEpochId::latest(),
        expr,
        &mut (),
    )?)
}

/// Reserve space on the Wasm stack for the return value of a function, if
/// needed, and return a vector of `Val`s that can be passed to `call`, as a
/// place to store the return value, along with the new offset, which is the
/// next available memory location.
fn reserve_space_for_return(
    offset: i32,
    return_type: &TypeSignature,
) -> Result<(Vec<Val>, i32), Error> {
    match return_type {
        TypeSignature::UIntType | TypeSignature::IntType => {
            Ok((vec![Val::I64(0), Val::I64(0)], offset))
        }
        TypeSignature::BoolType => Ok((vec![Val::I32(0)], offset)),
        TypeSignature::OptionalType(optional) => {
            let mut vals = vec![Val::I32(0)];
            let (opt_vals, adjusted) = reserve_space_for_return(offset, optional)?;
            vals.extend(opt_vals);
            Ok((vals, adjusted))
        }
        TypeSignature::ResponseType(response) => {
            let mut vals = vec![Val::I32(0)];
            let (mut subexpr_values, mut adjusted) = reserve_space_for_return(offset, &response.0)?;
            vals.extend(subexpr_values);
            (subexpr_values, adjusted) = reserve_space_for_return(adjusted, &response.1)?;
            vals.extend(subexpr_values);
            Ok((vals, adjusted))
        }
        TypeSignature::NoType => Ok((vec![Val::I32(0)], offset)),
        TypeSignature::SequenceType(_)
        | TypeSignature::PrincipalType
        | TypeSignature::CallableType(_)
        | TypeSignature::TraitReferenceType(_) => {
            // All in-memory types return an offset and length.˝
            let length = get_type_in_memory_size(return_type, false);

            // Return values will be offset and length
            Ok((vec![Val::I32(0), Val::I32(0)], offset + length))
        }
        TypeSignature::TupleType(type_sig) => {
            let mut vals = vec![];
            let mut adjusted = offset;
            for ty in type_sig.get_type_map().values() {
                let (subexpr_values, new_offset) = reserve_space_for_return(adjusted, ty)?;
                vals.extend(subexpr_values);
                adjusted = new_offset;
            }
            Ok((vals, adjusted))
        }
        TypeSignature::ListUnionType(_) => {
            unreachable!("not a valid return type");
        }
    }
}

/// Convert a Wasm value into a Clarity `Value`. Depending on the type, the
/// values may be directly passed in the Wasm `Val`s or may be read from the
/// Wasm memory, via an offset and size.
/// - `type_sig` is the Clarity type of the value.
/// - `value_index` is the index of the value in the array of Wasm `Val`s.
/// - `buffer` is the array of Wasm `Val`s.
/// - `memory` is the Wasm memory.
/// - `store` is the Wasm store.
/// Returns the Clarity `Value` and the number of Wasm `Val`s that were used.
fn wasm_to_clarity_value(
    type_sig: &TypeSignature,
    value_index: usize,
    buffer: &[Val],
    memory: Memory,
    store: &mut impl AsContextMut,
    epoch: StacksEpochId,
) -> Result<(Option<Value>, usize), Error> {
    match type_sig {
        TypeSignature::IntType => {
            let lower = buffer[value_index]
                .i64()
                .ok_or(Error::Wasm(WasmError::ValueTypeMismatch))?;
            let upper = buffer[value_index + 1]
                .i64()
                .ok_or(Error::Wasm(WasmError::ValueTypeMismatch))?;
            Ok((
                Some(Value::Int(((upper as i128) << 64) | (lower as u64) as i128)),
                2,
            ))
        }
        TypeSignature::UIntType => {
            let lower = buffer[value_index]
                .i64()
                .ok_or(Error::Wasm(WasmError::ValueTypeMismatch))?;
            let upper = buffer[value_index + 1]
                .i64()
                .ok_or(Error::Wasm(WasmError::ValueTypeMismatch))?;
            Ok((
                Some(Value::UInt(
                    ((upper as u128) << 64) | (lower as u64) as u128,
                )),
                2,
            ))
        }
        TypeSignature::BoolType => Ok((
            Some(Value::Bool(
                buffer[value_index]
                    .i32()
                    .ok_or(Error::Wasm(WasmError::ValueTypeMismatch))?
                    != 0,
            )),
            1,
        )),
        TypeSignature::OptionalType(optional) => {
            let value_types = clar2wasm_ty(optional);
            Ok((
                if buffer[value_index]
                    .i32()
                    .ok_or(Error::Wasm(WasmError::ValueTypeMismatch))?
                    == 1
                {
                    let (value, _) = wasm_to_clarity_value(
                        optional,
                        value_index + 1,
                        buffer,
                        memory,
                        store,
                        epoch,
                    )?;
                    Some(Value::some(value.ok_or(Error::Unchecked(
                        CheckErrors::CouldNotDetermineType,
                    ))?)?)
                } else {
                    Some(Value::none())
                },
                1 + value_types.len(),
            ))
        }
        TypeSignature::ResponseType(response) => {
            let ok_types = clar2wasm_ty(&response.0);
            let err_types = clar2wasm_ty(&response.1);

            Ok((
                if buffer[value_index]
                    .i32()
                    .ok_or(Error::Wasm(WasmError::ValueTypeMismatch))?
                    == 1
                {
                    let (ok, _) = wasm_to_clarity_value(
                        &response.0,
                        value_index + 1,
                        buffer,
                        memory,
                        store,
                        epoch,
                    )?;
                    Some(Value::okay(ok.ok_or(Error::Unchecked(
                        CheckErrors::CouldNotDetermineResponseOkType,
                    ))?)?)
                } else {
                    let (err, _) = wasm_to_clarity_value(
                        &response.1,
                        value_index + 1 + ok_types.len(),
                        buffer,
                        memory,
                        store,
                        epoch,
                    )?;
                    Some(Value::error(err.ok_or(Error::Unchecked(
                        CheckErrors::CouldNotDetermineResponseErrType,
                    ))?)?)
                },
                1 + ok_types.len() + err_types.len(),
            ))
        }
        TypeSignature::SequenceType(SequenceSubtype::StringType(StringSubtype::ASCII(_))) => {
            let offset = buffer[value_index]
                .i32()
                .ok_or(Error::Wasm(WasmError::ValueTypeMismatch))?;
            let length = buffer[value_index + 1]
                .i32()
                .ok_or(Error::Wasm(WasmError::ValueTypeMismatch))?;
            let mut string_buffer: Vec<u8> = vec![0; length as usize];
            memory
                .read(store, offset as usize, &mut string_buffer)
                .map_err(|e| Error::Wasm(WasmError::UnableToReadMemory(e.into())))?;
            Ok((Some(Value::string_ascii_from_bytes(string_buffer)?), 2))
        }
        // A `NoType` will be a dummy value that should not be used.
        TypeSignature::NoType => Ok((None, 1)),
        TypeSignature::SequenceType(SequenceSubtype::StringType(StringSubtype::UTF8(_))) => {
            let offset = buffer[value_index]
                .i32()
                .ok_or(Error::Wasm(WasmError::ValueTypeMismatch))?;
            let length = buffer[value_index + 1]
                .i32()
                .ok_or(Error::Wasm(WasmError::ValueTypeMismatch))?;
            let mut string_buffer: Vec<u8> = vec![0; length as usize];
            memory
                .read(store, offset as usize, &mut string_buffer)
                .map_err(|e| Error::Wasm(WasmError::UnableToReadMemory(e.into())))?;
            Ok((
                Some(Value::string_utf8_from_unicode_scalars(string_buffer)?),
                2,
            ))
        }
        TypeSignature::SequenceType(SequenceSubtype::BufferType(_buffer_length)) => {
            let offset = buffer[value_index]
                .i32()
                .ok_or(Error::Wasm(WasmError::ValueTypeMismatch))?;
            let length = buffer[value_index + 1]
                .i32()
                .ok_or(Error::Wasm(WasmError::ValueTypeMismatch))?;
            let mut buff: Vec<u8> = vec![0; length as usize];
            memory
                .read(store, offset as usize, &mut buff)
                .map_err(|e| Error::Wasm(WasmError::UnableToReadMemory(e.into())))?;
            Ok((Some(Value::buff_from(buff)?), 2))
        }
        TypeSignature::SequenceType(SequenceSubtype::ListType(_)) => {
            let offset = buffer[value_index]
                .i32()
                .ok_or(Error::Wasm(WasmError::ValueTypeMismatch))?;
            let length = buffer[value_index + 1]
                .i32()
                .ok_or(Error::Wasm(WasmError::ValueTypeMismatch))?;

            let value = read_from_wasm(memory, store, type_sig, offset, length, epoch)?;
            Ok((Some(value), 2))
        }
        TypeSignature::PrincipalType
        | TypeSignature::CallableType(_)
        | TypeSignature::TraitReferenceType(_) => {
            let offset = buffer[value_index]
                .i32()
                .ok_or(Error::Wasm(WasmError::ValueTypeMismatch))?;
            let mut principal_bytes: [u8; 1 + PRINCIPAL_HASH_BYTES] = [0; 1 + PRINCIPAL_HASH_BYTES];
            memory
                .read(
                    store.as_context_mut(),
                    offset as usize,
                    &mut principal_bytes,
                )
                .map_err(|e| Error::Wasm(WasmError::UnableToReadMemory(e.into())))?;
            let mut buffer: [u8; CONTRACT_NAME_LENGTH_BYTES] = [0; CONTRACT_NAME_LENGTH_BYTES];
            memory
                .read(store.as_context_mut(), offset as usize + 21, &mut buffer)
                .map_err(|e| Error::Wasm(WasmError::UnableToReadMemory(e.into())))?;
            let standard = StandardPrincipalData(
                principal_bytes[0],
                principal_bytes[1..].try_into().map_err(|_| {
                    Error::Wasm(WasmError::WasmGeneratorError(
                        "Could not decode principal".into(),
                    ))
                })?,
            );
            let contract_name_length = buffer[0] as usize;
            if contract_name_length == 0 {
                Ok((Some(Value::Principal(PrincipalData::Standard(standard))), 2))
            } else {
                let mut contract_name: Vec<u8> = vec![0; contract_name_length];
                memory
                    .read(
                        store,
                        (offset + STANDARD_PRINCIPAL_BYTES as i32) as usize,
                        &mut contract_name,
                    )
                    .map_err(|e| Error::Wasm(WasmError::UnableToReadMemory(e.into())))?;
                let qualified_id = QualifiedContractIdentifier {
                    issuer: standard,
                    name: ContractName::try_from(
                        String::from_utf8(contract_name)
                            .map_err(|e| Error::Wasm(WasmError::UnableToReadIdentifier(e)))?,
                    )?,
                };
                Ok((
                    Some(
                        if let TypeSignature::CallableType(CallableSubtype::Trait(
                            trait_identifier,
                        )) = type_sig
                        {
                            Value::CallableContract(CallableData {
                                contract_identifier: qualified_id,
                                trait_identifier: Some(trait_identifier.clone()),
                            })
                        } else {
                            Value::Principal(PrincipalData::Contract(qualified_id))
                        },
                    ),
                    2,
                ))
            }
        }
        TypeSignature::TupleType(t) => {
            let mut index = value_index;
            let mut data_map = Vec::new();
            for (name, ty) in t.get_type_map() {
                let (value, increment) =
                    wasm_to_clarity_value(ty, index, buffer, memory, store, epoch)?;
                data_map.push((
                    name.clone(),
                    value.ok_or(Error::Unchecked(CheckErrors::BadTupleConstruction))?,
                ));
                index += increment;
            }
            let tuple = TupleData::from_data(data_map)?;
            Ok((Some(tuple.into()), index - value_index))
        }
        TypeSignature::ListUnionType(_subtypes) => {
            Err(Error::Wasm(WasmError::InvalidListUnionTypeInValue))
        }
    }
}

/// Link the host interface functions for into the Wasm module.
fn link_host_functions(linker: &mut Linker<ClarityWasmContext>) -> Result<(), Error> {
    link_define_function_fn(linker)?;
    link_define_variable_fn(linker)?;
    link_define_ft_fn(linker)?;
    link_define_nft_fn(linker)?;
    link_define_map_fn(linker)?;
    link_define_trait_fn(linker)?;
    link_impl_trait_fn(linker)?;

    link_get_variable_fn(linker)?;
    link_set_variable_fn(linker)?;
    link_tx_sender_fn(linker)?;
    link_contract_caller_fn(linker)?;
    link_tx_sponsor_fn(linker)?;
    link_block_height_fn(linker)?;
    link_stacks_block_height_fn(linker)?;
    link_tenure_height_fn(linker)?;
    link_burn_block_height_fn(linker)?;
    link_stx_liquid_supply_fn(linker)?;
    link_is_in_regtest_fn(linker)?;
    link_is_in_mainnet_fn(linker)?;
    link_chain_id_fn(linker)?;
    link_enter_as_contract_fn(linker)?;
    link_exit_as_contract_fn(linker)?;
    link_stx_get_balance_fn(linker)?;
    link_stx_account_fn(linker)?;
    link_stx_burn_fn(linker)?;
    link_stx_transfer_fn(linker)?;
    link_ft_get_supply_fn(linker)?;
    link_ft_get_balance_fn(linker)?;
    link_ft_burn_fn(linker)?;
    link_ft_mint_fn(linker)?;
    link_ft_transfer_fn(linker)?;
    link_nft_get_owner_fn(linker)?;
    link_nft_burn_fn(linker)?;
    link_nft_mint_fn(linker)?;
    link_nft_transfer_fn(linker)?;
    link_map_get_fn(linker)?;
    link_map_set_fn(linker)?;
    link_map_insert_fn(linker)?;
    link_map_delete_fn(linker)?;
<<<<<<< HEAD
    link_get_block_info_fn(linker)?;
    link_get_burn_block_info_fn(linker)?;
    link_get_stacks_block_info_header_hash_property_fn(linker)?;
    link_get_stacks_block_info_time_property_fn(linker)?;
    link_get_stacks_block_info_identity_header_hash_property_fn(linker)?;
    link_get_tenure_info_burnchain_header_hash_property_fn(linker)?;
    link_get_tenure_info_miner_address_property_fn(linker)?;
    link_get_tenure_info_vrf_seed_property_fn(linker)?;
    link_get_tenure_info_time_property_fn(linker)?;
    link_get_tenure_info_block_reward_property_fn(linker)?;
    link_get_tenure_info_miner_spend_total_property_fn(linker)?;
    link_get_tenure_info_miner_spend_winner_property_fn(linker)?;
=======
    link_get_block_info_time_property_fn(linker)?;
    link_get_block_info_vrf_seed_property_fn(linker)?;
    link_get_block_info_header_hash_property_fn(linker)?;
    link_get_block_info_burnchain_header_hash_property_fn(linker)?;
    link_get_block_info_identity_header_hash_property_fn(linker)?;
    link_get_block_info_miner_address_property_fn(linker)?;
    link_get_block_info_miner_spend_winner_property_fn(linker)?;
    link_get_block_info_miner_spend_total_property_fn(linker)?;
    link_get_block_info_block_reward_property_fn(linker)?;
    link_get_burn_block_info_header_hash_property_fn(linker)?;
    link_get_burn_block_info_pox_addrs_property_fn(linker)?;
>>>>>>> 28c1d9ee
    link_contract_call_fn(linker)?;
    link_begin_public_call_fn(linker)?;
    link_begin_read_only_call_fn(linker)?;
    link_commit_call_fn(linker)?;
    link_roll_back_call_fn(linker)?;
    link_print_fn(linker)?;
    link_enter_at_block_fn(linker)?;
    link_exit_at_block_fn(linker)?;
    link_keccak256_fn(linker)?;
    link_sha512_fn(linker)?;
    link_sha512_256_fn(linker)?;
    link_secp256k1_recover_fn(linker)?;
    link_secp256k1_verify_fn(linker)?;
    link_principal_of_fn(linker)?;
    link_save_constant_fn(linker)?;
    link_load_constant_fn(linker)?;
    link_skip_list(linker)?;

    link_log(linker)?;
    link_debug_msg(linker)
}

/// Link host interface function, `define_variable`, into the Wasm module.
/// This function is called for all variable definitions (`define-data-var`).
fn link_define_variable_fn(linker: &mut Linker<ClarityWasmContext>) -> Result<(), Error> {
    linker
        .func_wrap(
            "clarity",
            "define_variable",
            |mut caller: Caller<'_, ClarityWasmContext>,
             name_offset: i32,
             name_length: i32,
             mut value_offset: i32,
             mut value_length: i32| {
                // TODO: clarity-wasm issue #344 Include this cost
                // runtime_cost(ClarityCostFunction::CreateVar, global_context, value_type.size())?;

                // Get the memory from the caller
                let memory = caller
                    .get_export("memory")
                    .and_then(|export| export.into_memory())
                    .ok_or(Error::Wasm(WasmError::MemoryNotFound))?;

                let epoch = caller.data_mut().global_context.epoch_id;

                // Read the variable name string from the memory
                let name =
                    read_identifier_from_wasm(memory, &mut caller, name_offset, name_length)?;

                // Retrieve the type of this variable
                let value_type = caller
                    .data()
                    .contract_analysis
                    .ok_or(Error::Wasm(WasmError::DefineFunctionCalledInRunMode))?
                    .get_persisted_variable_type(name.as_str())
                    .ok_or(Error::Unchecked(CheckErrors::DefineVariableBadSignature))?
                    .clone();

                let contract = caller.data().contract_context().contract_identifier.clone();

                // Read the initial value from the memory
                if is_in_memory_type(&value_type) {
                    (value_offset, value_length) =
                        read_indirect_offset_and_length(memory, &mut caller, value_offset)?;
                }
                let value = read_from_wasm(
                    memory,
                    &mut caller,
                    &value_type,
                    value_offset,
                    value_length,
                    epoch,
                )?;

                caller
                    .data_mut()
                    .contract_context_mut()?
                    .persisted_names
                    .insert(ClarityName::try_from(name.clone())?);

                caller
                    .data_mut()
                    .global_context
                    .cost_track
                    .add_memory(value_type.type_size()? as u64)
                    .map_err(|e| Error::from(e))?;

                caller
                    .data_mut()
                    .global_context
                    .cost_track
                    .add_memory(value.size()? as u64)
                    .map_err(|e| Error::from(e))?;

                // Create the variable in the global context
                let data_types = caller.data_mut().global_context.database.create_variable(
                    &contract,
                    name.as_str(),
                    value_type,
                )?;

                // Store the variable in the global context
                caller.data_mut().global_context.database.set_variable(
                    &contract,
                    name.as_str(),
                    value,
                    &data_types,
                    &epoch,
                )?;

                // Save the metadata for this variable in the contract context
                caller
                    .data_mut()
                    .contract_context_mut()?
                    .meta_data_var
                    .insert(ClarityName::from(name.as_str()), data_types);

                Ok(())
            },
        )
        .map(|_| ())
        .map_err(|e| {
            Error::Wasm(WasmError::UnableToLinkHostFunction(
                "define_variable".to_string(),
                e,
            ))
        })
}

fn link_define_ft_fn(linker: &mut Linker<ClarityWasmContext>) -> Result<(), Error> {
    linker
        .func_wrap(
            "clarity",
            "define_ft",
            |mut caller: Caller<'_, ClarityWasmContext>,
             name_offset: i32,
             name_length: i32,
             supply_indicator: i32,
             supply_lo: i64,
             supply_hi: i64| {
                // runtime_cost(ClarityCostFunction::CreateFt, global_context, 0)?;

                // Get the memory from the caller
                let memory = caller
                    .get_export("memory")
                    .and_then(|export| export.into_memory())
                    .ok_or(Error::Wasm(WasmError::MemoryNotFound))?;

                let contract_identifier = caller
                    .data_mut()
                    .contract_context()
                    .contract_identifier
                    .clone();

                let name =
                    read_identifier_from_wasm(memory, &mut caller, name_offset, name_length)?;
                let cname = ClarityName::try_from(name.clone())?;

                let total_supply = if supply_indicator == 1 {
                    Some(((supply_hi as u128) << 64) | supply_lo as u128)
                } else {
                    None
                };

                caller
                    .data_mut()
                    .contract_context_mut()?
                    .persisted_names
                    .insert(cname.clone());

                caller
                    .data_mut()
                    .global_context
                    .cost_track
                    .add_memory(
                        TypeSignature::UIntType
                            .type_size()
                            .expect("type size should be realizable")
                            as u64,
                    )
                    .map_err(|e| Error::from(e))?;
                let data_type = caller
                    .data_mut()
                    .global_context
                    .database
                    .create_fungible_token(&contract_identifier, &name, &total_supply)?;

                caller
                    .data_mut()
                    .contract_context_mut()?
                    .meta_ft
                    .insert(cname, data_type);

                Ok(())
            },
        )
        .map(|_| ())
        .map_err(|e| {
            Error::Wasm(WasmError::UnableToLinkHostFunction(
                "define_ft".to_string(),
                e,
            ))
        })
}

fn link_define_nft_fn(linker: &mut Linker<ClarityWasmContext>) -> Result<(), Error> {
    linker
        .func_wrap(
            "clarity",
            "define_nft",
            |mut caller: Caller<'_, ClarityWasmContext>, name_offset: i32, name_length: i32| {
                // runtime_cost(ClarityCostFunction::CreateNft, global_context, asset_type.size())?;

                // Get the memory from the caller
                let memory = caller
                    .get_export("memory")
                    .and_then(|export| export.into_memory())
                    .ok_or(Error::Wasm(WasmError::MemoryNotFound))?;

                let contract_identifier = caller
                    .data_mut()
                    .contract_context()
                    .contract_identifier
                    .clone();

                let name =
                    read_identifier_from_wasm(memory, &mut caller, name_offset, name_length)?;
                let cname = ClarityName::try_from(name.clone())?;

                // Get the type of this NFT from the contract analysis
                let asset_type = caller
                    .data()
                    .contract_analysis
                    .ok_or(Error::Wasm(WasmError::DefineFunctionCalledInRunMode))?
                    .non_fungible_tokens
                    .get(&cname)
                    .ok_or(Error::Unchecked(CheckErrors::DefineNFTBadSignature))?;

                caller
                    .data_mut()
                    .contract_context_mut()?
                    .persisted_names
                    .insert(cname.clone());

                caller
                    .data_mut()
                    .global_context
                    .cost_track
                    .add_memory(
                        asset_type
                            .type_size()
                            .expect("type size should be realizable")
                            as u64,
                    )
                    .map_err(|e| Error::from(e))?;

                let data_type = caller
                    .data_mut()
                    .global_context
                    .database
                    .create_non_fungible_token(&contract_identifier, &name, &asset_type)?;

                caller
                    .data_mut()
                    .contract_context_mut()?
                    .meta_nft
                    .insert(cname, data_type);

                Ok(())
            },
        )
        .map(|_| ())
        .map_err(|e| {
            Error::Wasm(WasmError::UnableToLinkHostFunction(
                "define_nft".to_string(),
                e,
            ))
        })
}

fn link_define_map_fn(linker: &mut Linker<ClarityWasmContext>) -> Result<(), Error> {
    linker
        .func_wrap(
            "clarity",
            "define_map",
            |mut caller: Caller<'_, ClarityWasmContext>, name_offset: i32, name_length: i32| {
                // runtime_cost(
                //     ClarityCostFunction::CreateMap,
                //     global_context,
                //     u64::from(key_type.size()).cost_overflow_add(u64::from(value_type.size()))?,
                // )?;

                // Get the memory from the caller
                let memory = caller
                    .get_export("memory")
                    .and_then(|export| export.into_memory())
                    .ok_or(Error::Wasm(WasmError::MemoryNotFound))?;

                let contract_identifier = caller
                    .data_mut()
                    .contract_context()
                    .contract_identifier
                    .clone();

                let name =
                    read_identifier_from_wasm(memory, &mut caller, name_offset, name_length)?;
                let cname = ClarityName::try_from(name.clone())?;

                let (key_type, value_type) = caller
                    .data()
                    .contract_analysis
                    .ok_or(Error::Wasm(WasmError::DefineFunctionCalledInRunMode))?
                    .get_map_type(&name)
                    .ok_or(Error::Unchecked(CheckErrors::BadMapTypeDefinition))?;

                caller
                    .data_mut()
                    .contract_context_mut()?
                    .persisted_names
                    .insert(cname.clone());

                caller
                    .data_mut()
                    .global_context
                    .cost_track
                    .add_memory(
                        key_type
                            .type_size()
                            .expect("type size should be realizable")
                            as u64,
                    )
                    .map_err(|e| Error::from(e))?;
                caller
                    .data_mut()
                    .global_context
                    .cost_track
                    .add_memory(
                        value_type
                            .type_size()
                            .expect("type size should be realizable")
                            as u64,
                    )
                    .map_err(|e| Error::from(e))?;

                let data_type = caller.data_mut().global_context.database.create_map(
                    &contract_identifier,
                    &name,
                    key_type.clone(),
                    value_type.clone(),
                )?;

                caller
                    .data_mut()
                    .contract_context_mut()?
                    .meta_data_map
                    .insert(cname, data_type);

                Ok(())
            },
        )
        .map(|_| ())
        .map_err(|e| {
            Error::Wasm(WasmError::UnableToLinkHostFunction(
                "define_map".to_string(),
                e,
            ))
        })
}

/// Link host interface function, `define_function`, into the Wasm module.
/// This function is called for all function definitions.
fn link_define_function_fn(linker: &mut Linker<ClarityWasmContext>) -> Result<(), Error> {
    linker
        .func_wrap(
            "clarity",
            "define_function",
            |mut caller: Caller<'_, ClarityWasmContext>,
             kind: i32,
             name_offset: i32,
             name_length: i32| {
                // Get the memory from the caller
                let memory = caller
                    .get_export("memory")
                    .and_then(|export| export.into_memory())
                    .ok_or(Error::Wasm(WasmError::MemoryNotFound))?;

                // Read the variable name string from the memory
                let function_name =
                    read_identifier_from_wasm(memory, &mut caller, name_offset, name_length)?;
                let function_cname = ClarityName::try_from(function_name.clone())?;

                // Retrieve the kind of function
                let (define_type, function_type) = match kind {
                    0 => (
                        DefineType::ReadOnly,
                        caller
                            .data()
                            .contract_analysis
                            .ok_or(Error::Wasm(WasmError::DefineFunctionCalledInRunMode))?
                            .get_read_only_function_type(&function_name)
                            .ok_or(Error::Unchecked(CheckErrors::UnknownFunction(
                                function_name.clone(),
                            )))?,
                    ),
                    1 => (
                        DefineType::Public,
                        caller
                            .data()
                            .contract_analysis
                            .ok_or(Error::Wasm(WasmError::DefineFunctionCalledInRunMode))?
                            .get_public_function_type(&function_name)
                            .ok_or(Error::Unchecked(CheckErrors::UnknownFunction(
                                function_name.clone(),
                            )))?,
                    ),
                    2 => (
                        DefineType::Private,
                        caller
                            .data()
                            .contract_analysis
                            .ok_or(Error::Wasm(WasmError::DefineFunctionCalledInRunMode))?
                            .get_private_function(&function_name)
                            .ok_or(Error::Unchecked(CheckErrors::UnknownFunction(
                                function_name.clone(),
                            )))?,
                    ),
                    _ => Err(Error::Wasm(WasmError::InvalidFunctionKind(kind)))?,
                };

                let fixed_type = match function_type {
                    FunctionType::Fixed(fixed_type) => fixed_type,
                    _ => Err(Error::Unchecked(CheckErrors::DefineFunctionBadSignature))?,
                };

                let function = DefinedFunction::new(
                    fixed_type
                        .args
                        .iter()
                        .map(|arg| (arg.name.clone(), arg.signature.clone()))
                        .collect(),
                    // TODO: We don't actually need the body here, so we
                    // should be able to remove it. For now, this is a
                    // placeholder.
                    SymbolicExpression::literal_value(Value::Int(0)),
                    define_type,
                    &function_cname,
                    &caller
                        .data()
                        .contract_context()
                        .contract_identifier
                        .to_string(),
                    Some(fixed_type.returns.clone()),
                );

                // Insert this function into the context
                caller
                    .data_mut()
                    .contract_context_mut()?
                    .functions
                    .insert(function_cname, function);

                Ok(())
            },
        )
        .map(|_| ())
        .map_err(|e| {
            Error::Wasm(WasmError::UnableToLinkHostFunction(
                "define_function".to_string(),
                e,
            ))
        })
}

fn link_define_trait_fn(linker: &mut Linker<ClarityWasmContext>) -> Result<(), Error> {
    linker
        .func_wrap(
            "clarity",
            "define_trait",
            |mut caller: Caller<'_, ClarityWasmContext>, name_offset: i32, name_length: i32| {
                // Get the memory from the caller
                let memory = caller
                    .get_export("memory")
                    .and_then(|export| export.into_memory())
                    .ok_or(Error::Wasm(WasmError::MemoryNotFound))?;

                let name =
                    read_identifier_from_wasm(memory, &mut caller, name_offset, name_length)?;
                let cname = ClarityName::try_from(name.clone())?;

                let trait_def = caller
                    .data()
                    .contract_analysis
                    .ok_or(Error::Wasm(WasmError::DefineFunctionCalledInRunMode))?
                    .get_defined_trait(name.as_str())
                    .ok_or(Error::Unchecked(CheckErrors::DefineTraitBadSignature))?;

                caller
                    .data_mut()
                    .contract_context_mut()?
                    .defined_traits
                    .insert(cname, trait_def.clone());

                Ok(())
            },
        )
        .map(|_| ())
        .map_err(|e| {
            Error::Wasm(WasmError::UnableToLinkHostFunction(
                "define_map".to_string(),
                e,
            ))
        })
}

fn link_impl_trait_fn(linker: &mut Linker<ClarityWasmContext>) -> Result<(), Error> {
    linker
        .func_wrap(
            "clarity",
            "impl_trait",
            |mut caller: Caller<'_, ClarityWasmContext>, name_offset: i32, name_length: i32| {
                // Get the memory from the caller
                let memory = caller
                    .get_export("memory")
                    .and_then(|export| export.into_memory())
                    .ok_or(Error::Wasm(WasmError::MemoryNotFound))?;

                let trait_id_string =
                    read_identifier_from_wasm(memory, &mut caller, name_offset, name_length)?;
                let trait_id = TraitIdentifier::parse_fully_qualified(trait_id_string.as_str())?;

                caller
                    .data_mut()
                    .contract_context_mut()?
                    .implemented_traits
                    .insert(trait_id);

                Ok(())
            },
        )
        .map(|_| ())
        .map_err(|e| {
            Error::Wasm(WasmError::UnableToLinkHostFunction(
                "define_map".to_string(),
                e,
            ))
        })
}

/// Link host interface function, `get_variable`, into the Wasm module.
/// This function is called for all variable lookups (`var-get`).
fn link_get_variable_fn(linker: &mut Linker<ClarityWasmContext>) -> Result<(), Error> {
    linker
        .func_wrap(
            "clarity",
            "get_variable",
            |mut caller: Caller<'_, ClarityWasmContext>,
             name_offset: i32,
             name_length: i32,
             return_offset: i32,
             _return_length: i32| {
                // Get the memory from the caller
                let memory = caller
                    .get_export("memory")
                    .and_then(|export| export.into_memory())
                    .ok_or(Error::Wasm(WasmError::MemoryNotFound))?;

                // Retrieve the variable name for this identifier
                let var_name =
                    read_identifier_from_wasm(memory, &mut caller, name_offset, name_length)?;

                let contract = caller.data().contract_context().contract_identifier.clone();
                let epoch = caller.data_mut().global_context.epoch_id;

                // Retrieve the metadata for this variable
                let data_types = caller
                    .data()
                    .contract_context()
                    .meta_data_var
                    .get(var_name.as_str())
                    .ok_or(CheckErrors::NoSuchDataVariable(var_name.to_string()))?
                    .clone();

                let result = caller
                    .data_mut()
                    .global_context
                    .database
                    .lookup_variable_with_size(&contract, var_name.as_str(), &data_types, &epoch);

                let _result_size = match &result {
                    Ok(data) => data.serialized_byte_len,
                    Err(_e) => data_types.value_type.size()? as u64,
                };

                // TODO: clarity-wasm issue #344 Include this cost
                // runtime_cost(ClarityCostFunction::FetchVar, env, result_size)?;

                let value = result.map(|data| data.value)?;
                let memory = caller
                    .get_export("memory")
                    .and_then(|export| export.into_memory())
                    .ok_or(Error::Wasm(WasmError::MemoryNotFound))?;

                write_to_wasm(
                    &mut caller,
                    memory,
                    &data_types.value_type,
                    return_offset,
                    return_offset + get_type_size(&data_types.value_type),
                    &value,
                    true,
                )?;

                Ok(())
            },
        )
        .map(|_| ())
        .map_err(|e| {
            Error::Wasm(WasmError::UnableToLinkHostFunction(
                "get_variable".to_string(),
                e,
            ))
        })
}

/// Link host interface function, `set_variable`, into the Wasm module.
/// This function is called for all variable assignments (`var-set`).
fn link_set_variable_fn(linker: &mut Linker<ClarityWasmContext>) -> Result<(), Error> {
    linker
        .func_wrap(
            "clarity",
            "set_variable",
            |mut caller: Caller<'_, ClarityWasmContext>,
             name_offset: i32,
             name_length: i32,
             mut value_offset: i32,
             mut value_length: i32| {
                // Get the memory from the caller
                let memory = caller
                    .get_export("memory")
                    .and_then(|export| export.into_memory())
                    .ok_or(Error::Wasm(WasmError::MemoryNotFound))?;

                let epoch = caller.data_mut().global_context.epoch_id;

                // Retrieve the variable name for this identifier
                let var_name =
                    read_identifier_from_wasm(memory, &mut caller, name_offset, name_length)?;

                let contract = caller.data().contract_context().contract_identifier.clone();

                let data_types = caller
                    .data()
                    .contract_context()
                    .meta_data_var
                    .get(var_name.as_str())
                    .ok_or(Error::Unchecked(CheckErrors::NoSuchDataVariable(
                        var_name.to_string(),
                    )))?
                    .clone();

                // TODO: clarity-wasm issue #344 Include this cost
                // runtime_cost(
                //     ClarityCostFunction::SetVar,
                //     env,
                //     data_types.value_type.size(),
                // )?;

                // Read in the value from the Wasm memory
                if is_in_memory_type(&data_types.value_type) {
                    (value_offset, value_length) =
                        read_indirect_offset_and_length(memory, &mut caller, value_offset)?;
                }
                let value = read_from_wasm(
                    memory,
                    &mut caller,
                    &data_types.value_type,
                    value_offset,
                    value_length,
                    epoch,
                )?;

                // TODO: clarity-wasm issue #344 Include this cost
                // env.add_memory(value.get_memory_use())?;

                // Store the variable in the global context
                caller
                    .data_mut()
                    .global_context
                    .database
                    .set_variable(&contract, var_name.as_str(), value, &data_types, &epoch)
                    .map_err(|e| Error::from(e))?;

                Ok(())
            },
        )
        .map(|_| ())
        .map_err(|e| {
            Error::Wasm(WasmError::UnableToLinkHostFunction(
                "set_variable".to_string(),
                e,
            ))
        })
}

/// Link host interface function, `tx_sender`, into the Wasm module.
/// This function is called for use of the builtin variable, `tx-sender`.
fn link_tx_sender_fn(linker: &mut Linker<ClarityWasmContext>) -> Result<(), Error> {
    linker
        .func_wrap(
            "clarity",
            "tx_sender",
            |mut caller: Caller<'_, ClarityWasmContext>,
             return_offset: i32,
             _return_length: i32| {
                let sender = caller.data().sender.clone().ok_or(Error::Runtime(
                    RuntimeErrorType::NoSenderInContext.into(),
                    None,
                ))?;

                let memory = caller
                    .get_export("memory")
                    .and_then(|export| export.into_memory())
                    .ok_or(Error::Wasm(WasmError::MemoryNotFound))?;

                let (_, bytes_written) = write_to_wasm(
                    &mut caller,
                    memory,
                    &TypeSignature::PrincipalType,
                    return_offset,
                    return_offset,
                    &Value::Principal(sender),
                    false,
                )?;

                Ok((return_offset, bytes_written))
            },
        )
        .map(|_| ())
        .map_err(|e| {
            Error::Wasm(WasmError::UnableToLinkHostFunction(
                "tx_sender".to_string(),
                e,
            ))
        })
}

/// Link host interface function, `contract_caller`, into the Wasm module.
/// This function is called for use of the builtin variable, `contract-caller`.
fn link_contract_caller_fn(linker: &mut Linker<ClarityWasmContext>) -> Result<(), Error> {
    linker
        .func_wrap(
            "clarity",
            "contract_caller",
            |mut caller: Caller<'_, ClarityWasmContext>,
             return_offset: i32,
             _return_length: i32| {
                let contract_caller = caller.data().caller.clone().ok_or(Error::Runtime(
                    RuntimeErrorType::NoCallerInContext.into(),
                    None,
                ))?;

                let memory = caller
                    .get_export("memory")
                    .and_then(|export| export.into_memory())
                    .ok_or(Error::Wasm(WasmError::MemoryNotFound))?;

                let (_, bytes_written) = write_to_wasm(
                    &mut caller,
                    memory,
                    &TypeSignature::PrincipalType,
                    return_offset,
                    return_offset,
                    &Value::Principal(contract_caller),
                    false,
                )?;

                Ok((return_offset, bytes_written))
            },
        )
        .map(|_| ())
        .map_err(|e| {
            Error::Wasm(WasmError::UnableToLinkHostFunction(
                "contract_caller".to_string(),
                e,
            ))
        })
}

/// Link host interface function, `tx_sponsor`, into the Wasm module.
/// This function is called for use of the builtin variable, `tx-sponsor`.
fn link_tx_sponsor_fn(linker: &mut Linker<ClarityWasmContext>) -> Result<(), Error> {
    linker
        .func_wrap(
            "clarity",
            "tx_sponsor",
            |mut caller: Caller<'_, ClarityWasmContext>,
             return_offset: i32,
             _return_length: i32| {
                let opt_sponsor = caller.data().sponsor.clone();
                if let Some(sponsor) = opt_sponsor {
                    let memory = caller
                        .get_export("memory")
                        .and_then(|export| export.into_memory())
                        .ok_or(Error::Wasm(WasmError::MemoryNotFound))?;

                    let (_, bytes_written) = write_to_wasm(
                        &mut caller,
                        memory,
                        &TypeSignature::PrincipalType,
                        return_offset,
                        return_offset,
                        &Value::Principal(sponsor),
                        false,
                    )?;

                    Ok((1i32, return_offset, bytes_written))
                } else {
                    Ok((0i32, return_offset, 0i32))
                }
            },
        )
        .map(|_| ())
        .map_err(|e| {
            Error::Wasm(WasmError::UnableToLinkHostFunction(
                "tx_sponsor".to_string(),
                e,
            ))
        })
}

/// Link host interface function, `block_height`, into the Wasm module.
/// This function is called for use of the builtin variable, `block-height`.
fn link_block_height_fn(linker: &mut Linker<ClarityWasmContext>) -> Result<(), Error> {
    linker
        .func_wrap(
            "clarity",
            "block_height",
            |mut caller: Caller<'_, ClarityWasmContext>| {
                let height = caller
                    .data_mut()
                    .global_context
                    .database
                    .get_current_block_height();
                Ok((height as i64, 0i64))
            },
        )
        .map(|_| ())
        .map_err(|e| {
            Error::Wasm(WasmError::UnableToLinkHostFunction(
                "block_height".to_string(),
                e,
            ))
        })
}

/// Link host interface function, `stacks_block_height`, into the Wasm module.
/// This function is called for use of the builtin variable, `stacks_block-height`.
fn link_stacks_block_height_fn(linker: &mut Linker<ClarityWasmContext>) -> Result<(), Error> {
    linker
        .func_wrap(
            "clarity",
            "stacks_block_height",
            |mut caller: Caller<'_, ClarityWasmContext>| {
                let height = caller
                    .data_mut()
                    .global_context
                    .database
                    .get_current_block_height();
                Ok((height as i64, 0i64))
            },
        )
        .map(|_| ())
        .map_err(|e| {
            Error::Wasm(WasmError::UnableToLinkHostFunction(
                "stacks_block_height".to_string(),
                e,
            ))
        })
}

/// Link host interface function, `tenure_height`, into the Wasm module.
/// This function is called for use of the builtin variable, `tenure-height`.
fn link_tenure_height_fn(linker: &mut Linker<ClarityWasmContext>) -> Result<(), Error> {
    linker
        .func_wrap(
            "clarity",
            "tenure_height",
            |mut caller: Caller<'_, ClarityWasmContext>| {
                let height = caller
                    .data_mut()
                    .global_context
                    .database
                    .get_tenure_height()?;
                Ok((height as i64, 0i64))
            },
        )
        .map(|_| ())
        .map_err(|e| {
            Error::Wasm(WasmError::UnableToLinkHostFunction(
                "tenure_height".to_string(),
                e,
            ))
        })
}

/// Link host interface function, `burn_block_height`, into the Wasm module.
/// This function is called for use of the builtin variable,
/// `burn-block-height`.
fn link_burn_block_height_fn(linker: &mut Linker<ClarityWasmContext>) -> Result<(), Error> {
    linker
        .func_wrap(
            "clarity",
            "burn_block_height",
            |mut caller: Caller<'_, ClarityWasmContext>| {
                let height = caller
                    .data_mut()
                    .global_context
                    .database
                    .get_current_burnchain_block_height()?;
                Ok((height as i64, 0i64))
            },
        )
        .map(|_| ())
        .map_err(|e| {
            Error::Wasm(WasmError::UnableToLinkHostFunction(
                "burn_block_height".to_string(),
                e,
            ))
        })
}

/// Link host interface function, `stx_liquid_supply`, into the Wasm module.
/// This function is called for use of the builtin variable,
/// `stx-liquid-supply`.
fn link_stx_liquid_supply_fn(linker: &mut Linker<ClarityWasmContext>) -> Result<(), Error> {
    linker
        .func_wrap(
            "clarity",
            "stx_liquid_supply",
            |mut caller: Caller<'_, ClarityWasmContext>| {
                let supply = caller
                    .data_mut()
                    .global_context
                    .database
                    .get_total_liquid_ustx()?;
                let upper = (supply >> 64) as u64;
                let lower = supply as u64;
                Ok((lower as i64, upper as i64))
            },
        )
        .map(|_| ())
        .map_err(|e| {
            Error::Wasm(WasmError::UnableToLinkHostFunction(
                "stx_liquid_supply".to_string(),
                e,
            ))
        })
}

/// Link host interface function, `is_in_regtest`, into the Wasm module.
/// This function is called for use of the builtin variable,
/// `is-in-regtest`.
fn link_is_in_regtest_fn(linker: &mut Linker<ClarityWasmContext>) -> Result<(), Error> {
    linker
        .func_wrap(
            "clarity",
            "is_in_regtest",
            |caller: Caller<'_, ClarityWasmContext>| {
                if caller.data().global_context.database.is_in_regtest() {
                    Ok(1i32)
                } else {
                    Ok(0i32)
                }
            },
        )
        .map(|_| ())
        .map_err(|e| {
            Error::Wasm(WasmError::UnableToLinkHostFunction(
                "is_in_regtest".to_string(),
                e,
            ))
        })
}

/// Link host interface function, `is_in_mainnet`, into the Wasm module.
/// This function is called for use of the builtin variable,
/// `is-in-mainnet`.
fn link_is_in_mainnet_fn(linker: &mut Linker<ClarityWasmContext>) -> Result<(), Error> {
    linker
        .func_wrap(
            "clarity",
            "is_in_mainnet",
            |caller: Caller<'_, ClarityWasmContext>| {
                if caller.data().global_context.mainnet {
                    Ok(1i32)
                } else {
                    Ok(0i32)
                }
            },
        )
        .map(|_| ())
        .map_err(|e| {
            Error::Wasm(WasmError::UnableToLinkHostFunction(
                "is_in_mainnet".to_string(),
                e,
            ))
        })
}

/// Link host interface function, `chain_id`, into the Wasm module.
/// This function is called for use of the builtin variable,
/// `chain-id`.
fn link_chain_id_fn(linker: &mut Linker<ClarityWasmContext>) -> Result<(), Error> {
    linker
        .func_wrap(
            "clarity",
            "chain_id",
            |caller: Caller<'_, ClarityWasmContext>| {
                let chain_id = caller.data().global_context.chain_id;
                Ok((chain_id as i64, 0i64))
            },
        )
        .map(|_| ())
        .map_err(|e| {
            Error::Wasm(WasmError::UnableToLinkHostFunction(
                "chain_id".to_string(),
                e,
            ))
        })
}

/// Link host interface function, `enter_as_contract`, into the Wasm module.
/// This function is called before processing the inner-expression of
/// `as-contract`.
fn link_enter_as_contract_fn(linker: &mut Linker<ClarityWasmContext>) -> Result<(), Error> {
    linker
        .func_wrap(
            "clarity",
            "enter_as_contract",
            |mut caller: Caller<'_, ClarityWasmContext>| {
                let contract_principal: PrincipalData = caller
                    .data()
                    .contract_context()
                    .contract_identifier
                    .clone()
                    .into();
                caller.data_mut().push_sender(contract_principal.clone());
                caller.data_mut().push_caller(contract_principal);
            },
        )
        .map(|_| ())
        .map_err(|e| {
            Error::Wasm(WasmError::UnableToLinkHostFunction(
                "enter_as_contract".to_string(),
                e,
            ))
        })
}

/// Link host interface function, `exit_as_contract`, into the Wasm module.
/// This function is after before processing the inner-expression of
/// `as-contract`, and is used to restore the caller and sender.
fn link_exit_as_contract_fn(linker: &mut Linker<ClarityWasmContext>) -> Result<(), Error> {
    linker
        .func_wrap(
            "clarity",
            "exit_as_contract",
            |mut caller: Caller<'_, ClarityWasmContext>| {
                caller.data_mut().pop_sender()?;
                caller.data_mut().pop_caller()?;
                Ok(())
            },
        )
        .map(|_| ())
        .map_err(|e| {
            Error::Wasm(WasmError::UnableToLinkHostFunction(
                "exit_as_contract".to_string(),
                e,
            ))
        })
}

/// Link host interface function, `stx_get_balance`, into the Wasm module.
/// This function is called for the clarity expression, `stx-get-balance`.
fn link_stx_get_balance_fn(linker: &mut Linker<ClarityWasmContext>) -> Result<(), Error> {
    linker
        .func_wrap(
            "clarity",
            "stx_get_balance",
            |mut caller: Caller<'_, ClarityWasmContext>,
             principal_offset: i32,
             principal_length: i32| {
                // Get the memory from the caller
                let memory = caller
                    .get_export("memory")
                    .and_then(|export| export.into_memory())
                    .ok_or(Error::Wasm(WasmError::MemoryNotFound))?;

                let epoch = caller.data_mut().global_context.epoch_id;

                // Read the principal from the Wasm memory
                let value = read_from_wasm(
                    memory,
                    &mut caller,
                    &TypeSignature::PrincipalType,
                    principal_offset,
                    principal_length,
                    epoch,
                )?;
                let principal = value_as_principal(&value)?;

                let balance = {
                    let mut snapshot = caller
                        .data_mut()
                        .global_context
                        .database
                        .get_stx_balance_snapshot(principal)?;
                    snapshot.get_available_balance()?
                };
                let high = (balance >> 64) as u64;
                let low = (balance & 0xffff_ffff_ffff_ffff) as u64;
                Ok((low, high))
            },
        )
        .map(|_| ())
        .map_err(|e| {
            Error::Wasm(WasmError::UnableToLinkHostFunction(
                "stx_get_balance".to_string(),
                e,
            ))
        })
}

/// Link host interface function, `stx_account`, into the Wasm module.
/// This function is called for the clarity expression, `stx-account`.
fn link_stx_account_fn(linker: &mut Linker<ClarityWasmContext>) -> Result<(), Error> {
    linker
        .func_wrap(
            "clarity",
            "stx_account",
            |mut caller: Caller<'_, ClarityWasmContext>,
             principal_offset: i32,
             principal_length: i32| {
                // Get the memory from the caller
                let memory = caller
                    .get_export("memory")
                    .and_then(|export| export.into_memory())
                    .ok_or(Error::Wasm(WasmError::MemoryNotFound))?;

                let epoch = caller.data_mut().global_context.epoch_id;

                // Read the principal from the Wasm memory
                let value = read_from_wasm(
                    memory,
                    &mut caller,
                    &TypeSignature::PrincipalType,
                    principal_offset,
                    principal_length,
                    epoch,
                )?;
                let principal = value_as_principal(&value)?;

                let account = {
                    let mut snapshot = caller
                        .data_mut()
                        .global_context
                        .database
                        .get_stx_balance_snapshot(principal)?;
                    snapshot.canonical_balance_repr()?
                };
                let v1_unlock_ht = caller
                    .data_mut()
                    .global_context
                    .database
                    .get_v1_unlock_height();
                let v2_unlock_ht = caller
                    .data_mut()
                    .global_context
                    .database
                    .get_v2_unlock_height()?;
                let v3_unlock_ht = caller
                    .data_mut()
                    .global_context
                    .database
                    .get_v3_unlock_height()?;

                let locked = account.amount_locked();
                let locked_high = (locked >> 64) as u64;
                let locked_low = (locked & 0xffff_ffff_ffff_ffff) as u64;
                let unlock_height =
                    account.effective_unlock_height(v1_unlock_ht, v2_unlock_ht, v3_unlock_ht);
                let unlocked = account.amount_unlocked();
                let unlocked_high = (unlocked >> 64) as u64;
                let unlocked_low = (unlocked & 0xffff_ffff_ffff_ffff) as u64;

                // Return value is a tuple: `{locked: uint, unlock-height: uint, unlocked: uint}`
                Ok((
                    locked_low,
                    locked_high,
                    unlock_height as i64,
                    0i64,
                    unlocked_low,
                    unlocked_high,
                ))
            },
        )
        .map(|_| ())
        .map_err(|e| {
            Error::Wasm(WasmError::UnableToLinkHostFunction(
                "stx_account".to_string(),
                e,
            ))
        })
}

fn link_stx_burn_fn(linker: &mut Linker<ClarityWasmContext>) -> Result<(), Error> {
    linker
        .func_wrap(
            "clarity",
            "stx_burn",
            |mut caller: Caller<'_, ClarityWasmContext>,
             amount_lo: i64,
             amount_hi: i64,
             principal_offset: i32,
             principal_length: i32| {
                let amount = (amount_hi as u128) << 64 | ((amount_lo as u64) as u128);

                // Get the memory from the caller
                let memory = caller
                    .get_export("memory")
                    .and_then(|export| export.into_memory())
                    .ok_or(Error::Wasm(WasmError::MemoryNotFound))?;

                let epoch = caller.data_mut().global_context.epoch_id;

                // Read the principal from the Wasm memory
                let value = read_from_wasm(
                    memory,
                    &mut caller,
                    &TypeSignature::PrincipalType,
                    principal_offset,
                    principal_length,
                    epoch,
                )?;
                let from = value_as_principal(&value)?;

                if amount == 0 {
                    return Ok((0i32, 0i32, StxErrorCodes::NON_POSITIVE_AMOUNT as i64, 0i64));
                }

                if Some(from) != caller.data().sender.as_ref() {
                    return Ok((
                        0i32,
                        0i32,
                        StxErrorCodes::SENDER_IS_NOT_TX_SENDER as i64,
                        0i64,
                    ));
                }

                caller
                    .data_mut()
                    .global_context
                    .cost_track
                    .add_memory(TypeSignature::PrincipalType.size()? as u64)
                    .map_err(|e| Error::from(e))?;
                caller
                    .data_mut()
                    .global_context
                    .cost_track
                    .add_memory(STXBalance::unlocked_and_v1_size as u64)
                    .map_err(|e| Error::from(e))?;

                let mut burner_snapshot = caller
                    .data_mut()
                    .global_context
                    .database
                    .get_stx_balance_snapshot(&from)?;
                if !burner_snapshot.can_transfer(amount)? {
                    return Ok((0i32, 0i32, StxErrorCodes::NOT_ENOUGH_BALANCE as i64, 0i64));
                }

                burner_snapshot.debit(amount)?;
                burner_snapshot.save()?;

                caller
                    .data_mut()
                    .global_context
                    .database
                    .decrement_ustx_liquid_supply(amount)?;

                caller
                    .data_mut()
                    .global_context
                    .log_stx_burn(&from, amount)?;
                caller
                    .data_mut()
                    .register_stx_burn_event(from.clone(), amount)?;

                // (ok true)
                Ok((1i32, 1i32, 0i64, 0i64))
            },
        )
        .map(|_| ())
        .map_err(|e| {
            Error::Wasm(WasmError::UnableToLinkHostFunction(
                "stx_burn".to_string(),
                e,
            ))
        })
}

fn link_stx_transfer_fn(linker: &mut Linker<ClarityWasmContext>) -> Result<(), Error> {
    linker
        .func_wrap(
            "clarity",
            "stx_transfer",
            |mut caller: Caller<'_, ClarityWasmContext>,
             amount_lo: i64,
             amount_hi: i64,
             sender_offset: i32,
             sender_length: i32,
             recipient_offset: i32,
             recipient_length: i32,
             memo_offset: i32,
             memo_length: i32| {
                let amount = (amount_hi as u128) << 64 | ((amount_lo as u64) as u128);

                // Get the memory from the caller
                let memory = caller
                    .get_export("memory")
                    .and_then(|export| export.into_memory())
                    .ok_or(Error::Wasm(WasmError::MemoryNotFound))?;

                let epoch = caller.data_mut().global_context.epoch_id;

                // Read the sender principal from the Wasm memory
                let value = read_from_wasm(
                    memory,
                    &mut caller,
                    &TypeSignature::PrincipalType,
                    sender_offset,
                    sender_length,
                    epoch,
                )?;
                let sender = value_as_principal(&value)?;

                // Read the to principal from the Wasm memory
                let value = read_from_wasm(
                    memory,
                    &mut caller,
                    &TypeSignature::PrincipalType,
                    recipient_offset,
                    recipient_length,
                    epoch,
                )?;
                let recipient = value_as_principal(&value)?;

                // Read the memo from the Wasm memory
                let memo = if memo_length > 0 {
                    let value = read_from_wasm(
                        memory,
                        &mut caller,
                        &TypeSignature::SequenceType(SequenceSubtype::BufferType(
                            BufferLength::try_from(memo_length as u32)?,
                        )),
                        memo_offset,
                        memo_length,
                        epoch,
                    )?;
                    value_as_buffer(value)?
                } else {
                    BuffData::empty()
                };

                if amount == 0 {
                    return Ok((0i32, 0i32, StxErrorCodes::NON_POSITIVE_AMOUNT as i64, 0i64));
                }

                if sender == recipient {
                    return Ok((0i32, 0i32, StxErrorCodes::SENDER_IS_RECIPIENT as i64, 0i64));
                }

                if Some(sender) != caller.data().sender.as_ref() {
                    return Ok((
                        0i32,
                        0i32,
                        StxErrorCodes::SENDER_IS_NOT_TX_SENDER as i64,
                        0i64,
                    ));
                }

                // loading sender/recipient principals and balances
                caller
                    .data_mut()
                    .global_context
                    .cost_track
                    .add_memory(TypeSignature::PrincipalType.size()? as u64)
                    .map_err(|e| Error::from(e))?;
                caller
                    .data_mut()
                    .global_context
                    .cost_track
                    .add_memory(TypeSignature::PrincipalType.size()? as u64)
                    .map_err(|e| Error::from(e))?;
                // loading sender's locked amount and height
                // TODO: this does not count the inner stacks block header load, but arguably,
                // this could be optimized away, so it shouldn't penalize the caller.
                caller
                    .data_mut()
                    .global_context
                    .add_memory(STXBalance::unlocked_and_v1_size as u64)
                    .map_err(|e| Error::from(e))?;
                caller
                    .data_mut()
                    .global_context
                    .add_memory(STXBalance::unlocked_and_v1_size as u64)
                    .map_err(|e| Error::from(e))?;

                let mut sender_snapshot = caller
                    .data_mut()
                    .global_context
                    .database
                    .get_stx_balance_snapshot(sender)?;
                if !sender_snapshot.can_transfer(amount)? {
                    return Ok((0i32, 0i32, StxErrorCodes::NOT_ENOUGH_BALANCE as i64, 0i64));
                }

                sender_snapshot.transfer_to(recipient, amount)?;

                caller
                    .data_mut()
                    .global_context
                    .log_stx_transfer(&sender, amount)?;
                caller.data_mut().register_stx_transfer_event(
                    sender.clone(),
                    recipient.clone(),
                    amount,
                    memo,
                )?;

                // (ok true)
                Ok((1i32, 1i32, 0i64, 0i64))
            },
        )
        .map(|_| ())
        .map_err(|e| {
            Error::Wasm(WasmError::UnableToLinkHostFunction(
                "stx_transfer".to_string(),
                e,
            ))
        })
}

fn link_ft_get_supply_fn(linker: &mut Linker<ClarityWasmContext>) -> Result<(), Error> {
    linker
        .func_wrap(
            "clarity",
            "ft_get_supply",
            |mut caller: Caller<'_, ClarityWasmContext>, name_offset: i32, name_length: i32| {
                let contract_identifier =
                    caller.data().contract_context().contract_identifier.clone();

                // runtime_cost(ClarityCostFunction::FtSupply, env, 0)?;

                // Get the memory from the caller
                let memory = caller
                    .get_export("memory")
                    .and_then(|export| export.into_memory())
                    .ok_or(Error::Wasm(WasmError::MemoryNotFound))?;

                // Retrieve the token name
                let token_name =
                    read_identifier_from_wasm(memory, &mut caller, name_offset, name_length)?;

                let supply = caller
                    .data_mut()
                    .global_context
                    .database
                    .get_ft_supply(&contract_identifier, &token_name)?;

                let high = (supply >> 64) as u64;
                let low = (supply & 0xffff_ffff_ffff_ffff) as u64;
                Ok((low, high))
            },
        )
        .map(|_| ())
        .map_err(|e| {
            Error::Wasm(WasmError::UnableToLinkHostFunction(
                "ft_get_supply".to_string(),
                e,
            ))
        })
}

fn link_ft_get_balance_fn(linker: &mut Linker<ClarityWasmContext>) -> Result<(), Error> {
    linker
        .func_wrap(
            "clarity",
            "ft_get_balance",
            |mut caller: Caller<'_, ClarityWasmContext>,
             name_offset: i32,
             name_length: i32,
             owner_offset: i32,
             owner_length: i32| {
                // runtime_cost(ClarityCostFunction::FtBalance, env, 0)?;

                // Get the memory from the caller
                let memory = caller
                    .get_export("memory")
                    .and_then(|export| export.into_memory())
                    .ok_or(Error::Wasm(WasmError::MemoryNotFound))?;

                // Retrieve the token name
                let name =
                    read_identifier_from_wasm(memory, &mut caller, name_offset, name_length)?;
                let token_name = ClarityName::try_from(name.clone())?;

                let contract_identifier =
                    caller.data().contract_context().contract_identifier.clone();
                let epoch = caller.data_mut().global_context.epoch_id;

                // Read the owner principal from the Wasm memory
                let value = read_from_wasm(
                    memory,
                    &mut caller,
                    &TypeSignature::PrincipalType,
                    owner_offset,
                    owner_length,
                    epoch,
                )?;
                let owner = value_as_principal(&value)?;

                let ft_info = caller
                    .data()
                    .contract_context()
                    .meta_ft
                    .get(&token_name)
                    .ok_or(CheckErrors::NoSuchFT(token_name.to_string()))?
                    .clone();

                let balance = caller.data_mut().global_context.database.get_ft_balance(
                    &contract_identifier,
                    token_name.as_str(),
                    owner,
                    Some(&ft_info),
                )?;

                let high = (balance >> 64) as u64;
                let low = (balance & 0xffff_ffff_ffff_ffff) as u64;
                Ok((low, high))
            },
        )
        .map(|_| ())
        .map_err(|e| {
            Error::Wasm(WasmError::UnableToLinkHostFunction(
                "ft_get_balance".to_string(),
                e,
            ))
        })
}

fn link_ft_burn_fn(linker: &mut Linker<ClarityWasmContext>) -> Result<(), Error> {
    linker
        .func_wrap(
            "clarity",
            "ft_burn",
            |mut caller: Caller<'_, ClarityWasmContext>,
             name_offset: i32,
             name_length: i32,
             amount_lo: i64,
             amount_hi: i64,
             sender_offset: i32,
             sender_length: i32| {
                // runtime_cost(ClarityCostFunction::FtBurn, env, 0)?;

                // Get the memory from the caller
                let memory = caller
                    .get_export("memory")
                    .and_then(|export| export.into_memory())
                    .ok_or(Error::Wasm(WasmError::MemoryNotFound))?;

                let contract_identifier =
                    caller.data().contract_context().contract_identifier.clone();
                let epoch = caller.data_mut().global_context.epoch_id;

                // Retrieve the token name
                let name =
                    read_identifier_from_wasm(memory, &mut caller, name_offset, name_length)?;
                let token_name = ClarityName::try_from(name.clone())?;

                // Compute the amount
                let amount = (amount_hi as u128) << 64 | ((amount_lo as u64) as u128);

                // Read the sender principal from the Wasm memory
                let value = read_from_wasm(
                    memory,
                    &mut caller,
                    &TypeSignature::PrincipalType,
                    sender_offset,
                    sender_length,
                    epoch,
                )?;
                let burner = value_as_principal(&value)?;

                if amount == 0 {
                    return Ok((
                        0i32,
                        0i32,
                        BurnTokenErrorCodes::NOT_ENOUGH_BALANCE_OR_NON_POSITIVE as i64,
                        0i64,
                    ));
                }

                let burner_bal = caller.data_mut().global_context.database.get_ft_balance(
                    &contract_identifier,
                    token_name.as_str(),
                    burner,
                    None,
                )?;

                if amount > burner_bal {
                    return Ok((
                        0i32,
                        0i32,
                        BurnTokenErrorCodes::NOT_ENOUGH_BALANCE_OR_NON_POSITIVE as i64,
                        0i64,
                    ));
                }

                caller
                    .data_mut()
                    .global_context
                    .database
                    .checked_decrease_token_supply(
                        &contract_identifier,
                        token_name.as_str(),
                        amount,
                    )?;

                let final_burner_bal = burner_bal - amount;

                caller.data_mut().global_context.database.set_ft_balance(
                    &contract_identifier,
                    token_name.as_str(),
                    burner,
                    final_burner_bal,
                )?;

                let asset_identifier = AssetIdentifier {
                    contract_identifier: contract_identifier.clone(),
                    asset_name: token_name.clone(),
                };
                caller.data_mut().register_ft_burn_event(
                    burner.clone(),
                    amount,
                    asset_identifier,
                )?;

                caller
                    .data_mut()
                    .global_context
                    .cost_track
                    .add_memory(TypeSignature::PrincipalType.size()? as u64)
                    .map_err(|e| Error::from(e))?;
                caller
                    .data_mut()
                    .global_context
                    .cost_track
                    .add_memory(TypeSignature::UIntType.size()? as u64)
                    .map_err(|e| Error::from(e))?;

                caller.data_mut().global_context.log_token_transfer(
                    burner,
                    &contract_identifier,
                    &token_name,
                    amount,
                )?;

                // (ok true)
                Ok((1i32, 1i32, 0i64, 0i64))
            },
        )
        .map(|_| ())
        .map_err(|e| {
            Error::Wasm(WasmError::UnableToLinkHostFunction(
                "ft_burn".to_string(),
                e,
            ))
        })
}

fn link_ft_mint_fn(linker: &mut Linker<ClarityWasmContext>) -> Result<(), Error> {
    linker
        .func_wrap(
            "clarity",
            "ft_mint",
            |mut caller: Caller<'_, ClarityWasmContext>,
             name_offset: i32,
             name_length: i32,
             amount_lo: i64,
             amount_hi: i64,
             sender_offset: i32,
             sender_length: i32| {
                // runtime_cost(ClarityCostFunction::FtBurn, env, 0)?;

                // Get the memory from the caller
                let memory = caller
                    .get_export("memory")
                    .and_then(|export| export.into_memory())
                    .ok_or(Error::Wasm(WasmError::MemoryNotFound))?;

                let contract_identifier =
                    caller.data().contract_context().contract_identifier.clone();
                let epoch = caller.data_mut().global_context.epoch_id;

                // Retrieve the token name
                let name =
                    read_identifier_from_wasm(memory, &mut caller, name_offset, name_length)?;
                let token_name = ClarityName::try_from(name.clone())?;

                // Compute the amount
                let amount = (amount_hi as u128) << 64 | ((amount_lo as u64) as u128);

                // Read the sender principal from the Wasm memory
                let value = read_from_wasm(
                    memory,
                    &mut caller,
                    &TypeSignature::PrincipalType,
                    sender_offset,
                    sender_length,
                    epoch,
                )?;
                let to_principal = value_as_principal(&value)?;

                if amount == 0 {
                    return Ok((
                        0i32,
                        0i32,
                        MintTokenErrorCodes::NON_POSITIVE_AMOUNT as i64,
                        0i64,
                    ));
                }

                let ft_info = caller
                    .data()
                    .contract_context()
                    .meta_ft
                    .get(token_name.as_str())
                    .ok_or(CheckErrors::NoSuchFT(token_name.to_string()))?
                    .clone();

                caller
                    .data_mut()
                    .global_context
                    .database
                    .checked_increase_token_supply(
                        &contract_identifier,
                        token_name.as_str(),
                        amount,
                        &ft_info,
                    )?;

                let to_bal = caller.data_mut().global_context.database.get_ft_balance(
                    &contract_identifier,
                    token_name.as_str(),
                    to_principal,
                    Some(&ft_info),
                )?;

                // This `expect` is safe because the `checked_increase_token_supply` call above
                // would have failed if the addition would have overflowed.
                let final_to_bal = to_bal
                    .checked_add(amount)
                    .ok_or(Error::Runtime(RuntimeErrorType::ArithmeticOverflow, None))?;

                caller
                    .data_mut()
                    .global_context
                    .cost_track
                    .add_memory(TypeSignature::PrincipalType.size()? as u64)
                    .map_err(|e| Error::from(e))?;
                caller
                    .data_mut()
                    .global_context
                    .cost_track
                    .add_memory(TypeSignature::UIntType.size()? as u64)
                    .map_err(|e| Error::from(e))?;

                caller.data_mut().global_context.database.set_ft_balance(
                    &contract_identifier,
                    token_name.as_str(),
                    to_principal,
                    final_to_bal,
                )?;

                let asset_identifier = AssetIdentifier {
                    contract_identifier: contract_identifier.clone(),
                    asset_name: token_name.clone(),
                };
                caller.data_mut().register_ft_mint_event(
                    to_principal.clone(),
                    amount,
                    asset_identifier,
                )?;

                // (ok true)
                Ok((1i32, 1i32, 0i64, 0i64))
            },
        )
        .map(|_| ())
        .map_err(|e| {
            Error::Wasm(WasmError::UnableToLinkHostFunction(
                "ft_mint".to_string(),
                e,
            ))
        })
}

fn link_ft_transfer_fn(linker: &mut Linker<ClarityWasmContext>) -> Result<(), Error> {
    linker
        .func_wrap(
            "clarity",
            "ft_transfer",
            |mut caller: Caller<'_, ClarityWasmContext>,
             name_offset: i32,
             name_length: i32,
             amount_lo: i64,
             amount_hi: i64,
             sender_offset: i32,
             sender_length: i32,
             recipient_offset: i32,
             recipient_length: i32| {
                // runtime_cost(ClarityCostFunction::FtTransfer, env, 0)?;

                // Get the memory from the caller
                let memory = caller
                    .get_export("memory")
                    .and_then(|export| export.into_memory())
                    .ok_or(Error::Wasm(WasmError::MemoryNotFound))?;

                let contract_identifier =
                    caller.data().contract_context().contract_identifier.clone();

                let epoch = caller.data_mut().global_context.epoch_id;

                // Retrieve the token name
                let name =
                    read_identifier_from_wasm(memory, &mut caller, name_offset, name_length)?;
                let token_name = ClarityName::try_from(name.clone())?;

                // Compute the amount
                let amount = (amount_hi as u128) << 64 | ((amount_lo as u64) as u128);

                // Read the sender principal from the Wasm memory
                let value = read_from_wasm(
                    memory,
                    &mut caller,
                    &TypeSignature::PrincipalType,
                    sender_offset,
                    sender_length,
                    epoch,
                )?;
                let from_principal = value_as_principal(&value)?;

                // Read the recipient principal from the Wasm memory
                let value = read_from_wasm(
                    memory,
                    &mut caller,
                    &TypeSignature::PrincipalType,
                    recipient_offset,
                    recipient_length,
                    epoch,
                )?;
                let to_principal = value_as_principal(&value)?;

                if amount == 0 {
                    return Ok((
                        0i32,
                        0i32,
                        TransferTokenErrorCodes::NON_POSITIVE_AMOUNT as i64,
                        0i64,
                    ));
                }

                if from_principal == to_principal {
                    return Ok((
                        0i32,
                        0i32,
                        TransferTokenErrorCodes::SENDER_IS_RECIPIENT as i64,
                        0i64,
                    ));
                }

                let ft_info = caller
                    .data()
                    .contract_context()
                    .meta_ft
                    .get(&token_name)
                    .ok_or(CheckErrors::NoSuchFT(token_name.to_string()))?
                    .clone();

                let from_bal = caller.data_mut().global_context.database.get_ft_balance(
                    &contract_identifier,
                    token_name.as_str(),
                    from_principal,
                    Some(&ft_info),
                )?;

                if from_bal < amount {
                    return Ok((
                        0i32,
                        0i32,
                        TransferTokenErrorCodes::NOT_ENOUGH_BALANCE as i64,
                        0i64,
                    ));
                }

                let final_from_bal = from_bal - amount;

                let to_bal = caller.data_mut().global_context.database.get_ft_balance(
                    &contract_identifier,
                    token_name.as_str(),
                    to_principal,
                    Some(&ft_info),
                )?;

                let final_to_bal = to_bal
                    .checked_add(amount)
                    .ok_or(RuntimeErrorType::ArithmeticOverflow)?;

                caller
                    .data_mut()
                    .global_context
                    .add_memory(TypeSignature::PrincipalType.size()? as u64)
                    .map_err(|e| Error::from(e))?;
                caller
                    .data_mut()
                    .global_context
                    .add_memory(TypeSignature::PrincipalType.size()? as u64)
                    .map_err(|e| Error::from(e))?;
                caller
                    .data_mut()
                    .global_context
                    .add_memory(TypeSignature::UIntType.size()? as u64)
                    .map_err(|e| Error::from(e))?;
                caller
                    .data_mut()
                    .global_context
                    .add_memory(TypeSignature::UIntType.size()? as u64)
                    .map_err(|e| Error::from(e))?;

                caller.data_mut().global_context.database.set_ft_balance(
                    &contract_identifier,
                    &token_name,
                    from_principal,
                    final_from_bal,
                )?;
                caller.data_mut().global_context.database.set_ft_balance(
                    &contract_identifier,
                    token_name.as_str(),
                    to_principal,
                    final_to_bal,
                )?;

                caller.data_mut().global_context.log_token_transfer(
                    from_principal,
                    &contract_identifier,
                    &token_name,
                    amount,
                )?;

                let asset_identifier = AssetIdentifier {
                    contract_identifier: contract_identifier.clone(),
                    asset_name: token_name.clone(),
                };
                caller.data_mut().register_ft_transfer_event(
                    from_principal.clone(),
                    to_principal.clone(),
                    amount,
                    asset_identifier,
                )?;

                // (ok true)
                Ok((1i32, 1i32, 0i64, 0i64))
            },
        )
        .map(|_| ())
        .map_err(|e| {
            Error::Wasm(WasmError::UnableToLinkHostFunction(
                "ft_transfer".to_string(),
                e,
            ))
        })
}

fn link_nft_get_owner_fn(linker: &mut Linker<ClarityWasmContext>) -> Result<(), Error> {
    linker
        .func_wrap(
            "clarity",
            "nft_get_owner",
            |mut caller: Caller<'_, ClarityWasmContext>,
             name_offset: i32,
             name_length: i32,
             mut asset_offset: i32,
             mut asset_length: i32,
             return_offset: i32,
             _return_length: i32| {
                // Get the memory from the caller
                let memory = caller
                    .get_export("memory")
                    .and_then(|export| export.into_memory())
                    .ok_or(Error::Wasm(WasmError::MemoryNotFound))?;

                let contract_identifier =
                    caller.data().contract_context().contract_identifier.clone();
                let epoch = caller.data_mut().global_context.epoch_id;

                // Retrieve the token name
                let name =
                    read_identifier_from_wasm(memory, &mut caller, name_offset, name_length)?;
                let asset_name = ClarityName::try_from(name.clone())?;

                let nft_metadata = caller
                    .data()
                    .contract_context()
                    .meta_nft
                    .get(&asset_name)
                    .ok_or(CheckErrors::NoSuchNFT(asset_name.to_string()))?
                    .clone();

                let expected_asset_type = &nft_metadata.key_type;

                // Read in the NFT identifier from the Wasm memory
                if is_in_memory_type(expected_asset_type) {
                    (asset_offset, asset_length) =
                        read_indirect_offset_and_length(memory, &mut caller, asset_offset)?;
                }
                let asset = read_from_wasm(
                    memory,
                    &mut caller,
                    expected_asset_type,
                    asset_offset,
                    asset_length,
                    epoch,
                )?;

                let _asset_size = asset.serialized_size()? as u64;

                // runtime_cost(ClarityCostFunction::NftOwner, env, asset_size)?;

                if !expected_asset_type.admits(&caller.data().global_context.epoch_id, &asset)? {
                    return Err(
                        CheckErrors::TypeValueError(expected_asset_type.clone(), asset).into(),
                    );
                }

                match caller.data_mut().global_context.database.get_nft_owner(
                    &contract_identifier,
                    asset_name.as_str(),
                    &asset,
                    expected_asset_type,
                ) {
                    Ok(owner) => {
                        // Write the principal to the return buffer
                        let memory = caller
                            .get_export("memory")
                            .and_then(|export| export.into_memory())
                            .ok_or(Error::Wasm(WasmError::MemoryNotFound))?;

                        let (_, bytes_written) = write_to_wasm(
                            caller,
                            memory,
                            &TypeSignature::PrincipalType,
                            return_offset,
                            return_offset,
                            &Value::Principal(owner),
                            false,
                        )?;

                        Ok((1i32, return_offset, bytes_written))
                    }
                    Err(Error::Runtime(RuntimeErrorType::NoSuchToken, _)) => Ok((0i32, 0i32, 0i32)),
                    Err(e) => Err(e)?,
                }
            },
        )
        .map(|_| ())
        .map_err(|e| {
            Error::Wasm(WasmError::UnableToLinkHostFunction(
                "nft_get_owner".to_string(),
                e,
            ))
        })
}

fn link_nft_burn_fn(linker: &mut Linker<ClarityWasmContext>) -> Result<(), Error> {
    linker
        .func_wrap(
            "clarity",
            "nft_burn",
            |mut caller: Caller<'_, ClarityWasmContext>,
             name_offset: i32,
             name_length: i32,
             mut asset_offset: i32,
             mut asset_length: i32,
             sender_offset: i32,
             sender_length: i32| {
                // Get the memory from the caller
                let memory = caller
                    .get_export("memory")
                    .and_then(|export| export.into_memory())
                    .ok_or(Error::Wasm(WasmError::MemoryNotFound))?;

                let contract_identifier =
                    caller.data().contract_context().contract_identifier.clone();

                let epoch = caller.data_mut().global_context.epoch_id;

                // Retrieve the token name
                let name =
                    read_identifier_from_wasm(memory, &mut caller, name_offset, name_length)?;
                let asset_name = ClarityName::try_from(name.clone())?;

                let nft_metadata = caller
                    .data()
                    .contract_context()
                    .meta_nft
                    .get(&asset_name)
                    .ok_or(CheckErrors::NoSuchNFT(asset_name.to_string()))?
                    .clone();

                let expected_asset_type = &nft_metadata.key_type;

                // Read in the NFT identifier from the Wasm memory
                if is_in_memory_type(expected_asset_type) {
                    (asset_offset, asset_length) =
                        read_indirect_offset_and_length(memory, &mut caller, asset_offset)?;
                }
                let asset = read_from_wasm(
                    memory,
                    &mut caller,
                    expected_asset_type,
                    asset_offset,
                    asset_length,
                    epoch,
                )?;

                // Read the sender principal from the Wasm memory
                let value = read_from_wasm(
                    memory,
                    &mut caller,
                    &TypeSignature::PrincipalType,
                    sender_offset,
                    sender_length,
                    epoch,
                )?;
                let sender_principal = value_as_principal(&value)?;

                let asset_size = asset.serialized_size()? as u64;

                // runtime_cost(ClarityCostFunction::NftBurn, env, asset_size)?;

                if !expected_asset_type.admits(&caller.data().global_context.epoch_id, &asset)? {
                    return Err(
                        CheckErrors::TypeValueError(expected_asset_type.clone(), asset).into(),
                    );
                }

                let owner = match caller.data_mut().global_context.database.get_nft_owner(
                    &contract_identifier,
                    asset_name.as_str(),
                    &asset,
                    expected_asset_type,
                ) {
                    Err(Error::Runtime(RuntimeErrorType::NoSuchToken, _)) => {
                        return Ok((0i32, 0i32, BurnAssetErrorCodes::DOES_NOT_EXIST as i64, 0i64));
                    }
                    Ok(owner) => Ok(owner),
                    Err(e) => Err(e),
                }?;

                if &owner != sender_principal {
                    return Ok((0i32, 0i32, BurnAssetErrorCodes::NOT_OWNED_BY as i64, 0i64));
                }

                caller
                    .data_mut()
                    .global_context
                    .add_memory(TypeSignature::PrincipalType.size()? as u64)
                    .map_err(|e| Error::from(e))?;
                caller
                    .data_mut()
                    .global_context
                    .add_memory(asset_size)
                    .map_err(|e| Error::from(e))?;

                caller.data_mut().global_context.database.burn_nft(
                    &contract_identifier,
                    asset_name.as_str(),
                    &asset,
                    expected_asset_type,
                    &epoch,
                )?;

                caller.data_mut().global_context.log_asset_transfer(
                    sender_principal,
                    &contract_identifier,
                    &asset_name,
                    asset.clone(),
                )?;

                let asset_identifier = AssetIdentifier {
                    contract_identifier,
                    asset_name: asset_name.clone(),
                };
                caller.data_mut().register_nft_burn_event(
                    sender_principal.clone(),
                    asset,
                    asset_identifier,
                )?;

                // (ok true)
                Ok((1i32, 132, 0i64, 0i64))
            },
        )
        .map(|_| ())
        .map_err(|e| {
            Error::Wasm(WasmError::UnableToLinkHostFunction(
                "nft_burn".to_string(),
                e,
            ))
        })
}

fn link_nft_mint_fn(linker: &mut Linker<ClarityWasmContext>) -> Result<(), Error> {
    linker
        .func_wrap(
            "clarity",
            "nft_mint",
            |mut caller: Caller<'_, ClarityWasmContext>,
             name_offset: i32,
             name_length: i32,
             mut asset_offset: i32,
             mut asset_length: i32,
             recipient_offset: i32,
             recipient_length: i32| {
                // Get the memory from the caller
                let memory = caller
                    .get_export("memory")
                    .and_then(|export| export.into_memory())
                    .ok_or(Error::Wasm(WasmError::MemoryNotFound))?;

                let contract_identifier =
                    caller.data().contract_context().contract_identifier.clone();

                let epoch = caller.data_mut().global_context.epoch_id;

                // Retrieve the token name
                let name =
                    read_identifier_from_wasm(memory, &mut caller, name_offset, name_length)?;
                let asset_name = ClarityName::try_from(name.clone())?;

                let nft_metadata = caller
                    .data()
                    .contract_context()
                    .meta_nft
                    .get(&asset_name)
                    .ok_or(CheckErrors::NoSuchNFT(asset_name.to_string()))?
                    .clone();

                let expected_asset_type = &nft_metadata.key_type;

                // Read in the NFT identifier from the Wasm memory
                if is_in_memory_type(expected_asset_type) {
                    (asset_offset, asset_length) =
                        read_indirect_offset_and_length(memory, &mut caller, asset_offset)?;
                }
                let asset = read_from_wasm(
                    memory,
                    &mut caller,
                    expected_asset_type,
                    asset_offset,
                    asset_length,
                    epoch,
                )?;

                // Read the recipient principal from the Wasm memory
                let value = read_from_wasm(
                    memory,
                    &mut caller,
                    &TypeSignature::PrincipalType,
                    recipient_offset,
                    recipient_length,
                    epoch,
                )?;
                let to_principal = value_as_principal(&value)?;

                let asset_size = asset.serialized_size()? as u64;
                // runtime_cost(ClarityCostFunction::NftMint, env, asset_size)?;

                if !expected_asset_type.admits(&caller.data().global_context.epoch_id, &asset)? {
                    return Err(
                        CheckErrors::TypeValueError(expected_asset_type.clone(), asset).into(),
                    );
                }

                match caller.data_mut().global_context.database.get_nft_owner(
                    &contract_identifier,
                    asset_name.as_str(),
                    &asset,
                    expected_asset_type,
                ) {
                    Err(Error::Runtime(RuntimeErrorType::NoSuchToken, _)) => Ok(()),
                    Ok(_owner) => {
                        return Ok((0i32, 0i32, MintAssetErrorCodes::ALREADY_EXIST as i64, 0i64))
                    }
                    Err(e) => Err(e),
                }?;

                caller
                    .data_mut()
                    .global_context
                    .add_memory(TypeSignature::PrincipalType.size()? as u64)
                    .map_err(|e| Error::from(e))?;
                caller
                    .data_mut()
                    .global_context
                    .add_memory(asset_size)
                    .map_err(|e| Error::from(e))?;

                caller.data_mut().global_context.database.set_nft_owner(
                    &contract_identifier,
                    asset_name.as_str(),
                    &asset,
                    to_principal,
                    expected_asset_type,
                    &epoch,
                )?;

                let asset_identifier = AssetIdentifier {
                    contract_identifier,
                    asset_name: asset_name.clone(),
                };
                caller.data_mut().register_nft_mint_event(
                    to_principal.clone(),
                    asset,
                    asset_identifier,
                )?;

                // (ok true)
                Ok((1i32, 132, 0i64, 0i64))
            },
        )
        .map(|_| ())
        .map_err(|e| {
            Error::Wasm(WasmError::UnableToLinkHostFunction(
                "nft_mint".to_string(),
                e,
            ))
        })
}

fn link_nft_transfer_fn(linker: &mut Linker<ClarityWasmContext>) -> Result<(), Error> {
    linker
        .func_wrap(
            "clarity",
            "nft_transfer",
            |mut caller: Caller<'_, ClarityWasmContext>,
             name_offset: i32,
             name_length: i32,
             mut asset_offset: i32,
             mut asset_length: i32,
             sender_offset: i32,
             sender_length: i32,
             recipient_offset: i32,
             recipient_length: i32| {
                // Get the memory from the caller
                let memory = caller
                    .get_export("memory")
                    .and_then(|export| export.into_memory())
                    .ok_or(Error::Wasm(WasmError::MemoryNotFound))?;

                let contract_identifier =
                    caller.data().contract_context().contract_identifier.clone();

                let epoch = caller.data_mut().global_context.epoch_id;

                // Retrieve the token name
                let name =
                    read_identifier_from_wasm(memory, &mut caller, name_offset, name_length)?;
                let asset_name = ClarityName::try_from(name.clone())?;

                let nft_metadata = caller
                    .data()
                    .contract_context()
                    .meta_nft
                    .get(&asset_name)
                    .ok_or(CheckErrors::NoSuchNFT(asset_name.to_string()))?
                    .clone();

                let expected_asset_type = &nft_metadata.key_type;

                // Read in the NFT identifier from the Wasm memory
                if is_in_memory_type(expected_asset_type) {
                    (asset_offset, asset_length) =
                        read_indirect_offset_and_length(memory, &mut caller, asset_offset)?;
                }
                let asset = read_from_wasm(
                    memory,
                    &mut caller,
                    expected_asset_type,
                    asset_offset,
                    asset_length,
                    epoch,
                )?;

                // Read the sender principal from the Wasm memory
                let value = read_from_wasm(
                    memory,
                    &mut caller,
                    &TypeSignature::PrincipalType,
                    sender_offset,
                    sender_length,
                    epoch,
                )?;
                let from_principal = value_as_principal(&value)?;

                // Read the recipient principal from the Wasm memory
                let value = read_from_wasm(
                    memory,
                    &mut caller,
                    &TypeSignature::PrincipalType,
                    recipient_offset,
                    recipient_length,
                    epoch,
                )?;
                let to_principal = value_as_principal(&value)?;

                let asset_size = asset.serialized_size()? as u64;
                // runtime_cost(ClarityCostFunction::NftTransfer, env, asset_size)?;

                if !expected_asset_type.admits(&caller.data().global_context.epoch_id, &asset)? {
                    return Err(
                        CheckErrors::TypeValueError(expected_asset_type.clone(), asset).into(),
                    );
                }

                if from_principal == to_principal {
                    return Ok((
                        0i32,
                        0i32,
                        TransferAssetErrorCodes::SENDER_IS_RECIPIENT as i64,
                        0i64,
                    ));
                }

                let current_owner = match caller.data_mut().global_context.database.get_nft_owner(
                    &contract_identifier,
                    asset_name.as_str(),
                    &asset,
                    expected_asset_type,
                ) {
                    Ok(owner) => Ok(owner),
                    Err(Error::Runtime(RuntimeErrorType::NoSuchToken, _)) => {
                        return Ok((
                            0i32,
                            0i32,
                            TransferAssetErrorCodes::DOES_NOT_EXIST as i64,
                            0i64,
                        ))
                    }
                    Err(e) => Err(e),
                }?;

                if current_owner != *from_principal {
                    return Ok((
                        0i32,
                        0i32,
                        TransferAssetErrorCodes::NOT_OWNED_BY as i64,
                        0i64,
                    ));
                }

                caller
                    .data_mut()
                    .global_context
                    .add_memory(TypeSignature::PrincipalType.size()? as u64)
                    .map_err(|e| Error::from(e))?;
                caller
                    .data_mut()
                    .global_context
                    .add_memory(asset_size)
                    .map_err(|e| Error::from(e))?;

                caller.data_mut().global_context.database.set_nft_owner(
                    &contract_identifier,
                    asset_name.as_str(),
                    &asset,
                    to_principal,
                    expected_asset_type,
                    &epoch,
                )?;

                caller.data_mut().global_context.log_asset_transfer(
                    from_principal,
                    &contract_identifier,
                    &asset_name,
                    asset.clone(),
                )?;

                let asset_identifier = AssetIdentifier {
                    contract_identifier,
                    asset_name,
                };
                caller.data_mut().register_nft_transfer_event(
                    from_principal.clone(),
                    to_principal.clone(),
                    asset,
                    asset_identifier,
                )?;

                // (ok true)
                Ok((1i32, 132, 0i64, 0i64))
            },
        )
        .map(|_| ())
        .map_err(|e| {
            Error::Wasm(WasmError::UnableToLinkHostFunction(
                "nft_transfer".to_string(),
                e,
            ))
        })
}

/// Link host interface function, `map_get`, into the Wasm module.
/// This function is called for the `map-get?` expression.
fn link_map_get_fn(linker: &mut Linker<ClarityWasmContext>) -> Result<(), Error> {
    linker
        .func_wrap(
            "clarity",
            "map_get",
            |mut caller: Caller<'_, ClarityWasmContext>,
             name_offset: i32,
             name_length: i32,
             mut key_offset: i32,
             mut key_length: i32,
             return_offset: i32,
             _return_length: i32| {
                // Get the memory from the caller
                let memory = caller
                    .get_export("memory")
                    .and_then(|export| export.into_memory())
                    .ok_or(Error::Wasm(WasmError::MemoryNotFound))?;

                // Retrieve the map name
                let map_name =
                    read_identifier_from_wasm(memory, &mut caller, name_offset, name_length)?;

                let contract = caller.data().contract_context().contract_identifier.clone();
                let epoch = caller.data_mut().global_context.epoch_id;

                // Retrieve the metadata for this map
                let data_types = caller
                    .data()
                    .contract_context()
                    .meta_data_map
                    .get(map_name.as_str())
                    .ok_or(CheckErrors::NoSuchMap(map_name.to_string()))?
                    .clone();

                // Read in the key from the Wasm memory
                if is_in_memory_type(&data_types.key_type) {
                    (key_offset, key_length) =
                        read_indirect_offset_and_length(memory, &mut caller, key_offset)?;
                }
                let key = read_from_wasm(
                    memory,
                    &mut caller,
                    &data_types.key_type,
                    key_offset,
                    key_length,
                    epoch,
                )?;

                let result = caller
                    .data_mut()
                    .global_context
                    .database
                    .fetch_entry_with_size(&contract, &map_name, &key, &data_types, &epoch);

                let _result_size = match &result {
                    Ok(data) => data.serialized_byte_len,
                    Err(_e) => (data_types.value_type.size()? + data_types.key_type.size()?) as u64,
                };

                // runtime_cost(ClarityCostFunction::FetchEntry, env, result_size)?;

                let value = result.map(|data| data.value)?;

                let memory = caller
                    .get_export("memory")
                    .and_then(|export| export.into_memory())
                    .ok_or(Error::Wasm(WasmError::MemoryNotFound))?;

                let ty = TypeSignature::OptionalType(Box::new(data_types.value_type));
                write_to_wasm(
                    &mut caller,
                    memory,
                    &ty,
                    return_offset,
                    return_offset + get_type_size(&ty),
                    &value,
                    true,
                )?;

                Ok(())
            },
        )
        .map(|_| ())
        .map_err(|e| {
            Error::Wasm(WasmError::UnableToLinkHostFunction(
                "map_get".to_string(),
                e,
            ))
        })
}

/// Link host interface function, `map_set`, into the Wasm module.
/// This function is called for the `map-set` expression.
fn link_map_set_fn(linker: &mut Linker<ClarityWasmContext>) -> Result<(), Error> {
    linker
        .func_wrap(
            "clarity",
            "map_set",
            |mut caller: Caller<'_, ClarityWasmContext>,
             name_offset: i32,
             name_length: i32,
             mut key_offset: i32,
             mut key_length: i32,
             mut value_offset: i32,
             mut value_length: i32| {
                if caller.data().global_context.is_read_only() {
                    return Err(CheckErrors::WriteAttemptedInReadOnly.into());
                }

                // Get the memory from the caller
                let memory = caller
                    .get_export("memory")
                    .and_then(|export| export.into_memory())
                    .ok_or(Error::Wasm(WasmError::MemoryNotFound))?;

                let epoch = caller.data_mut().global_context.epoch_id;

                // Retrieve the map name
                let map_name =
                    read_identifier_from_wasm(memory, &mut caller, name_offset, name_length)?;

                let contract = caller.data().contract_context().contract_identifier.clone();

                let data_types = caller
                    .data()
                    .contract_context()
                    .meta_data_map
                    .get(map_name.as_str())
                    .ok_or(Error::Unchecked(CheckErrors::NoSuchMap(
                        map_name.to_string(),
                    )))?
                    .clone();

                // Read in the key from the Wasm memory
                if is_in_memory_type(&data_types.key_type) {
                    (key_offset, key_length) =
                        read_indirect_offset_and_length(memory, &mut caller, key_offset)?;
                }
                let key = read_from_wasm(
                    memory,
                    &mut caller,
                    &data_types.key_type,
                    key_offset,
                    key_length,
                    epoch,
                )?;

                // Read in the value from the Wasm memory
                if is_in_memory_type(&data_types.value_type) {
                    (value_offset, value_length) =
                        read_indirect_offset_and_length(memory, &mut caller, value_offset)?;
                }
                let value = read_from_wasm(
                    memory,
                    &mut caller,
                    &data_types.value_type,
                    value_offset,
                    value_length,
                    epoch,
                )?;

                // Store the value in the map in the global context
                let result = caller.data_mut().global_context.database.set_entry(
                    &contract,
                    map_name.as_str(),
                    key,
                    value,
                    &data_types,
                    &epoch,
                );

                let result_size = match &result {
                    Ok(data) => data.serialized_byte_len,
                    Err(_e) => (data_types.value_type.size()? + data_types.key_type.size()?) as u64,
                };

                // runtime_cost(ClarityCostFunction::SetEntry, env, result_size)?;

                caller
                    .data_mut()
                    .global_context
                    .add_memory(result_size)
                    .map_err(|e| Error::from(e))?;

                let value = result.map(|data| data.value)?;
                if let Value::Bool(true) = value {
                    Ok(1i32)
                } else {
                    Ok(0i32)
                }
            },
        )
        .map(|_| ())
        .map_err(|e| {
            Error::Wasm(WasmError::UnableToLinkHostFunction(
                "map_set".to_string(),
                e,
            ))
        })
}

/// Link host interface function, `map_insert`, into the Wasm module.
/// This function is called for the `map-insert` expression.
fn link_map_insert_fn(linker: &mut Linker<ClarityWasmContext>) -> Result<(), Error> {
    linker
        .func_wrap(
            "clarity",
            "map_insert",
            |mut caller: Caller<'_, ClarityWasmContext>,
             name_offset: i32,
             name_length: i32,
             mut key_offset: i32,
             mut key_length: i32,
             mut value_offset: i32,
             mut value_length: i32| {
                if caller.data().global_context.is_read_only() {
                    return Err(CheckErrors::WriteAttemptedInReadOnly.into());
                }

                // Get the memory from the caller
                let memory = caller
                    .get_export("memory")
                    .and_then(|export| export.into_memory())
                    .ok_or(Error::Wasm(WasmError::MemoryNotFound))?;

                let epoch = caller.data_mut().global_context.epoch_id;

                // Retrieve the map name
                let map_name =
                    read_identifier_from_wasm(memory, &mut caller, name_offset, name_length)?;

                let contract = caller.data().contract_context().contract_identifier.clone();

                let data_types = caller
                    .data()
                    .contract_context()
                    .meta_data_map
                    .get(map_name.as_str())
                    .ok_or(Error::Unchecked(CheckErrors::NoSuchMap(
                        map_name.to_string(),
                    )))?
                    .clone();

                // Read in the key from the Wasm memory
                if is_in_memory_type(&data_types.key_type) {
                    (key_offset, key_length) =
                        read_indirect_offset_and_length(memory, &mut caller, key_offset)?;
                }
                let key = read_from_wasm(
                    memory,
                    &mut caller,
                    &data_types.key_type,
                    key_offset,
                    key_length,
                    epoch,
                )?;

                // Read in the value from the Wasm memory
                if is_in_memory_type(&data_types.value_type) {
                    (value_offset, value_length) =
                        read_indirect_offset_and_length(memory, &mut caller, value_offset)?;
                }
                let value = read_from_wasm(
                    memory,
                    &mut caller,
                    &data_types.value_type,
                    value_offset,
                    value_length,
                    epoch,
                )?;

                // Insert the value into the map
                let result = caller.data_mut().global_context.database.insert_entry(
                    &contract,
                    map_name.as_str(),
                    key,
                    value,
                    &data_types,
                    &epoch,
                );

                let result_size = match &result {
                    Ok(data) => data.serialized_byte_len,
                    Err(_e) => (data_types.value_type.size()? + data_types.key_type.size()?) as u64,
                };

                // runtime_cost(ClarityCostFunction::SetEntry, env, result_size)?;

                caller
                    .data_mut()
                    .global_context
                    .add_memory(result_size)
                    .map_err(|e| Error::from(e))?;

                let value = result.map(|data| data.value)?;
                if let Value::Bool(true) = value {
                    Ok(1i32)
                } else {
                    Ok(0i32)
                }
            },
        )
        .map(|_| ())
        .map_err(|e| {
            Error::Wasm(WasmError::UnableToLinkHostFunction(
                "map_insert".to_string(),
                e,
            ))
        })
}

/// Link host interface function, `map_delete`, into the Wasm module.
/// This function is called for the `map-delete` expression.
fn link_map_delete_fn(linker: &mut Linker<ClarityWasmContext>) -> Result<(), Error> {
    linker
        .func_wrap(
            "clarity",
            "map_delete",
            |mut caller: Caller<'_, ClarityWasmContext>,
             name_offset: i32,
             name_length: i32,
             mut key_offset: i32,
             mut key_length: i32| {
                if caller.data().global_context.is_read_only() {
                    return Err(CheckErrors::WriteAttemptedInReadOnly.into());
                }

                // Get the memory from the caller
                let memory = caller
                    .get_export("memory")
                    .and_then(|export| export.into_memory())
                    .ok_or(Error::Wasm(WasmError::MemoryNotFound))?;

                // Retrieve the map name
                let map_name =
                    read_identifier_from_wasm(memory, &mut caller, name_offset, name_length)?;

                let contract = caller.data().contract_context().contract_identifier.clone();
                let epoch = caller.data_mut().global_context.epoch_id;

                let data_types = caller
                    .data()
                    .contract_context()
                    .meta_data_map
                    .get(map_name.as_str())
                    .ok_or(Error::Unchecked(CheckErrors::NoSuchMap(
                        map_name.to_string(),
                    )))?
                    .clone();

                // Read in the key from the Wasm memory
                if is_in_memory_type(&data_types.key_type) {
                    (key_offset, key_length) =
                        read_indirect_offset_and_length(memory, &mut caller, key_offset)?;
                }
                let key = read_from_wasm(
                    memory,
                    &mut caller,
                    &data_types.key_type,
                    key_offset,
                    key_length,
                    epoch,
                )?;

                // Delete the key from the map in the global context
                let result = caller.data_mut().global_context.database.delete_entry(
                    &contract,
                    map_name.as_str(),
                    &key,
                    &data_types,
                    &epoch,
                );

                let result_size = match &result {
                    Ok(data) => data.serialized_byte_len,
                    Err(_e) => (data_types.value_type.size()? + data_types.key_type.size()?) as u64,
                };

                // runtime_cost(ClarityCostFunction::SetEntry, env, result_size)?;

                caller
                    .data_mut()
                    .global_context
                    .add_memory(result_size)
                    .map_err(|e| Error::from(e))?;

                let value = result.map(|data| data.value)?;
                if let Value::Bool(true) = value {
                    Ok(1i32)
                } else {
                    Ok(0i32)
                }
            },
        )
        .map(|_| ())
        .map_err(|e| {
            Error::Wasm(WasmError::UnableToLinkHostFunction(
                "map_delete".to_string(),
                e,
            ))
        })
}

fn check_height_valid(
    caller: &mut Caller<'_, ClarityWasmContext>,
    memory: Memory,
    height_lo: i64,
    height_hi: i64,
    return_offset: i32,
) -> Result<Option<u32>, Error> {
    let height = (height_hi as u128) << 64 | ((height_lo as u64) as u128);

    let height_value = match u32::try_from(height) {
        Ok(result) => result,
        _ => {
            // Write a 0 to the return buffer for `none`
            write_to_wasm(
                caller,
                memory,
                &TypeSignature::BoolType,
                return_offset,
                return_offset + get_type_size(&TypeSignature::BoolType),
                &Value::Bool(false),
                true,
            )?;
            return Ok(None);
        }
    };

    let current_block_height = caller
        .data_mut()
        .global_context
        .database
        .get_current_block_height();
    if height_value >= current_block_height {
        // Write a 0 to the return buffer for `none`
        write_to_wasm(
            caller,
            memory,
            &TypeSignature::BoolType,
            return_offset,
            return_offset + get_type_size(&TypeSignature::BoolType),
            &Value::Bool(false),
            true,
        )?;
        return Ok(None);
    }
    Ok(Some(height_value))
}

/// Link host interface function, `get_block_info_time`, into the Wasm module.
/// This function is called for the `get-block-info? time` expression.
fn link_get_block_info_time_property_fn(
    linker: &mut Linker<ClarityWasmContext>,
) -> Result<(), Error> {
    linker
        .func_wrap(
            "clarity",
            "get_block_info_time_property",
            |mut caller: Caller<'_, ClarityWasmContext>,
             height_lo: i64,
             height_hi: i64,
             return_offset: i32,
             _return_length: i32| {
                let memory = caller
                    .get_export("memory")
                    .and_then(|export| export.into_memory())
                    .ok_or(Error::Wasm(WasmError::MemoryNotFound))?;

                if let Some(height_value) =
                    check_height_valid(&mut caller, memory, height_lo, height_hi, return_offset)?
                {
                    let block_time = caller
                        .data_mut()
                        .global_context
                        .database
                        .get_block_time(height_value)?;
                    let (result, result_ty) =
                        (Value::UInt(block_time as u128), TypeSignature::UIntType);
                    let ty = TypeSignature::OptionalType(Box::new(result_ty));
                    write_to_wasm(
                        &mut caller,
                        memory,
                        &ty,
                        return_offset,
                        return_offset + get_type_size(&ty),
                        &Value::some(result)?,
                        true,
                    )?;
                }
                Ok(())
            },
        )
        .map(|_| ())
        .map_err(|e| {
            Error::Wasm(WasmError::UnableToLinkHostFunction(
                "get_block_info_time_property".to_string(),
                e,
            ))
        })
}

/// Link host interface function, `get_block_info_vrf_seed`, into the Wasm module.
/// This function is called for the `get-block-info? vrf-seed` expression.
fn link_get_block_info_vrf_seed_property_fn(
    linker: &mut Linker<ClarityWasmContext>,
) -> Result<(), Error> {
    linker
        .func_wrap(
            "clarity",
            "get_block_info_vrf_seed_property",
            |mut caller: Caller<'_, ClarityWasmContext>,
             height_lo: i64,
             height_hi: i64,
             return_offset: i32,
             _return_length: i32| {
                let memory = caller
                    .get_export("memory")
                    .and_then(|export| export.into_memory())
                    .ok_or(Error::Wasm(WasmError::MemoryNotFound))?;

                if let Some(height_value) =
                    check_height_valid(&mut caller, memory, height_lo, height_hi, return_offset)?
                {
                    let vrf_seed = caller
                        .data_mut()
                        .global_context
                        .database
                        .get_block_vrf_seed(height_value)?;
                    let data = vrf_seed.as_bytes().to_vec();
                    let len = data.len() as u32;
                    let (result, result_ty) = (
                        Value::Sequence(SequenceData::Buffer(BuffData { data })),
                        TypeSignature::SequenceType(SequenceSubtype::BufferType(
                            BufferLength::try_from(len)?,
                        )),
                    );
                    let ty = TypeSignature::OptionalType(Box::new(result_ty));

                    write_to_wasm(
                        &mut caller,
                        memory,
                        &ty,
                        return_offset,
                        return_offset + get_type_size(&ty),
                        &Value::some(result)?,
                        true,
                    )?;
                }
                Ok(())
            },
        )
        .map(|_| ())
        .map_err(|e| {
            Error::Wasm(WasmError::UnableToLinkHostFunction(
                "get_block_info_vrf_seed_property".to_string(),
                e,
            ))
        })
}

/// Link host interface function, `get_block_info_header_hash`, into the Wasm module.
/// This function is called for the `get-block-info? header-hash` expression.
fn link_get_block_info_header_hash_property_fn(
    linker: &mut Linker<ClarityWasmContext>,
) -> Result<(), Error> {
    linker
        .func_wrap(
            "clarity",
            "get_block_info_header_hash_property",
            |mut caller: Caller<'_, ClarityWasmContext>,
             height_lo: i64,
             height_hi: i64,
             return_offset: i32,
             _return_length: i32| {
                let memory = caller
                    .get_export("memory")
                    .and_then(|export| export.into_memory())
                    .ok_or(Error::Wasm(WasmError::MemoryNotFound))?;

                if let Some(height_value) =
                    check_height_valid(&mut caller, memory, height_lo, height_hi, return_offset)?
                {
                    let header_hash = caller
                        .data_mut()
                        .global_context
                        .database
                        .get_block_header_hash(height_value)?;
                    let data = header_hash.as_bytes().to_vec();
                    let len = data.len() as u32;
                    let (result, result_ty) = (
                        Value::Sequence(SequenceData::Buffer(BuffData { data })),
                        TypeSignature::SequenceType(SequenceSubtype::BufferType(
                            BufferLength::try_from(len)?,
                        )),
                    );
                    let ty = TypeSignature::OptionalType(Box::new(result_ty));

                    write_to_wasm(
                        &mut caller,
                        memory,
                        &ty,
                        return_offset,
                        return_offset + get_type_size(&ty),
                        &Value::some(result)?,
                        true,
                    )?;
                }
                Ok(())
            },
        )
        .map(|_| ())
        .map_err(|e| {
            Error::Wasm(WasmError::UnableToLinkHostFunction(
                "get_block_info_header_hash_property".to_string(),
                e,
            ))
        })
}

/// Link host interface function, `get_block_info_burnchain_header_hash`, into the Wasm module.
/// This function is called for the `get-block-info? burnchain-header-hash` expression.
fn link_get_block_info_burnchain_header_hash_property_fn(
    linker: &mut Linker<ClarityWasmContext>,
) -> Result<(), Error> {
    linker
        .func_wrap(
            "clarity",
            "get_block_info_burnchain_header_hash_property",
            |mut caller: Caller<'_, ClarityWasmContext>,
             height_lo: i64,
             height_hi: i64,
             return_offset: i32,
             _return_length: i32| {
                let memory = caller
                    .get_export("memory")
                    .and_then(|export| export.into_memory())
                    .ok_or(Error::Wasm(WasmError::MemoryNotFound))?;

                if let Some(height_value) =
                    check_height_valid(&mut caller, memory, height_lo, height_hi, return_offset)?
                {
                    let burnchain_header_hash = caller
                        .data_mut()
                        .global_context
                        .database
                        .get_burnchain_block_header_hash(height_value)?;
                    let data = burnchain_header_hash.as_bytes().to_vec();
                    let len = data.len() as u32;
                    let (result, result_ty) = (
                        Value::Sequence(SequenceData::Buffer(BuffData { data })),
                        TypeSignature::SequenceType(SequenceSubtype::BufferType(
                            BufferLength::try_from(len)?,
                        )),
                    );
                    let ty = TypeSignature::OptionalType(Box::new(result_ty));

                    write_to_wasm(
                        &mut caller,
                        memory,
                        &ty,
                        return_offset,
                        return_offset + get_type_size(&ty),
                        &Value::some(result)?,
                        true,
                    )?;
                }
                Ok(())
            },
        )
        .map(|_| ())
        .map_err(|e| {
            Error::Wasm(WasmError::UnableToLinkHostFunction(
                "get_block_info_burnchain_header_hash_property".to_string(),
                e,
            ))
        })
}

/// Link host interface function, `get_block_info_id_header_hash`, into the Wasm module.
/// This function is called for the `get-block-info? id-header-hash` expression.
fn link_get_block_info_identity_header_hash_property_fn(
    linker: &mut Linker<ClarityWasmContext>,
) -> Result<(), Error> {
    linker
        .func_wrap(
            "clarity",
            "get_block_info_identity_header_hash_property",
            |mut caller: Caller<'_, ClarityWasmContext>,
             height_lo: i64,
             height_hi: i64,
             return_offset: i32,
             _return_length: i32| {
                let memory = caller
                    .get_export("memory")
                    .and_then(|export| export.into_memory())
                    .ok_or(Error::Wasm(WasmError::MemoryNotFound))?;

                if let Some(height_value) =
                    check_height_valid(&mut caller, memory, height_lo, height_hi, return_offset)?
                {
                    let id_header_hash = caller
                        .data_mut()
                        .global_context
                        .database
                        .get_index_block_header_hash(height_value)?;
                    let data = id_header_hash.as_bytes().to_vec();
                    let len = data.len() as u32;
                    let (result, result_ty) = (
                        Value::Sequence(SequenceData::Buffer(BuffData { data })),
                        TypeSignature::SequenceType(SequenceSubtype::BufferType(
                            BufferLength::try_from(len)?,
                        )),
                    );
                    let ty = TypeSignature::OptionalType(Box::new(result_ty));

                    write_to_wasm(
                        &mut caller,
                        memory,
                        &ty,
                        return_offset,
                        return_offset + get_type_size(&ty),
                        &Value::some(result)?,
                        true,
                    )?;
                }
                Ok(())
            },
        )
        .map(|_| ())
        .map_err(|e| {
            Error::Wasm(WasmError::UnableToLinkHostFunction(
                "get_block_info_identity_header_hash_property".to_string(),
                e,
            ))
        })
}

/// Link host interface function, `get_block_info_miner_address`, into the Wasm module.
/// This function is called for the `get-block-info? miner-address` expression.
fn link_get_block_info_miner_address_property_fn(
    linker: &mut Linker<ClarityWasmContext>,
) -> Result<(), Error> {
    linker
        .func_wrap(
            "clarity",
            "get_block_info_miner_address_property",
            |mut caller: Caller<'_, ClarityWasmContext>,
             height_lo: i64,
             height_hi: i64,
             return_offset: i32,
             _return_length: i32| {
                let memory = caller
                    .get_export("memory")
                    .and_then(|export| export.into_memory())
                    .ok_or(Error::Wasm(WasmError::MemoryNotFound))?;

                if let Some(height_value) =
                    check_height_valid(&mut caller, memory, height_lo, height_hi, return_offset)?
                {
                    let miner_address = caller
                        .data_mut()
                        .global_context
                        .database
                        .get_miner_address(height_value)?;
                    let (result, result_ty) =
                        (Value::from(miner_address), TypeSignature::PrincipalType);
                    let ty = TypeSignature::OptionalType(Box::new(result_ty));

                    write_to_wasm(
                        &mut caller,
                        memory,
                        &ty,
                        return_offset,
                        return_offset + get_type_size(&ty),
                        &Value::some(result)?,
                        true,
                    )?;
                }
                Ok(())
            },
        )
        .map(|_| ())
        .map_err(|e| {
            Error::Wasm(WasmError::UnableToLinkHostFunction(
                "get_block_info_miner_address_property".to_string(),
                e,
            ))
        })
}

/// Link host interface function, `get_block_info_miner_spend_winner`, into the Wasm module.
/// This function is called for the `get-block-info? miner-spend-winner` expression.
fn link_get_block_info_miner_spend_winner_property_fn(
    linker: &mut Linker<ClarityWasmContext>,
) -> Result<(), Error> {
    linker
        .func_wrap(
            "clarity",
            "get_block_info_miner_spend_winner_property",
            |mut caller: Caller<'_, ClarityWasmContext>,
             height_lo: i64,
             height_hi: i64,
             return_offset: i32,
             _return_length: i32| {
                let memory = caller
                    .get_export("memory")
                    .and_then(|export| export.into_memory())
                    .ok_or(Error::Wasm(WasmError::MemoryNotFound))?;

                if let Some(height_value) =
                    check_height_valid(&mut caller, memory, height_lo, height_hi, return_offset)?
                {
                    let winner_spend = caller
                        .data_mut()
                        .global_context
                        .database
                        .get_miner_spend_winner(height_value)?;
                    let (result, result_ty) = (Value::UInt(winner_spend), TypeSignature::UIntType);
                    let ty = TypeSignature::OptionalType(Box::new(result_ty));

                    write_to_wasm(
                        &mut caller,
                        memory,
                        &ty,
                        return_offset,
                        return_offset + get_type_size(&ty),
                        &Value::some(result)?,
                        true,
                    )?;
                }
                Ok(())
            },
        )
        .map(|_| ())
        .map_err(|e| {
            Error::Wasm(WasmError::UnableToLinkHostFunction(
                "get_block_info_miner_spend_winner_property".to_string(),
                e,
            ))
        })
}

/// Link host interface function, `get_block_info_miner_spend_total`, into the Wasm module.
/// This function is called for the `get-block-info? miner-spend-total` expression.
fn link_get_block_info_miner_spend_total_property_fn(
    linker: &mut Linker<ClarityWasmContext>,
) -> Result<(), Error> {
    linker
        .func_wrap(
            "clarity",
            "get_block_info_miner_spend_total_property",
            |mut caller: Caller<'_, ClarityWasmContext>,
             height_lo: i64,
             height_hi: i64,
             return_offset: i32,
             _return_length: i32| {
                let memory = caller
                    .get_export("memory")
                    .and_then(|export| export.into_memory())
                    .ok_or(Error::Wasm(WasmError::MemoryNotFound))?;

                if let Some(height_value) =
                    check_height_valid(&mut caller, memory, height_lo, height_hi, return_offset)?
                {
                    let total_spend = caller
                        .data_mut()
                        .global_context
                        .database
                        .get_miner_spend_total(height_value)?;
                    let (result, result_ty) = (Value::UInt(total_spend), TypeSignature::UIntType);
                    let ty = TypeSignature::OptionalType(Box::new(result_ty));

                    write_to_wasm(
                        &mut caller,
                        memory,
                        &ty,
                        return_offset,
                        return_offset + get_type_size(&ty),
                        &Value::some(result)?,
                        true,
                    )?;
                }
                Ok(())
            },
        )
        .map(|_| ())
        .map_err(|e| {
            Error::Wasm(WasmError::UnableToLinkHostFunction(
                "get_block_info_miner_spend_total_property".to_string(),
                e,
            ))
        })
}

/// Link host interface function, `get_block_info_block_reward`, into the Wasm module.
/// This function is called for the `get-block-info? block-reward` expression.
fn link_get_block_info_block_reward_property_fn(
    linker: &mut Linker<ClarityWasmContext>,
) -> Result<(), Error> {
    linker
        .func_wrap(
            "clarity",
            "get_block_info_block_reward_property",
            |mut caller: Caller<'_, ClarityWasmContext>,
             height_lo: i64,
             height_hi: i64,
             return_offset: i32,
             _return_length: i32| {
                let memory = caller
                    .get_export("memory")
                    .and_then(|export| export.into_memory())
                    .ok_or(Error::Wasm(WasmError::MemoryNotFound))?;

                if let Some(height_value) =
                    check_height_valid(&mut caller, memory, height_lo, height_hi, return_offset)?
                {
                    let block_reward_opt = caller
                        .data_mut()
                        .global_context
                        .database
                        .get_block_reward(height_value)?;
                    let (result, result_ty) = (
                        match block_reward_opt {
                            Some(x) => Value::UInt(x),
                            None => {
                                // Write a 0 to the return buffer for `none`
                                write_to_wasm(
                                    &mut caller,
                                    memory,
                                    &TypeSignature::BoolType,
                                    return_offset,
                                    return_offset + get_type_size(&TypeSignature::BoolType),
                                    &Value::Bool(false),
                                    true,
                                )?;
                                return Ok(());
                            }
                        },
                        TypeSignature::UIntType,
                    );
                    let ty = TypeSignature::OptionalType(Box::new(result_ty));

                    write_to_wasm(
                        &mut caller,
                        memory,
                        &ty,
                        return_offset,
                        return_offset + get_type_size(&ty),
                        &Value::some(result)?,
                        true,
                    )?;
                }
                Ok(())
            },
        )
        .map(|_| ())
        .map_err(|e| {
            Error::Wasm(WasmError::UnableToLinkHostFunction(
                "get_block_info_block_reward_property".to_string(),
                e,
            ))
        })
}

/// Link host interface function, `get_burn_block_info_header_hash_property`, into the Wasm module.
/// This function is called for the `get-burn-block-info? header-hash` expression.
fn link_get_burn_block_info_header_hash_property_fn(
    linker: &mut Linker<ClarityWasmContext>,
) -> Result<(), Error> {
    linker
        .func_wrap(
            "clarity",
            "get_burn_block_info_header_hash_property",
            |mut caller: Caller<'_, ClarityWasmContext>,
             height_lo: i64,
             height_hi: i64,
             return_offset: i32,
             _return_length: i32| {
                let memory = caller
                    .get_export("memory")
                    .and_then(|export| export.into_memory())
                    .ok_or(Error::Wasm(WasmError::MemoryNotFound))?;
                let height = (height_hi as u128) << 64 | ((height_lo as u64) as u128);

                // Note: we assume that we will not have a height bigger than u32::MAX.
                let height_value = match u32::try_from(height) {
                    Ok(result) => result,
                    _ => {
                        // Write a 0 to the return buffer for `none`
                        write_to_wasm(
                            &mut caller,
                            memory,
                            &TypeSignature::BoolType,
                            return_offset,
                            return_offset + get_type_size(&TypeSignature::BoolType),
                            &Value::Bool(false),
                            true,
                        )?;
                        return Ok(());
                    }
                };
                let burnchain_header_hash_opt = caller
                    .data_mut()
                    .global_context
                    .database
                    .get_burnchain_block_header_hash_for_burnchain_height(height_value)?;
                let (result, result_ty) = (
                    match burnchain_header_hash_opt {
                        Some(burnchain_header_hash) => {
                            Value::some(Value::Sequence(SequenceData::Buffer(BuffData {
                                data: burnchain_header_hash.as_bytes().to_vec(),
                            })))?
                        }
                        None => Value::none(),
                    },
                    TypeSignature::OptionalType(Box::new(BUFF_32.clone())),
                );

                write_to_wasm(
                    &mut caller,
                    memory,
                    &result_ty,
                    return_offset,
                    return_offset + get_type_size(&result_ty),
                    &result,
                    true,
                )?;
                Ok(())
            },
        )
        .map(|_| ())
        .map_err(|e| {
            Error::Wasm(WasmError::UnableToLinkHostFunction(
                "get_burn_block_info_header_hash_property".to_string(),
                e,
            ))
        })
}

/// Link host interface function, `get_burn_block_info_pox_addrs_property`, into the Wasm module.
/// This function is called for the `get-burn-block-info? pox-addrs` expression.
fn link_get_burn_block_info_pox_addrs_property_fn(
    linker: &mut Linker<ClarityWasmContext>,
) -> Result<(), Error> {
    linker
        .func_wrap(
            "clarity",
            "get_burn_block_info_pox_addrs_property",
            |mut caller: Caller<'_, ClarityWasmContext>,
             height_lo: i64,
             height_hi: i64,
             return_offset: i32,
             _return_length: i32| {
                let memory = caller
                    .get_export("memory")
                    .and_then(|export| export.into_memory())
                    .ok_or(Error::Wasm(WasmError::MemoryNotFound))?;

                let height = (height_hi as u128) << 64 | ((height_lo as u64) as u128);

                // Note: we assume that we will not have a height bigger than u32::MAX.
                let height_value = match u32::try_from(height) {
                    Ok(result) => result,
                    _ => {
                        // Write a 0 to the return buffer for `none`
                        write_to_wasm(
                            &mut caller,
                            memory,
                            &TypeSignature::BoolType,
                            return_offset,
                            return_offset + get_type_size(&TypeSignature::BoolType),
                            &Value::Bool(false),
                            true,
                        )?;
                        return Ok(());
                    }
                };

                let pox_addrs_and_payout = caller
                    .data_mut()
                    .global_context
                    .database
                    .get_pox_payout_addrs_for_burnchain_height(height_value)?;
                let addr_ty: TypeSignature = TupleTypeSignature::try_from(vec![
                    ("hashbytes".into(), BUFF_32.clone()),
                    ("version".into(), BUFF_1.clone()),
                ])?
                .into();
                let addrs_ty = TypeSignature::list_of(addr_ty.clone(), 2)?;
                let tuple_ty = TupleTypeSignature::try_from(vec![
                    ("addrs".into(), addrs_ty),
                    ("payout".into(), TypeSignature::UIntType),
                ])?;
                let value = match pox_addrs_and_payout {
                    Some((addrs, payout)) => {
                        Value::some(Value::Tuple(TupleData::from_data(vec![
                            (
                                "addrs".into(),
                                Value::list_with_type(
                                    &caller.data_mut().global_context.epoch_id,
                                    addrs.into_iter().map(Value::Tuple).collect(),
                                    ListTypeData::new_list(addr_ty, 2)?,
                                )?,
                            ),
                            ("payout".into(), Value::UInt(payout)),
                        ])?))?
                    }
                    None => Value::none(),
                };
                let ty = TypeSignature::OptionalType(Box::new(tuple_ty.into()));

                write_to_wasm(
                    &mut caller,
                    memory,
                    &ty,
                    return_offset,
                    return_offset + get_type_size(&ty),
                    &value,
                    true,
                )?;
                Ok(())
            },
        )
        .map(|_| ())
        .map_err(|e| {
            Error::Wasm(WasmError::UnableToLinkHostFunction(
                "get_burn_block_info_pox_addrs_property".to_string(),
                e,
            ))
        })
}

fn check_height_valid(
    caller: &mut Caller<'_, ClarityWasmContext>,
    memory: Memory,
    height_lo: i64,
    height_hi: i64,
    return_offset: i32,
) -> Result<Option<u32>, Error> {
    let height = (height_hi as u128) << 64 | ((height_lo as u64) as u128);

    let height_value = match u32::try_from(height) {
        Ok(result) => result,
        _ => {
            // Write a 0 to the return buffer for `none`
            write_to_wasm(
                caller,
                memory,
                &TypeSignature::BoolType,
                return_offset,
                return_offset + get_type_size(&TypeSignature::BoolType),
                &Value::Bool(false),
                true,
            )?;
            return Ok(None);
        }
    };

    let current_block_height = caller
        .data_mut()
        .global_context
        .database
        .get_current_block_height();
    if height_value >= current_block_height {
        // Write a 0 to the return buffer for `none`
        write_to_wasm(
            caller,
            memory,
            &TypeSignature::BoolType,
            return_offset,
            return_offset + get_type_size(&TypeSignature::BoolType),
            &Value::Bool(false),
            true,
        )?;
        return Ok(None);
    }
    Ok(Some(height_value))
}

/// Link host interface function, `get_stacks_block_info_time`, into the Wasm module.
/// This function is called for the `get-stacks-block-info? id-header-hash` expression.
fn link_get_stacks_block_info_time_property_fn(
    linker: &mut Linker<ClarityWasmContext>,
) -> Result<(), Error> {
    linker
        .func_wrap(
            "clarity",
            "get_stacks_block_info_time_property",
            |mut caller: Caller<'_, ClarityWasmContext>,
             height_lo: i64,
             height_hi: i64,
             return_offset: i32,
             _return_length: i32| {
                let memory = caller
                    .get_export("memory")
                    .and_then(|export| export.into_memory())
                    .ok_or(Error::Wasm(WasmError::MemoryNotFound))?;

                // Get the memory from the caller
                if let Some(height_value) =
                    check_height_valid(&mut caller, memory, height_lo, height_hi, return_offset)?
                {
                    let block_time = caller
                        .data_mut()
                        .global_context
                        .database
                        .get_block_time(height_value)?;
                    let (result, result_ty) =
                        (Value::UInt(block_time as u128), TypeSignature::UIntType);
                    let ty = TypeSignature::OptionalType(Box::new(result_ty));
                    write_to_wasm(
                        &mut caller,
                        memory,
                        &ty,
                        return_offset,
                        return_offset + get_type_size(&ty),
                        &Value::some(result)?,
                        true,
                    )?;
                }
                Ok(())
            },
        )
        .map(|_| ())
        .map_err(|e| {
            Error::Wasm(WasmError::UnableToLinkHostFunction(
                "get_stacks_block_info_time_property".to_string(),
                e,
            ))
        })
}

/// Link host interface function, `get_stacks_block_info_header_hash`, into the Wasm module.
/// This function is called for the `get-stacks-block-info? header-hash` expression.
fn link_get_stacks_block_info_header_hash_property_fn(
    linker: &mut Linker<ClarityWasmContext>,
) -> Result<(), Error> {
    linker
        .func_wrap(
            "clarity",
            "get_stacks_block_info_header_hash_property",
            |mut caller: Caller<'_, ClarityWasmContext>,
             height_lo: i64,
             height_hi: i64,
             return_offset: i32,
             _return_length: i32| {
                let memory = caller
                    .get_export("memory")
                    .and_then(|export| export.into_memory())
                    .ok_or(Error::Wasm(WasmError::MemoryNotFound))?;

                // Get the memory from the caller
                if let Some(height_value) =
                    check_height_valid(&mut caller, memory, height_lo, height_hi, return_offset)?
                {
                    let header_hash = caller
                        .data_mut()
                        .global_context
                        .database
                        .get_block_header_hash(height_value)?;
                    let data = header_hash.as_bytes().to_vec();
                    let len = data.len() as u32;
                    let (result, result_ty) = (
                        Value::Sequence(SequenceData::Buffer(BuffData { data })),
                        TypeSignature::SequenceType(SequenceSubtype::BufferType(
                            BufferLength::try_from(len)?,
                        )),
                    );
                    let ty = TypeSignature::OptionalType(Box::new(result_ty));
                    write_to_wasm(
                        &mut caller,
                        memory,
                        &ty,
                        return_offset,
                        return_offset + get_type_size(&ty),
                        &Value::some(result)?,
                        true,
                    )?;
                }
                Ok(())
            },
        )
        .map(|_| ())
        .map_err(|e| {
            Error::Wasm(WasmError::UnableToLinkHostFunction(
                "get_stacks_block_info_header_hash_property".to_string(),
                e,
            ))
        })
}

/// Link host interface function, `get_stacks_block_info_identity_header_hash_`, into the Wasm module.
/// This function is called for the `get-stacks-block-info? time` expression.
fn link_get_stacks_block_info_identity_header_hash_property_fn(
    linker: &mut Linker<ClarityWasmContext>,
) -> Result<(), Error> {
    linker
        .func_wrap(
            "clarity",
            "get_stacks_block_info_identity_header_hash_property",
            |mut caller: Caller<'_, ClarityWasmContext>,
             height_lo: i64,
             height_hi: i64,
             return_offset: i32,
             _return_length: i32| {
                let memory = caller
                    .get_export("memory")
                    .and_then(|export| export.into_memory())
                    .ok_or(Error::Wasm(WasmError::MemoryNotFound))?;

                if let Some(height_value) =
                    check_height_valid(&mut caller, memory, height_lo, height_hi, return_offset)?
                {
                    let id_header_hash = caller
                        .data_mut()
                        .global_context
                        .database
                        .get_index_block_header_hash(height_value)?;
                    let data = id_header_hash.as_bytes().to_vec();
                    let len = data.len() as u32;
                    let (result, result_ty) = (
                        Value::Sequence(SequenceData::Buffer(BuffData { data })),
                        TypeSignature::SequenceType(SequenceSubtype::BufferType(
                            BufferLength::try_from(len)?,
                        )),
                    );
                    let ty = TypeSignature::OptionalType(Box::new(result_ty));

                    write_to_wasm(
                        &mut caller,
                        memory,
                        &ty,
                        return_offset,
                        return_offset + get_type_size(&ty),
                        &Value::some(result)?,
                        true,
                    )?;
                }
                Ok(())
            },
        )
        .map(|_| ())
        .map_err(|e| {
            Error::Wasm(WasmError::UnableToLinkHostFunction(
                "get_stacks_block_info_identity_header_hash_property".to_string(),
                e,
            ))
        })
}

/// Link host interface function, `get_tenure_info_burnchain_header_hash`, into the Wasm module.
/// This function is called for the `get-tenure-info? burnchain-header-hash` expression.
fn link_get_tenure_info_burnchain_header_hash_property_fn(
    linker: &mut Linker<ClarityWasmContext>,
) -> Result<(), Error> {
    linker
        .func_wrap(
            "clarity",
            "get_tenure_info_burnchain_header_hash_property",
            |mut caller: Caller<'_, ClarityWasmContext>,
             height_lo: i64,
             height_hi: i64,
             return_offset: i32,
             _return_length: i32| {
                let memory = caller
                    .get_export("memory")
                    .and_then(|export| export.into_memory())
                    .ok_or(Error::Wasm(WasmError::MemoryNotFound))?;

                if let Some(height_value) =
                    check_height_valid(&mut caller, memory, height_lo, height_hi, return_offset)?
                {
                    let burnchain_header_hash = caller
                        .data_mut()
                        .global_context
                        .database
                        .get_burnchain_block_header_hash(height_value)?;
                    let data = burnchain_header_hash.as_bytes().to_vec();
                    let len = data.len() as u32;
                    let (result, result_ty) = (
                        Value::Sequence(SequenceData::Buffer(BuffData { data })),
                        TypeSignature::SequenceType(SequenceSubtype::BufferType(
                            BufferLength::try_from(len)?,
                        )),
                    );
                    let ty = TypeSignature::OptionalType(Box::new(result_ty));

                    write_to_wasm(
                        &mut caller,
                        memory,
                        &ty,
                        return_offset,
                        return_offset + get_type_size(&ty),
                        &Value::some(result)?,
                        true,
                    )?;
                }
                Ok(())
            },
        )
        .map(|_| ())
        .map_err(|e| {
            Error::Wasm(WasmError::UnableToLinkHostFunction(
                "get_tenure_info_burnchain_header_hash_property".to_string(),
                e,
            ))
        })
}

/// Link host interface function, `get_tenure_info_miner_address`, into the Wasm module.
/// This function is called for the `get-tenure-info? miner-address` expression.
fn link_get_tenure_info_miner_address_property_fn(
    linker: &mut Linker<ClarityWasmContext>,
) -> Result<(), Error> {
    linker
        .func_wrap(
            "clarity",
            "get_tenure_info_miner_address_property",
            |mut caller: Caller<'_, ClarityWasmContext>,
             height_lo: i64,
             height_hi: i64,
             return_offset: i32,
             _return_length: i32| {
                let memory = caller
                    .get_export("memory")
                    .and_then(|export| export.into_memory())
                    .ok_or(Error::Wasm(WasmError::MemoryNotFound))?;

                if let Some(height_value) =
                    check_height_valid(&mut caller, memory, height_lo, height_hi, return_offset)?
                {
                    let miner_address = caller
                        .data_mut()
                        .global_context
                        .database
                        .get_miner_address(height_value)?;
                    let (result, result_ty) =
                        (Value::from(miner_address), TypeSignature::PrincipalType);
                    let ty = TypeSignature::OptionalType(Box::new(result_ty));

                    write_to_wasm(
                        &mut caller,
                        memory,
                        &ty,
                        return_offset,
                        return_offset + get_type_size(&ty),
                        &Value::some(result)?,
                        true,
                    )?;
                }
                Ok(())
            },
        )
        .map(|_| ())
        .map_err(|e| {
            Error::Wasm(WasmError::UnableToLinkHostFunction(
                "get_tenure_info_miner_address_property".to_string(),
                e,
            ))
        })
}

/// Link host interface function, `get_tenure_info_time`, into the Wasm module.
/// This function is called for the `get-tenure-info? time` expression.
fn link_get_tenure_info_time_property_fn(
    linker: &mut Linker<ClarityWasmContext>,
) -> Result<(), Error> {
    linker
        .func_wrap(
            "clarity",
            "get_tenure_info_time_property",
            |mut caller: Caller<'_, ClarityWasmContext>,
             height_lo: i64,
             height_hi: i64,
             return_offset: i32,
             _return_length: i32| {
                let memory = caller
                    .get_export("memory")
                    .and_then(|export| export.into_memory())
                    .ok_or(Error::Wasm(WasmError::MemoryNotFound))?;

                if let Some(height_value) =
                    check_height_valid(&mut caller, memory, height_lo, height_hi, return_offset)?
                {
                    let block_time = caller
                        .data_mut()
                        .global_context
                        .database
                        .get_burn_block_time(height_value, None)?;
                    let (result, result_ty) =
                        (Value::UInt(block_time as u128), TypeSignature::UIntType);
                    let ty = TypeSignature::OptionalType(Box::new(result_ty));
                    write_to_wasm(
                        &mut caller,
                        memory,
                        &ty,
                        return_offset,
                        return_offset + get_type_size(&ty),
                        &Value::some(result)?,
                        true,
                    )?;
                }
                Ok(())
            },
        )
        .map(|_| ())
        .map_err(|e| {
            Error::Wasm(WasmError::UnableToLinkHostFunction(
                "get_tenure_info_time_property".to_string(),
                e,
            ))
        })
}

/// Link host interface function, `get_tenure_info_vrf_seed_property`, into the Wasm module.
/// This function is called for the `get-tenure-info? vrf-seed` expression.
fn link_get_tenure_info_vrf_seed_property_fn(
    linker: &mut Linker<ClarityWasmContext>,
) -> Result<(), Error> {
    linker
        .func_wrap(
            "clarity",
            "get_tenure_info_vrf_seed_property",
            |mut caller: Caller<'_, ClarityWasmContext>,
             height_lo: i64,
             height_hi: i64,
             return_offset: i32,
             _return_length: i32| {
                let memory = caller
                    .get_export("memory")
                    .and_then(|export| export.into_memory())
                    .ok_or(Error::Wasm(WasmError::MemoryNotFound))?;

                if let Some(height_value) =
                    check_height_valid(&mut caller, memory, height_lo, height_hi, return_offset)?
                {
                    let vrf_seed = caller
                        .data_mut()
                        .global_context
                        .database
                        .get_block_vrf_seed(height_value)?;
                    let data = vrf_seed.as_bytes().to_vec();
                    let len = data.len() as u32;
                    let (result, result_ty) = (
                        Value::Sequence(SequenceData::Buffer(BuffData { data })),
                        TypeSignature::SequenceType(SequenceSubtype::BufferType(
                            BufferLength::try_from(len)?,
                        )),
                    );
                    let ty = TypeSignature::OptionalType(Box::new(result_ty));

                    write_to_wasm(
                        &mut caller,
                        memory,
                        &ty,
                        return_offset,
                        return_offset + get_type_size(&ty),
                        &Value::some(result)?,
                        true,
                    )?;
                }
                Ok(())
            },
        )
        .map(|_| ())
        .map_err(|e| {
            Error::Wasm(WasmError::UnableToLinkHostFunction(
                "get_tenure_info_vrf_seed_property".to_string(),
                e,
            ))
        })
}

/// Link host interface function, `get_tenure_info_block_reward`, into the Wasm module.
/// This function is called for the `get-tenure-info? block-reward` expression.
fn link_get_tenure_info_block_reward_property_fn(
    linker: &mut Linker<ClarityWasmContext>,
) -> Result<(), Error> {
    linker
        .func_wrap(
            "clarity",
            "get_tenure_info_block_reward_property",
            |mut caller: Caller<'_, ClarityWasmContext>,
             height_lo: i64,
             height_hi: i64,
             return_offset: i32,
             _return_length: i32| {
                let memory = caller
                    .get_export("memory")
                    .and_then(|export| export.into_memory())
                    .ok_or(Error::Wasm(WasmError::MemoryNotFound))?;

                if let Some(height_value) =
                    check_height_valid(&mut caller, memory, height_lo, height_hi, return_offset)?
                {
                    let block_reward_opt = caller
                        .data_mut()
                        .global_context
                        .database
                        .get_block_reward(height_value)?;
                    let (result, result_ty) = (
                        match block_reward_opt {
                            Some(x) => Value::UInt(x),
                            None => {
                                // Write a 0 to the return buffer for `none`
                                write_to_wasm(
                                    &mut caller,
                                    memory,
                                    &TypeSignature::BoolType,
                                    return_offset,
                                    return_offset + get_type_size(&TypeSignature::BoolType),
                                    &Value::Bool(false),
                                    true,
                                )?;
                                return Ok(());
                            }
                        },
                        TypeSignature::UIntType,
                    );
                    let ty = TypeSignature::OptionalType(Box::new(result_ty));

                    write_to_wasm(
                        &mut caller,
                        memory,
                        &ty,
                        return_offset,
                        return_offset + get_type_size(&ty),
                        &Value::some(result)?,
                        true,
                    )?;
                }
                Ok(())
            },
        )
        .map(|_| ())
        .map_err(|e| {
            Error::Wasm(WasmError::UnableToLinkHostFunction(
                "get_tenure_info_block_reward_property".to_string(),
                e,
            ))
        })
}

/// Link host interface function, `get_tenure_info_miner_spend_total`, into the Wasm module.
/// This function is called for the `get-tenure-info? miner-spend-total` expression.
fn link_get_tenure_info_miner_spend_total_property_fn(
    linker: &mut Linker<ClarityWasmContext>,
) -> Result<(), Error> {
    linker
        .func_wrap(
            "clarity",
            "get_tenure_info_miner_spend_total_property",
            |mut caller: Caller<'_, ClarityWasmContext>,
             height_lo: i64,
             height_hi: i64,
             return_offset: i32,
             _return_length: i32| {
                let memory = caller
                    .get_export("memory")
                    .and_then(|export| export.into_memory())
                    .ok_or(Error::Wasm(WasmError::MemoryNotFound))?;

                if let Some(height_value) =
                    check_height_valid(&mut caller, memory, height_lo, height_hi, return_offset)?
                {
                    let total_spend = caller
                        .data_mut()
                        .global_context
                        .database
                        .get_miner_spend_total(height_value)?;
                    let (result, result_ty) = (Value::UInt(total_spend), TypeSignature::UIntType);
                    let ty = TypeSignature::OptionalType(Box::new(result_ty));

                    write_to_wasm(
                        &mut caller,
                        memory,
                        &ty,
                        return_offset,
                        return_offset + get_type_size(&ty),
                        &Value::some(result)?,
                        true,
                    )?;
                }
                Ok(())
            },
        )
        .map(|_| ())
        .map_err(|e| {
            Error::Wasm(WasmError::UnableToLinkHostFunction(
                "get_tenure_info_miner_spend_total_property".to_string(),
                e,
            ))
        })
}

/// Link host interface function, `get_tenure_info_miner_spend_winner`, into the Wasm module.
/// This function is called for the `get-tenure-info? miner-spend-winner` expression.
fn link_get_tenure_info_miner_spend_winner_property_fn(
    linker: &mut Linker<ClarityWasmContext>,
) -> Result<(), Error> {
    linker
        .func_wrap(
            "clarity",
            "get_tenure_info_miner_spend_winner_property",
            |mut caller: Caller<'_, ClarityWasmContext>,
             height_lo: i64,
             height_hi: i64,
             return_offset: i32,
             _return_length: i32| {
                let memory = caller
                    .get_export("memory")
                    .and_then(|export| export.into_memory())
                    .ok_or(Error::Wasm(WasmError::MemoryNotFound))?;

                if let Some(height_value) =
                    check_height_valid(&mut caller, memory, height_lo, height_hi, return_offset)?
                {
                    let winner_spend = caller
                        .data_mut()
                        .global_context
                        .database
                        .get_miner_spend_winner(height_value)?;
                    let (result, result_ty) = (Value::UInt(winner_spend), TypeSignature::UIntType);
                    let ty = TypeSignature::OptionalType(Box::new(result_ty));

                    write_to_wasm(
                        &mut caller,
                        memory,
                        &ty,
                        return_offset,
                        return_offset + get_type_size(&ty),
                        &Value::some(result)?,
                        true,
                    )?;
                }
                Ok(())
            },
        )
        .map(|_| ())
        .map_err(|e| {
            Error::Wasm(WasmError::UnableToLinkHostFunction(
                "get_tenure_info_miner_spend_winner_property".to_string(),
                e,
            ))
        })
}

/// Link host interface function, `contract_call`, into the Wasm module.
/// This function is called for `contract-call?`s.
fn link_contract_call_fn(linker: &mut Linker<ClarityWasmContext>) -> Result<(), Error> {
    linker
        .func_wrap(
            "clarity",
            "contract_call",
            |mut caller: Caller<'_, ClarityWasmContext>,
             trait_name_offset: i32,
             trait_name_length: i32,
             contract_offset: i32,
             contract_length: i32,
             function_offset: i32,
             function_length: i32,
             args_offset: i32,
             _args_length: i32,
             return_offset: i32,
             _return_length: i32| {
                // the second part of the contract_call cost (i.e., the load contract cost)
                //   is checked in `execute_contract`, and the function _application_ cost
                //   is checked in callables::DefinedFunction::execute_apply.
                // runtime_cost(ClarityCostFunction::ContractCall, env, 0)?;

                // Get the memory from the caller
                let memory = caller
                    .get_export("memory")
                    .and_then(|export| export.into_memory())
                    .ok_or(Error::Wasm(WasmError::MemoryNotFound))?;

                let epoch = caller.data_mut().global_context.epoch_id;

                // Read the contract identifier from the Wasm memory
                let contract_val = read_from_wasm(
                    memory,
                    &mut caller,
                    &TypeSignature::PrincipalType,
                    contract_offset,
                    contract_length,
                    epoch,
                )?;
                let contract_id = match &contract_val {
                    Value::Principal(PrincipalData::Contract(contract_id)) => contract_id,
                    _ => {
                        return Err(CheckErrors::ContractCallExpectName.into());
                    }
                };

                // Read the function name from the Wasm memory
                let function_name = read_identifier_from_wasm(
                    memory,
                    &mut caller,
                    function_offset,
                    function_length,
                )?;

                // Retrieve the contract context for the contract we're calling
                let contract = caller
                    .data_mut()
                    .global_context
                    .database
                    .get_contract(contract_id)?;

                // Retrieve the function we're calling
                let function = contract
                    .contract_context
                    .functions
                    .get(function_name.as_str())
                    .ok_or(CheckErrors::NoSuchPublicFunction(
                        contract_id.to_string(),
                        function_name.to_string(),
                    ))?;

                let mut args = Vec::new();
                let mut args_sizes = Vec::new();
                let mut arg_offset = args_offset;
                // Read the arguments from the Wasm memory
                for arg_ty in function.get_arg_types() {
                    let arg =
                        read_from_wasm_indirect(memory, &mut caller, arg_ty, arg_offset, epoch)?;
                    args_sizes.push(arg.size()? as u64);
                    args.push(arg);

                    arg_offset += get_type_size(arg_ty);
                }

                let caller_contract: PrincipalData = caller
                    .data()
                    .contract_context()
                    .contract_identifier
                    .clone()
                    .into();
                caller.data_mut().push_caller(caller_contract.clone());

                let mut call_stack = caller.data().call_stack.clone();
                let sender = caller.data().sender.clone();
                let sponsor = caller.data().sponsor.clone();

                let short_circuit_cost = caller
                    .data_mut()
                    .global_context
                    .cost_track
                    .short_circuit_contract_call(
                        contract_id,
                        &ClarityName::try_from(function_name.clone())?,
                        &args_sizes,
                    )?;

                let mut env = Environment {
                    global_context: caller.data_mut().global_context,
                    contract_context: &contract.contract_context,
                    call_stack: &mut call_stack,
                    sender,
                    caller: Some(caller_contract),
                    sponsor,
                };

                let result = if short_circuit_cost {
                    env.run_free(|free_env| {
                        free_env.execute_contract_from_wasm(contract_id, &function_name, &args)
                    })
                } else {
                    env.execute_contract_from_wasm(contract_id, &function_name, &args)
                }?;

                // Write the result to the return buffer
                let return_ty = if trait_name_length == 0 {
                    // This is a direct call
                    function.get_return_type().as_ref()
                } else {
                    // This is a dynamic call
                    let trait_name = read_identifier_from_wasm(
                        memory,
                        &mut caller,
                        trait_name_offset,
                        trait_name_length,
                    )?;
                    contract
                        .contract_context
                        .defined_traits
                        .get(trait_name.as_str())
                        .and_then(|trait_functions| trait_functions.get(function_name.as_str()))
                        .map(|f_ty| &f_ty.returns)
                }
                .ok_or(CheckErrors::DefineFunctionBadSignature)?;

                let memory = caller
                    .get_export("memory")
                    .and_then(|export| export.into_memory())
                    .ok_or(Error::Wasm(WasmError::MemoryNotFound))?;

                write_to_wasm(
                    &mut caller,
                    memory,
                    return_ty,
                    return_offset,
                    return_offset + get_type_size(return_ty),
                    &result,
                    false,
                )?;

                Ok(())
            },
        )
        .map(|_| ())
        .map_err(|e| {
            Error::Wasm(WasmError::UnableToLinkHostFunction(
                "contract_call".to_string(),
                e,
            ))
        })
}

/// Link host interface function, `begin_public_call`, into the Wasm module.
/// This function is called before a local call to a public function.
fn link_begin_public_call_fn(linker: &mut Linker<ClarityWasmContext>) -> Result<(), Error> {
    linker
        .func_wrap(
            "clarity",
            "begin_public_call",
            |mut caller: Caller<'_, ClarityWasmContext>| {
                caller.data_mut().global_context.begin();
                Ok(())
            },
        )
        .map(|_| ())
        .map_err(|e| {
            Error::Wasm(WasmError::UnableToLinkHostFunction(
                "begin_public_call".to_string(),
                e,
            ))
        })
}

/// Link host interface function, `begin_read_only_call`, into the Wasm module.
/// This function is called before a local call to a public function.
fn link_begin_read_only_call_fn(linker: &mut Linker<ClarityWasmContext>) -> Result<(), Error> {
    linker
        .func_wrap(
            "clarity",
            "begin_read_only_call",
            |mut caller: Caller<'_, ClarityWasmContext>| {
                caller.data_mut().global_context.begin_read_only();
                Ok(())
            },
        )
        .map(|_| ())
        .map_err(|e| {
            Error::Wasm(WasmError::UnableToLinkHostFunction(
                "begin_read_only_call".to_string(),
                e,
            ))
        })
}

/// Link host interface function, `commit_call`, into the Wasm module.
/// This function is called after a local call to a public function to commit
/// it's changes into the global context.
fn link_commit_call_fn(linker: &mut Linker<ClarityWasmContext>) -> Result<(), Error> {
    linker
        .func_wrap(
            "clarity",
            "commit_call",
            |mut caller: Caller<'_, ClarityWasmContext>| {
                caller.data_mut().global_context.commit()?;
                Ok(())
            },
        )
        .map(|_| ())
        .map_err(|e| {
            Error::Wasm(WasmError::UnableToLinkHostFunction(
                "commit_call".to_string(),
                e,
            ))
        })
}

/// Link host interface function, `roll_back_call`, into the Wasm module.
/// This function is called after a local call to roll back it's changes from
/// the global context. It is called when a public function errors, or a
/// read-only call completes.
fn link_roll_back_call_fn(linker: &mut Linker<ClarityWasmContext>) -> Result<(), Error> {
    linker
        .func_wrap(
            "clarity",
            "roll_back_call",
            |mut caller: Caller<'_, ClarityWasmContext>| {
                caller.data_mut().global_context.roll_back()?;
                Ok(())
            },
        )
        .map(|_| ())
        .map_err(|e| {
            Error::Wasm(WasmError::UnableToLinkHostFunction(
                "roll_back_call".to_string(),
                e,
            ))
        })
}

/// Link host interface function, `print`, into the Wasm module.
/// This function is called for all contract print statements (`print`).
fn link_print_fn(linker: &mut Linker<ClarityWasmContext>) -> Result<(), Error> {
    linker
        .func_wrap(
            "clarity",
            "print",
            |mut caller: Caller<'_, ClarityWasmContext>,
             value_offset: i32,
             _value_length: i32,
             serialized_ty_offset: i32,
             serialized_ty_length: i32| {
                // runtime_cost(ClarityCostFunction::Print, env, input.size())?;

                // Get the memory from the caller
                let memory = caller
                    .get_export("memory")
                    .and_then(|export| export.into_memory())
                    .ok_or(Error::Wasm(WasmError::MemoryNotFound))?;

                let serialized_ty = read_identifier_from_wasm(
                    memory,
                    &mut caller,
                    serialized_ty_offset,
                    serialized_ty_length,
                )?;

                let epoch = caller.data().global_context.epoch_id;
                let version = caller.data().contract_context().get_clarity_version();

                let value_ty = signature_from_string(&serialized_ty, *version, epoch)?;
                let clarity_val =
                    read_from_wasm_indirect(memory, &mut caller, &value_ty, value_offset, epoch)?;

                caller.data_mut().register_print_event(clarity_val)?;

                Ok(())
            },
        )
        .map(|_| ())
        .map_err(|e| Error::Wasm(WasmError::UnableToLinkHostFunction("print".to_string(), e)))
}

/// Link host interface function, `enter_at_block`, into the Wasm module.
/// This function is called before evaluating the inner expression of an
/// `at-block` expression.
fn link_enter_at_block_fn(linker: &mut Linker<ClarityWasmContext>) -> Result<(), Error> {
    linker
        .func_wrap(
            "clarity",
            "enter_at_block",
            |mut caller: Caller<'_, ClarityWasmContext>,
             block_hash_offset: i32,
             block_hash_length: i32| {
                // runtime_cost(ClarityCostFunction::AtBlock, env, 0)?;

                let memory = caller
                    .get_export("memory")
                    .and_then(|export| export.into_memory())
                    .ok_or(Error::Wasm(WasmError::MemoryNotFound))?;
                let epoch = caller.data_mut().global_context.epoch_id;

                let block_hash = read_from_wasm(
                    memory,
                    &mut caller,
                    &BUFF_32,
                    block_hash_offset,
                    block_hash_length,
                    epoch,
                )?;

                let bhh = match block_hash {
                    Value::Sequence(SequenceData::Buffer(BuffData { data })) => {
                        if data.len() != 32 {
                            return Err(RuntimeErrorType::BadBlockHash(data).into());
                        }
                        StacksBlockId::from(data.as_slice())
                    }
                    x => return Err(CheckErrors::TypeValueError(BUFF_32.clone(), x).into()),
                };

                caller
                    .data_mut()
                    .global_context
                    .add_memory(cost_constants::AT_BLOCK_MEMORY)
                    .map_err(|e| Error::from(e))?;

                caller.data_mut().global_context.begin_read_only();

                let prev_bhh = caller
                    .data_mut()
                    .global_context
                    .database
                    .set_block_hash(bhh, false)?;

                caller.data_mut().push_at_block(prev_bhh);

                Ok(())
            },
        )
        .map(|_| ())
        .map_err(|e| {
            Error::Wasm(WasmError::UnableToLinkHostFunction(
                "enter_at_block".to_string(),
                e,
            ))
        })
}

/// Link host interface function, `exit_at_block`, into the Wasm module.
/// This function is called after evaluating the inner expression of an
/// `at-block` expression, resetting the state back to the current block.
fn link_exit_at_block_fn(linker: &mut Linker<ClarityWasmContext>) -> Result<(), Error> {
    linker
        .func_wrap(
            "clarity",
            "exit_at_block",
            |mut caller: Caller<'_, ClarityWasmContext>| {
                // Pop back to the current block
                let bhh = caller.data_mut().pop_at_block()?;
                caller
                    .data_mut()
                    .global_context
                    .database
                    .set_block_hash(bhh, true)?;

                // Roll back any changes that occurred during the `at-block`
                // expression. This is precautionary, since only read-only
                // operations are allowed during an `at-block` expression.
                caller.data_mut().global_context.roll_back()?;

                caller
                    .data_mut()
                    .global_context
                    .cost_track
                    .drop_memory(cost_constants::AT_BLOCK_MEMORY)?;

                Ok(())
            },
        )
        .map(|_| ())
        .map_err(|e| {
            Error::Wasm(WasmError::UnableToLinkHostFunction(
                "exit_at_block".to_string(),
                e,
            ))
        })
}

/// Link host interface function, `keccak256`, into the Wasm module.
/// This function is called for the Clarity expression, `keccak256`.
fn link_keccak256_fn(linker: &mut Linker<ClarityWasmContext>) -> Result<(), Error> {
    linker
        .func_wrap(
            "clarity",
            "keccak256",
            |mut caller: Caller<'_, ClarityWasmContext>,
             buffer_offset: i32,
             buffer_length: i32,
             return_offset: i32,
             return_length: i32| {
                // Get the memory from the caller
                let memory = caller
                    .get_export("memory")
                    .and_then(|export| export.into_memory())
                    .ok_or(Error::Wasm(WasmError::MemoryNotFound))?;

                // Read the bytes from the memory
                let bytes =
                    read_bytes_from_wasm(memory, &mut caller, buffer_offset, buffer_length)?;

                let hash = Keccak256Hash::from_data(&bytes);

                // Write the hash to the return buffer
                memory.write(&mut caller, return_offset as usize, hash.as_bytes())?;

                Ok((return_offset, return_length))
            },
        )
        .map(|_| ())
        .map_err(|e| {
            Error::Wasm(WasmError::UnableToLinkHostFunction(
                "keccak256".to_string(),
                e,
            ))
        })
}

/// Link host interface function, `sha512`, into the Wasm module.
/// This function is called for the Clarity expression, `sha512`.
fn link_sha512_fn(linker: &mut Linker<ClarityWasmContext>) -> Result<(), Error> {
    linker
        .func_wrap(
            "clarity",
            "sha512",
            |mut caller: Caller<'_, ClarityWasmContext>,
             buffer_offset: i32,
             buffer_length: i32,
             return_offset: i32,
             return_length: i32| {
                // Get the memory from the caller
                let memory = caller
                    .get_export("memory")
                    .and_then(|export| export.into_memory())
                    .ok_or(Error::Wasm(WasmError::MemoryNotFound))?;

                // Read the bytes from the memory
                let bytes =
                    read_bytes_from_wasm(memory, &mut caller, buffer_offset, buffer_length)?;

                let hash = Sha512Sum::from_data(&bytes);

                // Write the hash to the return buffer
                memory.write(&mut caller, return_offset as usize, hash.as_bytes())?;

                Ok((return_offset, return_length))
            },
        )
        .map(|_| ())
        .map_err(|e| Error::Wasm(WasmError::UnableToLinkHostFunction("sha512".to_string(), e)))
}

/// Link host interface function, `sha512_256`, into the Wasm module.
/// This function is called for the Clarity expression, `sha512/256`.
fn link_sha512_256_fn(linker: &mut Linker<ClarityWasmContext>) -> Result<(), Error> {
    linker
        .func_wrap(
            "clarity",
            "sha512_256",
            |mut caller: Caller<'_, ClarityWasmContext>,
             buffer_offset: i32,
             buffer_length: i32,
             return_offset: i32,
             return_length: i32| {
                // Get the memory from the caller
                let memory = caller
                    .get_export("memory")
                    .and_then(|export| export.into_memory())
                    .ok_or(Error::Wasm(WasmError::MemoryNotFound))?;

                // Read the bytes from the memory
                let bytes =
                    read_bytes_from_wasm(memory, &mut caller, buffer_offset, buffer_length)?;

                let hash = Sha512Trunc256Sum::from_data(&bytes);

                // Write the hash to the return buffer
                memory.write(&mut caller, return_offset as usize, hash.as_bytes())?;

                Ok((return_offset, return_length))
            },
        )
        .map(|_| ())
        .map_err(|e| {
            Error::Wasm(WasmError::UnableToLinkHostFunction(
                "sha512_256".to_string(),
                e,
            ))
        })
}

/// Link host interface function, `secp256k1_recover`, into the Wasm module.
/// This function is called for the Clarity expression, `secp256k1-recover?`.
fn link_secp256k1_recover_fn(linker: &mut Linker<ClarityWasmContext>) -> Result<(), Error> {
    linker
        .func_wrap(
            "clarity",
            "secp256k1_recover",
            |mut caller: Caller<'_, ClarityWasmContext>,
             msg_offset: i32,
             msg_length: i32,
             sig_offset: i32,
             sig_length: i32,
             return_offset: i32,
             _return_length: i32| {
                // runtime_cost(ClarityCostFunction::Secp256k1recover, env, 0)?;

                // Get the memory from the caller
                let memory = caller
                    .get_export("memory")
                    .and_then(|export| export.into_memory())
                    .ok_or(Error::Wasm(WasmError::MemoryNotFound))?;

                let ret_ty = TypeSignature::new_response(BUFF_33.clone(), TypeSignature::UIntType)?;
                let repr_size = get_type_size(&ret_ty);

                // Read the message bytes from the memory
                let msg_bytes = read_bytes_from_wasm(memory, &mut caller, msg_offset, msg_length)?;
                // To match the interpreter behavior, if the message is the
                // wrong length, throw a runtime type error.
                if msg_bytes.len() != 32 {
                    return Err(CheckErrors::TypeValueError(
                        BUFF_32.clone(),
                        Value::buff_from(msg_bytes)?,
                    )
                    .into());
                }

                // Read the signature bytes from the memory
                let sig_bytes = read_bytes_from_wasm(memory, &mut caller, sig_offset, sig_length)?;
                // To match the interpreter behavior, if the signature is the
                // wrong length, return a Clarity error.
                if sig_bytes.len() != 65 || sig_bytes[64] > 3 {
                    let result = Value::err_uint(2);
                    write_to_wasm(
                        caller,
                        memory,
                        &ret_ty,
                        return_offset,
                        return_offset + repr_size,
                        &result,
                        true,
                    )?;
                    return Ok(());
                }

                let result = match secp256k1_recover(&msg_bytes, &sig_bytes) {
                    Ok(pubkey) => Value::okay(Value::buff_from(pubkey.to_vec()).unwrap()).unwrap(),
                    _ => Value::err_uint(1),
                };

                // Write the result to the return buffer
                write_to_wasm(
                    caller,
                    memory,
                    &ret_ty,
                    return_offset,
                    return_offset + repr_size,
                    &result,
                    true,
                )?;

                Ok(())
            },
        )
        .map(|_| ())
        .map_err(|e| {
            Error::Wasm(WasmError::UnableToLinkHostFunction(
                "secp256k1_recover".to_string(),
                e,
            ))
        })
}

/// Link host interface function, `secp256k1_verify`, into the Wasm module.
/// This function is called for the Clarity expression, `secp256k1-verify`.
fn link_secp256k1_verify_fn(linker: &mut Linker<ClarityWasmContext>) -> Result<(), Error> {
    linker
        .func_wrap(
            "clarity",
            "secp256k1_verify",
            |mut caller: Caller<'_, ClarityWasmContext>,
             msg_offset: i32,
             msg_length: i32,
             sig_offset: i32,
             sig_length: i32,
             pk_offset: i32,
             pk_length: i32| {
                // runtime_cost(ClarityCostFunction::Secp256k1verify, env, 0)?;

                // Get the memory from the caller
                let memory = caller
                    .get_export("memory")
                    .and_then(|export| export.into_memory())
                    .ok_or(Error::Wasm(WasmError::MemoryNotFound))?;

                // Read the message bytes from the memory
                let msg_bytes = read_bytes_from_wasm(memory, &mut caller, msg_offset, msg_length)?;
                // To match the interpreter behavior, if the message is the
                // wrong length, throw a runtime type error.
                if msg_bytes.len() != 32 {
                    return Err(CheckErrors::TypeValueError(
                        BUFF_32.clone(),
                        Value::buff_from(msg_bytes)?,
                    )
                    .into());
                }

                // Read the signature bytes from the memory
                let sig_bytes = read_bytes_from_wasm(memory, &mut caller, sig_offset, sig_length)?;
                // To match the interpreter behavior, if the signature is the
                // wrong length, return a Clarity error.
                if sig_bytes.len() < 64
                    || sig_bytes.len() > 65
                    || sig_bytes.len() == 65 && sig_bytes[64] > 3
                {
                    return Ok(0i32);
                }

                // Read the public-key bytes from the memory
                let pk_bytes = read_bytes_from_wasm(memory, &mut caller, pk_offset, pk_length)?;
                // To match the interpreter behavior, if the public key is the
                // wrong length, throw a runtime type error.
                if pk_bytes.len() != 33 {
                    return Err(CheckErrors::TypeValueError(
                        BUFF_33.clone(),
                        Value::buff_from(pk_bytes)?,
                    )
                    .into());
                }

                Ok(secp256k1_verify(&msg_bytes, &sig_bytes, &pk_bytes).map_or(0i32, |_| 1i32))
            },
        )
        .map(|_| ())
        .map_err(|e| {
            Error::Wasm(WasmError::UnableToLinkHostFunction(
                "secp256k1_verify".to_string(),
                e,
            ))
        })
}

/// Link host interface function, `principal_of`, into the Wasm module.
/// This function is called for the Clarity expression, `principal-of?`.
fn link_principal_of_fn(linker: &mut Linker<ClarityWasmContext>) -> Result<(), Error> {
    linker
        .func_wrap(
            "clarity",
            "principal_of",
            |mut caller: Caller<'_, ClarityWasmContext>,
             key_offset: i32,
             key_length: i32,
             principal_offset: i32| {
                // runtime_cost(ClarityCostFunction::PrincipalOf, env, 0)?;

                // Get the memory from the caller
                let memory = caller
                    .get_export("memory")
                    .and_then(|export| export.into_memory())
                    .ok_or(Error::Wasm(WasmError::MemoryNotFound))?;

                let epoch = caller.data_mut().global_context.epoch_id;

                // Read the public key from the memory
                let key_val = read_from_wasm(
                    memory,
                    &mut caller,
                    &BUFF_33.clone(),
                    key_offset,
                    key_length,
                    epoch,
                )?;

                let pub_key = match key_val {
                    Value::Sequence(SequenceData::Buffer(BuffData { ref data })) => {
                        if data.len() != 33 {
                            return Err(
                                CheckErrors::TypeValueError(BUFF_33.clone(), key_val).into()
                            );
                        }
                        data
                    }
                    _ => return Err(CheckErrors::TypeValueError(BUFF_33.clone(), key_val).into()),
                };

                if let Ok(pub_key) = Secp256k1PublicKey::from_slice(&pub_key) {
                    // Note: Clarity1 had a bug in how the address is computed (issues/2619).
                    // We want to preserve the old behavior unless the version is greater.
                    let addr = if *caller.data().contract_context().get_clarity_version()
                        > ClarityVersion::Clarity1
                    {
                        pubkey_to_address_v2(pub_key, caller.data().global_context.mainnet)?
                    } else {
                        pubkey_to_address_v1(pub_key)?
                    };
                    let principal = addr.to_account_principal();

                    // Write the principal to the return buffer
                    write_to_wasm(
                        &mut caller,
                        memory,
                        &TypeSignature::PrincipalType,
                        principal_offset,
                        principal_offset,
                        &Value::Principal(principal),
                        false,
                    )?;

                    // (ok principal)
                    Ok((
                        1i32,
                        principal_offset,
                        STANDARD_PRINCIPAL_BYTES as i32,
                        0i64,
                        0i64,
                    ))
                } else {
                    // (err u1)
                    Ok((0i32, 0i32, 0i32, 1i64, 0i64))
                }
            },
        )
        .map(|_| ())
        .map_err(|e| {
            Error::Wasm(WasmError::UnableToLinkHostFunction(
                "secp256k1_verify".to_string(),
                e,
            ))
        })
}

fn link_save_constant_fn(linker: &mut Linker<ClarityWasmContext>) -> Result<(), Error> {
    linker
        .func_wrap(
            "clarity",
            "save_constant",
            |mut caller: Caller<'_, ClarityWasmContext>,
             name_offset: i32,
             name_length: i32,
             value_offset: i32,
             _value_length: i32| {
                let memory = caller
                    .get_export("memory")
                    .and_then(|export| export.into_memory())
                    .ok_or(Error::Wasm(WasmError::MemoryNotFound))?;

                let epoch = caller.data_mut().global_context.epoch_id;

                // Get constant name from the memory.
                let const_name =
                    read_identifier_from_wasm(memory, &mut caller, name_offset, name_length)?;
                let cname = ClarityName::from(const_name.as_str());

                // Get constant value type.
                let value_ty = caller
                    .data()
                    .contract_analysis
                    .ok_or(Error::Wasm(WasmError::DefinesNotFound))?
                    .get_variable_type(const_name.as_str())
                    .ok_or(Error::Wasm(WasmError::DefinesNotFound))?;

                let value =
                    read_from_wasm_indirect(memory, &mut caller, value_ty, value_offset, epoch)?;

                // Insert constant name and expression value into a persistent data structure.
                caller
                    .data_mut()
                    .contract_context_mut()?
                    .variables
                    .insert(cname, value);

                Ok(())
            },
        )
        .map(|_| ())
        .map_err(|e| {
            Error::Wasm(WasmError::UnableToLinkHostFunction(
                "save_constant".to_string(),
                e,
            ))
        })
}

fn link_load_constant_fn(linker: &mut Linker<ClarityWasmContext>) -> Result<(), Error> {
    linker
        .func_wrap(
            "clarity",
            "load_constant",
            |mut caller: Caller<'_, ClarityWasmContext>,
             name_offset: i32,
             name_length: i32,
             value_offset: i32,
             _value_length: i32| {
                let memory = caller
                    .get_export("memory")
                    .and_then(|export| export.into_memory())
                    .ok_or(Error::Wasm(WasmError::MemoryNotFound))?;

                // Read constant name from the memory.
                let const_name =
                    read_identifier_from_wasm(memory, &mut caller, name_offset, name_length)?;

                // Constant value
                let value = caller
                    .data()
                    .contract_context()
                    .variables
                    .get(&ClarityName::from(const_name.as_str()))
                    .ok_or(CheckErrors::UndefinedVariable(const_name.to_string()))?
                    .clone();

                // Constant value type
                let ty = TypeSignature::type_of(&value)?;

                write_to_wasm(
                    &mut caller,
                    memory,
                    &ty,
                    value_offset,
                    value_offset + get_type_size(&ty),
                    &value,
                    true,
                )?;

                Ok(())
            },
        )
        .map(|_| ())
        .map_err(|e| {
            Error::Wasm(WasmError::UnableToLinkHostFunction(
                "load_constant".to_string(),
                e,
            ))
        })
}

fn link_skip_list<T>(linker: &mut Linker<T>) -> Result<(), Error> {
    linker
        .func_wrap(
            "clarity",
            "skip_list",
            |mut caller: Caller<'_, T>, offset_beg: i32, offset_end: i32| {
                let memory = caller
                    .get_export("memory")
                    .and_then(|export| export.into_memory())
                    .ok_or(Error::Wasm(WasmError::MemoryNotFound))?;

                // we will read the remaining serialized buffer here, and start it with the list type prefix
                let mut serialized_buffer = vec![0u8; (offset_end - offset_beg) as usize + 1];
                serialized_buffer[0] = super::types::serialization::TypePrefix::List as u8;
                memory
                    .read(
                        &mut caller,
                        offset_beg as usize,
                        &mut serialized_buffer[1..],
                    )
                    .map_err(|e| Error::Wasm(WasmError::Runtime(e.into())))?;

                match Value::deserialize_read_count(&mut serialized_buffer.as_slice(), None, false)
                {
                    Ok((_, bytes_read)) => Ok(offset_beg + bytes_read as i32 - 1),
                    Err(_) => Ok(0),
                }
            },
        )
        .map(|_| ())
        .map_err(|e| {
            Error::Wasm(WasmError::UnableToLinkHostFunction(
                "skip_list".to_string(),
                e,
            ))
        })
}

/// Link host-interface function, `log`, into the Wasm module.
/// This function is used for debugging the Wasm, and should not be called in
/// production.
fn link_log<T>(linker: &mut Linker<T>) -> Result<(), Error> {
    linker
        .func_wrap("", "log", |_: Caller<'_, T>, param: i64| {
            println!("log: {param}");
        })
        .map(|_| ())
        .map_err(|e| Error::Wasm(WasmError::UnableToLinkHostFunction("log".to_string(), e)))
}

/// Link host-interface function, `debug_msg`, into the Wasm module.
/// This function is used for debugging the Wasm, and should not be called in
/// production.
fn link_debug_msg<T>(linker: &mut Linker<T>) -> Result<(), Error> {
    linker
        .func_wrap("", "debug_msg", |_caller: Caller<'_, T>, param: i32| {
            println!("debug messages are currently not supported in cross-contract calls ({param})")
        })
        .map(|_| ())
        .map_err(|e| {
            Error::Wasm(WasmError::UnableToLinkHostFunction(
                "debug_msg".to_string(),
                e,
            ))
        })
}

#[cfg(test)]
mod tests {
    use wasmtime::*;

    use super::*;

    #[test]
    fn test_read_bytes_from_wasm() {
        let engine = Engine::default();
        let mut store = Store::new(&engine, ());
        let memory =
            Memory::new(&mut store, MemoryType::new(1, None)).expect("failed to create memory");

        let offset = 0;
        let bytes = vec![0x01, 0x02, 0x03, 0x04];
        memory
            .write(&mut store, offset, bytes.as_slice())
            .expect("write failed");

        let read = read_bytes_from_wasm(memory, &mut store, offset as i32, bytes.len() as i32)
            .expect("failed to read bytes");
        assert_eq!(read, bytes);
    }

    #[test]
    fn test_read_identifier_from_wasm() {
        let engine = Engine::default();
        let mut store = Store::new(&engine, ());
        let memory =
            Memory::new(&mut store, MemoryType::new(1, None)).expect("failed to create memory");

        let offset = 1;
        let expected = "hello-world";
        memory
            .write(&mut store, offset, expected.as_bytes())
            .expect("write failed");

        let read =
            read_identifier_from_wasm(memory, &mut store, offset as i32, expected.len() as i32)
                .expect("failed to read id");
        assert_eq!(&read, expected);
    }

    #[test]
    fn test_read_from_wasm_indirect_uint() {
        let engine = Engine::default();
        let mut store = Store::new(&engine, ());
        let memory =
            Memory::new(&mut store, MemoryType::new(1, None)).expect("failed to create memory");

        let offset = 2;
        memory
            .write(&mut store, offset, &3i64.to_le_bytes())
            .expect("write failed");
        memory
            .write(&mut store, offset + 8, &0i64.to_le_bytes())
            .expect("write failed");

        let read = read_from_wasm_indirect(
            memory,
            &mut store,
            &&TypeSignature::UIntType,
            offset as i32,
            StacksEpochId::latest(),
        )
        .expect("failed to read bytes");
        assert_eq!(read, Value::UInt(3),);
    }

    #[test]
    fn test_read_from_wasm_indirect_string() {
        let engine = Engine::default();
        let mut store = Store::new(&engine, ());
        let memory =
            Memory::new(&mut store, MemoryType::new(1, None)).expect("failed to create memory");

        let offset = 3;
        let expected = "hello-world";
        memory
            .write(&mut store, offset + 8, expected.as_bytes())
            .expect("write failed");
        let offset_bytes = (offset as i32 + 8).to_le_bytes();
        memory
            .write(&mut store, offset, &offset_bytes)
            .expect("write failed");
        let length_bytes = (expected.len() as i32).to_le_bytes();
        memory
            .write(&mut store, offset + 4, &length_bytes)
            .expect("write failed");

        let read = read_from_wasm_indirect(
            memory,
            &mut store,
            &TypeSignature::max_string_ascii().unwrap(),
            offset as i32,
            StacksEpochId::latest(),
        )
        .expect("failed to read bytes");
        assert_eq!(
            read,
            Value::string_ascii_from_bytes(expected.as_bytes().to_vec()).unwrap()
        );
    }

    #[test]
    fn test_write_read_wasm_int() {
        let engine = Engine::default();
        let mut store = Store::new(&engine, ());
        let memory =
            Memory::new(&mut store, MemoryType::new(1, None)).expect("failed to create memory");

        let offset = 4;
        let expected = Value::Int(42);
        let expected_ty = TypeSignature::IntType;

        write_to_wasm(
            &mut store,
            memory,
            &expected_ty,
            offset as i32,
            offset as i32 + 8,
            &expected,
            false,
        )
        .expect("failed to write bytes");

        let read = read_from_wasm(
            memory,
            &mut store,
            &expected_ty,
            offset as i32,
            16,
            StacksEpochId::latest(),
        )
        .expect("failed to read bytes");
        assert_eq!(read, expected);
    }

    #[test]
    fn test_write_read_wasm_uint() {
        let engine = Engine::default();
        let mut store = Store::new(&engine, ());
        let memory =
            Memory::new(&mut store, MemoryType::new(1, None)).expect("failed to create memory");

        let offset = 5;
        let expected = Value::UInt(1234);
        let expected_ty = TypeSignature::UIntType;

        write_to_wasm(
            &mut store,
            memory,
            &expected_ty,
            offset as i32,
            offset as i32 + 8,
            &expected,
            false,
        )
        .expect("failed to write bytes");

        let read = read_from_wasm(
            memory,
            &mut store,
            &expected_ty,
            offset as i32,
            16,
            StacksEpochId::latest(),
        )
        .expect("failed to read bytes");
        assert_eq!(read, expected);
    }

    #[test]
    fn test_write_read_wasm_buffer() {
        let engine = Engine::default();
        let mut store = Store::new(&engine, ());
        let memory =
            Memory::new(&mut store, MemoryType::new(1, None)).expect("failed to create memory");

        let offset = 6;
        let expected = Value::buff_from(vec![0x01, 0x02, 0x03, 0x04]).unwrap();
        let expected_ty = TypeSignature::max_buffer().unwrap();

        write_to_wasm(
            &mut store,
            memory,
            &expected_ty,
            offset as i32,
            offset as i32,
            &expected,
            false,
        )
        .expect("failed to write bytes");

        let read = read_from_wasm(
            memory,
            &mut store,
            &expected_ty,
            offset as i32,
            4,
            StacksEpochId::latest(),
        )
        .expect("failed to read bytes");
        assert_eq!(read, expected);
    }

    #[test]
    fn test_write_read_wasm_string_ascii() {
        let engine = Engine::default();
        let mut store = Store::new(&engine, ());
        let memory =
            Memory::new(&mut store, MemoryType::new(1, None)).expect("failed to create memory");

        let offset = 7;
        let expected =
            Value::string_ascii_from_bytes("Party on, Wayne!".as_bytes().to_vec()).unwrap();
        let expected_ty = TypeSignature::max_string_ascii().unwrap();

        write_to_wasm(
            &mut store,
            memory,
            &expected_ty,
            offset as i32,
            offset as i32,
            &expected,
            false,
        )
        .expect("failed to write bytes");

        let read = read_from_wasm(
            memory,
            &mut store,
            &expected_ty,
            offset as i32,
            16,
            StacksEpochId::latest(),
        )
        .expect("failed to read bytes");
        assert_eq!(read, expected);
    }

    #[test]
    fn test_write_read_wasm_list() {
        let engine = Engine::default();
        let mut store = Store::new(&engine, ());
        let memory =
            Memory::new(&mut store, MemoryType::new(1, None)).expect("failed to create memory");

        let offset = 8;
        let expected =
            Value::list_from(vec![Value::UInt(1), Value::UInt(2), Value::UInt(3)]).unwrap();
        let expected_ty = TypeSignature::list_of(TypeSignature::UIntType, 8).unwrap();

        write_to_wasm(
            &mut store,
            memory,
            &expected_ty,
            offset as i32,
            offset as i32,
            &expected,
            false,
        )
        .expect("failed to write bytes");

        let read = read_from_wasm(
            memory,
            &mut store,
            &expected_ty,
            offset as i32,
            48,
            StacksEpochId::latest(),
        )
        .expect("failed to read bytes");
        assert_eq!(read, expected);
    }

    #[test]
    fn test_write_read_wasm_list_strings() {
        let engine = Engine::default();
        let mut store = Store::new(&engine, ());
        let memory =
            Memory::new(&mut store, MemoryType::new(1, None)).expect("failed to create memory");

        let offset = 8;
        let expected = Value::list_from(vec![
            Value::string_ascii_from_bytes("this ".as_bytes().to_vec()).unwrap(),
            Value::string_ascii_from_bytes("should".as_bytes().to_vec()).unwrap(),
            Value::string_ascii_from_bytes("work.".as_bytes().to_vec()).unwrap(),
        ])
        .unwrap();
        let expected_ty = TypeSignature::list_of(
            TypeSignature::SequenceType(SequenceSubtype::StringType(StringSubtype::ASCII(
                BufferLength::try_from(16u32).unwrap(),
            ))),
            8,
        )
        .unwrap();

        write_to_wasm(
            &mut store,
            memory,
            &expected_ty,
            offset as i32,
            offset as i32,
            &expected,
            false,
        )
        .expect("failed to write bytes");

        let read = read_from_wasm(
            memory,
            &mut store,
            &expected_ty,
            offset as i32,
            24,
            StacksEpochId::latest(),
        )
        .expect("failed to read bytes");
        assert_eq!(read, expected);
    }

    #[test]
    fn test_write_read_wasm_response_ok() {
        let engine = Engine::default();
        let mut store = Store::new(&engine, ());
        let memory =
            Memory::new(&mut store, MemoryType::new(1, None)).expect("failed to create memory");

        let offset = 8;
        let expected = Value::okay_true();
        let expected_ty =
            TypeSignature::new_response(TypeSignature::BoolType, TypeSignature::UIntType).unwrap();

        write_to_wasm(
            &mut store,
            memory,
            &expected_ty,
            offset as i32,
            offset as i32 + 24,
            &expected,
            false,
        )
        .expect("failed to write bytes");

        let read = read_from_wasm(
            memory,
            &mut store,
            &expected_ty,
            offset as i32,
            24,
            StacksEpochId::latest(),
        )
        .expect("failed to read bytes");
        assert_eq!(read, expected);
    }

    #[test]
    fn test_write_read_wasm_response_err() {
        let engine = Engine::default();
        let mut store = Store::new(&engine, ());
        let memory =
            Memory::new(&mut store, MemoryType::new(1, None)).expect("failed to create memory");

        let offset = 8;
        let expected = Value::err_uint(123);
        let expected_ty =
            TypeSignature::new_response(TypeSignature::BoolType, TypeSignature::UIntType).unwrap();

        write_to_wasm(
            &mut store,
            memory,
            &expected_ty,
            offset as i32,
            offset as i32 + 24,
            &expected,
            false,
        )
        .expect("failed to write bytes");

        let read = read_from_wasm(
            memory,
            &mut store,
            &expected_ty,
            offset as i32,
            24,
            StacksEpochId::latest(),
        )
        .expect("failed to read bytes");
        assert_eq!(read, expected);
    }

    #[test]
    fn test_write_read_wasm_response_ok_string() {
        let engine = Engine::default();
        let mut store = Store::new(&engine, ());
        let memory =
            Memory::new(&mut store, MemoryType::new(1, None)).expect("failed to create memory");

        let offset = 11;
        let expected =
            Value::okay(Value::string_ascii_from_bytes("okay!!".as_bytes().to_vec()).unwrap())
                .unwrap();
        let expected_ty = TypeSignature::new_response(
            TypeSignature::SequenceType(SequenceSubtype::StringType(StringSubtype::ASCII(
                BufferLength::try_from(8u32).unwrap(),
            ))),
            TypeSignature::UIntType,
        )
        .unwrap();

        write_to_wasm(
            &mut store,
            memory,
            &expected_ty,
            offset as i32,
            offset as i32 + 28,
            &expected,
            false,
        )
        .expect("failed to write bytes");

        let read = read_from_wasm(
            memory,
            &mut store,
            &expected_ty,
            offset as i32,
            28,
            StacksEpochId::latest(),
        )
        .expect("failed to read bytes");
        assert_eq!(read, expected);
    }

    #[test]
    fn test_write_read_wasm_response_err_string() {
        let engine = Engine::default();
        let mut store = Store::new(&engine, ());
        let memory =
            Memory::new(&mut store, MemoryType::new(1, None)).expect("failed to create memory");

        let offset = 12;
        let expected = Value::error(
            Value::string_ascii_from_bytes("it's an error :(".as_bytes().to_vec()).unwrap(),
        )
        .unwrap();
        let expected_ty = TypeSignature::new_response(
            TypeSignature::BoolType,
            TypeSignature::SequenceType(SequenceSubtype::StringType(StringSubtype::ASCII(
                BufferLength::try_from(32u32).unwrap(),
            ))),
        )
        .unwrap();

        write_to_wasm(
            &mut store,
            memory,
            &expected_ty,
            offset as i32,
            offset as i32 + 24,
            &expected,
            false,
        )
        .expect("failed to write bytes");

        let read = read_from_wasm(
            memory,
            &mut store,
            &expected_ty,
            offset as i32,
            28,
            StacksEpochId::latest(),
        )
        .expect("failed to read bytes");
        assert_eq!(read, expected);
    }

    #[test]
    fn test_write_read_wasm_bool() {
        let engine = Engine::default();
        let mut store = Store::new(&engine, ());
        let memory =
            Memory::new(&mut store, MemoryType::new(1, None)).expect("failed to create memory");

        let offset = 13;
        let expected = Value::Bool(true);
        let expected_ty = TypeSignature::BoolType;

        write_to_wasm(
            &mut store,
            memory,
            &expected_ty,
            offset as i32,
            offset as i32 + 4,
            &expected,
            false,
        )
        .expect("failed to write bytes");

        let read = read_from_wasm(
            memory,
            &mut store,
            &expected_ty,
            offset as i32,
            4,
            StacksEpochId::latest(),
        )
        .expect("failed to read bytes");
        assert_eq!(read, expected);
    }

    #[test]
    fn test_write_read_wasm_optional_none() {
        let engine = Engine::default();
        let mut store = Store::new(&engine, ());
        let memory =
            Memory::new(&mut store, MemoryType::new(1, None)).expect("failed to create memory");

        let offset = 8;
        let expected = Value::none();
        let expected_ty = TypeSignature::new_option(TypeSignature::UIntType).unwrap();

        write_to_wasm(
            &mut store,
            memory,
            &expected_ty,
            offset as i32,
            offset as i32 + 20,
            &expected,
            false,
        )
        .expect("failed to write bytes");

        let read = read_from_wasm(
            memory,
            &mut store,
            &expected_ty,
            offset as i32,
            20,
            StacksEpochId::latest(),
        )
        .expect("failed to read bytes");
        assert_eq!(read, expected);
    }

    #[test]
    fn test_write_read_wasm_optional_some() {
        let engine = Engine::default();
        let mut store = Store::new(&engine, ());
        let memory =
            Memory::new(&mut store, MemoryType::new(1, None)).expect("failed to create memory");

        let offset = 8;
        let expected =
            Value::some(Value::UInt(0x1234_5678_9abc_def0_0fed_cba9_8765_4321u128)).unwrap();
        let expected_ty = TypeSignature::new_option(TypeSignature::UIntType).unwrap();

        write_to_wasm(
            &mut store,
            memory,
            &expected_ty,
            offset as i32,
            offset as i32 + 24,
            &expected,
            false,
        )
        .expect("failed to write bytes");

        let read = read_from_wasm(
            memory,
            &mut store,
            &expected_ty,
            offset as i32,
            24,
            StacksEpochId::latest(),
        )
        .expect("failed to read bytes");
        assert_eq!(read, expected);
    }

    #[test]
    fn test_write_read_wasm_optional_some_string() {
        let engine = Engine::default();
        let mut store = Store::new(&engine, ());
        let memory =
            Memory::new(&mut store, MemoryType::new(1, None)).expect("failed to create memory");

        let offset = 8;
        let expected = Value::some(
            Value::string_ascii_from_bytes(
                "Some people are like clouds. When they disappear, it's a beautiful day."
                    .as_bytes()
                    .to_vec(),
            )
            .unwrap(),
        )
        .unwrap();
        let expected_ty =
            TypeSignature::new_option(TypeSignature::SequenceType(SequenceSubtype::StringType(
                StringSubtype::ASCII(BufferLength::try_from(80u32).unwrap()),
            )))
            .unwrap();

        write_to_wasm(
            &mut store,
            memory,
            &expected_ty,
            offset as i32,
            offset as i32 + 24,
            &expected,
            false,
        )
        .expect("failed to write bytes");

        let read = read_from_wasm(
            memory,
            &mut store,
            &expected_ty,
            offset as i32,
            24,
            StacksEpochId::latest(),
        )
        .expect("failed to read bytes");
        assert_eq!(read, expected);
    }

    #[test]
    fn test_write_read_wasm_principal_standard() {
        let engine = Engine::default();
        let mut store = Store::new(&engine, ());
        let memory =
            Memory::new(&mut store, MemoryType::new(1, None)).expect("failed to create memory");

        let offset = 14;
        let expected = Value::Principal(
            PrincipalData::parse("ST1PQHQKV0RJXZFY1DGX8MNSNYVE3VGZJSRTPGZGM").unwrap(),
        );
        let expected_ty = TypeSignature::PrincipalType;

        write_to_wasm(
            &mut store,
            memory,
            &expected_ty,
            offset as i32,
            offset as i32,
            &expected,
            false,
        )
        .expect("failed to write bytes");

        let read = read_from_wasm(
            memory,
            &mut store,
            &expected_ty,
            offset as i32,
            STANDARD_PRINCIPAL_BYTES as i32,
            StacksEpochId::latest(),
        )
        .expect("failed to read bytes");
        assert_eq!(read, expected);
    }

    #[test]
    fn test_write_read_wasm_principal_contract() {
        let engine = Engine::default();
        let mut store = Store::new(&engine, ());
        let memory =
            Memory::new(&mut store, MemoryType::new(1, None)).expect("failed to create memory");

        let offset = 14;
        let expected = Value::Principal(
            PrincipalData::parse("SPXACZ2NS34QHWCMAK1V2QJK0XB6WM6N5AB7RWYB.hiro-values-award-nft")
                .unwrap(),
        );
        let expected_ty = TypeSignature::PrincipalType;

        write_to_wasm(
            &mut store,
            memory,
            &expected_ty,
            offset as i32,
            offset as i32,
            &expected,
            false,
        )
        .expect("failed to write bytes");

        let read = read_from_wasm(
            memory,
            &mut store,
            &expected_ty,
            offset as i32,
            STANDARD_PRINCIPAL_BYTES as i32 + 21,
            StacksEpochId::latest(),
        )
        .expect("failed to read bytes");
        assert_eq!(read, expected);
    }

    #[test]
    fn test_write_read_wasm_tuple_simple() {
        let engine = Engine::default();
        let mut store = Store::new(&engine, ());
        let memory =
            Memory::new(&mut store, MemoryType::new(1, None)).expect("failed to create memory");

        let offset = 14;
        let expected = Value::Tuple(
            TupleData::from_data(vec![
                ("a".into(), Value::Int(42)),
                ("b".into(), Value::Bool(false)),
                ("another".into(), Value::UInt(1234)),
            ])
            .unwrap(),
        );
        let expected_ty = expected
            .clone()
            .expect_tuple()
            .unwrap()
            .type_signature
            .into();

        write_to_wasm(
            &mut store,
            memory,
            &expected_ty,
            offset as i32,
            offset as i32,
            &expected,
            false,
        )
        .expect("failed to write bytes");

        let read = read_from_wasm(
            memory,
            &mut store,
            &expected_ty,
            offset as i32,
            36,
            StacksEpochId::latest(),
        )
        .expect("failed to read bytes");
        assert_eq!(read, expected);
    }

    #[test]
    fn test_write_read_wasm_tuple_compound() {
        let engine = Engine::default();
        let mut store = Store::new(&engine, ());
        let memory =
            Memory::new(&mut store, MemoryType::new(1, None)).expect("failed to create memory");

        let offset = 14;
        let expected = Value::Tuple(
            TupleData::from_data(vec![
                (
                    "a".into(),
                    Value::list_from(vec![Value::Int(42), Value::Int(-42)]).unwrap(),
                ),
                ("b".into(), Value::Bool(false)),
                (
                    "another".into(),
                    Value::string_ascii_from_bytes("this is a string!".as_bytes().to_vec())
                        .unwrap(),
                ),
            ])
            .unwrap(),
        );
        let expected_ty = expected
            .clone()
            .expect_tuple()
            .unwrap()
            .type_signature
            .into();

        write_to_wasm(
            &mut store,
            memory,
            &expected_ty,
            offset as i32,
            offset as i32 + 20,
            &expected,
            false,
        )
        .expect("failed to write bytes");

        let read = read_from_wasm(
            memory,
            &mut store,
            &expected_ty,
            offset as i32,
            20,
            StacksEpochId::latest(),
        )
        .expect("failed to read bytes");
        assert_eq!(read, expected);
    }

    //- Indirect

    #[test]
    fn test_write_read_wasm_indirect_int() {
        let engine = Engine::default();
        let mut store = Store::new(&engine, ());
        let memory =
            Memory::new(&mut store, MemoryType::new(1, None)).expect("failed to create memory");

        let offset = 4;
        let expected = Value::Int(42);
        let expected_ty = TypeSignature::IntType;

        write_to_wasm(
            &mut store,
            memory,
            &expected_ty,
            offset as i32,
            offset as i32 + 8,
            &expected,
            true,
        )
        .expect("failed to write bytes");

        let read = read_from_wasm_indirect(
            memory,
            &mut store,
            &expected_ty,
            offset as i32,
            StacksEpochId::latest(),
        )
        .expect("failed to read bytes");
        assert_eq!(read, expected);
    }

    #[test]
    fn test_write_read_wasm_indirect_uint() {
        let engine = Engine::default();
        let mut store = Store::new(&engine, ());
        let memory =
            Memory::new(&mut store, MemoryType::new(1, None)).expect("failed to create memory");

        let offset = 5;
        let expected = Value::UInt(1234);
        let expected_ty = TypeSignature::UIntType;

        write_to_wasm(
            &mut store,
            memory,
            &expected_ty,
            offset as i32,
            offset as i32 + 8,
            &expected,
            true,
        )
        .expect("failed to write bytes");

        let read = read_from_wasm_indirect(
            memory,
            &mut store,
            &expected_ty,
            offset as i32,
            StacksEpochId::latest(),
        )
        .expect("failed to read bytes");
        assert_eq!(read, expected);
    }

    #[test]
    fn test_write_read_wasm_indirect_buffer() {
        let engine = Engine::default();
        let mut store = Store::new(&engine, ());
        let memory =
            Memory::new(&mut store, MemoryType::new(1, None)).expect("failed to create memory");

        let offset = 6;
        let expected = Value::buff_from(vec![0x01, 0x02, 0x03, 0x04]).unwrap();
        let expected_ty = TypeSignature::max_buffer().unwrap();

        write_to_wasm(
            &mut store,
            memory,
            &expected_ty,
            offset as i32,
            offset as i32 + 8,
            &expected,
            true,
        )
        .expect("failed to write bytes");

        let read = read_from_wasm_indirect(
            memory,
            &mut store,
            &expected_ty,
            offset as i32,
            StacksEpochId::latest(),
        )
        .expect("failed to read bytes");
        assert_eq!(read, expected);
    }

    #[test]
    fn test_write_read_wasm_indirect_string_ascii() {
        let engine = Engine::default();
        let mut store = Store::new(&engine, ());
        let memory =
            Memory::new(&mut store, MemoryType::new(1, None)).expect("failed to create memory");

        let offset = 7;
        let expected =
            Value::string_ascii_from_bytes("Party on, Wayne!".as_bytes().to_vec()).unwrap();
        let expected_ty = TypeSignature::max_string_ascii().unwrap();

        write_to_wasm(
            &mut store,
            memory,
            &expected_ty,
            offset as i32,
            offset as i32 + 8,
            &expected,
            true,
        )
        .expect("failed to write bytes");

        let read = read_from_wasm_indirect(
            memory,
            &mut store,
            &expected_ty,
            offset as i32,
            StacksEpochId::latest(),
        )
        .expect("failed to read bytes");
        assert_eq!(read, expected);
    }

    #[test]
    fn test_write_read_wasm_indirect_list() {
        let engine = Engine::default();
        let mut store = Store::new(&engine, ());
        let memory =
            Memory::new(&mut store, MemoryType::new(1, None)).expect("failed to create memory");

        let offset = 8;
        let expected =
            Value::list_from(vec![Value::UInt(1), Value::UInt(2), Value::UInt(3)]).unwrap();
        let expected_ty = TypeSignature::list_of(TypeSignature::UIntType, 8).unwrap();

        write_to_wasm(
            &mut store,
            memory,
            &expected_ty,
            offset as i32,
            offset as i32 + 8,
            &expected,
            true,
        )
        .expect("failed to write bytes");

        let read = read_from_wasm_indirect(
            memory,
            &mut store,
            &expected_ty,
            offset as i32,
            StacksEpochId::latest(),
        )
        .expect("failed to read bytes");
        assert_eq!(read, expected);
    }

    #[test]
    fn test_write_read_wasm_indirect_list_strings() {
        let engine = Engine::default();
        let mut store = Store::new(&engine, ());
        let memory =
            Memory::new(&mut store, MemoryType::new(1, None)).expect("failed to create memory");

        let offset = 8;
        let expected = Value::list_from(vec![
            Value::string_ascii_from_bytes("this ".as_bytes().to_vec()).unwrap(),
            Value::string_ascii_from_bytes("should".as_bytes().to_vec()).unwrap(),
            Value::string_ascii_from_bytes("work.".as_bytes().to_vec()).unwrap(),
        ])
        .unwrap();
        let expected_ty = TypeSignature::list_of(
            TypeSignature::SequenceType(SequenceSubtype::StringType(StringSubtype::ASCII(
                BufferLength::try_from(16u32).unwrap(),
            ))),
            8,
        )
        .unwrap();

        write_to_wasm(
            &mut store,
            memory,
            &expected_ty,
            offset as i32,
            offset as i32 + 8,
            &expected,
            true,
        )
        .expect("failed to write bytes");

        let read = read_from_wasm_indirect(
            memory,
            &mut store,
            &expected_ty,
            offset as i32,
            StacksEpochId::latest(),
        )
        .expect("failed to read bytes");
        assert_eq!(read, expected);
    }

    #[test]
    fn test_write_read_wasm_indirect_response_ok() {
        let engine = Engine::default();
        let mut store = Store::new(&engine, ());
        let memory =
            Memory::new(&mut store, MemoryType::new(1, None)).expect("failed to create memory");

        let offset = 8;
        let expected = Value::okay_true();
        let expected_ty =
            TypeSignature::new_response(TypeSignature::BoolType, TypeSignature::UIntType).unwrap();

        write_to_wasm(
            &mut store,
            memory,
            &expected_ty,
            offset as i32,
            offset as i32 + 24,
            &expected,
            true,
        )
        .expect("failed to write bytes");

        let read = read_from_wasm_indirect(
            memory,
            &mut store,
            &expected_ty,
            offset as i32,
            StacksEpochId::latest(),
        )
        .expect("failed to read bytes");
        assert_eq!(read, expected);
    }

    #[test]
    fn test_write_read_wasm_indirect_response_err() {
        let engine = Engine::default();
        let mut store = Store::new(&engine, ());
        let memory =
            Memory::new(&mut store, MemoryType::new(1, None)).expect("failed to create memory");

        let offset = 8;
        let expected = Value::err_uint(123);
        let expected_ty =
            TypeSignature::new_response(TypeSignature::BoolType, TypeSignature::UIntType).unwrap();

        write_to_wasm(
            &mut store,
            memory,
            &expected_ty,
            offset as i32,
            offset as i32 + 24,
            &expected,
            true,
        )
        .expect("failed to write bytes");

        let read = read_from_wasm_indirect(
            memory,
            &mut store,
            &expected_ty,
            offset as i32,
            StacksEpochId::latest(),
        )
        .expect("failed to read bytes");
        assert_eq!(read, expected);
    }

    #[test]
    fn test_write_read_wasm_indirect_response_ok_string() {
        let engine = Engine::default();
        let mut store = Store::new(&engine, ());
        let memory =
            Memory::new(&mut store, MemoryType::new(1, None)).expect("failed to create memory");

        let offset = 11;
        let expected =
            Value::okay(Value::string_ascii_from_bytes("okay!!".as_bytes().to_vec()).unwrap())
                .unwrap();
        let expected_ty = TypeSignature::new_response(
            TypeSignature::SequenceType(SequenceSubtype::StringType(StringSubtype::ASCII(
                BufferLength::try_from(8u32).unwrap(),
            ))),
            TypeSignature::UIntType,
        )
        .unwrap();

        write_to_wasm(
            &mut store,
            memory,
            &expected_ty,
            offset as i32,
            offset as i32 + 28,
            &expected,
            true,
        )
        .expect("failed to write bytes");

        let read = read_from_wasm_indirect(
            memory,
            &mut store,
            &expected_ty,
            offset as i32,
            StacksEpochId::latest(),
        )
        .expect("failed to read bytes");
        assert_eq!(read, expected);
    }

    #[test]
    fn test_write_read_wasm_indirect_response_err_string() {
        let engine = Engine::default();
        let mut store = Store::new(&engine, ());
        let memory =
            Memory::new(&mut store, MemoryType::new(1, None)).expect("failed to create memory");

        let offset = 12;
        let expected = Value::error(
            Value::string_ascii_from_bytes("it's an error :(".as_bytes().to_vec()).unwrap(),
        )
        .unwrap();
        let expected_ty = TypeSignature::new_response(
            TypeSignature::BoolType,
            TypeSignature::SequenceType(SequenceSubtype::StringType(StringSubtype::ASCII(
                BufferLength::try_from(32u32).unwrap(),
            ))),
        )
        .unwrap();

        write_to_wasm(
            &mut store,
            memory,
            &expected_ty,
            offset as i32,
            offset as i32 + 24,
            &expected,
            true,
        )
        .expect("failed to write bytes");

        let read = read_from_wasm_indirect(
            memory,
            &mut store,
            &expected_ty,
            offset as i32,
            StacksEpochId::latest(),
        )
        .expect("failed to read bytes");
        assert_eq!(read, expected);
    }

    #[test]
    fn test_write_read_wasm_indirect_bool() {
        let engine = Engine::default();
        let mut store = Store::new(&engine, ());
        let memory =
            Memory::new(&mut store, MemoryType::new(1, None)).expect("failed to create memory");

        let offset = 13;
        let expected = Value::Bool(true);
        let expected_ty = TypeSignature::BoolType;

        write_to_wasm(
            &mut store,
            memory,
            &expected_ty,
            offset as i32,
            offset as i32 + 4,
            &expected,
            true,
        )
        .expect("failed to write bytes");

        let read = read_from_wasm_indirect(
            memory,
            &mut store,
            &expected_ty,
            offset as i32,
            StacksEpochId::latest(),
        )
        .expect("failed to read bytes");
        assert_eq!(read, expected);
    }

    #[test]
    fn test_write_read_wasm_indirect_optional_none() {
        let engine = Engine::default();
        let mut store = Store::new(&engine, ());
        let memory =
            Memory::new(&mut store, MemoryType::new(1, None)).expect("failed to create memory");

        let offset = 8;
        let expected = Value::none();
        let expected_ty = TypeSignature::new_option(TypeSignature::UIntType).unwrap();

        write_to_wasm(
            &mut store,
            memory,
            &expected_ty,
            offset as i32,
            offset as i32 + 20,
            &expected,
            true,
        )
        .expect("failed to write bytes");

        let read = read_from_wasm_indirect(
            memory,
            &mut store,
            &expected_ty,
            offset as i32,
            StacksEpochId::latest(),
        )
        .expect("failed to read bytes");
        assert_eq!(read, expected);
    }

    #[test]
    fn test_write_read_wasm_indirect_optional_some() {
        let engine = Engine::default();
        let mut store = Store::new(&engine, ());
        let memory =
            Memory::new(&mut store, MemoryType::new(1, None)).expect("failed to create memory");

        let offset = 8;
        let expected =
            Value::some(Value::UInt(0x1234_5678_9abc_def0_0fed_cba9_8765_4321u128)).unwrap();
        let expected_ty = TypeSignature::new_option(TypeSignature::UIntType).unwrap();

        write_to_wasm(
            &mut store,
            memory,
            &expected_ty,
            offset as i32,
            offset as i32 + 24,
            &expected,
            true,
        )
        .expect("failed to write bytes");

        let read = read_from_wasm_indirect(
            memory,
            &mut store,
            &expected_ty,
            offset as i32,
            StacksEpochId::latest(),
        )
        .expect("failed to read bytes");
        assert_eq!(read, expected);
    }

    #[test]
    fn test_write_read_wasm_indirect_optional_some_string() {
        let engine = Engine::default();
        let mut store = Store::new(&engine, ());
        let memory =
            Memory::new(&mut store, MemoryType::new(1, None)).expect("failed to create memory");

        let offset = 8;
        let expected = Value::some(
            Value::string_ascii_from_bytes(
                "Some people are like clouds. When they disappear, it's a beautiful day."
                    .as_bytes()
                    .to_vec(),
            )
            .unwrap(),
        )
        .unwrap();
        let expected_ty =
            TypeSignature::new_option(TypeSignature::SequenceType(SequenceSubtype::StringType(
                StringSubtype::ASCII(BufferLength::try_from(80u32).unwrap()),
            )))
            .unwrap();

        write_to_wasm(
            &mut store,
            memory,
            &expected_ty,
            offset as i32,
            offset as i32 + 24,
            &expected,
            true,
        )
        .expect("failed to write bytes");

        let read = read_from_wasm_indirect(
            memory,
            &mut store,
            &expected_ty,
            offset as i32,
            StacksEpochId::latest(),
        )
        .expect("failed to read bytes");
        assert_eq!(read, expected);
    }

    #[test]
    fn test_write_read_wasm_indirect_principal_standard() {
        let engine = Engine::default();
        let mut store = Store::new(&engine, ());
        let memory =
            Memory::new(&mut store, MemoryType::new(1, None)).expect("failed to create memory");

        let offset = 14;
        let expected = Value::Principal(
            PrincipalData::parse("ST1PQHQKV0RJXZFY1DGX8MNSNYVE3VGZJSRTPGZGM").unwrap(),
        );
        let expected_ty = TypeSignature::PrincipalType;

        write_to_wasm(
            &mut store,
            memory,
            &expected_ty,
            offset as i32,
            offset as i32 + 8,
            &expected,
            true,
        )
        .expect("failed to write bytes");

        let read = read_from_wasm_indirect(
            memory,
            &mut store,
            &expected_ty,
            offset as i32,
            StacksEpochId::latest(),
        )
        .expect("failed to read bytes");
        assert_eq!(read, expected);
    }

    #[test]
    fn test_write_read_wasm_indirect_principal_contract() {
        let engine = Engine::default();
        let mut store = Store::new(&engine, ());
        let memory =
            Memory::new(&mut store, MemoryType::new(1, None)).expect("failed to create memory");

        let offset = 14;
        let expected = Value::Principal(
            PrincipalData::parse("SPXACZ2NS34QHWCMAK1V2QJK0XB6WM6N5AB7RWYB.hiro-values-award-nft")
                .unwrap(),
        );
        let expected_ty = TypeSignature::PrincipalType;

        write_to_wasm(
            &mut store,
            memory,
            &expected_ty,
            offset as i32,
            offset as i32 + 8,
            &expected,
            true,
        )
        .expect("failed to write bytes");

        let read = read_from_wasm_indirect(
            memory,
            &mut store,
            &expected_ty,
            offset as i32,
            StacksEpochId::latest(),
        )
        .expect("failed to read bytes");
        assert_eq!(read, expected);
    }

    #[test]
    fn test_write_read_wasm_indirect_tuple_simple() {
        let engine = Engine::default();
        let mut store = Store::new(&engine, ());
        let memory =
            Memory::new(&mut store, MemoryType::new(1, None)).expect("failed to create memory");

        let offset = 14;
        let expected = Value::Tuple(
            TupleData::from_data(vec![
                ("a".into(), Value::Int(42)),
                ("b".into(), Value::Bool(false)),
                ("another".into(), Value::UInt(1234)),
            ])
            .unwrap(),
        );
        let expected_ty = expected
            .clone()
            .expect_tuple()
            .unwrap()
            .type_signature
            .into();

        write_to_wasm(
            &mut store,
            memory,
            &expected_ty,
            offset as i32,
            offset as i32,
            &expected,
            true,
        )
        .expect("failed to write bytes");

        let read = read_from_wasm_indirect(
            memory,
            &mut store,
            &expected_ty,
            offset as i32,
            StacksEpochId::latest(),
        )
        .expect("failed to read bytes");
        assert_eq!(read, expected);
    }

    #[test]
    fn test_write_read_wasm_indirect_tuple_compound() {
        let engine = Engine::default();
        let mut store = Store::new(&engine, ());
        let memory =
            Memory::new(&mut store, MemoryType::new(1, None)).expect("failed to create memory");

        let offset = 14;
        let expected = Value::Tuple(
            TupleData::from_data(vec![
                (
                    "a".into(),
                    Value::list_from(vec![Value::Int(42), Value::Int(-42)]).unwrap(),
                ),
                ("b".into(), Value::Bool(false)),
                (
                    "another".into(),
                    Value::string_ascii_from_bytes("this is a string!".as_bytes().to_vec())
                        .unwrap(),
                ),
            ])
            .unwrap(),
        );
        let expected_ty = expected
            .clone()
            .expect_tuple()
            .unwrap()
            .type_signature
            .into();

        write_to_wasm(
            &mut store,
            memory,
            &expected_ty,
            offset as i32,
            offset as i32 + 20,
            &expected,
            true,
        )
        .expect("failed to write bytes");

        let read = read_from_wasm_indirect(
            memory,
            &mut store,
            &expected_ty,
            offset as i32,
            StacksEpochId::latest(),
        )
        .expect("failed to read bytes");
        assert_eq!(read, expected);
    }
}

mod error_mapping {
    use stacks_common::types::StacksEpochId;
    use wasmtime::{AsContextMut, Instance, Trap};

    use super::{
        read_bytes_from_wasm, read_from_wasm_indirect, read_identifier_from_wasm,
        signature_from_string,
    };
    use crate::vm::errors::{CheckErrors, Error, RuntimeErrorType, ShortReturnType, WasmError};
    use crate::vm::types::{OptionalData, ResponseData};
    use crate::vm::{ClarityVersion, Value};

    const LOG2_ERROR_MESSAGE: &str = "log2 must be passed a positive integer";
    const SQRTI_ERROR_MESSAGE: &str = "sqrti must be passed a positive integer";
    const POW_ERROR_MESSAGE: &str = "Power argument to (pow ...) must be a u32 integer";

    /// Represents various error conditions that can occur
    /// during Clarity contract execution
    /// or other Stacks blockchain operations.
    #[derive(Debug, Clone, Copy, PartialEq, Eq)]
    pub enum ErrorMap {
        /// Indicates that the error is not related to Clarity contract execution.
        NotClarityError = -1,

        /// Represents an arithmetic overflow error in Clarity contract execution.
        /// This occurs when a calculation exceeds the maximum value representable.
        ArithmeticOverflow = 0,

        /// Represents an arithmetic underflow error in Clarity contract execution.
        /// This occurs when a calculation results in a value below the minimum representable value.
        ArithmeticUnderflow = 1,

        /// Indicates an attempt to divide by zero in a Clarity contract.
        DivisionByZero = 2,

        /// Represents an error in calculating the logarithm base 2 in a Clarity contract.
        /// This could occur for negative inputs.
        ArithmeticLog2Error = 3,

        /// Represents an error in calculating the integer square root in a Clarity contract.
        /// This could occur for negative inputs.
        ArithmeticSqrtiError = 4,

        /// Indicates an error in constructing a type, possibly due to invalid parameters.
        BadTypeConstruction = 5,

        /// Represents a deliberate panic in contract execution,
        /// usually triggered by `(unwrap-panic...)` and `(unwrap-err-panic...)`.
        Panic = 6,

        /// Indicates a failure in an assertion that was expected to cause a short return,
        /// usually triggered by `(asserts!...)`.
        ShortReturnAssertionFailure = 7,

        /// Represents an error in exponentiation operations in a Clarity contract.
        /// This could occur for invalid bases or exponents.
        ArithmeticPowError = 8,

        /// Indicates an attempt to use a name that is already in use, possibly for a variable or function.
        NameAlreadyUsed = 9,

        /// Represents a short-return error for an expected value that wraps a Response type.
        /// Usually triggered by `(try!...)`.
        ShortReturnExpectedValueResponse = 10,

        /// Represents a short-return error for an expected value that wraps an Optional type.
        /// Usually triggered by `(try!...)`.
        ShortReturnExpectedValueOptional = 11,

        /// Represents a short-return error for an expected value.
        /// usually triggered by `(unwrap!...)` and `(unwrap-err!...)`.
        ShortReturnExpectedValue = 12,

        /// Indicates an attempt to use a function with the wrong amount of arguments
        ArgumentCountMismatch = 13,

        /// Indicates an attempt to use a function with too few arguments
        ArgumentCountAtLeast = 14,

        /// Indicates an attempt to use a function with too many arguments
        ArgumentCountAtMost = 15,

        /// A catch-all for errors that are not mapped to specific error codes.
        /// This might be used for unexpected or unclassified errors.
        NotMapped = 99,
    }

    impl From<i32> for ErrorMap {
        fn from(error_code: i32) -> Self {
            match error_code {
                -1 => ErrorMap::NotClarityError,
                0 => ErrorMap::ArithmeticOverflow,
                1 => ErrorMap::ArithmeticUnderflow,
                2 => ErrorMap::DivisionByZero,
                3 => ErrorMap::ArithmeticLog2Error,
                4 => ErrorMap::ArithmeticSqrtiError,
                5 => ErrorMap::BadTypeConstruction,
                6 => ErrorMap::Panic,
                7 => ErrorMap::ShortReturnAssertionFailure,
                8 => ErrorMap::ArithmeticPowError,
                9 => ErrorMap::NameAlreadyUsed,
                10 => ErrorMap::ShortReturnExpectedValueResponse,
                11 => ErrorMap::ShortReturnExpectedValueOptional,
                12 => ErrorMap::ShortReturnExpectedValue,
                13 => ErrorMap::ArgumentCountMismatch,
                14 => ErrorMap::ArgumentCountAtLeast,
                15 => ErrorMap::ArgumentCountAtMost,
                _ => ErrorMap::NotMapped,
            }
        }
    }

    pub(crate) fn resolve_error(
        e: wasmtime::Error,
        instance: Instance,
        mut store: impl AsContextMut,
        epoch_id: &StacksEpochId,
        clarity_version: &ClarityVersion,
    ) -> Error {
        if let Some(vm_error) = e.root_cause().downcast_ref::<Error>() {
            // SAFETY:
            //
            // This unsafe operation returns the value of a location pointed by `*mut T`.
            //
            // The purpose of this code is to take the ownership of the `vm_error` value
            // since clarity::vm::errors::Error is not a Clonable type.
            //
            // Converting a `&T` (vm_error) to a `*mut T` doesn't cause any issues here
            // because the reference is not borrowed elsewhere.
            //
            // The replaced `T` value is deallocated after the operation. Therefore, the chosen `T`
            // is a dummy value, solely to satisfy the signature of the replace function
            // and not cause harm when it is deallocated.
            //
            // Specifically, Error::Wasm(WasmError::ModuleNotFound) was selected as the placeholder value.
            return unsafe {
                core::ptr::replace(
                    (vm_error as *const Error) as *mut Error,
                    Error::Wasm(WasmError::ModuleNotFound),
                )
            };
        }

        if let Some(vm_error) = e.root_cause().downcast_ref::<CheckErrors>() {
            // SAFETY:
            //
            // This unsafe operation returns the value of a location pointed by `*mut T`.
            //
            // The purpose of this code is to take the ownership of the `vm_error` value
            // since clarity::vm::errors::Error is not a Clonable type.
            //
            // Converting a `&T` (vm_error) to a `*mut T` doesn't cause any issues here
            // because the reference is not borrowed elsewhere.
            //
            // The replaced `T` value is deallocated after the operation. Therefore, the chosen `T`
            // is a dummy value, solely to satisfy the signature of the replace function
            // and not cause harm when it is deallocated.
            //
            // Specifically, CheckErrors::ExpectedName was selected as the placeholder value.
            return unsafe {
                let err = core::ptr::replace(
                    (vm_error as *const CheckErrors) as *mut CheckErrors,
                    CheckErrors::ExpectedName,
                );

                <CheckErrors as std::convert::Into<Error>>::into(err)
            };
        }

        // Check if the error is caused by
        // an unreachable Wasm trap.
        //
        // In this case, runtime errors are handled
        // by being mapped to the corresponding ClarityWasm Errors.
        if let Some(Trap::UnreachableCodeReached) = e.root_cause().downcast_ref::<Trap>() {
            return from_runtime_error_code(instance, &mut store, e, epoch_id, clarity_version);
        }

        // All other errors are treated as general runtime errors.
        Error::Wasm(WasmError::Runtime(e))
    }

    /// Converts a WebAssembly runtime error code into a Clarity `Error`.
    ///
    /// This function interprets an error code from a WebAssembly runtime execution and
    /// translates it into an appropriate Clarity error type. It handles various categories
    /// of errors including arithmetic errors, short returns, and other runtime issues.
    ///
    /// # Returns
    ///
    /// Returns a Clarity `Error` that corresponds to the runtime error encountered during
    /// WebAssembly execution.
    ///
    fn from_runtime_error_code(
        instance: Instance,
        mut store: impl AsContextMut,
        e: wasmtime::Error,
        epoch_id: &StacksEpochId,
        clarity_version: &ClarityVersion,
    ) -> Error {
        let runtime_error_code = get_global_i32(&instance, &mut store, "runtime-error-code");

        match ErrorMap::from(runtime_error_code) {
            ErrorMap::NotClarityError => Error::Wasm(WasmError::Runtime(e)),
            ErrorMap::ArithmeticOverflow => {
                Error::Runtime(RuntimeErrorType::ArithmeticOverflow, Some(Vec::new()))
            }
            ErrorMap::ArithmeticUnderflow => {
                Error::Runtime(RuntimeErrorType::ArithmeticUnderflow, Some(Vec::new()))
            }
            ErrorMap::DivisionByZero => {
                Error::Runtime(RuntimeErrorType::DivisionByZero, Some(Vec::new()))
            }
            ErrorMap::ArithmeticLog2Error => Error::Runtime(
                RuntimeErrorType::Arithmetic(LOG2_ERROR_MESSAGE.into()),
                Some(Vec::new()),
            ),
            ErrorMap::ArithmeticSqrtiError => Error::Runtime(
                RuntimeErrorType::Arithmetic(SQRTI_ERROR_MESSAGE.into()),
                Some(Vec::new()),
            ),
            ErrorMap::BadTypeConstruction => {
                Error::Runtime(RuntimeErrorType::BadTypeConstruction, Some(Vec::new()))
            }
            ErrorMap::Panic => {
                // TODO: see issue: #531
                // This RuntimeErrorType::UnwrapFailure need to have a proper context.
                Error::Runtime(RuntimeErrorType::UnwrapFailure, Some(Vec::new()))
            }
            ErrorMap::ShortReturnAssertionFailure => {
                let clarity_val =
                    short_return_value(&instance, &mut store, epoch_id, clarity_version);
                Error::ShortReturn(ShortReturnType::AssertionFailed(clarity_val))
            }
            ErrorMap::ArithmeticPowError => Error::Runtime(
                RuntimeErrorType::Arithmetic(POW_ERROR_MESSAGE.into()),
                Some(Vec::new()),
            ),
            ErrorMap::NameAlreadyUsed => {
                let runtime_error_arg_offset =
                    get_global_i32(&instance, &mut store, "runtime-error-arg-offset");
                let runtime_error_arg_len =
                    get_global_i32(&instance, &mut store, "runtime-error-arg-len");

                let memory = instance
                    .get_memory(&mut store, "memory")
                    .unwrap_or_else(|| panic!("Could not find wasm instance memory"));
                let arg_name = read_identifier_from_wasm(
                    memory,
                    &mut store,
                    runtime_error_arg_offset,
                    runtime_error_arg_len,
                )
                .unwrap_or_else(|e| panic!("Could not recover arg_name: {e}"));

                Error::Unchecked(CheckErrors::NameAlreadyUsed(arg_name))
            }
            ErrorMap::ShortReturnExpectedValueResponse => {
                let clarity_val =
                    short_return_value(&instance, &mut store, epoch_id, clarity_version);
                Error::ShortReturn(ShortReturnType::ExpectedValue(Value::Response(
                    ResponseData {
                        committed: false,
                        data: Box::new(clarity_val),
                    },
                )))
            }
            ErrorMap::ShortReturnExpectedValueOptional => Error::ShortReturn(
                ShortReturnType::ExpectedValue(Value::Optional(OptionalData { data: None })),
            ),
            ErrorMap::ShortReturnExpectedValue => {
                let clarity_val =
                    short_return_value(&instance, &mut store, epoch_id, clarity_version);
                Error::ShortReturn(ShortReturnType::ExpectedValue(clarity_val))
            }
            ErrorMap::ArgumentCountMismatch => {
                let (expected, got) = get_runtime_error_arg_lengths(&instance, &mut store);
                Error::Unchecked(CheckErrors::IncorrectArgumentCount(expected, got))
            }
            ErrorMap::ArgumentCountAtLeast => {
                let (expected, got) = get_runtime_error_arg_lengths(&instance, &mut store);
                Error::Unchecked(CheckErrors::RequiresAtLeastArguments(expected, got))
            }
            ErrorMap::ArgumentCountAtMost => {
                let (expected, got) = get_runtime_error_arg_lengths(&instance, &mut store);
                Error::Unchecked(CheckErrors::RequiresAtMostArguments(expected, got))
            }
            _ => panic!("Runtime error code {} not supported", runtime_error_code),
        }
    }

    /// Retrieves the value of a 32-bit integer global variable from a WebAssembly instance.
    ///
    /// This function attempts to fetch a global variable by name from the provided WebAssembly
    /// instance and return its value as an `i32`. It's designed to simplify the process of
    /// reading global variables in WebAssembly modules.
    ///
    /// # Returns
    ///
    /// Returns the value of the global variable as an `i32`.
    ///
    fn get_global_i32(instance: &Instance, store: &mut impl AsContextMut, name: &str) -> i32 {
        instance
            .get_global(&mut *store, name)
            .and_then(|glob| glob.get(store).i32())
            .unwrap_or_else(|| panic!("Could not find ${} global with i32 value", name))
    }

    /// Retrieves the expected and actual argument counts from a byte-encoded string.
    ///
    /// This function interprets a string as a sequence of bytes, where the first 4 bytes
    /// represent the expected number of arguments, and the bytes at positions 16 to 19
    /// represent the actual number of arguments received. It converts these byte sequences
    /// into `usize` values and returns them as a tuple.
    ///
    /// # Returns
    ///
    /// A tuple `(expected, got)` where:
    /// - `expected` is the number of arguments expected.
    /// - `got` is the number of arguments actually received.
    fn extract_expected_and_got(bytes: &[u8]) -> (usize, usize) {
        // Assuming the first 4 bytes represent the expected value
        let expected = u32::from_le_bytes([bytes[0], bytes[1], bytes[2], bytes[3]]) as usize;

        // Assuming the next 4 bytes represent the got value
        let got = u32::from_le_bytes([bytes[4], bytes[5], bytes[6], bytes[7]]) as usize;

        (expected, got)
    }

    /// Retrieves and deserializes a Clarity value from WebAssembly memory in the context of a short return.
    ///
    /// This function is used to extract a Clarity value that has been stored in WebAssembly memory
    /// as part of a short return operation. It reads necessary metadata from global variables,
    /// deserializes the type information, and then reads and deserializes the actual value.
    ///
    /// # Returns
    ///
    /// Returns a deserialized Clarity `Value` representing the short return value.
    ///
    fn short_return_value(
        instance: &Instance,
        store: &mut impl AsContextMut,
        epoch_id: &StacksEpochId,
        clarity_version: &ClarityVersion,
    ) -> Value {
        let val_offset = get_global_i32(instance, store, "runtime-error-value-offset");
        let type_ser_offset = get_global_i32(instance, store, "runtime-error-type-ser-offset");
        let type_ser_len = get_global_i32(instance, store, "runtime-error-type-ser-len");

        let memory = instance
            .get_memory(&mut *store, "memory")
            .unwrap_or_else(|| panic!("Could not find wasm instance memory"));

        let type_ser_str = read_identifier_from_wasm(memory, store, type_ser_offset, type_ser_len)
            .unwrap_or_else(|e| panic!("Could not recover stringified type: {}", e));

        let value_ty = signature_from_string(&type_ser_str, *clarity_version, *epoch_id)
            .unwrap_or_else(|e| panic!("Could not recover thrown value: {}", e));

        read_from_wasm_indirect(memory, store, &value_ty, val_offset, *epoch_id)
            .unwrap_or_else(|e| panic!("Could not read thrown value from memory: {}", e))
    }

    /// Retrieves the argument lengths from the runtime error global variables.
    ///
    /// This function reads the global variables `runtime-error-arg-offset` and `runtime-error-arg-len`
    /// from the WebAssembly instance and constructs a string representing the argument lengths.
    ///
    /// # Returns
    ///
    /// A string representing the argument lengths.
    fn get_runtime_error_arg_lengths(
        instance: &Instance,
        store: &mut impl AsContextMut,
    ) -> (usize, usize) {
        let runtime_error_arg_offset = get_global_i32(instance, store, "runtime-error-arg-offset");
        let runtime_error_arg_len = get_global_i32(instance, store, "runtime-error-arg-len");

        let memory = instance
            .get_memory(&mut *store, "memory")
            .unwrap_or_else(|| panic!("Could not find wasm instance memory"));
        let arg_lengths = read_bytes_from_wasm(
            memory,
            store,
            runtime_error_arg_offset,
            runtime_error_arg_len,
        )
        .unwrap_or_else(|e| panic!("Could not recover arg_lengths: {e}"));

        extract_expected_and_got(&arg_lengths)
    }
}<|MERGE_RESOLUTION|>--- conflicted
+++ resolved
@@ -2078,7 +2078,6 @@
     link_map_set_fn(linker)?;
     link_map_insert_fn(linker)?;
     link_map_delete_fn(linker)?;
-<<<<<<< HEAD
     link_get_block_info_fn(linker)?;
     link_get_burn_block_info_fn(linker)?;
     link_get_stacks_block_info_header_hash_property_fn(linker)?;
@@ -2091,7 +2090,6 @@
     link_get_tenure_info_block_reward_property_fn(linker)?;
     link_get_tenure_info_miner_spend_total_property_fn(linker)?;
     link_get_tenure_info_miner_spend_winner_property_fn(linker)?;
-=======
     link_get_block_info_time_property_fn(linker)?;
     link_get_block_info_vrf_seed_property_fn(linker)?;
     link_get_block_info_header_hash_property_fn(linker)?;
@@ -2103,7 +2101,6 @@
     link_get_block_info_block_reward_property_fn(linker)?;
     link_get_burn_block_info_header_hash_property_fn(linker)?;
     link_get_burn_block_info_pox_addrs_property_fn(linker)?;
->>>>>>> 28c1d9ee
     link_contract_call_fn(linker)?;
     link_begin_public_call_fn(linker)?;
     link_begin_read_only_call_fn(linker)?;
@@ -5771,53 +5768,6 @@
                 e,
             ))
         })
-}
-
-fn check_height_valid(
-    caller: &mut Caller<'_, ClarityWasmContext>,
-    memory: Memory,
-    height_lo: i64,
-    height_hi: i64,
-    return_offset: i32,
-) -> Result<Option<u32>, Error> {
-    let height = (height_hi as u128) << 64 | ((height_lo as u64) as u128);
-
-    let height_value = match u32::try_from(height) {
-        Ok(result) => result,
-        _ => {
-            // Write a 0 to the return buffer for `none`
-            write_to_wasm(
-                caller,
-                memory,
-                &TypeSignature::BoolType,
-                return_offset,
-                return_offset + get_type_size(&TypeSignature::BoolType),
-                &Value::Bool(false),
-                true,
-            )?;
-            return Ok(None);
-        }
-    };
-
-    let current_block_height = caller
-        .data_mut()
-        .global_context
-        .database
-        .get_current_block_height();
-    if height_value >= current_block_height {
-        // Write a 0 to the return buffer for `none`
-        write_to_wasm(
-            caller,
-            memory,
-            &TypeSignature::BoolType,
-            return_offset,
-            return_offset + get_type_size(&TypeSignature::BoolType),
-            &Value::Bool(false),
-            true,
-        )?;
-        return Ok(None);
-    }
-    Ok(Some(height_value))
 }
 
 /// Link host interface function, `get_stacks_block_info_time`, into the Wasm module.
