--- conflicted
+++ resolved
@@ -102,13 +102,8 @@
     let pub_key = match param0 {
         Value::Sequence(SequenceData::Buffer(BuffData { ref data })) => {
             if data.len() != 33 {
-<<<<<<< HEAD
-                return Err(CheckErrorKind::TypeValueError(
-                    Box::new(BUFF_33.clone()),
-=======
-                return Err(CheckErrors::TypeValueError(
+                return Err(CheckErrorKind::TypeValueError(
                     Box::new(TypeSignature::BUFFER_33),
->>>>>>> b5e3baf7
                     Box::new(param0),
                 )
                 .into());
@@ -116,14 +111,9 @@
             data
         }
         _ => {
-<<<<<<< HEAD
-            return Err(
-                CheckErrorKind::TypeValueError(Box::new(BUFF_33.clone()), Box::new(param0)).into(),
-=======
-            return Err(CheckErrors::TypeValueError(
+            return Err(CheckErrorKind::TypeValueError(
                 Box::new(TypeSignature::BUFFER_33),
                 Box::new(param0),
->>>>>>> b5e3baf7
             )
             .into())
         }
@@ -160,13 +150,8 @@
     let message = match param0 {
         Value::Sequence(SequenceData::Buffer(BuffData { ref data })) => {
             if data.len() != 32 {
-<<<<<<< HEAD
-                return Err(CheckErrorKind::TypeValueError(
-                    Box::new(BUFF_32.clone()),
-=======
-                return Err(CheckErrors::TypeValueError(
+                return Err(CheckErrorKind::TypeValueError(
                     Box::new(TypeSignature::BUFFER_32),
->>>>>>> b5e3baf7
                     Box::new(param0),
                 )
                 .into());
@@ -174,14 +159,9 @@
             data
         }
         _ => {
-<<<<<<< HEAD
-            return Err(
-                CheckErrorKind::TypeValueError(Box::new(BUFF_32.clone()), Box::new(param0)).into(),
-=======
-            return Err(CheckErrors::TypeValueError(
+            return Err(CheckErrorKind::TypeValueError(
                 Box::new(TypeSignature::BUFFER_32),
                 Box::new(param0),
->>>>>>> b5e3baf7
             )
             .into())
         }
@@ -191,13 +171,8 @@
     let signature = match param1 {
         Value::Sequence(SequenceData::Buffer(BuffData { ref data })) => {
             if data.len() > 65 {
-<<<<<<< HEAD
-                return Err(CheckErrorKind::TypeValueError(
-                    Box::new(BUFF_65.clone()),
-=======
-                return Err(CheckErrors::TypeValueError(
+                return Err(CheckErrorKind::TypeValueError(
                     Box::new(TypeSignature::BUFFER_65),
->>>>>>> b5e3baf7
                     Box::new(param1),
                 )
                 .into());
@@ -208,14 +183,9 @@
             data
         }
         _ => {
-<<<<<<< HEAD
-            return Err(
-                CheckErrorKind::TypeValueError(Box::new(BUFF_65.clone()), Box::new(param1)).into(),
-=======
-            return Err(CheckErrors::TypeValueError(
+            return Err(CheckErrorKind::TypeValueError(
                 Box::new(TypeSignature::BUFFER_65),
                 Box::new(param1),
->>>>>>> b5e3baf7
             )
             .into())
         }
@@ -248,13 +218,8 @@
     let message = match param0 {
         Value::Sequence(SequenceData::Buffer(BuffData { ref data })) => {
             if data.len() != 32 {
-<<<<<<< HEAD
-                return Err(CheckErrorKind::TypeValueError(
-                    Box::new(BUFF_32.clone()),
-=======
-                return Err(CheckErrors::TypeValueError(
+                return Err(CheckErrorKind::TypeValueError(
                     Box::new(TypeSignature::BUFFER_32),
->>>>>>> b5e3baf7
                     Box::new(param0),
                 )
                 .into());
@@ -262,14 +227,9 @@
             data
         }
         _ => {
-<<<<<<< HEAD
-            return Err(
-                CheckErrorKind::TypeValueError(Box::new(BUFF_32.clone()), Box::new(param0)).into(),
-=======
-            return Err(CheckErrors::TypeValueError(
+            return Err(CheckErrorKind::TypeValueError(
                 Box::new(TypeSignature::BUFFER_32),
                 Box::new(param0),
->>>>>>> b5e3baf7
             )
             .into())
         }
@@ -279,13 +239,8 @@
     let signature = match param1 {
         Value::Sequence(SequenceData::Buffer(BuffData { ref data })) => {
             if data.len() > 65 {
-<<<<<<< HEAD
-                return Err(CheckErrorKind::TypeValueError(
-                    Box::new(BUFF_65.clone()),
-=======
-                return Err(CheckErrors::TypeValueError(
+                return Err(CheckErrorKind::TypeValueError(
                     Box::new(TypeSignature::BUFFER_65),
->>>>>>> b5e3baf7
                     Box::new(param1),
                 )
                 .into());
@@ -299,14 +254,9 @@
             data
         }
         _ => {
-<<<<<<< HEAD
-            return Err(
-                CheckErrorKind::TypeValueError(Box::new(BUFF_65.clone()), Box::new(param1)).into(),
-=======
-            return Err(CheckErrors::TypeValueError(
+            return Err(CheckErrorKind::TypeValueError(
                 Box::new(TypeSignature::BUFFER_65),
                 Box::new(param1),
->>>>>>> b5e3baf7
             )
             .into())
         }
@@ -316,13 +266,8 @@
     let pubkey = match param2 {
         Value::Sequence(SequenceData::Buffer(BuffData { ref data })) => {
             if data.len() != 33 {
-<<<<<<< HEAD
-                return Err(CheckErrorKind::TypeValueError(
-                    Box::new(BUFF_33.clone()),
-=======
-                return Err(CheckErrors::TypeValueError(
+                return Err(CheckErrorKind::TypeValueError(
                     Box::new(TypeSignature::BUFFER_33),
->>>>>>> b5e3baf7
                     Box::new(param2),
                 )
                 .into());
@@ -330,14 +275,9 @@
             data
         }
         _ => {
-<<<<<<< HEAD
-            return Err(
-                CheckErrorKind::TypeValueError(Box::new(BUFF_33.clone()), Box::new(param2)).into(),
-=======
-            return Err(CheckErrors::TypeValueError(
+            return Err(CheckErrorKind::TypeValueError(
                 Box::new(TypeSignature::BUFFER_33),
                 Box::new(param2),
->>>>>>> b5e3baf7
             )
             .into())
         }
