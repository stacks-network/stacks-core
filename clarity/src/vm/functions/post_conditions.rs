--- conflicted
+++ resolved
@@ -440,17 +440,6 @@
     // Check STX movements
     if let Some(stx_moved) = assets.get_stx(owner) {
         if stx_allowances.is_empty() {
-<<<<<<< HEAD
-            return Ok(Some(MAX_ALLOWANCES as u128));
-        }
-
-        // Check against the STX allowances
-        for (index, allowance) in &stx_allowances {
-            if stx_moved > *allowance {
-                return Ok(Some(u128::try_from(*index).map_err(|_| {
-                    VmInternalError::Expect("failed to convert index to u128".into())
-                })?));
-=======
             // If there are no allowances for STX, any movement is a violation
             record_violation(MAX_ALLOWANCES as u128);
         } else {
@@ -459,7 +448,6 @@
                     record_violation(*index as u128);
                     break;
                 }
->>>>>>> 1c7bf301
             }
         }
     }
@@ -467,17 +455,6 @@
     // Check STX burns
     if let Some(stx_burned) = assets.get_stx_burned(owner) {
         if stx_allowances.is_empty() {
-<<<<<<< HEAD
-            return Ok(Some(MAX_ALLOWANCES as u128));
-        }
-
-        // Check against the STX allowances
-        for (index, allowance) in &stx_allowances {
-            if stx_burned > *allowance {
-                return Ok(Some(u128::try_from(*index).map_err(|_| {
-                    VmInternalError::Expect("failed to convert index to u128".into())
-                })?));
-=======
             // If there are no allowances for STX, any burn is a violation
             record_violation(MAX_ALLOWANCES as u128);
         } else {
@@ -486,7 +463,6 @@
                     record_violation(*index as u128);
                     break;
                 }
->>>>>>> 1c7bf301
             }
         }
     }
@@ -516,13 +492,7 @@
 
             for (index, allowance) in merged {
                 if *amount_moved > allowance {
-<<<<<<< HEAD
-                    return Ok(Some(u128::try_from(index).map_err(|_| {
-                        VmInternalError::Expect("failed to convert index to u128".into())
-                    })?));
-=======
                     record_violation(index as u128);
->>>>>>> 1c7bf301
                 }
             }
         }
@@ -550,18 +520,8 @@
             }
 
             for (index, allowance_vec) in merged {
-<<<<<<< HEAD
-                // Check against the NFT allowances
-                for id_moved in ids_moved {
-                    if !allowance_vec.contains(id_moved) {
-                        return Ok(Some(u128::try_from(index).map_err(|_| {
-                            VmInternalError::Expect("failed to convert index to u128".into())
-                        })?));
-                    }
-=======
                 if ids_moved.iter().any(|id| !allowance_vec.contains(id)) {
                     record_violation(index as u128);
->>>>>>> 1c7bf301
                 }
             }
         }
@@ -571,17 +531,6 @@
     if let Some(stx_stacked) = assets.get_stacking(owner) {
         // If there are no allowances for stacking, any stacking is a violation
         if stacking_allowances.is_empty() {
-<<<<<<< HEAD
-            return Ok(Some(MAX_ALLOWANCES as u128));
-        }
-
-        // Check against the stacking allowances
-        for (index, allowance) in &stacking_allowances {
-            if stx_stacked > *allowance {
-                return Ok(Some(u128::try_from(*index).map_err(|_| {
-                    VmInternalError::Expect("failed to convert index to u128".into())
-                })?));
-=======
             record_violation(MAX_ALLOWANCES as u128);
         } else {
             for (index, allowance) in &stacking_allowances {
@@ -589,7 +538,6 @@
                     record_violation(*index as u128);
                     break;
                 }
->>>>>>> 1c7bf301
             }
         }
     }
