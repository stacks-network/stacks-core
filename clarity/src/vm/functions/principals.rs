--- conflicted
+++ resolved
@@ -211,24 +211,16 @@
         _ => {
             return {
                 // This is an aborting error because this should have been caught in analysis pass.
-<<<<<<< HEAD
-                Err(CheckErrors::TypeValueError(TypeSignature::BUFFER_1, version).into())
-=======
-                Err(CheckErrors::TypeValueError(Box::new(BUFF_1.clone()), Box::new(version)).into())
->>>>>>> 22af7d94
+                Err(CheckErrors::TypeValueError(Box::new(TypeSignature::BUFFER_1), Box::new(version)).into())
             };
         }
     };
 
     let version_byte = if verified_version.len() > 1 {
         // should have been caught by the type-checker
-<<<<<<< HEAD
-        return Err(CheckErrors::TypeValueError(TypeSignature::BUFFER_1, version).into());
-=======
         return Err(
-            CheckErrors::TypeValueError(Box::new(BUFF_1.clone()), Box::new(version)).into(),
+            CheckErrors::TypeValueError(Box::new(TypeSignature::BUFFER_1), Box::new(version)).into(),
         );
->>>>>>> 22af7d94
     } else if verified_version.is_empty() {
         // the type checker does not check the actual length of the buffer, but a 0-length buffer
         // will type-check to (buff 1)
