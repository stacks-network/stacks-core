--- conflicted
+++ resolved
@@ -210,35 +210,22 @@
         _ => {
             return {
                 // This is an aborting error because this should have been caught in analysis pass.
-<<<<<<< HEAD
-                Err(
-                    CheckErrorKind::TypeValueError(Box::new(BUFF_1.clone()), Box::new(version))
-                        .into(),
-                )
-=======
-                Err(CheckErrors::TypeValueError(
+                Err(CheckErrorKind::TypeValueError(
                     Box::new(TypeSignature::BUFFER_1),
                     Box::new(version),
                 )
                 .into())
->>>>>>> 4c652ad8
             };
         }
     };
 
     let version_byte = if verified_version.len() > 1 {
         // should have been caught by the type-checker
-<<<<<<< HEAD
-        return Err(
-            CheckErrorKind::TypeValueError(Box::new(BUFF_1.clone()), Box::new(version)).into(),
-        );
-=======
-        return Err(CheckErrors::TypeValueError(
+        return Err(CheckErrorKind::TypeValueError(
             Box::new(TypeSignature::BUFFER_1),
             Box::new(version),
         )
         .into());
->>>>>>> 4c652ad8
     } else if verified_version.is_empty() {
         // the type checker does not check the actual length of the buffer, but a 0-length buffer
         // will type-check to (buff 1)
@@ -262,13 +249,8 @@
     let verified_hash_bytes = match hash_bytes {
         Value::Sequence(SequenceData::Buffer(BuffData { ref data })) => data,
         _ => {
-<<<<<<< HEAD
             return Err(CheckErrorKind::TypeValueError(
-                Box::new(BUFF_20.clone()),
-=======
-            return Err(CheckErrors::TypeValueError(
                 Box::new(TypeSignature::BUFFER_20),
->>>>>>> 4c652ad8
                 Box::new(hash_bytes),
             )
             .into())
@@ -278,13 +260,8 @@
     // This must have been a (buff 20).
     // This is an aborting error because this should have been caught in analysis pass.
     if verified_hash_bytes.len() > 20 {
-<<<<<<< HEAD
         return Err(CheckErrorKind::TypeValueError(
-            Box::new(BUFF_20.clone()),
-=======
-        return Err(CheckErrors::TypeValueError(
             Box::new(TypeSignature::BUFFER_20),
->>>>>>> 4c652ad8
             Box::new(hash_bytes),
         )
         .into());
@@ -307,13 +284,8 @@
         let name_bytes = match name {
             Value::Sequence(SequenceData::String(CharType::ASCII(ascii_data))) => ascii_data,
             _ => {
-<<<<<<< HEAD
                 return Err(CheckErrorKind::TypeValueError(
-                    Box::new(TypeSignature::contract_name_string_ascii_type()?),
-=======
-                return Err(CheckErrors::TypeValueError(
                     Box::new(TypeSignature::CONTRACT_NAME_STRING_ASCII_MAX),
->>>>>>> 4c652ad8
                     Box::new(name),
                 )
                 .into())
@@ -329,13 +301,8 @@
 
         // if it's too long, then this should have been caught by the type-checker
         if name_bytes.data.len() > CONTRACT_MAX_NAME_LENGTH {
-<<<<<<< HEAD
             return Err(CheckErrorKind::TypeValueError(
-                Box::new(TypeSignature::contract_name_string_ascii_type()?),
-=======
-            return Err(CheckErrors::TypeValueError(
                 Box::new(TypeSignature::CONTRACT_NAME_STRING_ASCII_MAX),
->>>>>>> 4c652ad8
                 Box::new(Value::from(name_bytes)),
             )
             .into());
