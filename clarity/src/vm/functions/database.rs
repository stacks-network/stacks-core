// Copyright (C) 2013-2020 Blockstack PBC, a public benefit corporation
// Copyright (C) 2020 Stacks Open Internet Foundation
//
// This program is free software: you can redistribute it and/or modify
// it under the terms of the GNU General Public License as published by
// the Free Software Foundation, either version 3 of the License, or
// (at your option) any later version.
//
// This program is distributed in the hope that it will be useful,
// but WITHOUT ANY WARRANTY; without even the implied warranty of
// MERCHANTABILITY or FITNESS FOR A PARTICULAR PURPOSE.  See the
// GNU General Public License for more details.
//
// You should have received a copy of the GNU General Public License
// along with this program.  If not, see <http://www.gnu.org/licenses/>.

use stacks_common::consts::CHAIN_ID_TESTNET;
use stacks_common::types::chainstate::StacksBlockId;
use stacks_common::types::StacksEpochId;

use crate::vm::callables::DefineType;
use crate::vm::costs::cost_functions::ClarityCostFunction;
use crate::vm::costs::{constants as cost_constants, runtime_cost, CostTracker, MemoryConsumer};
use crate::vm::errors::{
    check_argument_count, check_arguments_at_least, CheckErrorKind, InterpreterResult as Result,
    RuntimeError, VmInternalError,
};
use crate::vm::representations::{SymbolicExpression, SymbolicExpressionType};
use crate::vm::types::{
    BlockInfoProperty, BuffData, BurnBlockInfoProperty, PrincipalData, SequenceData,
    StacksBlockInfoProperty, TenureInfoProperty, TupleData, TypeSignature, Value,
};
use crate::vm::{eval, ClarityVersion, Environment, LocalContext};

switch_on_global_epoch!(special_fetch_variable(
    special_fetch_variable_v200,
    special_fetch_variable_v205
));
switch_on_global_epoch!(special_set_variable(
    special_set_variable_v200,
    special_set_variable_v205
));
switch_on_global_epoch!(special_fetch_entry(
    special_fetch_entry_v200,
    special_fetch_entry_v205
));
switch_on_global_epoch!(special_set_entry(
    special_set_entry_v200,
    special_set_entry_v205
));
switch_on_global_epoch!(special_insert_entry(
    special_insert_entry_v200,
    special_insert_entry_v205
));
switch_on_global_epoch!(special_delete_entry(
    special_delete_entry_v200,
    special_delete_entry_v205
));

pub fn special_contract_call(
    args: &[SymbolicExpression],
    env: &mut Environment,
    context: &LocalContext,
) -> Result<Value> {
    check_arguments_at_least(2, args)?;

    // the second part of the contract_call cost (i.e., the load contract cost)
    //   is checked in `execute_contract`, and the function _application_ cost
    //   is checked in callables::DefinedFunction::execute_apply.
    runtime_cost(ClarityCostFunction::ContractCall, env, 0)?;

    let function_name = args[1].match_atom().ok_or(CheckErrorKind::ExpectedName)?;
    let rest_args_slice = &args[2..];
    let rest_args_len = rest_args_slice.len();
    let mut rest_args = Vec::with_capacity(rest_args_len);
    let mut rest_args_sizes = Vec::with_capacity(rest_args_len);
    for arg in rest_args_slice.iter() {
        let evaluated_arg = eval(arg, env, context)?;
        rest_args_sizes.push(evaluated_arg.size()? as u64);
        rest_args.push(SymbolicExpression::atom_value(evaluated_arg));
    }

    let (contract_identifier, type_returns_constraint) = match &args[0].expr {
        SymbolicExpressionType::LiteralValue(Value::Principal(PrincipalData::Contract(
            ref contract_identifier,
        ))) => {
            // Static dispatch
            (contract_identifier, None)
        }
        SymbolicExpressionType::Atom(contract_ref) => {
            // Dynamic dispatch
            match context.lookup_callable_contract(contract_ref) {
                Some(trait_data) => {
                    // Ensure that contract-call is used for inter-contract calls only
                    if trait_data.contract_identifier == env.contract_context.contract_identifier {
                        return Err(CheckErrorKind::CircularReference(vec![trait_data
                            .contract_identifier
                            .name
                            .to_string()])
                        .into());
                    }

                    let contract_to_check = env
                        .global_context
                        .database
                        .get_contract(&trait_data.contract_identifier)
                        .map_err(|_e| {
                            CheckErrorKind::NoSuchContract(
                                trait_data.contract_identifier.to_string(),
                            )
                        })?;
                    let contract_context_to_check = contract_to_check.contract_context;

                    // This error case indicates a bad implementation. Only traits should be
                    // added to callable_contracts.
                    let trait_identifier = trait_data
                        .trait_identifier
                        .as_ref()
                        .ok_or(CheckErrorKind::ExpectedTraitIdentifier)?;

                    // Attempt to short circuit the dynamic dispatch checks:
                    // If the contract is explicitely implementing the trait with `impl-trait`,
                    // then we can simply rely on the analysis performed at publish time.
                    if contract_context_to_check.is_explicitly_implementing_trait(trait_identifier)
                    {
                        (&trait_data.contract_identifier, None)
                    } else {
                        let trait_name = trait_identifier.name.to_string();

                        // Retrieve, from the trait definition, the expected method signature
                        let contract_defining_trait = env
                            .global_context
                            .database
                            .get_contract(&trait_identifier.contract_identifier)
                            .map_err(|_e| {
                                CheckErrorKind::NoSuchContract(
                                    trait_identifier.contract_identifier.to_string(),
                                )
                            })?;
                        let contract_context_defining_trait =
                            contract_defining_trait.contract_context;

                        // Retrieve the function that will be invoked
                        let function_to_check = contract_context_to_check
                            .lookup_function(function_name)
                            .ok_or(CheckErrorKind::BadTraitImplementation(
                                trait_name.clone(),
                                function_name.to_string(),
                            ))?;

                        // Check read/write compatibility
                        if env.global_context.is_read_only() {
                            return Err(CheckErrorKind::TraitBasedContractCallInReadOnly.into());
                        }

                        // Check visibility
                        if function_to_check.define_type == DefineType::Private {
                            return Err(CheckErrorKind::NoSuchPublicFunction(
                                trait_data.contract_identifier.to_string(),
                                function_name.to_string(),
                            )
                            .into());
                        }

                        function_to_check.check_trait_expectations(
                            env.epoch(),
                            &contract_context_defining_trait,
                            trait_identifier,
                        )?;

                        // Retrieve the expected method signature
                        let constraining_trait = contract_context_defining_trait
                            .lookup_trait_definition(&trait_name)
                            .ok_or(CheckErrorKind::TraitReferenceUnknown(trait_name.clone()))?;
                        let expected_sig = constraining_trait.get(function_name).ok_or(
                            CheckErrorKind::TraitMethodUnknown(
                                trait_name,
                                function_name.to_string(),
                            ),
                        )?;
                        (
                            &trait_data.contract_identifier,
                            Some(expected_sig.returns.clone()),
                        )
                    }
                }
                _ => return Err(CheckErrorKind::ContractCallExpectName.into()),
            }
        }
        _ => return Err(CheckErrorKind::ContractCallExpectName.into()),
    };

    let contract_principal = env.contract_context.contract_identifier.clone().into();

    let mut nested_env = env.nest_with_caller(contract_principal);
    let result = if nested_env.short_circuit_contract_call(
        contract_identifier,
        function_name,
        &rest_args_sizes,
    )? {
        nested_env.run_free(|free_env| {
            free_env.execute_contract(contract_identifier, function_name, &rest_args, false)
        })
    } else {
        nested_env.execute_contract(contract_identifier, function_name, &rest_args, false)
    }?;

    // sanitize contract-call outputs in epochs >= 2.4
    let result_type = TypeSignature::type_of(&result)?;
    let (result, _) = Value::sanitize_value(env.epoch(), &result_type, result)
        .ok_or_else(|| CheckErrorKind::CouldNotDetermineType)?;

    // Ensure that the expected type from the trait spec admits
    // the type of the value returned by the dynamic dispatch.
    if let Some(returns_type_signature) = type_returns_constraint {
        let actual_returns = TypeSignature::type_of(&result)?;
        if !returns_type_signature.admits_type(env.epoch(), &actual_returns)? {
            return Err(CheckErrorKind::ReturnTypesMustMatch(
                Box::new(returns_type_signature),
                Box::new(actual_returns),
            )
            .into());
        }
    }

    Ok(result)
}

pub fn special_fetch_variable_v200(
    args: &[SymbolicExpression],
    env: &mut Environment,
    _context: &LocalContext,
) -> Result<Value> {
    check_argument_count(1, args)?;

    let var_name = args[0].match_atom().ok_or(CheckErrorKind::ExpectedName)?;

    let contract = &env.contract_context.contract_identifier;

    let data_types = env
        .contract_context
        .meta_data_var
        .get(var_name)
        .ok_or(CheckErrorKind::NoSuchDataVariable(var_name.to_string()))?;

    runtime_cost(
        ClarityCostFunction::FetchVar,
        env,
        data_types.value_type.size()?,
    )?;

    let epoch = *env.epoch();
    env.global_context
        .database
        .lookup_variable(contract, var_name, data_types, &epoch)
}

/// The Stacks v205 version of fetch_variable uses the actual stored size of the
///  value as input to the cost tabulation. Otherwise identical to v200.
pub fn special_fetch_variable_v205(
    args: &[SymbolicExpression],
    env: &mut Environment,
    _context: &LocalContext,
) -> Result<Value> {
    check_argument_count(1, args)?;

    let var_name = args[0].match_atom().ok_or(CheckErrorKind::ExpectedName)?;

    let contract = &env.contract_context.contract_identifier;

    let data_types = env
        .contract_context
        .meta_data_var
        .get(var_name)
        .ok_or(CheckErrorKind::NoSuchDataVariable(var_name.to_string()))?;

    let epoch = *env.epoch();
    let result = env
        .global_context
        .database
        .lookup_variable_with_size(contract, var_name, data_types, &epoch);

    let result_size = match &result {
        Ok(data) => data.serialized_byte_len,
        Err(_e) => data_types.value_type.size()? as u64,
    };

    runtime_cost(ClarityCostFunction::FetchVar, env, result_size)?;

    result.map(|data| data.value)
}

pub fn special_set_variable_v200(
    args: &[SymbolicExpression],
    env: &mut Environment,
    context: &LocalContext,
) -> Result<Value> {
    if env.global_context.is_read_only() {
        return Err(CheckErrorKind::WriteAttemptedInReadOnly.into());
    }

    check_argument_count(2, args)?;

    let value = eval(&args[1], env, context)?;

    let var_name = args[0].match_atom().ok_or(CheckErrorKind::ExpectedName)?;

    let contract = &env.contract_context.contract_identifier;

    let data_types = env
        .contract_context
        .meta_data_var
        .get(var_name)
        .ok_or(CheckErrorKind::NoSuchDataVariable(var_name.to_string()))?;

    runtime_cost(
        ClarityCostFunction::SetVar,
        env,
        data_types.value_type.size()?,
    )?;

    env.add_memory(value.get_memory_use()?)?;

    let epoch = *env.epoch();
    env.global_context
        .database
        .set_variable(contract, var_name, value, data_types, &epoch)
        .map(|data| data.value)
}

/// The Stacks v205 version of set_variable uses the actual stored size of the
///  value as input to the cost tabulation. Otherwise identical to v200.
pub fn special_set_variable_v205(
    args: &[SymbolicExpression],
    env: &mut Environment,
    context: &LocalContext,
) -> Result<Value> {
    if env.global_context.is_read_only() {
        return Err(CheckErrorKind::WriteAttemptedInReadOnly.into());
    }

    check_argument_count(2, args)?;

    let value = eval(&args[1], env, context)?;

    let var_name = args[0].match_atom().ok_or(CheckErrorKind::ExpectedName)?;

    let contract = &env.contract_context.contract_identifier;

    let data_types = env
        .contract_context
        .meta_data_var
        .get(var_name)
        .ok_or(CheckErrorKind::NoSuchDataVariable(var_name.to_string()))?;

    let epoch = *env.epoch();
    let result = env
        .global_context
        .database
        .set_variable(contract, var_name, value, data_types, &epoch);

    let result_size = match &result {
        Ok(data) => data.serialized_byte_len,
        Err(_e) => data_types.value_type.size()? as u64,
    };

    runtime_cost(ClarityCostFunction::SetVar, env, result_size)?;

    env.add_memory(result_size)?;

    result.map(|data| data.value)
}

pub fn special_fetch_entry_v200(
    args: &[SymbolicExpression],
    env: &mut Environment,
    context: &LocalContext,
) -> Result<Value> {
    check_argument_count(2, args)?;

    let map_name = args[0].match_atom().ok_or(CheckErrorKind::ExpectedName)?;

    let key = eval(&args[1], env, context)?;

    let contract = &env.contract_context.contract_identifier;

    let data_types = env
        .contract_context
        .meta_data_map
        .get(map_name)
        .ok_or(CheckErrorKind::NoSuchMap(map_name.to_string()))?;

    runtime_cost(
        ClarityCostFunction::FetchEntry,
        env,
        data_types.value_type.size()? + data_types.key_type.size()?,
    )?;

    let epoch = *env.epoch();
    env.global_context
        .database
        .fetch_entry(contract, map_name, &key, data_types, &epoch)
}

/// The Stacks v205 version of fetch_entry uses the actual stored size of the
///  value as input to the cost tabulation. Otherwise identical to v200.
pub fn special_fetch_entry_v205(
    args: &[SymbolicExpression],
    env: &mut Environment,
    context: &LocalContext,
) -> Result<Value> {
    check_argument_count(2, args)?;

    let map_name = args[0].match_atom().ok_or(CheckErrorKind::ExpectedName)?;

    let key = eval(&args[1], env, context)?;

    let contract = &env.contract_context.contract_identifier;

    let data_types = env
        .contract_context
        .meta_data_map
        .get(map_name)
        .ok_or(CheckErrorKind::NoSuchMap(map_name.to_string()))?;

    let epoch = *env.epoch();
    let result = env
        .global_context
        .database
        .fetch_entry_with_size(contract, map_name, &key, data_types, &epoch);

    let result_size = match &result {
        Ok(data) => data.serialized_byte_len,
        Err(_e) => (data_types.value_type.size()? + data_types.key_type.size()?) as u64,
    };

    runtime_cost(ClarityCostFunction::FetchEntry, env, result_size)?;

    result.map(|data| data.value)
}

pub fn special_at_block(
    args: &[SymbolicExpression],
    env: &mut Environment,
    context: &LocalContext,
) -> Result<Value> {
    check_argument_count(2, args)?;

    runtime_cost(ClarityCostFunction::AtBlock, env, 0)?;

    let bhh = match eval(&args[0], env, context)? {
        Value::Sequence(SequenceData::Buffer(BuffData { data })) => {
            if data.len() != 32 {
                return Err(RuntimeError::BadBlockHash(data).into());
            } else {
                StacksBlockId::from(data.as_slice())
            }
        }
        x => {
<<<<<<< HEAD
            return Err(
                CheckErrorKind::TypeValueError(Box::new(BUFF_32.clone()), Box::new(x)).into(),
            )
=======
            return Err(CheckErrors::TypeValueError(
                Box::new(TypeSignature::BUFFER_32),
                Box::new(x),
            )
            .into())
>>>>>>> b5e3baf7
        }
    };

    env.add_memory(cost_constants::AT_BLOCK_MEMORY)?;
    let result = env.evaluate_at_block(bhh, &args[1], context);
    env.drop_memory(cost_constants::AT_BLOCK_MEMORY)?;

    result
}

pub fn special_set_entry_v200(
    args: &[SymbolicExpression],
    env: &mut Environment,
    context: &LocalContext,
) -> Result<Value> {
    if env.global_context.is_read_only() {
        return Err(CheckErrorKind::WriteAttemptedInReadOnly.into());
    }

    check_argument_count(3, args)?;

    let key = eval(&args[1], env, context)?;

    let value = eval(&args[2], env, context)?;

    let map_name = args[0].match_atom().ok_or(CheckErrorKind::ExpectedName)?;

    let contract = &env.contract_context.contract_identifier;

    let data_types = env
        .contract_context
        .meta_data_map
        .get(map_name)
        .ok_or(CheckErrorKind::NoSuchMap(map_name.to_string()))?;

    runtime_cost(
        ClarityCostFunction::SetEntry,
        env,
        data_types.value_type.size()? + data_types.key_type.size()?,
    )?;

    env.add_memory(key.get_memory_use()?)?;
    env.add_memory(value.get_memory_use()?)?;

    let epoch = *env.epoch();
    env.global_context
        .database
        .set_entry(contract, map_name, key, value, data_types, &epoch)
        .map(|data| data.value)
}

/// The Stacks v205 version of set_entry uses the actual stored size of the
///  value as input to the cost tabulation. Otherwise identical to v200.
pub fn special_set_entry_v205(
    args: &[SymbolicExpression],
    env: &mut Environment,
    context: &LocalContext,
) -> Result<Value> {
    if env.global_context.is_read_only() {
        return Err(CheckErrorKind::WriteAttemptedInReadOnly.into());
    }

    check_argument_count(3, args)?;

    let key = eval(&args[1], env, context)?;

    let value = eval(&args[2], env, context)?;

    let map_name = args[0].match_atom().ok_or(CheckErrorKind::ExpectedName)?;

    let contract = &env.contract_context.contract_identifier;

    let data_types = env
        .contract_context
        .meta_data_map
        .get(map_name)
        .ok_or(CheckErrorKind::NoSuchMap(map_name.to_string()))?;

    let epoch = *env.epoch();
    let result = env
        .global_context
        .database
        .set_entry(contract, map_name, key, value, data_types, &epoch);

    let result_size = match &result {
        Ok(data) => data.serialized_byte_len,
        Err(_e) => (data_types.value_type.size()? + data_types.key_type.size()?) as u64,
    };

    runtime_cost(ClarityCostFunction::SetEntry, env, result_size)?;

    env.add_memory(result_size)?;

    result.map(|data| data.value)
}

pub fn special_insert_entry_v200(
    args: &[SymbolicExpression],
    env: &mut Environment,
    context: &LocalContext,
) -> Result<Value> {
    if env.global_context.is_read_only() {
        return Err(CheckErrorKind::WriteAttemptedInReadOnly.into());
    }

    check_argument_count(3, args)?;

    let key = eval(&args[1], env, context)?;

    let value = eval(&args[2], env, context)?;

    let map_name = args[0].match_atom().ok_or(CheckErrorKind::ExpectedName)?;

    let contract = &env.contract_context.contract_identifier;

    let data_types = env
        .contract_context
        .meta_data_map
        .get(map_name)
        .ok_or(CheckErrorKind::NoSuchMap(map_name.to_string()))?;

    runtime_cost(
        ClarityCostFunction::SetEntry,
        env,
        data_types.value_type.size()? + data_types.key_type.size()?,
    )?;

    env.add_memory(key.get_memory_use()?)?;
    env.add_memory(value.get_memory_use()?)?;

    let epoch = *env.epoch();

    env.global_context
        .database
        .insert_entry(contract, map_name, key, value, data_types, &epoch)
        .map(|data| data.value)
}

/// The Stacks v205 version of insert_entry uses the actual stored size of the
///  value as input to the cost tabulation. Otherwise identical to v200.
pub fn special_insert_entry_v205(
    args: &[SymbolicExpression],
    env: &mut Environment,
    context: &LocalContext,
) -> Result<Value> {
    if env.global_context.is_read_only() {
        return Err(CheckErrorKind::WriteAttemptedInReadOnly.into());
    }

    check_argument_count(3, args)?;

    let key = eval(&args[1], env, context)?;

    let value = eval(&args[2], env, context)?;

    let map_name = args[0].match_atom().ok_or(CheckErrorKind::ExpectedName)?;

    let contract = &env.contract_context.contract_identifier;

    let data_types = env
        .contract_context
        .meta_data_map
        .get(map_name)
        .ok_or(CheckErrorKind::NoSuchMap(map_name.to_string()))?;

    let epoch = *env.epoch();
    let result = env
        .global_context
        .database
        .insert_entry(contract, map_name, key, value, data_types, &epoch);

    let result_size = match &result {
        Ok(data) => data.serialized_byte_len,
        Err(_e) => (data_types.value_type.size()? + data_types.key_type.size()?) as u64,
    };

    runtime_cost(ClarityCostFunction::SetEntry, env, result_size)?;

    env.add_memory(result_size)?;

    result.map(|data| data.value)
}

pub fn special_delete_entry_v200(
    args: &[SymbolicExpression],
    env: &mut Environment,
    context: &LocalContext,
) -> Result<Value> {
    if env.global_context.is_read_only() {
        return Err(CheckErrorKind::WriteAttemptedInReadOnly.into());
    }

    check_argument_count(2, args)?;

    let key = eval(&args[1], env, context)?;

    let map_name = args[0].match_atom().ok_or(CheckErrorKind::ExpectedName)?;

    let contract = &env.contract_context.contract_identifier;

    let data_types = env
        .contract_context
        .meta_data_map
        .get(map_name)
        .ok_or(CheckErrorKind::NoSuchMap(map_name.to_string()))?;

    runtime_cost(
        ClarityCostFunction::SetEntry,
        env,
        data_types.key_type.size()?,
    )?;

    env.add_memory(key.get_memory_use()?)?;

    let epoch = *env.epoch();
    env.global_context
        .database
        .delete_entry(contract, map_name, &key, data_types, &epoch)
        .map(|data| data.value)
}

/// The Stacks v205 version of delete_entry uses the actual stored size of the
///  value as input to the cost tabulation. Otherwise identical to v200.
pub fn special_delete_entry_v205(
    args: &[SymbolicExpression],
    env: &mut Environment,
    context: &LocalContext,
) -> Result<Value> {
    if env.global_context.is_read_only() {
        return Err(CheckErrorKind::WriteAttemptedInReadOnly.into());
    }

    check_argument_count(2, args)?;

    let key = eval(&args[1], env, context)?;

    let map_name = args[0].match_atom().ok_or(CheckErrorKind::ExpectedName)?;

    let contract = &env.contract_context.contract_identifier;

    let data_types = env
        .contract_context
        .meta_data_map
        .get(map_name)
        .ok_or(CheckErrorKind::NoSuchMap(map_name.to_string()))?;

    let epoch = *env.epoch();
    let result = env
        .global_context
        .database
        .delete_entry(contract, map_name, &key, data_types, &epoch);

    let result_size = match &result {
        Ok(data) => data.serialized_byte_len,
        Err(_e) => data_types.key_type.size()? as u64,
    };

    runtime_cost(ClarityCostFunction::SetEntry, env, result_size)?;

    env.add_memory(result_size)?;

    result.map(|data| data.value)
}

/// Handles the `get-block-info?` special function.
/// Interprets `args` as variables `[property-name, block-height]`, and returns
/// a property value determined by `property-name`:
/// - `id-header-hash` returns the index block hash at `block-height`
/// - `header-hash` returns the header hash at `block-height`
/// - `time` returns the burn block time of the block at `block-height`
/// - `vrf-seed` returns the VRF seed of the block at `block-height`
/// - `burnchain-header-hash` returns header hash of the burnchain block corresponding to `block-height`
/// - `miner-address` returns the address of the principal that mined the block at `block-height`
/// - `miner-spend-winner` returns the number of satoshis spent by the winning miner for the block at `block-height`
/// - `miner-spend-total` returns the total number of satoshis spent by all miners for the block at `block-height`
/// - `block-reward` returns the block reward for the block at `block-height`
///
/// # Errors:
/// - CheckErrorKind::IncorrectArgumentCount if there aren't 2 arguments.
/// - CheckErrorKind::GetStacksBlockInfoExpectPropertyName if `args[0]` isn't a ClarityName.
/// - CheckErrorKind::NoSuchStacksBlockInfoProperty if `args[0]` isn't a StacksBlockInfoProperty.
/// - CheckErrorKind::TypeValueError if `args[1]` isn't a `uint`.
pub fn special_get_block_info(
    args: &[SymbolicExpression],
    env: &mut Environment,
    context: &LocalContext,
) -> Result<Value> {
    // (get-block-info? property-name block-height-uint)
    runtime_cost(ClarityCostFunction::BlockInfo, env, 0)?;

    check_argument_count(2, args)?;

    // Handle the block property name input arg.
    let property_name = args[0]
        .match_atom()
        .ok_or(CheckErrorKind::GetBlockInfoExpectPropertyName)?;

    let version = env.contract_context.get_clarity_version();

    let block_info_prop = BlockInfoProperty::lookup_by_name_at_version(property_name, version)
        .ok_or(CheckErrorKind::GetBlockInfoExpectPropertyName)?;

    // Handle the block-height input arg clause.
    let height_eval = eval(&args[1], env, context)?;
    let height_value = match height_eval {
        Value::UInt(result) => Ok(result),
        x => Err(CheckErrorKind::TypeValueError(
            Box::new(TypeSignature::UIntType),
            Box::new(x),
        )),
    }?;

    let height_value = match u32::try_from(height_value) {
        Ok(result) => result,
        _ => return Ok(Value::none()),
    };

    // interpret height as a tenure height IFF
    // * clarity version is less than Clarity3
    // * the evaluated epoch is geq 3.0
    // * we are not on (classic) primary testnet
    let interpret_height_as_tenure_height = env.contract_context.get_clarity_version()
        < &ClarityVersion::Clarity3
        && env.global_context.epoch_id >= StacksEpochId::Epoch30
        && env.global_context.chain_id != CHAIN_ID_TESTNET;

    let height_value = if !interpret_height_as_tenure_height {
        height_value
    } else {
        // interpretting height_value as a tenure height
        let height_opt = env
            .global_context
            .database
            .get_block_height_for_tenure_height(height_value)?;
        match height_opt {
            Some(x) => x,
            None => return Ok(Value::none()),
        }
    };

    let current_block_height = env.global_context.database.get_current_block_height();
    if height_value >= current_block_height {
        return Ok(Value::none());
    }

    let result = match block_info_prop {
        BlockInfoProperty::Time => {
            let block_time = env
                .global_context
                .database
                .get_burn_block_time(height_value, None)?;
            Value::UInt(u128::from(block_time))
        }
        BlockInfoProperty::VrfSeed => {
            let vrf_seed = env
                .global_context
                .database
                .get_block_vrf_seed(height_value)?;
            Value::Sequence(SequenceData::Buffer(BuffData {
                data: vrf_seed.as_bytes().to_vec(),
            }))
        }
        BlockInfoProperty::HeaderHash => {
            let header_hash = env
                .global_context
                .database
                .get_block_header_hash(height_value)?;
            Value::Sequence(SequenceData::Buffer(BuffData {
                data: header_hash.as_bytes().to_vec(),
            }))
        }
        BlockInfoProperty::BurnchainHeaderHash => {
            let burnchain_header_hash = env
                .global_context
                .database
                .get_burnchain_block_header_hash(height_value)?;
            Value::Sequence(SequenceData::Buffer(BuffData {
                data: burnchain_header_hash.as_bytes().to_vec(),
            }))
        }
        BlockInfoProperty::IdentityHeaderHash => {
            let id_header_hash = env
                .global_context
                .database
                .get_index_block_header_hash(height_value)?;
            Value::Sequence(SequenceData::Buffer(BuffData {
                data: id_header_hash.as_bytes().to_vec(),
            }))
        }
        BlockInfoProperty::MinerAddress => {
            let miner_address = env
                .global_context
                .database
                .get_miner_address(height_value)?;
            Value::from(miner_address)
        }
        BlockInfoProperty::MinerSpendWinner => {
            let winner_spend = env
                .global_context
                .database
                .get_miner_spend_winner(height_value)?;
            Value::UInt(winner_spend)
        }
        BlockInfoProperty::MinerSpendTotal => {
            let total_spend = env
                .global_context
                .database
                .get_miner_spend_total(height_value)?;
            Value::UInt(total_spend)
        }
        BlockInfoProperty::BlockReward => {
            // this is already an optional
            let block_reward_opt = env.global_context.database.get_block_reward(height_value)?;
            return Ok(match block_reward_opt {
                Some(x) => Value::some(Value::UInt(x))?,
                None => Value::none(),
            });
        }
    };

    Value::some(result)
}

/// Handles the `get-burn-block-info?` special function.
/// Interprets `args` as variables `[property_name, burn_block_height]`, and returns
/// a property value determined by `property_name`:
/// - `header_hash` returns the burn block header hash at `burn_block_height`
/// - `pox_addrs` returns the list of PoX addresses paid out at `burn_block_height`
///
/// # Errors:
/// - CheckErrorKind::IncorrectArgumentCount if there aren't 2 arguments.
/// - CheckErrorKind::GetBlockInfoExpectPropertyName if `args[0]` isn't a ClarityName.
/// - CheckErrorKind::NoSuchBurnBlockInfoProperty if `args[0]` isn't a BurnBlockInfoProperty.
/// - CheckErrorKind::TypeValueError if `args[1]` isn't a `uint`.
pub fn special_get_burn_block_info(
    args: &[SymbolicExpression],
    env: &mut Environment,
    context: &LocalContext,
) -> Result<Value> {
    runtime_cost(ClarityCostFunction::GetBurnBlockInfo, env, 0)?;

    check_argument_count(2, args)?;

    // Handle the block property name input arg.
    let property_name = args[0]
        .match_atom()
        .ok_or(CheckErrorKind::GetBlockInfoExpectPropertyName)?;

    let block_info_prop = BurnBlockInfoProperty::lookup_by_name(property_name).ok_or(
        CheckErrorKind::NoSuchBurnBlockInfoProperty(property_name.to_string()),
    )?;

    // Handle the block-height input arg clause.
    let height_eval = eval(&args[1], env, context)?;
    let height_value = match height_eval {
        Value::UInt(result) => result,
        x => {
            return Err(CheckErrorKind::TypeValueError(
                Box::new(TypeSignature::UIntType),
                Box::new(x),
            )
            .into());
        }
    };

    // Note: We assume that we will not have a height bigger than u32::MAX.
    let height_value = match u32::try_from(height_value) {
        Ok(result) => result,
        _ => return Ok(Value::none()),
    };

    match block_info_prop {
        BurnBlockInfoProperty::HeaderHash => {
            let burnchain_header_hash_opt = env
                .global_context
                .database
                .get_burnchain_block_header_hash_for_burnchain_height(height_value)?;

            match burnchain_header_hash_opt {
                Some(burnchain_header_hash) => {
                    Value::some(Value::Sequence(SequenceData::Buffer(BuffData {
                        data: burnchain_header_hash.as_bytes().to_vec(),
                    })))
                }
                None => Ok(Value::none()),
            }
        }
        BurnBlockInfoProperty::PoxAddrs => {
            let pox_addrs_and_payout = env
                .global_context
                .database
                .get_pox_payout_addrs_for_burnchain_height(height_value)?;

            match pox_addrs_and_payout {
                Some((addrs, payout)) => Ok(Value::some(Value::Tuple(
                    TupleData::from_data(vec![
                        (
                            "addrs".into(),
                            Value::cons_list(
                                addrs.into_iter().map(Value::Tuple).collect(),
                                env.epoch(),
                            )
                            .map_err(|_| {
                                VmInternalError::Expect(
                                    "FATAL: could not convert address list to Value".into(),
                                )
                            })?,
                        ),
                        ("payout".into(), Value::UInt(payout)),
                    ])
                    .map_err(|_| {
                        VmInternalError::Expect(
                            "FATAL: failed to build pox addrs and payout tuple".into(),
                        )
                    })?,
                ))
                .map_err(|_| VmInternalError::Expect("FATAL: could not build Some(..)".into()))?),
                None => Ok(Value::none()),
            }
        }
    }
}

/// Handles the `get-stacks-block-info?` special function.
/// Interprets `args` as variables `[property-name, block-height]`, and returns
/// a property value determined by `property-name`:
/// - `id-header-hash` returns the index block hash at `block-height`
/// - `header-hash` returns the header hash at `block-height`
/// - `time` returns the block time at `block-height`
///
/// # Errors:
/// - CheckErrorKind::IncorrectArgumentCount if there aren't 2 arguments.
/// - CheckErrorKind::GetStacksBlockInfoExpectPropertyName if `args[0]` isn't a ClarityName.
/// - CheckErrorKind::NoSuchStacksBlockInfoProperty if `args[0]` isn't a StacksBlockInfoProperty.
/// - CheckErrorKind::TypeValueError if `args[1]` isn't a `uint`.
pub fn special_get_stacks_block_info(
    args: &[SymbolicExpression],
    env: &mut Environment,
    context: &LocalContext,
) -> Result<Value> {
    // (get-stacks-block-info? property-name block-height-uint)
    runtime_cost(ClarityCostFunction::BlockInfo, env, 0)?;

    check_argument_count(2, args)?;

    // Handle the block property name input arg.
    let property_name = args[0]
        .match_atom()
        .ok_or(CheckErrorKind::GetStacksBlockInfoExpectPropertyName)?;

    let block_info_prop = StacksBlockInfoProperty::lookup_by_name(property_name).ok_or(
        CheckErrorKind::NoSuchStacksBlockInfoProperty(property_name.to_string()),
    )?;

    // Handle the block-height input arg.
    let height_eval = eval(&args[1], env, context)?;
    let height_value = match height_eval {
        Value::UInt(result) => Ok(result),
        x => Err(CheckErrorKind::TypeValueError(
            Box::new(TypeSignature::UIntType),
            Box::new(x),
        )),
    }?;

    let Ok(height_value) = u32::try_from(height_value) else {
        return Ok(Value::none());
    };

    let current_block_height = env.global_context.database.get_current_block_height();
    if height_value >= current_block_height {
        return Ok(Value::none());
    }

    let result = match block_info_prop {
        StacksBlockInfoProperty::Time => {
            let block_time = env.global_context.database.get_block_time(height_value)?;
            Value::UInt(u128::from(block_time))
        }
        StacksBlockInfoProperty::HeaderHash => {
            let header_hash = env
                .global_context
                .database
                .get_block_header_hash(height_value)?;
            Value::Sequence(SequenceData::Buffer(BuffData {
                data: header_hash.as_bytes().to_vec(),
            }))
        }
        StacksBlockInfoProperty::IndexHeaderHash => {
            let id_header_hash = env
                .global_context
                .database
                .get_index_block_header_hash(height_value)?;
            Value::Sequence(SequenceData::Buffer(BuffData {
                data: id_header_hash.as_bytes().to_vec(),
            }))
        }
    };

    Value::some(result)
}

/// Handles the function `get-tenure-info?` special function.
/// Interprets `args` as variables `[property-name, block-height]`, and returns
/// a property value determined by `property-name`:
/// - `time` returns the burn block time for the tenure of which `block-height` is a part
/// - `vrf-seed` returns the VRF seed for the tenure of which `block-height` is a part
/// - `burnchain-header-hash` returns header hash of the burnchain block corresponding to the tenure of which `block-height` is a part
/// - `miner-address` returns the address of the principal that mined the tenure of which `block-height` is a part
/// - `miner-spend-winner` returns the number of satoshis spent by the winning miner for the tenure of which `block-height` is a part
/// - `miner-spend-total` returns the total number of satoshis spent by all miners for the tenure of which `block-height` is a part
/// - `block-reward` returns the block reward for the tenure of which `block-height` is a part
///
/// # Errors:
/// - CheckErrorKind::IncorrectArgumentCount if there aren't 2 arguments.
/// - CheckErrorKind::GetTenureInfoExpectPropertyName if `args[0]` isn't a ClarityName.
/// - CheckErrorKind::NoSuchTenureInfoProperty if `args[0]` isn't a TenureInfoProperty.
/// - CheckErrorKind::TypeValueError if `args[1]` isn't a `uint`.
pub fn special_get_tenure_info(
    args: &[SymbolicExpression],
    env: &mut Environment,
    context: &LocalContext,
) -> Result<Value> {
    // (get-tenure-info? property-name block-height-uint)
    runtime_cost(ClarityCostFunction::BlockInfo, env, 0)?;

    check_argument_count(2, args)?;

    // Handle the block property name input arg.
    let property_name = args[0]
        .match_atom()
        .ok_or(CheckErrorKind::GetTenureInfoExpectPropertyName)?;

    let block_info_prop = TenureInfoProperty::lookup_by_name(property_name)
        .ok_or(CheckErrorKind::GetTenureInfoExpectPropertyName)?;

    // Handle the block-height input arg.
    let height_eval = eval(&args[1], env, context)?;
    let height_value = match height_eval {
        Value::UInt(result) => Ok(result),
        x => Err(CheckErrorKind::TypeValueError(
            Box::new(TypeSignature::UIntType),
            Box::new(x),
        )),
    }?;

    let Ok(height_value) = u32::try_from(height_value) else {
        return Ok(Value::none());
    };

    let current_height = env.global_context.database.get_current_block_height();
    if height_value >= current_height {
        return Ok(Value::none());
    }

    let result = match block_info_prop {
        TenureInfoProperty::Time => {
            let block_time = env
                .global_context
                .database
                .get_burn_block_time(height_value, None)?;
            Value::UInt(u128::from(block_time))
        }
        TenureInfoProperty::VrfSeed => {
            let vrf_seed = env
                .global_context
                .database
                .get_block_vrf_seed(height_value)?;
            Value::Sequence(SequenceData::Buffer(BuffData {
                data: vrf_seed.as_bytes().to_vec(),
            }))
        }
        TenureInfoProperty::BurnchainHeaderHash => {
            let burnchain_header_hash = env
                .global_context
                .database
                .get_burnchain_block_header_hash(height_value)?;
            Value::Sequence(SequenceData::Buffer(BuffData {
                data: burnchain_header_hash.as_bytes().to_vec(),
            }))
        }
        TenureInfoProperty::MinerAddress => {
            let miner_address = env
                .global_context
                .database
                .get_miner_address(height_value)?;
            Value::from(miner_address)
        }
        TenureInfoProperty::MinerSpendWinner => {
            let winner_spend = env
                .global_context
                .database
                .get_miner_spend_winner(height_value)?;
            Value::UInt(winner_spend)
        }
        TenureInfoProperty::MinerSpendTotal => {
            let total_spend = env
                .global_context
                .database
                .get_miner_spend_total(height_value)?;
            Value::UInt(total_spend)
        }
        TenureInfoProperty::BlockReward => {
            // this is already an optional
            let block_reward_opt = env.global_context.database.get_block_reward(height_value)?;
            return Ok(match block_reward_opt {
                Some(x) => Value::some(Value::UInt(x))?,
                None => Value::none(),
            });
        }
    };

    Value::some(result)
}

/// Handles the function `contract-hash?`
pub fn special_contract_hash(
    args: &[SymbolicExpression],
    env: &mut Environment,
    context: &LocalContext,
) -> Result<Value> {
    check_argument_count(1, args)?;
    let contract_expr = args
        .first()
        .ok_or(CheckErrorKind::IncorrectArgumentCount(1, 0))?;
    let contract_value = eval(contract_expr, env, context)?;
    let contract_identifier = match contract_value {
        Value::Principal(PrincipalData::Standard(_)) => {
            // If the value is a standard principal, we return `(err u1)`.
            return Ok(Value::err_uint(1));
        }
        Value::Principal(PrincipalData::Contract(contract_identifier)) => contract_identifier,
        _ => {
            // If the value is not a principal, we return a check error.
            return Err(
                CheckErrorKind::ExpectedContractPrincipalValue(Box::new(contract_value)).into(),
            );
        }
    };

    runtime_cost(ClarityCostFunction::ContractHash, env, 0)?;

    let Some(contract_hash) = env
        .global_context
        .database
        .get_contract_hash(&contract_identifier)?
    else {
        // If the contract does not exist, we return `(err u2)`.
        return Ok(Value::err_uint(2));
    };

    Value::okay(Value::buff_from(contract_hash.as_bytes().to_vec())?)
}<|MERGE_RESOLUTION|>--- conflicted
+++ resolved
@@ -457,17 +457,13 @@
             }
         }
         x => {
-<<<<<<< HEAD
             return Err(
-                CheckErrorKind::TypeValueError(Box::new(BUFF_32.clone()), Box::new(x)).into(),
-            )
-=======
-            return Err(CheckErrors::TypeValueError(
+                CheckErrorKind::TypeValueError(
                 Box::new(TypeSignature::BUFFER_32),
                 Box::new(x),
             )
-            .into())
->>>>>>> b5e3baf7
+            .into(),
+            )
         }
     };
 
