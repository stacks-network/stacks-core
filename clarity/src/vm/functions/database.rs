// Copyright (C) 2013-2020 Blockstack PBC, a public benefit corporation
// Copyright (C) 2020 Stacks Open Internet Foundation
//
// This program is free software: you can redistribute it and/or modify
// it under the terms of the GNU General Public License as published by
// the Free Software Foundation, either version 3 of the License, or
// (at your option) any later version.
//
// This program is distributed in the hope that it will be useful,
// but WITHOUT ANY WARRANTY; without even the implied warranty of
// MERCHANTABILITY or FITNESS FOR A PARTICULAR PURPOSE.  See the
// GNU General Public License for more details.
//
// You should have received a copy of the GNU General Public License
// along with this program.  If not, see <http://www.gnu.org/licenses/>.

use stacks_common::consts::CHAIN_ID_TESTNET;
use stacks_common::types::chainstate::StacksBlockId;
use stacks_common::types::StacksEpochId;

use crate::vm::callables::DefineType;
use crate::vm::costs::cost_functions::ClarityCostFunction;
use crate::vm::costs::{constants as cost_constants, runtime_cost, CostTracker, MemoryConsumer};
use crate::vm::errors::{
    check_argument_count, check_arguments_at_least, CheckErrorKind, InterpreterResult as Result,
    RuntimeError, VmInternalError,
};
use crate::vm::representations::{SymbolicExpression, SymbolicExpressionType};
use crate::vm::types::{
    BlockInfoProperty, BuffData, BurnBlockInfoProperty, PrincipalData, SequenceData,
    StacksBlockInfoProperty, TenureInfoProperty, TupleData, TypeSignature, Value,
};
use crate::vm::{eval, ClarityVersion, Environment, LocalContext};

switch_on_global_epoch!(special_fetch_variable(
    special_fetch_variable_v200,
    special_fetch_variable_v205
));
switch_on_global_epoch!(special_set_variable(
    special_set_variable_v200,
    special_set_variable_v205
));
switch_on_global_epoch!(special_fetch_entry(
    special_fetch_entry_v200,
    special_fetch_entry_v205
));
switch_on_global_epoch!(special_set_entry(
    special_set_entry_v200,
    special_set_entry_v205
));
switch_on_global_epoch!(special_insert_entry(
    special_insert_entry_v200,
    special_insert_entry_v205
));
switch_on_global_epoch!(special_delete_entry(
    special_delete_entry_v200,
    special_delete_entry_v205
));

pub fn special_contract_call(
    args: &[SymbolicExpression],
    env: &mut Environment,
    context: &LocalContext,
) -> Result<Value> {
    check_arguments_at_least(2, args)?;

    // the second part of the contract_call cost (i.e., the load contract cost)
    //   is checked in `execute_contract`, and the function _application_ cost
    //   is checked in callables::DefinedFunction::execute_apply.
    runtime_cost(ClarityCostFunction::ContractCall, env, 0)?;

    let function_name = args[1].match_atom().ok_or(CheckErrorKind::ExpectedName)?;
    let rest_args_slice = &args[2..];
    let rest_args_len = rest_args_slice.len();
    let mut rest_args = Vec::with_capacity(rest_args_len);
    let mut rest_args_sizes = Vec::with_capacity(rest_args_len);
    for arg in rest_args_slice.iter() {
        let evaluated_arg = eval(arg, env, context)?;
        rest_args_sizes.push(evaluated_arg.size()? as u64);
        rest_args.push(SymbolicExpression::atom_value(evaluated_arg));
    }

    let (contract_identifier, type_returns_constraint) = match &args[0].expr {
        SymbolicExpressionType::LiteralValue(Value::Principal(PrincipalData::Contract(
            ref contract_identifier,
        ))) => {
            // Static dispatch
            (contract_identifier, None)
        }
        SymbolicExpressionType::Atom(contract_ref) => {
            // Dynamic dispatch
            match context.lookup_callable_contract(contract_ref) {
                Some(trait_data) => {
                    // Ensure that contract-call is used for inter-contract calls only
                    if trait_data.contract_identifier == env.contract_context.contract_identifier {
                        return Err(CheckErrorKind::CircularReference(vec![trait_data
                            .contract_identifier
                            .name
                            .to_string()])
                        .into());
                    }

                    let contract_to_check = env
                        .global_context
                        .database
                        .get_contract(&trait_data.contract_identifier)
                        .map_err(|_e| {
                            CheckErrorKind::NoSuchContract(
                                trait_data.contract_identifier.to_string(),
                            )
                        })?;
                    let contract_context_to_check = contract_to_check.contract_context;

                    // This error case indicates a bad implementation. Only traits should be
                    // added to callable_contracts.
                    let trait_identifier = trait_data
                        .trait_identifier
                        .as_ref()
                        .ok_or(CheckErrorKind::ExpectedTraitIdentifier)?;

                    // Attempt to short circuit the dynamic dispatch checks:
                    // If the contract is explicitely implementing the trait with `impl-trait`,
                    // then we can simply rely on the analysis performed at publish time.
                    if contract_context_to_check.is_explicitly_implementing_trait(trait_identifier)
                    {
                        (&trait_data.contract_identifier, None)
                    } else {
                        let trait_name = trait_identifier.name.to_string();

                        // Retrieve, from the trait definition, the expected method signature
                        let contract_defining_trait = env
                            .global_context
                            .database
                            .get_contract(&trait_identifier.contract_identifier)
                            .map_err(|_e| {
                                CheckErrorKind::NoSuchContract(
                                    trait_identifier.contract_identifier.to_string(),
                                )
                            })?;
                        let contract_context_defining_trait =
                            contract_defining_trait.contract_context;

                        // Retrieve the function that will be invoked
                        let function_to_check = contract_context_to_check
                            .lookup_function(function_name)
                            .ok_or(CheckErrorKind::BadTraitImplementation(
                                trait_name.clone(),
                                function_name.to_string(),
                            ))?;

                        // Check read/write compatibility
                        if env.global_context.is_read_only() {
                            return Err(CheckErrorKind::TraitBasedContractCallInReadOnly.into());
                        }

                        // Check visibility
                        if function_to_check.define_type == DefineType::Private {
                            return Err(CheckErrorKind::NoSuchPublicFunction(
                                trait_data.contract_identifier.to_string(),
                                function_name.to_string(),
                            )
                            .into());
                        }

                        function_to_check.check_trait_expectations(
                            env.epoch(),
                            &contract_context_defining_trait,
                            trait_identifier,
                        )?;

                        // Retrieve the expected method signature
                        let constraining_trait = contract_context_defining_trait
                            .lookup_trait_definition(&trait_name)
                            .ok_or(CheckErrorKind::TraitReferenceUnknown(trait_name.clone()))?;
                        let expected_sig = constraining_trait.get(function_name).ok_or(
                            CheckErrorKind::TraitMethodUnknown(
                                trait_name,
                                function_name.to_string(),
                            ),
                        )?;
                        (
                            &trait_data.contract_identifier,
                            Some(expected_sig.returns.clone()),
                        )
                    }
                }
                _ => return Err(CheckErrorKind::ContractCallExpectName.into()),
            }
        }
        _ => return Err(CheckErrorKind::ContractCallExpectName.into()),
    };

    let contract_principal = env.contract_context.contract_identifier.clone().into();

    let mut nested_env = env.nest_with_caller(contract_principal);
    let result = if nested_env.short_circuit_contract_call(
        contract_identifier,
        function_name,
        &rest_args_sizes,
    )? {
        nested_env.run_free(|free_env| {
            free_env.execute_contract(contract_identifier, function_name, &rest_args, false)
        })
    } else {
        nested_env.execute_contract(contract_identifier, function_name, &rest_args, false)
    }?;

    // sanitize contract-call outputs in epochs >= 2.4
    let result_type = TypeSignature::type_of(&result)?;
    let (result, _) = Value::sanitize_value(env.epoch(), &result_type, result)
        .ok_or_else(|| CheckErrorKind::CouldNotDetermineType)?;

    // Ensure that the expected type from the trait spec admits
    // the type of the value returned by the dynamic dispatch.
    if let Some(returns_type_signature) = type_returns_constraint {
        let actual_returns = TypeSignature::type_of(&result)?;
        if !returns_type_signature.admits_type(env.epoch(), &actual_returns)? {
            return Err(CheckErrorKind::ReturnTypesMustMatch(
                Box::new(returns_type_signature),
                Box::new(actual_returns),
            )
            .into());
        }
    }

    Ok(result)
}

pub fn special_fetch_variable_v200(
    args: &[SymbolicExpression],
    env: &mut Environment,
    _context: &LocalContext,
) -> Result<Value> {
    check_argument_count(1, args)?;

    let var_name = args[0].match_atom().ok_or(CheckErrorKind::ExpectedName)?;

    let contract = &env.contract_context.contract_identifier;

    let data_types = env
        .contract_context
        .meta_data_var
        .get(var_name)
        .ok_or(CheckErrorKind::NoSuchDataVariable(var_name.to_string()))?;

    runtime_cost(
        ClarityCostFunction::FetchVar,
        env,
        data_types.value_type.size()?,
    )?;

    let epoch = *env.epoch();
    env.global_context
        .database
        .lookup_variable(contract, var_name, data_types, &epoch)
}

/// The Stacks v205 version of fetch_variable uses the actual stored size of the
///  value as input to the cost tabulation. Otherwise identical to v200.
pub fn special_fetch_variable_v205(
    args: &[SymbolicExpression],
    env: &mut Environment,
    _context: &LocalContext,
) -> Result<Value> {
    check_argument_count(1, args)?;

    let var_name = args[0].match_atom().ok_or(CheckErrorKind::ExpectedName)?;

    let contract = &env.contract_context.contract_identifier;

    let data_types = env
        .contract_context
        .meta_data_var
        .get(var_name)
        .ok_or(CheckErrorKind::NoSuchDataVariable(var_name.to_string()))?;

    let epoch = *env.epoch();
    let result = env
        .global_context
        .database
        .lookup_variable_with_size(contract, var_name, data_types, &epoch);

    let result_size = match &result {
        Ok(data) => data.serialized_byte_len,
        Err(_e) => data_types.value_type.size()? as u64,
    };

    runtime_cost(ClarityCostFunction::FetchVar, env, result_size)?;

    result.map(|data| data.value)
}

pub fn special_set_variable_v200(
    args: &[SymbolicExpression],
    env: &mut Environment,
    context: &LocalContext,
) -> Result<Value> {
    if env.global_context.is_read_only() {
        return Err(CheckErrorKind::WriteAttemptedInReadOnly.into());
    }

    check_argument_count(2, args)?;

    let value = eval(&args[1], env, context)?;

    let var_name = args[0].match_atom().ok_or(CheckErrorKind::ExpectedName)?;

    let contract = &env.contract_context.contract_identifier;

    let data_types = env
        .contract_context
        .meta_data_var
        .get(var_name)
        .ok_or(CheckErrorKind::NoSuchDataVariable(var_name.to_string()))?;

    runtime_cost(
        ClarityCostFunction::SetVar,
        env,
        data_types.value_type.size()?,
    )?;

    env.add_memory(value.get_memory_use()?)?;

    let epoch = *env.epoch();
    env.global_context
        .database
        .set_variable(contract, var_name, value, data_types, &epoch)
        .map(|data| data.value)
}

/// The Stacks v205 version of set_variable uses the actual stored size of the
///  value as input to the cost tabulation. Otherwise identical to v200.
pub fn special_set_variable_v205(
    args: &[SymbolicExpression],
    env: &mut Environment,
    context: &LocalContext,
) -> Result<Value> {
    if env.global_context.is_read_only() {
        return Err(CheckErrorKind::WriteAttemptedInReadOnly.into());
    }

    check_argument_count(2, args)?;

    let value = eval(&args[1], env, context)?;

    let var_name = args[0].match_atom().ok_or(CheckErrorKind::ExpectedName)?;

    let contract = &env.contract_context.contract_identifier;

    let data_types = env
        .contract_context
        .meta_data_var
        .get(var_name)
        .ok_or(CheckErrorKind::NoSuchDataVariable(var_name.to_string()))?;

    let epoch = *env.epoch();
    let result = env
        .global_context
        .database
        .set_variable(contract, var_name, value, data_types, &epoch);

    let result_size = match &result {
        Ok(data) => data.serialized_byte_len,
        Err(_e) => data_types.value_type.size()? as u64,
    };

    runtime_cost(ClarityCostFunction::SetVar, env, result_size)?;

    env.add_memory(result_size)?;

    result.map(|data| data.value)
}

pub fn special_fetch_entry_v200(
    args: &[SymbolicExpression],
    env: &mut Environment,
    context: &LocalContext,
) -> Result<Value> {
    check_argument_count(2, args)?;

    let map_name = args[0].match_atom().ok_or(CheckErrorKind::ExpectedName)?;

    let key = eval(&args[1], env, context)?;

    let contract = &env.contract_context.contract_identifier;

    let data_types = env
        .contract_context
        .meta_data_map
        .get(map_name)
        .ok_or(CheckErrorKind::NoSuchMap(map_name.to_string()))?;

    runtime_cost(
        ClarityCostFunction::FetchEntry,
        env,
        data_types.value_type.size()? + data_types.key_type.size()?,
    )?;

    let epoch = *env.epoch();
    env.global_context
        .database
        .fetch_entry(contract, map_name, &key, data_types, &epoch)
}

/// The Stacks v205 version of fetch_entry uses the actual stored size of the
///  value as input to the cost tabulation. Otherwise identical to v200.
pub fn special_fetch_entry_v205(
    args: &[SymbolicExpression],
    env: &mut Environment,
    context: &LocalContext,
) -> Result<Value> {
    check_argument_count(2, args)?;

    let map_name = args[0].match_atom().ok_or(CheckErrorKind::ExpectedName)?;

    let key = eval(&args[1], env, context)?;

    let contract = &env.contract_context.contract_identifier;

    let data_types = env
        .contract_context
        .meta_data_map
        .get(map_name)
        .ok_or(CheckErrorKind::NoSuchMap(map_name.to_string()))?;

    let epoch = *env.epoch();
    let result = env
        .global_context
        .database
        .fetch_entry_with_size(contract, map_name, &key, data_types, &epoch);

    let result_size = match &result {
        Ok(data) => data.serialized_byte_len,
        Err(_e) => (data_types.value_type.size()? + data_types.key_type.size()?) as u64,
    };

    runtime_cost(ClarityCostFunction::FetchEntry, env, result_size)?;

    result.map(|data| data.value)
}

pub fn special_at_block(
    args: &[SymbolicExpression],
    env: &mut Environment,
    context: &LocalContext,
) -> Result<Value> {
    check_argument_count(2, args)?;

    runtime_cost(ClarityCostFunction::AtBlock, env, 0)?;

    let bhh = match eval(&args[0], env, context)? {
        Value::Sequence(SequenceData::Buffer(BuffData { data })) => {
            if data.len() != 32 {
                return Err(RuntimeError::BadBlockHash(data).into());
            } else {
                StacksBlockId::from(data.as_slice())
            }
        }
        x => {
<<<<<<< HEAD
            return Err(
                CheckErrorKind::TypeValueError(Box::new(BUFF_32.clone()), Box::new(x)).into(),
            )
=======
            return Err(CheckErrors::TypeValueError(
                Box::new(TypeSignature::BUFFER_32),
                Box::new(x),
            )
            .into())
>>>>>>> 4c652ad8
        }
    };

    env.add_memory(cost_constants::AT_BLOCK_MEMORY)?;
    let result = env.evaluate_at_block(bhh, &args[1], context);
    env.drop_memory(cost_constants::AT_BLOCK_MEMORY)?;

    result
}

pub fn special_set_entry_v200(
    args: &[SymbolicExpression],
    env: &mut Environment,
    context: &LocalContext,
) -> Result<Value> {
    if env.global_context.is_read_only() {
        return Err(CheckErrorKind::WriteAttemptedInReadOnly.into());
    }

    check_argument_count(3, args)?;

    let key = eval(&args[1], env, context)?;

    let value = eval(&args[2], env, context)?;

    let map_name = args[0].match_atom().ok_or(CheckErrorKind::ExpectedName)?;

    let contract = &env.contract_context.contract_identifier;

    let data_types = env
        .contract_context
        .meta_data_map
        .get(map_name)
        .ok_or(CheckErrorKind::NoSuchMap(map_name.to_string()))?;

    runtime_cost(
        ClarityCostFunction::SetEntry,
        env,
        data_types.value_type.size()? + data_types.key_type.size()?,
    )?;

    env.add_memory(key.get_memory_use()?)?;
    env.add_memory(value.get_memory_use()?)?;

    let epoch = *env.epoch();
    env.global_context
        .database
        .set_entry(contract, map_name, key, value, data_types, &epoch)
        .map(|data| data.value)
}

/// The Stacks v205 version of set_entry uses the actual stored size of the
///  value as input to the cost tabulation. Otherwise identical to v200.
pub fn special_set_entry_v205(
    args: &[SymbolicExpression],
    env: &mut Environment,
    context: &LocalContext,
) -> Result<Value> {
    if env.global_context.is_read_only() {
        return Err(CheckErrorKind::WriteAttemptedInReadOnly.into());
    }

    check_argument_count(3, args)?;

    let key = eval(&args[1], env, context)?;

    let value = eval(&args[2], env, context)?;

    let map_name = args[0].match_atom().ok_or(CheckErrorKind::ExpectedName)?;

    let contract = &env.contract_context.contract_identifier;

    let data_types = env
        .contract_context
        .meta_data_map
        .get(map_name)
        .ok_or(CheckErrorKind::NoSuchMap(map_name.to_string()))?;

    let epoch = *env.epoch();
    let result = env
        .global_context
        .database
        .set_entry(contract, map_name, key, value, data_types, &epoch);

    let result_size = match &result {
        Ok(data) => data.serialized_byte_len,
        Err(_e) => (data_types.value_type.size()? + data_types.key_type.size()?) as u64,
    };

    runtime_cost(ClarityCostFunction::SetEntry, env, result_size)?;

    env.add_memory(result_size)?;

    result.map(|data| data.value)
}

pub fn special_insert_entry_v200(
    args: &[SymbolicExpression],
    env: &mut Environment,
    context: &LocalContext,
) -> Result<Value> {
    if env.global_context.is_read_only() {
        return Err(CheckErrorKind::WriteAttemptedInReadOnly.into());
    }

    check_argument_count(3, args)?;

    let key = eval(&args[1], env, context)?;

    let value = eval(&args[2], env, context)?;

    let map_name = args[0].match_atom().ok_or(CheckErrorKind::ExpectedName)?;

    let contract = &env.contract_context.contract_identifier;

    let data_types = env
        .contract_context
        .meta_data_map
        .get(map_name)
        .ok_or(CheckErrorKind::NoSuchMap(map_name.to_string()))?;

    runtime_cost(
        ClarityCostFunction::SetEntry,
        env,
        data_types.value_type.size()? + data_types.key_type.size()?,
    )?;

    env.add_memory(key.get_memory_use()?)?;
    env.add_memory(value.get_memory_use()?)?;

    let epoch = *env.epoch();

    env.global_context
        .database
        .insert_entry(contract, map_name, key, value, data_types, &epoch)
        .map(|data| data.value)
}

/// The Stacks v205 version of insert_entry uses the actual stored size of the
///  value as input to the cost tabulation. Otherwise identical to v200.
pub fn special_insert_entry_v205(
    args: &[SymbolicExpression],
    env: &mut Environment,
    context: &LocalContext,
) -> Result<Value> {
    if env.global_context.is_read_only() {
        return Err(CheckErrorKind::WriteAttemptedInReadOnly.into());
    }

    check_argument_count(3, args)?;

    let key = eval(&args[1], env, context)?;

    let value = eval(&args[2], env, context)?;

    let map_name = args[0].match_atom().ok_or(CheckErrorKind::ExpectedName)?;

    let contract = &env.contract_context.contract_identifier;

    let data_types = env
        .contract_context
        .meta_data_map
        .get(map_name)
        .ok_or(CheckErrorKind::NoSuchMap(map_name.to_string()))?;

    let epoch = *env.epoch();
    let result = env
        .global_context
        .database
        .insert_entry(contract, map_name, key, value, data_types, &epoch);

    let result_size = match &result {
        Ok(data) => data.serialized_byte_len,
        Err(_e) => (data_types.value_type.size()? + data_types.key_type.size()?) as u64,
    };

    runtime_cost(ClarityCostFunction::SetEntry, env, result_size)?;

    env.add_memory(result_size)?;

    result.map(|data| data.value)
}

pub fn special_delete_entry_v200(
    args: &[SymbolicExpression],
    env: &mut Environment,
    context: &LocalContext,
) -> Result<Value> {
    if env.global_context.is_read_only() {
        return Err(CheckErrorKind::WriteAttemptedInReadOnly.into());
    }

    check_argument_count(2, args)?;

    let key = eval(&args[1], env, context)?;

    let map_name = args[0].match_atom().ok_or(CheckErrorKind::ExpectedName)?;

    let contract = &env.contract_context.contract_identifier;

    let data_types = env
        .contract_context
        .meta_data_map
        .get(map_name)
        .ok_or(CheckErrorKind::NoSuchMap(map_name.to_string()))?;

    runtime_cost(
        ClarityCostFunction::SetEntry,
        env,
        data_types.key_type.size()?,
    )?;

    env.add_memory(key.get_memory_use()?)?;

    let epoch = *env.epoch();
    env.global_context
        .database
        .delete_entry(contract, map_name, &key, data_types, &epoch)
        .map(|data| data.value)
}

/// The Stacks v205 version of delete_entry uses the actual stored size of the
///  value as input to the cost tabulation. Otherwise identical to v200.
pub fn special_delete_entry_v205(
    args: &[SymbolicExpression],
    env: &mut Environment,
    context: &LocalContext,
) -> Result<Value> {
    if env.global_context.is_read_only() {
        return Err(CheckErrorKind::WriteAttemptedInReadOnly.into());
    }

    check_argument_count(2, args)?;

    let key = eval(&args[1], env, context)?;

    let map_name = args[0].match_atom().ok_or(CheckErrorKind::ExpectedName)?;

    let contract = &env.contract_context.contract_identifier;

    let data_types = env
        .contract_context
        .meta_data_map
        .get(map_name)
        .ok_or(CheckErrorKind::NoSuchMap(map_name.to_string()))?;

    let epoch = *env.epoch();
    let result = env
        .global_context
        .database
        .delete_entry(contract, map_name, &key, data_types, &epoch);

    let result_size = match &result {
        Ok(data) => data.serialized_byte_len,
        Err(_e) => data_types.key_type.size()? as u64,
    };

    runtime_cost(ClarityCostFunction::SetEntry, env, result_size)?;

    env.add_memory(result_size)?;

    result.map(|data| data.value)
}

/// Handles the `get-block-info?` special function.
/// Interprets `args` as variables `[property-name, block-height]`, and returns
/// a property value determined by `property-name`:
/// - `id-header-hash` returns the index block hash at `block-height`
/// - `header-hash` returns the header hash at `block-height`
/// - `time` returns the burn block time of the block at `block-height`
/// - `vrf-seed` returns the VRF seed of the block at `block-height`
/// - `burnchain-header-hash` returns header hash of the burnchain block corresponding to `block-height`
/// - `miner-address` returns the address of the principal that mined the block at `block-height`
/// - `miner-spend-winner` returns the number of satoshis spent by the winning miner for the block at `block-height`
/// - `miner-spend-total` returns the total number of satoshis spent by all miners for the block at `block-height`
/// - `block-reward` returns the block reward for the block at `block-height`
///
/// # Errors:
/// - CheckErrorKind::IncorrectArgumentCount if there aren't 2 arguments.
/// - CheckErrorKind::GetStacksBlockInfoExpectPropertyName if `args[0]` isn't a ClarityName.
/// - CheckErrorKind::NoSuchStacksBlockInfoProperty if `args[0]` isn't a StacksBlockInfoProperty.
/// - CheckErrorKind::TypeValueError if `args[1]` isn't a `uint`.
pub fn special_get_block_info(
    args: &[SymbolicExpression],
    env: &mut Environment,
    context: &LocalContext,
) -> Result<Value> {
    // (get-block-info? property-name block-height-uint)
    runtime_cost(ClarityCostFunction::BlockInfo, env, 0)?;

    check_argument_count(2, args)?;

    // Handle the block property name input arg.
    let property_name = args[0]
        .match_atom()
        .ok_or(CheckErrorKind::GetBlockInfoExpectPropertyName)?;

    let version = env.contract_context.get_clarity_version();

    let block_info_prop = BlockInfoProperty::lookup_by_name_at_version(property_name, version)
        .ok_or(CheckErrorKind::GetBlockInfoExpectPropertyName)?;

    // Handle the block-height input arg clause.
    let height_eval = eval(&args[1], env, context)?;
    let height_value = match height_eval {
        Value::UInt(result) => Ok(result),
        x => Err(CheckErrorKind::TypeValueError(
            Box::new(TypeSignature::UIntType),
            Box::new(x),
        )),
    }?;

    let height_value = match u32::try_from(height_value) {
        Ok(result) => result,
        _ => return Ok(Value::none()),
    };

    // interpret height as a tenure height IFF
    // * clarity version is less than Clarity3
    // * the evaluated epoch is geq 3.0
    // * we are not on (classic) primary testnet
    let interpret_height_as_tenure_height = env.contract_context.get_clarity_version()
        < &ClarityVersion::Clarity3
        && env.global_context.epoch_id >= StacksEpochId::Epoch30
        && env.global_context.chain_id != CHAIN_ID_TESTNET;

    let height_value = if !interpret_height_as_tenure_height {
        height_value
    } else {
        // interpretting height_value as a tenure height
        let height_opt = env
            .global_context
            .database
            .get_block_height_for_tenure_height(height_value)?;
        match height_opt {
            Some(x) => x,
            None => return Ok(Value::none()),
        }
    };

    let current_block_height = env.global_context.database.get_current_block_height();
    if height_value >= current_block_height {
        return Ok(Value::none());
    }

    let result = match block_info_prop {
        BlockInfoProperty::Time => {
            let block_time = env
                .global_context
                .database
                .get_burn_block_time(height_value, None)?;
            Value::UInt(u128::from(block_time))
        }
        BlockInfoProperty::VrfSeed => {
            let vrf_seed = env
                .global_context
                .database
                .get_block_vrf_seed(height_value)?;
            Value::Sequence(SequenceData::Buffer(BuffData {
                data: vrf_seed.as_bytes().to_vec(),
            }))
        }
        BlockInfoProperty::HeaderHash => {
            let header_hash = env
                .global_context
                .database
                .get_block_header_hash(height_value)?;
            Value::Sequence(SequenceData::Buffer(BuffData {
                data: header_hash.as_bytes().to_vec(),
            }))
        }
        BlockInfoProperty::BurnchainHeaderHash => {
            let burnchain_header_hash = env
                .global_context
                .database
                .get_burnchain_block_header_hash(height_value)?;
            Value::Sequence(SequenceData::Buffer(BuffData {
                data: burnchain_header_hash.as_bytes().to_vec(),
            }))
        }
        BlockInfoProperty::IdentityHeaderHash => {
            let id_header_hash = env
                .global_context
                .database
                .get_index_block_header_hash(height_value)?;
            Value::Sequence(SequenceData::Buffer(BuffData {
                data: id_header_hash.as_bytes().to_vec(),
            }))
        }
        BlockInfoProperty::MinerAddress => {
            let miner_address = env
                .global_context
                .database
                .get_miner_address(height_value)?;
            Value::from(miner_address)
        }
        BlockInfoProperty::MinerSpendWinner => {
            let winner_spend = env
                .global_context
                .database
                .get_miner_spend_winner(height_value)?;
            Value::UInt(winner_spend)
        }
        BlockInfoProperty::MinerSpendTotal => {
            let total_spend = env
                .global_context
                .database
                .get_miner_spend_total(height_value)?;
            Value::UInt(total_spend)
        }
        BlockInfoProperty::BlockReward => {
            // this is already an optional
            let block_reward_opt = env.global_context.database.get_block_reward(height_value)?;
            return Ok(match block_reward_opt {
                Some(x) => Value::some(Value::UInt(x))?,
                None => Value::none(),
            });
        }
    };

    Value::some(result)
}

/// Handles the `get-burn-block-info?` special function.
/// Interprets `args` as variables `[property_name, burn_block_height]`, and returns
/// a property value determined by `property_name`:
/// - `header_hash` returns the burn block header hash at `burn_block_height`
/// - `pox_addrs` returns the list of PoX addresses paid out at `burn_block_height`
///
/// # Errors:
/// - CheckErrorKind::IncorrectArgumentCount if there aren't 2 arguments.
/// - CheckErrorKind::GetBlockInfoExpectPropertyName if `args[0]` isn't a ClarityName.
/// - CheckErrorKind::NoSuchBurnBlockInfoProperty if `args[0]` isn't a BurnBlockInfoProperty.
/// - CheckErrorKind::TypeValueError if `args[1]` isn't a `uint`.
pub fn special_get_burn_block_info(
    args: &[SymbolicExpression],
    env: &mut Environment,
    context: &LocalContext,
) -> Result<Value> {
    runtime_cost(ClarityCostFunction::GetBurnBlockInfo, env, 0)?;

    check_argument_count(2, args)?;

    // Handle the block property name input arg.
    let property_name = args[0]
        .match_atom()
        .ok_or(CheckErrorKind::GetBlockInfoExpectPropertyName)?;

    let block_info_prop = BurnBlockInfoProperty::lookup_by_name(property_name).ok_or(
        CheckErrorKind::NoSuchBurnBlockInfoProperty(property_name.to_string()),
    )?;

    // Handle the block-height input arg clause.
    let height_eval = eval(&args[1], env, context)?;
    let height_value = match height_eval {
        Value::UInt(result) => result,
        x => {
            return Err(CheckErrorKind::TypeValueError(
                Box::new(TypeSignature::UIntType),
                Box::new(x),
            )
            .into());
        }
    };

    // Note: We assume that we will not have a height bigger than u32::MAX.
    let height_value = match u32::try_from(height_value) {
        Ok(result) => result,
        _ => return Ok(Value::none()),
    };

    match block_info_prop {
        BurnBlockInfoProperty::HeaderHash => {
            let burnchain_header_hash_opt = env
                .global_context
                .database
                .get_burnchain_block_header_hash_for_burnchain_height(height_value)?;

            match burnchain_header_hash_opt {
                Some(burnchain_header_hash) => {
                    Value::some(Value::Sequence(SequenceData::Buffer(BuffData {
                        data: burnchain_header_hash.as_bytes().to_vec(),
                    })))
                }
                None => Ok(Value::none()),
            }
        }
        BurnBlockInfoProperty::PoxAddrs => {
            let pox_addrs_and_payout = env
                .global_context
                .database
                .get_pox_payout_addrs_for_burnchain_height(height_value)?;

            match pox_addrs_and_payout {
                Some((addrs, payout)) => Ok(Value::some(Value::Tuple(
                    TupleData::from_data(vec![
                        (
                            "addrs".into(),
                            Value::cons_list(
                                addrs.into_iter().map(Value::Tuple).collect(),
                                env.epoch(),
                            )
                            .map_err(|_| {
                                VmInternalError::Expect(
                                    "FATAL: could not convert address list to Value".into(),
                                )
                            })?,
                        ),
                        ("payout".into(), Value::UInt(payout)),
                    ])
                    .map_err(|_| {
                        VmInternalError::Expect(
                            "FATAL: failed to build pox addrs and payout tuple".into(),
                        )
                    })?,
                ))
                .map_err(|_| VmInternalError::Expect("FATAL: could not build Some(..)".into()))?),
                None => Ok(Value::none()),
            }
        }
    }
}

/// Handles the `get-stacks-block-info?` special function.
/// Interprets `args` as variables `[property-name, block-height]`, and returns
/// a property value determined by `property-name`:
/// - `id-header-hash` returns the index block hash at `block-height`
/// - `header-hash` returns the header hash at `block-height`
/// - `time` returns the block time at `block-height`
///
/// # Errors:
/// - CheckErrorKind::IncorrectArgumentCount if there aren't 2 arguments.
/// - CheckErrorKind::GetStacksBlockInfoExpectPropertyName if `args[0]` isn't a ClarityName.
/// - CheckErrorKind::NoSuchStacksBlockInfoProperty if `args[0]` isn't a StacksBlockInfoProperty.
/// - CheckErrorKind::TypeValueError if `args[1]` isn't a `uint`.
pub fn special_get_stacks_block_info(
    args: &[SymbolicExpression],
    env: &mut Environment,
    context: &LocalContext,
) -> Result<Value> {
    // (get-stacks-block-info? property-name block-height-uint)
    runtime_cost(ClarityCostFunction::BlockInfo, env, 0)?;

    check_argument_count(2, args)?;

    // Handle the block property name input arg.
    let property_name = args[0]
        .match_atom()
        .ok_or(CheckErrorKind::GetStacksBlockInfoExpectPropertyName)?;

    let block_info_prop = StacksBlockInfoProperty::lookup_by_name(property_name).ok_or(
        CheckErrorKind::NoSuchStacksBlockInfoProperty(property_name.to_string()),
    )?;

    // Handle the block-height input arg.
    let height_eval = eval(&args[1], env, context)?;
    let height_value = match height_eval {
        Value::UInt(result) => Ok(result),
        x => Err(CheckErrorKind::TypeValueError(
            Box::new(TypeSignature::UIntType),
            Box::new(x),
        )),
    }?;

    let Ok(height_value) = u32::try_from(height_value) else {
        return Ok(Value::none());
    };

    let current_block_height = env.global_context.database.get_current_block_height();
    if height_value >= current_block_height {
        return Ok(Value::none());
    }

    let result = match block_info_prop {
        StacksBlockInfoProperty::Time => {
            let block_time = env.global_context.database.get_block_time(height_value)?;
            Value::UInt(u128::from(block_time))
        }
        StacksBlockInfoProperty::HeaderHash => {
            let header_hash = env
                .global_context
                .database
                .get_block_header_hash(height_value)?;
            Value::Sequence(SequenceData::Buffer(BuffData {
                data: header_hash.as_bytes().to_vec(),
            }))
        }
        StacksBlockInfoProperty::IndexHeaderHash => {
            let id_header_hash = env
                .global_context
                .database
                .get_index_block_header_hash(height_value)?;
            Value::Sequence(SequenceData::Buffer(BuffData {
                data: id_header_hash.as_bytes().to_vec(),
            }))
        }
    };

    Value::some(result)
}

/// Handles the function `get-tenure-info?` special function.
/// Interprets `args` as variables `[property-name, block-height]`, and returns
/// a property value determined by `property-name`:
/// - `time` returns the burn block time for the tenure of which `block-height` is a part
/// - `vrf-seed` returns the VRF seed for the tenure of which `block-height` is a part
/// - `burnchain-header-hash` returns header hash of the burnchain block corresponding to the tenure of which `block-height` is a part
/// - `miner-address` returns the address of the principal that mined the tenure of which `block-height` is a part
/// - `miner-spend-winner` returns the number of satoshis spent by the winning miner for the tenure of which `block-height` is a part
/// - `miner-spend-total` returns the total number of satoshis spent by all miners for the tenure of which `block-height` is a part
/// - `block-reward` returns the block reward for the tenure of which `block-height` is a part
///
/// # Errors:
/// - CheckErrorKind::IncorrectArgumentCount if there aren't 2 arguments.
/// - CheckErrorKind::GetTenureInfoExpectPropertyName if `args[0]` isn't a ClarityName.
/// - CheckErrorKind::NoSuchTenureInfoProperty if `args[0]` isn't a TenureInfoProperty.
/// - CheckErrorKind::TypeValueError if `args[1]` isn't a `uint`.
pub fn special_get_tenure_info(
    args: &[SymbolicExpression],
    env: &mut Environment,
    context: &LocalContext,
) -> Result<Value> {
    // (get-tenure-info? property-name block-height-uint)
    runtime_cost(ClarityCostFunction::BlockInfo, env, 0)?;

    check_argument_count(2, args)?;

    // Handle the block property name input arg.
    let property_name = args[0]
        .match_atom()
        .ok_or(CheckErrorKind::GetTenureInfoExpectPropertyName)?;

    let block_info_prop = TenureInfoProperty::lookup_by_name(property_name)
        .ok_or(CheckErrorKind::GetTenureInfoExpectPropertyName)?;

    // Handle the block-height input arg.
    let height_eval = eval(&args[1], env, context)?;
    let height_value = match height_eval {
        Value::UInt(result) => Ok(result),
        x => Err(CheckErrorKind::TypeValueError(
            Box::new(TypeSignature::UIntType),
            Box::new(x),
        )),
    }?;

    let Ok(height_value) = u32::try_from(height_value) else {
        return Ok(Value::none());
    };

    let current_height = env.global_context.database.get_current_block_height();
    if height_value >= current_height {
        return Ok(Value::none());
    }

    let result = match block_info_prop {
        TenureInfoProperty::Time => {
            let block_time = env
                .global_context
                .database
                .get_burn_block_time(height_value, None)?;
            Value::UInt(u128::from(block_time))
        }
        TenureInfoProperty::VrfSeed => {
            let vrf_seed = env
                .global_context
                .database
                .get_block_vrf_seed(height_value)?;
            Value::Sequence(SequenceData::Buffer(BuffData {
                data: vrf_seed.as_bytes().to_vec(),
            }))
        }
        TenureInfoProperty::BurnchainHeaderHash => {
            let burnchain_header_hash = env
                .global_context
                .database
                .get_burnchain_block_header_hash(height_value)?;
            Value::Sequence(SequenceData::Buffer(BuffData {
                data: burnchain_header_hash.as_bytes().to_vec(),
            }))
        }
        TenureInfoProperty::MinerAddress => {
            let miner_address = env
                .global_context
                .database
                .get_miner_address(height_value)?;
            Value::from(miner_address)
        }
        TenureInfoProperty::MinerSpendWinner => {
            let winner_spend = env
                .global_context
                .database
                .get_miner_spend_winner(height_value)?;
            Value::UInt(winner_spend)
        }
        TenureInfoProperty::MinerSpendTotal => {
            let total_spend = env
                .global_context
                .database
                .get_miner_spend_total(height_value)?;
            Value::UInt(total_spend)
        }
        TenureInfoProperty::BlockReward => {
            // this is already an optional
            let block_reward_opt = env.global_context.database.get_block_reward(height_value)?;
            return Ok(match block_reward_opt {
                Some(x) => Value::some(Value::UInt(x))?,
                None => Value::none(),
            });
        }
    };

    Value::some(result)
}

/// Handles the function `contract-hash?`
pub fn special_contract_hash(
    args: &[SymbolicExpression],
    env: &mut Environment,
    context: &LocalContext,
) -> Result<Value> {
    check_argument_count(1, args)?;
    let contract_expr = args
        .first()
        .ok_or(CheckErrorKind::IncorrectArgumentCount(1, 0))?;
    let contract_value = eval(contract_expr, env, context)?;
    let contract_identifier = match contract_value {
        Value::Principal(PrincipalData::Standard(_)) => {
            // If the value is a standard principal, we return `(err u1)`.
            return Ok(Value::err_uint(1));
        }
        Value::Principal(PrincipalData::Contract(contract_identifier)) => contract_identifier,
        _ => {
            // If the value is not a principal, we return a check error.
            return Err(
                CheckErrorKind::ExpectedContractPrincipalValue(Box::new(contract_value)).into(),
            );
        }
    };

    runtime_cost(ClarityCostFunction::ContractHash, env, 0)?;

    let Some(contract_hash) = env
        .global_context
        .database
        .get_contract_hash(&contract_identifier)?
    else {
        // If the contract does not exist, we return `(err u2)`.
        return Ok(Value::err_uint(2));
    };

    Value::okay(Value::buff_from(contract_hash.as_bytes().to_vec())?)
}<|MERGE_RESOLUTION|>--- conflicted
+++ resolved
@@ -457,17 +457,11 @@
             }
         }
         x => {
-<<<<<<< HEAD
-            return Err(
-                CheckErrorKind::TypeValueError(Box::new(BUFF_32.clone()), Box::new(x)).into(),
-            )
-=======
-            return Err(CheckErrors::TypeValueError(
+            return Err(CheckErrorKind::TypeValueError(
                 Box::new(TypeSignature::BUFFER_32),
                 Box::new(x),
             )
             .into())
->>>>>>> 4c652ad8
         }
     };
 
