--- conflicted
+++ resolved
@@ -20,13 +20,8 @@
 use crate::vm::costs::{runtime_cost, CostTracker};
 use crate::vm::database::STXBalance;
 use crate::vm::errors::{
-<<<<<<< HEAD
-    check_argument_count, CheckErrorKind, InterpreterError, InterpreterResult as Result,
-    RuntimeError, VmExecutionError,
-=======
-    check_argument_count, CheckErrorKind, Error, InterpreterResult as Result, RuntimeErrorType,
-    VmInternalError,
->>>>>>> b20d3672
+    check_argument_count, CheckErrorKind, InterpreterResult as Result, RuntimeError,
+    VmExecutionError, VmInternalError,
 };
 use crate::vm::representations::SymbolicExpression;
 use crate::vm::types::{
