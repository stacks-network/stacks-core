--- conflicted
+++ resolved
@@ -73,11 +73,7 @@
 // publish the non-generic StacksEpoch form for use throughout module
 pub use crate::vm::database::clarity_db::StacksEpoch;
 use crate::vm::errors::{
-<<<<<<< HEAD
-    CheckErrors, Error, InterpreterResult as Result, RuntimeErrorType, VmInternalError,
-=======
-    CheckErrorKind, Error, InterpreterError, InterpreterResult as Result, RuntimeErrorType,
->>>>>>> 927747ce
+    CheckErrorKind, Error, InterpreterResult as Result, RuntimeErrorType, VmInternalError,
 };
 use crate::vm::events::StacksTransactionEvent;
 use crate::vm::functions::define::DefineResult;
