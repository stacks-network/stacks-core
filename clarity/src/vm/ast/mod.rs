// Copyright (C) 2013-2020 Blockstack PBC, a public benefit corporation
// Copyright (C) 2020 Stacks Open Internet Foundation
//
// This program is free software: you can redistribute it and/or modify
// it under the terms of the GNU General Public License as published by
// the Free Software Foundation, either version 3 of the License, or
// (at your option) any later version.
//
// This program is distributed in the hope that it will be useful,
// but WITHOUT ANY WARRANTY; without even the implied warranty of
// MERCHANTABILITY or FITNESS FOR A PARTICULAR PURPOSE.  See the
// GNU General Public License for more details.
//
// You should have received a copy of the GNU General Public License
// along with this program.  If not, see <http://www.gnu.org/licenses/>.

pub mod definition_sorter;
pub mod expression_identifier;
pub mod parser;
pub mod traits_resolver;

pub mod errors;
pub mod stack_depth_checker;
pub mod sugar_expander;
pub mod types;
use stacks_common::types::StacksEpochId;

use self::definition_sorter::DefinitionSorter;
use self::errors::ParseResult;
use self::expression_identifier::ExpressionIdentifier;
use self::parser::v1::parse as parse_v1;
use self::parser::v2::parse as parse_v2;
use self::stack_depth_checker::{StackDepthChecker, VaryStackDepthChecker};
use self::sugar_expander::SugarExpander;
use self::traits_resolver::TraitsResolver;
use self::types::BuildASTPass;
pub use self::types::ContractAST;
use crate::vm::costs::cost_functions::ClarityCostFunction;
use crate::vm::costs::{runtime_cost, CostTracker};
use crate::vm::diagnostic::{Diagnostic, Level};
use crate::vm::representations::PreSymbolicExpression;
use crate::vm::types::QualifiedContractIdentifier;
use crate::vm::ClarityVersion;

/// Legacy function
#[cfg(any(test, feature = "testing"))]
pub fn parse(
    contract_identifier: &QualifiedContractIdentifier,
    source_code: &str,
    version: ClarityVersion,
    epoch: StacksEpochId,
) -> Result<Vec<crate::vm::representations::SymbolicExpression>, crate::vm::errors::Error> {
    let ast = build_ast(contract_identifier, source_code, &mut (), version, epoch)?;
    Ok(ast.expressions)
}

/// Parse a program based on which epoch is active
fn parse_in_epoch(
    source_code: &str,
    epoch_id: StacksEpochId,
) -> ParseResult<Vec<PreSymbolicExpression>> {
    if epoch_id >= StacksEpochId::Epoch21 {
        parse_v2(source_code)
    } else {
        parse_v1(source_code)
    }
}

/// This is the part of the AST parser that runs without respect to cost analysis, specifically
/// pertaining to verifying that the AST is reasonably-sized.
/// Used mainly to filter transactions that might be too costly, as an optimization heuristic.
pub fn ast_check_size(
    contract_identifier: &QualifiedContractIdentifier,
    source_code: &str,
    clarity_version: ClarityVersion,
    epoch_id: StacksEpochId,
) -> ParseResult<ContractAST> {
    let pre_expressions = parse_in_epoch(source_code, epoch_id)?;
    let mut contract_ast = ContractAST::new(contract_identifier.clone(), pre_expressions);
    StackDepthChecker::run_pass(&mut contract_ast, clarity_version)?;
    VaryStackDepthChecker::run_pass(&mut contract_ast, clarity_version)?;
    Ok(contract_ast)
}

/// Used by developer tools only. Continues on through errors by inserting
/// placeholders into the AST. Collects as many diagnostics as possible.
/// Always returns a ContractAST, a vector of diagnostics, and a boolean
/// that indicates if the build was successful.
#[allow(clippy::unwrap_used)]
pub fn build_ast_with_diagnostics<T: CostTracker>(
    contract_identifier: &QualifiedContractIdentifier,
    source_code: &str,
    cost_track: &mut T,
    clarity_version: ClarityVersion,
    epoch: StacksEpochId,
) -> (ContractAST, Vec<Diagnostic>, bool) {
    inner_build_ast(
        contract_identifier,
        source_code,
        cost_track,
        clarity_version,
        epoch,
        false,
    )
    .unwrap()
}

fn inner_build_ast<T: CostTracker>(
    contract_identifier: &QualifiedContractIdentifier,
    source_code: &str,
    cost_track: &mut T,
    clarity_version: ClarityVersion,
    epoch: StacksEpochId,
    error_early: bool,
) -> ParseResult<(ContractAST, Vec<Diagnostic>, bool)> {
    let cost_err = match runtime_cost(
        ClarityCostFunction::AstParse,
        cost_track,
        source_code.len() as u64,
    ) {
        Err(e) if error_early => return Err(e.into()),
        Err(e) => Some(e),
        _ => None,
    };

    let (pre_expressions, mut diagnostics, mut success) = if epoch >= StacksEpochId::Epoch21 {
        if error_early {
            let exprs = parser::v2::parse(source_code)?;
            (exprs, Vec::new(), true)
        } else {
            parser::v2::parse_collect_diagnostics(source_code)
        }
    } else {
        let parse_result = parse_v1(source_code);
        match parse_result {
            Ok(pre_expressions) => (pre_expressions, vec![], true),
            Err(error) if error_early => return Err(error),
            Err(error) => (vec![], vec![error.diagnostic], false),
        }
    };

    if let Some(e) = cost_err {
        diagnostics.insert(
            0,
            Diagnostic {
                level: Level::Error,
                message: format!("runtime_cost error: {e:?}"),
                spans: vec![],
                suggestion: None,
            },
        );
    }

    let mut contract_ast = ContractAST::new(contract_identifier.clone(), pre_expressions);
    match StackDepthChecker::run_pass(&mut contract_ast, clarity_version) {
        Err(e) if error_early => return Err(e),
        Err(e) => {
            diagnostics.push(e.diagnostic);
            success = false;
        }
        _ => (),
    }

    // run extra stack-depth pass for tuples
    match VaryStackDepthChecker::run_pass(&mut contract_ast, clarity_version) {
        Err(e) if error_early => return Err(e),
        Err(e) => {
            diagnostics.push(e.diagnostic);
            success = false;
        }
        _ => (),
    }

    match ExpressionIdentifier::run_pre_expression_pass(&mut contract_ast, clarity_version) {
        Err(e) if error_early => return Err(e),
        Err(e) => {
            diagnostics.push(e.diagnostic);
            success = false;
        }
        _ => (),
    }
    match DefinitionSorter::run_pass(&mut contract_ast, cost_track, clarity_version) {
        Err(e) if error_early => return Err(e),
        Err(e) => {
            diagnostics.push(e.diagnostic);
            success = false;
        }
        _ => (),
    }
    match TraitsResolver::run_pass(&mut contract_ast, clarity_version) {
        Err(e) if error_early => return Err(e),
        Err(e) => {
            diagnostics.push(e.diagnostic);
            success = false;
        }
        _ => (),
    }
    match SugarExpander::run_pass(&mut contract_ast, clarity_version) {
        Err(e) if error_early => return Err(e),
        Err(e) => {
            diagnostics.push(e.diagnostic);
            success = false;
        }
        _ => (),
    }
    match ExpressionIdentifier::run_expression_pass(&mut contract_ast, clarity_version) {
        Err(e) if error_early => return Err(e),
        Err(e) => {
            diagnostics.push(e.diagnostic);
            success = false;
        }
        _ => (),
    }
    Ok((contract_ast, diagnostics, success))
}

/// Built an AST
pub fn build_ast<T: CostTracker>(
    contract_identifier: &QualifiedContractIdentifier,
    source_code: &str,
    cost_track: &mut T,
    clarity_version: ClarityVersion,
    epoch: StacksEpochId,
) -> ParseResult<ContractAST> {
    let (contract, _, _) = inner_build_ast(
        contract_identifier,
        source_code,
        cost_track,
        clarity_version,
        epoch,
        true,
    )?;
    Ok(contract)
}

#[cfg(test)]
mod test {
    use std::collections::HashMap;

    use stacks_common::types::StacksEpochId;

    use crate::vm::ast::build_ast;
    use crate::vm::ast::errors::ParseErrors;
    use crate::vm::ast::stack_depth_checker::AST_CALL_STACK_DEPTH_BUFFER;
    use crate::vm::costs::{LimitedCostTracker, *};
    use crate::vm::representations::depth_traverse;
    use crate::vm::types::QualifiedContractIdentifier;
    use crate::vm::{ClarityCostFunction, ClarityName, ClarityVersion, MAX_CALL_STACK_DEPTH};

    #[derive(PartialEq, Debug)]
    struct UnitTestTracker {
        invoked_functions: Vec<(ClarityCostFunction, Vec<u64>)>,
        invocation_count: u64,
        cost_addition_count: u64,
    }
    impl UnitTestTracker {
        pub fn new() -> Self {
            UnitTestTracker {
                invoked_functions: vec![],
                invocation_count: 0,
                cost_addition_count: 0,
            }
        }
    }
    impl CostTracker for UnitTestTracker {
        fn compute_cost(
            &mut self,
            cost_f: ClarityCostFunction,
            input: &[u64],
        ) -> std::result::Result<ExecutionCost, CostErrors> {
            self.invoked_functions.push((cost_f, input.to_vec()));
            self.invocation_count += 1;
            Ok(ExecutionCost::ZERO)
        }
        fn add_cost(&mut self, _cost: ExecutionCost) -> std::result::Result<(), CostErrors> {
            self.cost_addition_count += 1;
            Ok(())
        }
        fn add_memory(&mut self, _memory: u64) -> std::result::Result<(), CostErrors> {
            Ok(())
        }
        fn drop_memory(&mut self, _memory: u64) -> std::result::Result<(), CostErrors> {
            Ok(())
        }
        fn reset_memory(&mut self) {}
        fn short_circuit_contract_call(
            &mut self,
            _contract: &QualifiedContractIdentifier,
            _function: &ClarityName,
            _input: &[u64],
        ) -> Result<bool, CostErrors> {
            Ok(false)
        }
    }

    #[test]
    fn test_cost_tracking_deep_contracts_2_05() {
        let clarity_version = ClarityVersion::Clarity1;
        let stack_limit =
            (AST_CALL_STACK_DEPTH_BUFFER + (MAX_CALL_STACK_DEPTH as u64) + 1) as usize;
        let exceeds_stack_depth_tuple = format!(
            "{}u1 {}",
            "{ a : ".repeat(stack_limit + 1),
            "} ".repeat(stack_limit + 1)
        );

        let exceeds_stack_depth_list = format!(
            "{}u1 {}",
            "(list ".repeat(stack_limit + 1),
            ")".repeat(stack_limit + 1)
        );

        let mut cost_track = UnitTestTracker::new();
        let err = build_ast(
            &QualifiedContractIdentifier::transient(),
            &exceeds_stack_depth_list,
            &mut cost_track,
            clarity_version,
            StacksEpochId::Epoch2_05,
<<<<<<< HEAD
=======
            ASTRules::Typical,
        )
        .expect_err("Contract should error in parsing");

        let expected_err = ParseErrors::ExpressionStackDepthTooDeep;
        let expected_list_cost_state = UnitTestTracker {
            invoked_functions: vec![(ClarityCostFunction::AstParse, vec![500])],
            invocation_count: 1,
            cost_addition_count: 1,
        };

        assert_eq!(expected_err, *err.err);
        assert_eq!(expected_list_cost_state, cost_track);

        // with new rules, this is now VaryExpressionStackDepthTooDeep
        let mut cost_track = UnitTestTracker::new();
        let err = build_ast_with_rules(
            &QualifiedContractIdentifier::transient(),
            &exceeds_stack_depth_list,
            &mut cost_track,
            clarity_version,
            StacksEpochId::Epoch2_05,
            ASTRules::PrecheckSize,
>>>>>>> 47c61e9a
        )
        .expect_err("Contract should error in parsing");

        let expected_err = ParseErrors::VaryExpressionStackDepthTooDeep;
        let expected_list_cost_state = UnitTestTracker {
            invoked_functions: vec![(ClarityCostFunction::AstParse, vec![500])],
            invocation_count: 1,
            cost_addition_count: 1,
        };

        assert_eq!(expected_err, *err.err);
        assert_eq!(expected_list_cost_state, cost_track);

        let mut cost_track = UnitTestTracker::new();
        let err = build_ast(
            &QualifiedContractIdentifier::transient(),
            &exceeds_stack_depth_tuple,
            &mut cost_track,
            clarity_version,
            StacksEpochId::Epoch2_05,
        )
        .expect_err("Contract should error in parsing");

        let expected_err = ParseErrors::VaryExpressionStackDepthTooDeep;
        let expected_list_cost_state = UnitTestTracker {
            invoked_functions: vec![(ClarityCostFunction::AstParse, vec![571])],
            invocation_count: 1,
            cost_addition_count: 1,
        };

        assert_eq!(expected_err, *err.err);
        assert_eq!(expected_list_cost_state, cost_track);
    }

    #[test]
    fn test_cost_tracking_deep_contracts_2_1() {
        for clarity_version in &[ClarityVersion::Clarity1, ClarityVersion::Clarity2] {
            let stack_limit =
                (AST_CALL_STACK_DEPTH_BUFFER + (MAX_CALL_STACK_DEPTH as u64) + 1) as usize;
            let exceeds_stack_depth_tuple = format!(
                "{}u1 {}",
                "{ a : ".repeat(stack_limit + 1),
                "} ".repeat(stack_limit + 1)
            );

            // for deep lists, a test like this works:
            //   it can assert a limit, that you can also verify
            //   by disabling `VaryStackDepthChecker` and arbitrarily bumping up the parser lexer limits
            //   and see that it produces the same result
            let exceeds_stack_depth_list = format!(
                "{}u1 {}",
                "(list ".repeat(stack_limit + 1),
                ")".repeat(stack_limit + 1)
            );

<<<<<<< HEAD
=======
            // with old rules, this is just ExpressionStackDepthTooDeep
            let mut cost_track = UnitTestTracker::new();
            let err = build_ast_with_rules(
                &QualifiedContractIdentifier::transient(),
                &exceeds_stack_depth_list,
                &mut cost_track,
                *clarity_version,
                StacksEpochId::Epoch21,
                ASTRules::Typical,
            )
            .expect_err("Contract should error in parsing");

            let expected_err = ParseErrors::ExpressionStackDepthTooDeep;
            let expected_list_cost_state = UnitTestTracker {
                invoked_functions: vec![(ClarityCostFunction::AstParse, vec![500])],
                invocation_count: 1,
                cost_addition_count: 1,
            };

            assert_eq!(expected_err, *err.err);
            assert_eq!(expected_list_cost_state, cost_track);

            // in 2.1, this is still ExpressionStackDepthTooDeep
>>>>>>> 47c61e9a
            let mut cost_track = UnitTestTracker::new();
            let err = build_ast(
                &QualifiedContractIdentifier::transient(),
                &exceeds_stack_depth_list,
                &mut cost_track,
                *clarity_version,
                StacksEpochId::Epoch21,
            )
            .expect_err("Contract should error in parsing");

            let expected_err = ParseErrors::ExpressionStackDepthTooDeep;
            let expected_list_cost_state = UnitTestTracker {
                invoked_functions: vec![(ClarityCostFunction::AstParse, vec![500])],
                invocation_count: 1,
                cost_addition_count: 1,
            };

            assert_eq!(expected_err, *err.err);
            assert_eq!(expected_list_cost_state, cost_track);

<<<<<<< HEAD
=======
            // in 2.1, ASTRules::Typical is ignored -- this still fails to parse
            let mut cost_track = UnitTestTracker::new();
            let _ = build_ast_with_rules(
                &QualifiedContractIdentifier::transient(),
                &exceeds_stack_depth_tuple,
                &mut cost_track,
                *clarity_version,
                StacksEpochId::Epoch21,
                ASTRules::Typical,
            )
            .expect_err("Contract should error in parsing");

            let expected_err = ParseErrors::ExpressionStackDepthTooDeep;
            let expected_list_cost_state = UnitTestTracker {
                invoked_functions: vec![(ClarityCostFunction::AstParse, vec![571])],
                invocation_count: 1,
                cost_addition_count: 1,
            };

            assert_eq!(expected_err, *err.err);
            assert_eq!(expected_list_cost_state, cost_track);

            // in 2.1, ASTRules::PrecheckSize is still ignored -- this still fails to parse
>>>>>>> 47c61e9a
            let mut cost_track = UnitTestTracker::new();
            let err = build_ast(
                &QualifiedContractIdentifier::transient(),
                &exceeds_stack_depth_tuple,
                &mut cost_track,
                *clarity_version,
                StacksEpochId::Epoch21,
            )
            .expect_err("Contract should error in parsing");

            let expected_err = ParseErrors::ExpressionStackDepthTooDeep;
            let expected_list_cost_state = UnitTestTracker {
                invoked_functions: vec![(ClarityCostFunction::AstParse, vec![571])],
                invocation_count: 1,
                cost_addition_count: 1,
            };

            assert_eq!(expected_err, *err.err);
            assert_eq!(expected_list_cost_state, cost_track);
        }
    }

    #[test]
    fn test_expression_identification_tuples() {
        for version in &[ClarityVersion::Clarity1, ClarityVersion::Clarity2] {
            for epoch in &[StacksEpochId::Epoch2_05, StacksEpochId::Epoch21] {
                let progn = "{ a: (+ 1 2 3),
                           b: 1,
                           c: 3 }";

                let mut cost_track = LimitedCostTracker::new_free();
                let ast = build_ast(
                    &QualifiedContractIdentifier::transient(),
                    progn,
                    &mut cost_track,
                    *version,
                    *epoch,
                )
                .unwrap()
                .expressions;

                let mut visited = HashMap::new();

                for expr in ast.iter() {
                    depth_traverse::<_, _, ()>(expr, |x| {
                        assert!(!visited.contains_key(&x.id));
                        visited.insert(x.id, true);
                        Ok(())
                    })
                    .unwrap();
                }
            }
        }
    }
}<|MERGE_RESOLUTION|>--- conflicted
+++ resolved
@@ -317,32 +317,6 @@
             &mut cost_track,
             clarity_version,
             StacksEpochId::Epoch2_05,
-<<<<<<< HEAD
-=======
-            ASTRules::Typical,
-        )
-        .expect_err("Contract should error in parsing");
-
-        let expected_err = ParseErrors::ExpressionStackDepthTooDeep;
-        let expected_list_cost_state = UnitTestTracker {
-            invoked_functions: vec![(ClarityCostFunction::AstParse, vec![500])],
-            invocation_count: 1,
-            cost_addition_count: 1,
-        };
-
-        assert_eq!(expected_err, *err.err);
-        assert_eq!(expected_list_cost_state, cost_track);
-
-        // with new rules, this is now VaryExpressionStackDepthTooDeep
-        let mut cost_track = UnitTestTracker::new();
-        let err = build_ast_with_rules(
-            &QualifiedContractIdentifier::transient(),
-            &exceeds_stack_depth_list,
-            &mut cost_track,
-            clarity_version,
-            StacksEpochId::Epoch2_05,
-            ASTRules::PrecheckSize,
->>>>>>> 47c61e9a
         )
         .expect_err("Contract should error in parsing");
 
@@ -398,32 +372,6 @@
                 ")".repeat(stack_limit + 1)
             );
 
-<<<<<<< HEAD
-=======
-            // with old rules, this is just ExpressionStackDepthTooDeep
-            let mut cost_track = UnitTestTracker::new();
-            let err = build_ast_with_rules(
-                &QualifiedContractIdentifier::transient(),
-                &exceeds_stack_depth_list,
-                &mut cost_track,
-                *clarity_version,
-                StacksEpochId::Epoch21,
-                ASTRules::Typical,
-            )
-            .expect_err("Contract should error in parsing");
-
-            let expected_err = ParseErrors::ExpressionStackDepthTooDeep;
-            let expected_list_cost_state = UnitTestTracker {
-                invoked_functions: vec![(ClarityCostFunction::AstParse, vec![500])],
-                invocation_count: 1,
-                cost_addition_count: 1,
-            };
-
-            assert_eq!(expected_err, *err.err);
-            assert_eq!(expected_list_cost_state, cost_track);
-
-            // in 2.1, this is still ExpressionStackDepthTooDeep
->>>>>>> 47c61e9a
             let mut cost_track = UnitTestTracker::new();
             let err = build_ast(
                 &QualifiedContractIdentifier::transient(),
@@ -444,32 +392,6 @@
             assert_eq!(expected_err, *err.err);
             assert_eq!(expected_list_cost_state, cost_track);
 
-<<<<<<< HEAD
-=======
-            // in 2.1, ASTRules::Typical is ignored -- this still fails to parse
-            let mut cost_track = UnitTestTracker::new();
-            let _ = build_ast_with_rules(
-                &QualifiedContractIdentifier::transient(),
-                &exceeds_stack_depth_tuple,
-                &mut cost_track,
-                *clarity_version,
-                StacksEpochId::Epoch21,
-                ASTRules::Typical,
-            )
-            .expect_err("Contract should error in parsing");
-
-            let expected_err = ParseErrors::ExpressionStackDepthTooDeep;
-            let expected_list_cost_state = UnitTestTracker {
-                invoked_functions: vec![(ClarityCostFunction::AstParse, vec![571])],
-                invocation_count: 1,
-                cost_addition_count: 1,
-            };
-
-            assert_eq!(expected_err, *err.err);
-            assert_eq!(expected_list_cost_state, cost_track);
-
-            // in 2.1, ASTRules::PrecheckSize is still ignored -- this still fails to parse
->>>>>>> 47c61e9a
             let mut cost_track = UnitTestTracker::new();
             let err = build_ast(
                 &QualifiedContractIdentifier::transient(),
