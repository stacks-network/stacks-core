// Copyright (C) 2013-2020 Blockstack PBC, a public benefit corporation
// Copyright (C) 2020 Stacks Open Internet Foundation
//
// This program is free software: you can redistribute it and/or modify
// it under the terms of the GNU General Public License as published by
// the Free Software Foundation, either version 3 of the License, or
// (at your option) any later version.
//
// This program is distributed in the hope that it will be useful,
// but WITHOUT ANY WARRANTY; without even the implied warranty of
// MERCHANTABILITY or FITNESS FOR A PARTICULAR PURPOSE.  See the
// GNU General Public License for more details.
//
// You should have received a copy of the GNU General Public License
// along with this program.  If not, see <http://www.gnu.org/licenses/>.

use std::collections::{HashMap, HashSet};

use clarity_types::representations::ClarityName;

use crate::vm::ast::errors::{ParseError, ParseErrorKind, ParseResult};
use crate::vm::ast::types::ContractAST;
use crate::vm::costs::cost_functions::ClarityCostFunction;
use crate::vm::costs::{runtime_cost, CostTracker};
use crate::vm::functions::define::DefineFunctions;
use crate::vm::functions::NativeFunctions;
use crate::vm::representations::PreSymbolicExpression;
use crate::vm::representations::PreSymbolicExpressionType::{
    Atom, AtomValue, Comment, FieldIdentifier, List, Placeholder, SugaredContractIdentifier,
    SugaredFieldIdentifier, TraitReference, Tuple,
};
use crate::vm::ClarityVersion;

#[cfg(test)]
mod tests;

pub struct DefinitionSorter {
    graph: Graph,
    top_level_expressions_map: HashMap<ClarityName, TopLevelExpressionIndex>,
}

impl DefinitionSorter {
    fn new() -> Self {
        Self {
            top_level_expressions_map: HashMap::new(),
            graph: Graph::new(),
        }
    }

    pub fn run_pass<T: CostTracker>(
        contract_ast: &mut ContractAST,
        accounting: &mut T,
        version: ClarityVersion,
    ) -> ParseResult<()> {
        let mut pass = DefinitionSorter::new();
        pass.run(contract_ast, accounting, version)?;
        Ok(())
    }

    pub fn run<T: CostTracker>(
        &mut self,
        contract_ast: &mut ContractAST,
        accounting: &mut T,
        version: ClarityVersion,
    ) -> ParseResult<()> {
        let exprs = contract_ast.pre_expressions[..].to_vec();
        for (expr_index, expr) in exprs.iter().enumerate() {
            self.graph.add_node(expr_index);

            if let Some((definition_name, atom_index, _)) = self.find_expression_definition(expr) {
                let tle = TopLevelExpressionIndex {
                    expr_index,
                    atom_index,
                };
                self.top_level_expressions_map.insert(definition_name, tle);
            }
        }

        for (expr_index, expr) in exprs.iter().enumerate() {
            self.probe_for_dependencies(expr, expr_index, version)?;
        }

        runtime_cost(
            ClarityCostFunction::AstCycleDetection,
            accounting,
            self.graph.edges_count()?,
        )?;

        let mut walker = GraphWalker::new();
        let sorted_indexes = walker.get_sorted_dependencies(&self.graph);

        if let Some(deps) = walker.get_cycling_dependencies(&self.graph, &sorted_indexes) {
            let mut function_names = deps
                .into_iter()
                .filter_map(|i| {
                    let exp = &contract_ast.pre_expressions[i];
                    self.find_expression_definition(exp)
                })
                .map(|i| i.0.to_string())
                .collect::<Vec<_>>();

<<<<<<< HEAD
            // Sorting function names to make the error contents deterministic
            function_names.sort();

            let error = ParseError::new(ParseErrors::CircularReference(function_names));
=======
            let error = ParseError::new(ParseErrorKind::CircularReference(functions_names));
>>>>>>> 1d2cb2ed
            return Err(error);
        }

        contract_ast.top_level_expression_sorting = Some(sorted_indexes);
        Ok(())
    }

    fn probe_for_dependencies(
        &mut self,
        expr: &PreSymbolicExpression,
        tle_index: usize,
        version: ClarityVersion,
    ) -> ParseResult<()> {
        match expr.pre_expr {
            Atom(ref name) => {
                if let Some(dep) = self.top_level_expressions_map.get(name) {
                    if dep.atom_index != expr.id {
                        self.graph.add_directed_edge(tle_index, dep.expr_index)?;
                    }
                }
                Ok(())
            }
            TraitReference(ref name) => {
                if let Some(dep) = self.top_level_expressions_map.get(name) {
                    if dep.atom_index != expr.id {
                        self.graph.add_directed_edge(tle_index, dep.expr_index)?;
                    }
                }
                Ok(())
            }
            List(ref exprs) => {
                // Filter comments out of the list of expressions.
                let filtered_exprs: Vec<&PreSymbolicExpression> = exprs
                    .iter()
                    .filter(|expr| expr.match_comment().is_none())
                    .collect();

                // Avoid looking for dependencies in tuples
                // TODO: Eliminate special handling of tuples as it is a separate presymbolic expression type
                if let Some((function_name, rest)) = filtered_exprs.split_first() {
                    let function_args = rest.to_vec();
                    if let Some(function_name) = function_name.match_atom() {
                        if let Some(define_function) =
                            DefineFunctions::lookup_by_name(function_name)
                        {
                            match define_function {
                                DefineFunctions::PersistedVariable | DefineFunctions::Constant => {
                                    // Args: [(define-name-and-types), ...]: ignore 1st arg
                                    if !function_args.is_empty() {
                                        for expr in function_args[1..function_args.len()].iter() {
                                            self.probe_for_dependencies(expr, tle_index, version)?;
                                        }
                                    }
                                    return Ok(());
                                }
                                DefineFunctions::PublicFunction
                                | DefineFunctions::PrivateFunction
                                | DefineFunctions::ReadOnlyFunction => {
                                    // Args: [(define-name-and-types), ...]
                                    if function_args.len() == 2 {
                                        self.probe_for_dependencies_in_define_args(
                                            function_args[0],
                                            tle_index,
                                            version,
                                        )?;
                                        self.probe_for_dependencies(
                                            function_args[1],
                                            tle_index,
                                            version,
                                        )?;
                                    }
                                    return Ok(());
                                }
                                DefineFunctions::Map => {
                                    // Args: [name, key, value]: with key value being potentially tuples
                                    if function_args.len() == 3 {
                                        self.probe_for_dependencies(
                                            function_args[1],
                                            tle_index,
                                            version,
                                        )?;
                                        self.probe_for_dependencies(
                                            function_args[2],
                                            tle_index,
                                            version,
                                        )?;
                                    }
                                    return Ok(());
                                }
                                DefineFunctions::Trait => {
                                    if function_args.len() != 2 {
                                        return Ok(());
                                    }
                                    if let Some(trait_sig) = function_args[1].match_list() {
                                        for func_sig in trait_sig.iter() {
                                            if let Some(func_sig) = func_sig.match_list() {
                                                if func_sig.len() == 3 {
                                                    self.probe_for_dependencies(
                                                        &func_sig[1],
                                                        tle_index,
                                                        version,
                                                    )?;
                                                    self.probe_for_dependencies(
                                                        &func_sig[2],
                                                        tle_index,
                                                        version,
                                                    )?;
                                                }
                                            }
                                        }
                                    }
                                    return Ok(());
                                }
                                DefineFunctions::ImplTrait | DefineFunctions::UseTrait => {
                                    return Ok(())
                                }
                                DefineFunctions::NonFungibleToken => return Ok(()),
                                DefineFunctions::FungibleToken => {
                                    // probe_for_dependencies if the supply arg (optional) is being passed
                                    if function_args.len() == 2 {
                                        self.probe_for_dependencies(
                                            function_args[1],
                                            tle_index,
                                            version,
                                        )?;
                                    }
                                    return Ok(());
                                }
                            }
                        } else if let Some(native_function) =
                            NativeFunctions::lookup_by_name_at_version(function_name, &version)
                        {
                            match native_function {
                                NativeFunctions::ContractCall => {
                                    // Args: [contract-name, function-name, ...]: ignore contract-name, function-name, handle rest
                                    if function_args.len() > 2 {
                                        for expr in function_args[2..].iter() {
                                            self.probe_for_dependencies(expr, tle_index, version)?;
                                        }
                                    }
                                    return Ok(());
                                }
                                NativeFunctions::Let => {
                                    // Args: [((name-1 value-1) (name-2 value-2)), ...]: handle 1st arg as a tuple
                                    if function_args.len() > 1 {
                                        if let Some(bindings) = function_args[0].match_list() {
                                            self.probe_for_dependencies_in_list_of_wrapped_key_value_pairs(bindings.iter().collect(), tle_index, version)?;
                                        }
                                        for expr in function_args[1..function_args.len()].iter() {
                                            self.probe_for_dependencies(expr, tle_index, version)?;
                                        }
                                    }
                                    return Ok(());
                                }
                                NativeFunctions::TupleGet => {
                                    // Args: [key-name, expr]: ignore key-name
                                    if function_args.len() == 2 {
                                        self.probe_for_dependencies(
                                            function_args[1],
                                            tle_index,
                                            version,
                                        )?;
                                    }
                                    return Ok(());
                                }
                                NativeFunctions::TupleCons => {
                                    // Args: [(key-name A), (key-name-2 B), ...]: handle as a tuple
                                    self.probe_for_dependencies_in_list_of_wrapped_key_value_pairs(
                                        function_args,
                                        tle_index,
                                        version,
                                    )?;
                                    return Ok(());
                                }
                                _ => {}
                            }
                        }
                    }
                }
                for expr in filtered_exprs.into_iter() {
                    self.probe_for_dependencies(expr, tle_index, version)?;
                }
                Ok(())
            }
            Tuple(ref exprs) => {
                self.probe_for_dependencies_in_tuple(exprs, tle_index, version)?;
                Ok(())
            }
            AtomValue(_)
            | FieldIdentifier(_)
            | SugaredContractIdentifier(_)
            | SugaredFieldIdentifier(_, _)
            | Comment(_)
            | Placeholder(_) => Ok(()),
        }
    }

    /// accept a slice of expected-pairs, e.g., [ (a b) (c d) (e f) ], and
    ///   probe them for dependencies as if they were part of a tuple definition.
    fn probe_for_dependencies_in_tuple(
        &mut self,
        pairs: &[PreSymbolicExpression],
        tle_index: usize,
        version: ClarityVersion,
    ) -> ParseResult<()> {
        let pairs = pairs
            .chunks(2)
            .map(|pair| pair.to_vec().into_boxed_slice())
            .collect::<Vec<_>>();

        for pair in pairs.iter() {
            self.probe_for_dependencies_in_key_value_pair(pair, tle_index, version)?;
        }
        Ok(())
    }

    fn probe_for_dependencies_in_define_args(
        &mut self,
        expr: &PreSymbolicExpression,
        tle_index: usize,
        version: ClarityVersion,
    ) -> ParseResult<()> {
        if let Some(func_sig) = expr.match_list() {
            // Func definitions can look like:
            // 1. (define-public func_name body)
            // 2. (define-public (func_name (arg uint) ...) body)
            // The goal here is to traverse case 2, looking for trait references
            if let Some((_, pairs)) = func_sig.split_first() {
                let pairs_vec: Vec<&PreSymbolicExpression> = pairs.iter().collect();
                self.probe_for_dependencies_in_list_of_wrapped_key_value_pairs(
                    pairs_vec, tle_index, version,
                )?;
            }
        }
        Ok(())
    }

    fn probe_for_dependencies_in_list_of_wrapped_key_value_pairs(
        &mut self,
        pairs: Vec<&PreSymbolicExpression>,
        tle_index: usize,
        version: ClarityVersion,
    ) -> ParseResult<()> {
        for pair in pairs.iter() {
            self.probe_for_dependencies_in_wrapped_key_value_pairs(pair, tle_index, version)?;
        }
        Ok(())
    }

    fn probe_for_dependencies_in_wrapped_key_value_pairs(
        &mut self,
        expr: &PreSymbolicExpression,
        tle_index: usize,
        version: ClarityVersion,
    ) -> ParseResult<()> {
        if let Some(pair) = expr.match_list() {
            self.probe_for_dependencies_in_key_value_pair(pair, tle_index, version)?;
        }
        Ok(())
    }

    fn probe_for_dependencies_in_key_value_pair(
        &mut self,
        pair: &[PreSymbolicExpression],
        tle_index: usize,
        version: ClarityVersion,
    ) -> ParseResult<()> {
        if pair.len() == 2 {
            self.probe_for_dependencies(&pair[1], tle_index, version)?;
        }
        Ok(())
    }

    fn find_expression_definition<'b>(
        &mut self,
        exp: &'b PreSymbolicExpression,
    ) -> Option<(ClarityName, u64, &'b PreSymbolicExpression)> {
        let args = {
            let exp = exp.match_list()?;
            let (function_name, args) = exp.split_first()?;
            let function_name = function_name.match_atom()?;
            DefineFunctions::lookup_by_name(function_name)?;
            Some(args)
        }?;
        let defined_name = match args.first()?.match_list() {
            Some(list) => list.first()?,
            _ => &args[0],
        };
        let tle_name = defined_name.match_atom()?;
        Some((tle_name.clone(), defined_name.id, defined_name))
    }
}

pub struct TopLevelExpressionIndex {
    expr_index: usize,
    atom_index: u64,
}

struct Graph {
    adjacency_list: Vec<Vec<usize>>,
}

impl Graph {
    fn new() -> Self {
        Self {
            adjacency_list: Vec::new(),
        }
    }

    fn add_node(&mut self, _expr_index: usize) {
        self.adjacency_list.push(vec![]);
    }

    fn add_directed_edge(
        &mut self,
        src_expr_index: usize,
        dst_expr_index: usize,
    ) -> ParseResult<()> {
        let list = self
            .adjacency_list
            .get_mut(src_expr_index)
            .ok_or(ParseErrorKind::InterpreterFailure)?;
        list.push(dst_expr_index);
        Ok(())
    }

    fn get_node_descendants(&self, expr_index: usize) -> Vec<usize> {
        self.adjacency_list[expr_index].clone()
    }

    fn has_node_descendants(&self, expr_index: usize) -> bool {
        !self.adjacency_list[expr_index].is_empty()
    }

    fn nodes_count(&self) -> usize {
        self.adjacency_list.len()
    }

    fn edges_count(&self) -> ParseResult<u64> {
        let mut total: u64 = 0;
        for node in self.adjacency_list.iter() {
            total = total
                .checked_add(node.len() as u64)
                .ok_or(ParseErrorKind::CostOverflow)?;
        }
        Ok(total)
    }
}

struct GraphWalker {
    seen: HashSet<usize>,
}

impl GraphWalker {
    fn new() -> Self {
        Self {
            seen: HashSet::new(),
        }
    }

    /// Depth-first search producing a post-order sort
    fn get_sorted_dependencies(&mut self, graph: &Graph) -> Vec<usize> {
        let mut sorted_indexes = Vec::<usize>::new();
        for expr_index in 0..graph.nodes_count() {
            self.sort_dependencies_recursion(expr_index, graph, &mut sorted_indexes);
        }
        sorted_indexes
    }

    fn sort_dependencies_recursion(
        &mut self,
        tle_index: usize,
        graph: &Graph,
        branch: &mut Vec<usize>,
    ) {
        if self.seen.contains(&tle_index) {
            return;
        }

        self.seen.insert(tle_index);
        if let Some(list) = graph.adjacency_list.get(tle_index) {
            for neighbor in list.iter() {
                self.sort_dependencies_recursion(*neighbor, graph, branch);
            }
        }
        branch.push(tle_index);
    }

    fn get_cycling_dependencies(
        &mut self,
        graph: &Graph,
        sorted_indexes: &[usize],
    ) -> Option<Vec<usize>> {
        let mut tainted: HashSet<usize> = HashSet::new();

        for node in sorted_indexes.iter() {
            let mut tainted_descendants_count = 0;
            let descendants = graph.get_node_descendants(*node);
            for descendant in descendants.iter() {
                if !graph.has_node_descendants(*descendant) || tainted.contains(descendant) {
                    tainted.insert(*descendant);
                    tainted_descendants_count += 1;
                }
            }
            if tainted_descendants_count == descendants.len() {
                tainted.insert(*node);
            }
        }

        if tainted.len() == sorted_indexes.len() {
            return None;
        }

        let nodes = HashSet::from_iter(sorted_indexes.iter().cloned());
        let deps = nodes.difference(&tainted).copied().collect();
        Some(deps)
    }
}<|MERGE_RESOLUTION|>--- conflicted
+++ resolved
@@ -99,14 +99,10 @@
                 .map(|i| i.0.to_string())
                 .collect::<Vec<_>>();
 
-<<<<<<< HEAD
             // Sorting function names to make the error contents deterministic
             function_names.sort();
 
-            let error = ParseError::new(ParseErrors::CircularReference(function_names));
-=======
-            let error = ParseError::new(ParseErrorKind::CircularReference(functions_names));
->>>>>>> 1d2cb2ed
+            let error = ParseError::new(ParseErrorKind::CircularReference(function_names));
             return Err(error);
         }
 
