--- conflicted
+++ resolved
@@ -401,11 +401,7 @@
 
   /v2/withdrawal/stx/{block_height}/{sender}/{withdrawal_id}/{amount}:
     get:
-<<<<<<< HEAD
-      summary: Get merkle tree data associated with a processed withdrawal.
-=======
       summary: Get merkle tree data associated with a processed STX withdrawal.
->>>>>>> 00fff24c
       responses:
         200:
           description: The merkle leaf hash, root hash, and merkle proof path for the requested withdrawal entry. These are used as parameters to the `stx-withdraw` method of a layer-1 hyperchains contract, and returned as hex-encoded Clarity serialized values.
