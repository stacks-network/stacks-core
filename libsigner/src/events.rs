// Copyright (C) 2013-2020 Blockstack PBC, a public benefit corporation
// Copyright (C) 2020-2023 Stacks Open Internet Foundation
//
// This program is free software: you can redistribute it and/or modify
// it under the terms of the GNU General Public License as published by
// the Free Software Foundation, either version 3 of the License, or
// (at your option) any later version.
//
// This program is distributed in the hope that it will be useful,
// but WITHOUT ANY WARRANTY; without even the implied warranty of
// MERCHANTABILITY or FITNESS FOR A PARTICULAR PURPOSE.  See the
// GNU General Public License for more details.
//
// You should have received a copy of the GNU General Public License
// along with this program.  If not, see <http://www.gnu.org/licenses/>.

use std::io::{Read, Write};
use std::net::{SocketAddr, TcpListener, TcpStream};
use std::sync::atomic::{AtomicBool, Ordering};
use std::sync::mpsc::Sender;
use std::sync::Arc;

use blockstack_lib::chainstate::nakamoto::NakamotoBlock;
use blockstack_lib::chainstate::stacks::boot::{MINERS_NAME, SIGNERS_NAME};
use blockstack_lib::chainstate::stacks::events::StackerDBChunksEvent;
use blockstack_lib::chainstate::stacks::{StacksTransaction, ThresholdSignature};
use blockstack_lib::net::api::postblock_proposal::{
    BlockValidateReject, BlockValidateResponse, ValidateRejectCode,
};
use blockstack_lib::util_lib::boot::boot_code_id;
use clarity::vm::types::serialization::SerializationError;
use clarity::vm::types::QualifiedContractIdentifier;
use serde::{Deserialize, Serialize};
use stacks_common::codec::{
    read_next, read_next_at_most, read_next_exact, write_next, Error as CodecError,
    StacksMessageCodec,
};
pub use stacks_common::consts::SIGNER_SLOTS_PER_USER;
use stacks_common::types::chainstate::StacksPublicKey;
use stacks_common::util::hash::Sha512Trunc256Sum;
use tiny_http::{
    Method as HttpMethod, Request as HttpRequest, Response as HttpResponse, Server as HttpServer,
};
use wsts::common::Signature;
use wsts::net::{
    DkgBegin, DkgEnd, DkgEndBegin, DkgPrivateBegin, DkgPrivateShares, DkgPublicShares, DkgStatus,
    Message, NonceRequest, NonceResponse, Packet, SignatureShareRequest, SignatureShareResponse,
};
use wsts::state_machine::signer;

use crate::http::{decode_http_body, decode_http_request};
use crate::{EventError, SignerMessage};

#[derive(Clone, Debug, PartialEq, Serialize, Deserialize)]
/// BlockProposal sent to signers
pub struct BlockProposalSigners {
    /// The block itself
    pub block: NakamotoBlock,
    /// The burn height the block is mined during
    pub burn_height: u64,
    /// The reward cycle the block is mined during
    pub reward_cycle: u64,
}

/// Event enum for newly-arrived signer subscribed events
#[derive(Clone, Debug, PartialEq, Serialize, Deserialize)]
pub enum SignerEvent {
<<<<<<< HEAD
    /// The miner sent proposed blocks or messages for signers to observe and sign
    ProposedBlocks(
        Vec<NakamotoBlock>,
        Vec<SignerMessage>,
        Option<StacksPublicKey>,
    ),
=======
    /// The miner proposed blocks for signers to observe and sign
    ProposedBlocks(Vec<BlockProposalSigners>),
>>>>>>> 04760376
    /// The signer messages for other signers and miners to observe
    /// The u32 is the signer set to which the message belongs (either 0 or 1)
    SignerMessages(u32, Vec<SignerMessage>),
    /// A new block proposal validation response from the node
    BlockValidationResponse(BlockValidateResponse),
    /// Status endpoint request
    StatusCheck,
}

impl StacksMessageCodec for BlockProposalSigners {
    fn consensus_serialize<W: Write>(&self, fd: &mut W) -> Result<(), CodecError> {
        self.block.consensus_serialize(fd)?;
        self.burn_height.consensus_serialize(fd)?;
        self.reward_cycle.consensus_serialize(fd)?;
        Ok(())
    }

    fn consensus_deserialize<R: Read>(fd: &mut R) -> Result<Self, CodecError> {
        let block = NakamotoBlock::consensus_deserialize(fd)?;
        let burn_height = u64::consensus_deserialize(fd)?;
        let reward_cycle = u64::consensus_deserialize(fd)?;
        Ok(BlockProposalSigners {
            block,
            burn_height,
            reward_cycle,
        })
    }
}

/// Trait to implement a stop-signaler for the event receiver thread.
/// The caller calls `send()` and the event receiver loop (which lives in a separate thread) will
/// terminate.
pub trait EventStopSignaler {
    /// Send the stop signal
    fn send(&mut self);
}

/// Trait to implement to handle signer specific events sent by the Stacks node
pub trait EventReceiver {
    /// The implementation of ST will ensure that a call to ST::send() will cause
    /// the call to `is_stopped()` below to return true.
    type ST: EventStopSignaler + Send + Sync;

    /// Open a server socket to the given socket address.
    fn bind(&mut self, listener: SocketAddr) -> Result<SocketAddr, EventError>;
    /// Return the next event
    fn next_event(&mut self) -> Result<SignerEvent, EventError>;
    /// Add a downstream event consumer
    fn add_consumer(&mut self, event_out: Sender<SignerEvent>);
    /// Forward the event to downstream consumers
    fn forward_event(&mut self, ev: SignerEvent) -> bool;
    /// Determine if the receiver should hang up
    fn is_stopped(&self) -> bool;
    /// Get a stop signal instance that, when sent, will cause this receiver to stop accepting new
    /// events.  Called after `bind()`.
    fn get_stop_signaler(&mut self) -> Result<Self::ST, EventError>;

    /// Main loop for the receiver.
    /// Typically, this is started in a separate thread.
    fn main_loop(&mut self) {
        loop {
            if self.is_stopped() {
                info!("Event receiver stopped");
                break;
            }
            let next_event = match self.next_event() {
                Ok(event) => event,
                Err(EventError::UnrecognizedEvent(..)) => {
                    // got an event that we don't care about (not a problem)
                    continue;
                }
                Err(EventError::Terminated) => {
                    // we're done
                    info!("Caught termination signal");
                    break;
                }
                Err(e) => {
                    warn!("Failed to receive next event: {:?}", &e);
                    continue;
                }
            };
            if !self.forward_event(next_event) {
                info!("Failed to forward event");
                break;
            }
        }
        info!("Event receiver main loop exit");
    }
}

/// Event receiver for Signer events
pub struct SignerEventReceiver {
    /// Address we bind to
    local_addr: Option<SocketAddr>,
    /// server socket that listens for HTTP POSTs from the node
    http_server: Option<HttpServer>,
    /// channel into which to write newly-discovered data
    out_channels: Vec<Sender<SignerEvent>>,
    /// inter-thread stop variable -- if set to true, then the `main_loop` will exit
    stop_signal: Arc<AtomicBool>,
    /// Whether the receiver is running on mainnet
    is_mainnet: bool,
}

impl SignerEventReceiver {
    /// Make a new Signer event receiver, and return both the receiver and the read end of a
    /// channel into which node-received data can be obtained.
    pub fn new(is_mainnet: bool) -> SignerEventReceiver {
        SignerEventReceiver {
            http_server: None,
            local_addr: None,
            out_channels: vec![],
            stop_signal: Arc::new(AtomicBool::new(false)),
            is_mainnet,
        }
    }

    /// Do something with the socket
    pub fn with_server<F, R>(&mut self, todo: F) -> Result<R, EventError>
    where
        F: FnOnce(&SignerEventReceiver, &mut HttpServer, bool) -> R,
    {
        let mut server = if let Some(s) = self.http_server.take() {
            s
        } else {
            return Err(EventError::NotBound);
        };

        let res = todo(self, &mut server, self.is_mainnet);

        self.http_server = Some(server);
        Ok(res)
    }
}

/// Stop signaler implementation
pub struct SignerStopSignaler {
    stop_signal: Arc<AtomicBool>,
    local_addr: SocketAddr,
}

impl SignerStopSignaler {
    /// Make a new stop signaler
    pub fn new(sig: Arc<AtomicBool>, local_addr: SocketAddr) -> SignerStopSignaler {
        SignerStopSignaler {
            stop_signal: sig,
            local_addr,
        }
    }
}

impl EventStopSignaler for SignerStopSignaler {
    fn send(&mut self) {
        self.stop_signal.store(true, Ordering::SeqCst);
        // wake up the thread so the atomicbool can be checked
        // This makes me sad...but for now...it works.
        if let Ok(mut stream) = TcpStream::connect(self.local_addr) {
            // We need to send actual data to trigger the event receiver
            let body = "Yo. Shut this shit down!".to_string();
            let req = format!(
                "POST /shutdown HTTP/1.1\r\nHost: {}\r\nConnection: close\r\nContent-Length: {}\r\nContent-Type: text/plain\r\n\r\n{}",
                self.local_addr,
                body.len(),
                body
            );
            match stream.write_all(req.as_bytes()) {
                Err(e) => error!("Failed to send shutdown request: {}", e),
                _ => (),
            };
        }
    }
}

impl EventReceiver for SignerEventReceiver {
    type ST = SignerStopSignaler;

    /// Start listening on the given socket address.
    /// Returns the address that was bound.
    /// Errors out if bind(2) fails
    fn bind(&mut self, listener: SocketAddr) -> Result<SocketAddr, EventError> {
        self.http_server = Some(HttpServer::http(listener).expect("failed to start HttpServer"));
        self.local_addr = Some(listener);
        Ok(listener)
    }

    /// Wait for the node to post something, and then return it.
    /// Errors are recoverable -- the caller should call this method again even if it returns an
    /// error.
    fn next_event(&mut self) -> Result<SignerEvent, EventError> {
        self.with_server(|event_receiver, http_server, _is_mainnet| {
            // were we asked to terminate?
            if event_receiver.is_stopped() {
                return Err(EventError::Terminated);
            }
            debug!("Request handling");
            let request = http_server.recv()?;
            debug!("Got request"; "method" => %request.method(), "path" => request.url());

            if request.url() == "/status" {
                request
                .respond(HttpResponse::from_string("OK"))
                .expect("response failed");
                return Ok(SignerEvent::StatusCheck);
            }

            if request.method() != &HttpMethod::Post {
                return Err(EventError::MalformedRequest(format!(
                    "Unrecognized method '{}'",
                    &request.method(),
                )));
            }
            if request.url() == "/stackerdb_chunks" {
                process_stackerdb_event(event_receiver.local_addr, request)
                    .map_err(|e| {
                        error!("Error processing stackerdb_chunks message"; "err" => ?e);
                        e
                    })
            } else if request.url() == "/proposal_response" {
                process_proposal_response(request)
            } else {
                let url = request.url().to_string();

                debug!(
                    "[{:?}] next_event got request with unexpected url {}, return OK so other side doesn't keep sending this",
                    event_receiver.local_addr,
                    request.url()
                );
                ack_dispatcher(request);
                Err(EventError::UnrecognizedEvent(url))
            }
        })?
    }

    /// Determine if the receiver is hung up
    fn is_stopped(&self) -> bool {
        self.stop_signal.load(Ordering::SeqCst)
    }

    /// Forward an event
    /// Return true on success; false on error.
    /// Returning false terminates the event receiver.
    fn forward_event(&mut self, ev: SignerEvent) -> bool {
        if self.out_channels.is_empty() {
            // nothing to do
            error!("No channels connected to event receiver");
            false
        } else if self.out_channels.len() == 1 {
            // avoid a clone
            if let Err(e) = self.out_channels[0].send(ev) {
                error!("Failed to send to signer runloop: {:?}", &e);
                return false;
            }
            true
        } else {
            for (i, out_channel) in self.out_channels.iter().enumerate() {
                if let Err(e) = out_channel.send(ev.clone()) {
                    error!("Failed to send to signer runloop #{}: {:?}", i, &e);
                    return false;
                }
            }
            true
        }
    }

    /// Add an event consumer.  A received event will be forwarded to this Sender.
    fn add_consumer(&mut self, out_channel: Sender<SignerEvent>) {
        self.out_channels.push(out_channel);
    }

    /// Get a stopped signaler.  The caller can then use it to terminate the event receiver loop,
    /// even if it's in a different thread.
    fn get_stop_signaler(&mut self) -> Result<SignerStopSignaler, EventError> {
        if let Some(local_addr) = self.local_addr {
            Ok(SignerStopSignaler::new(
                self.stop_signal.clone(),
                local_addr,
            ))
        } else {
            Err(EventError::NotBound)
        }
    }
}

fn ack_dispatcher(request: HttpRequest) {
    if let Err(e) = request.respond(HttpResponse::empty(200u16)) {
        error!("Failed to respond to request: {:?}", &e);
    };
}

/// Process a stackerdb event from the node
fn process_stackerdb_event(
    local_addr: Option<SocketAddr>,
    mut request: HttpRequest,
) -> Result<SignerEvent, EventError> {
    debug!("Got stackerdb_chunks event");
    let mut body = String::new();
    if let Err(e) = request.as_reader().read_to_string(&mut body) {
        error!("Failed to read body: {:?}", &e);
        ack_dispatcher(request);
        return Err(EventError::MalformedRequest(format!(
            "Failed to read body: {:?}",
            &e
        )));
    }

    let event: StackerDBChunksEvent = serde_json::from_slice(body.as_bytes())
        .map_err(|e| EventError::Deserialize(format!("Could not decode body to JSON: {:?}", &e)))?;

<<<<<<< HEAD
    let event_contract_id = event.contract_id.clone();

    let signer_event = match SignerEvent::try_from(event) {
        Err(e) => {
            info!(
                "[{:?}] next_event got event from an unexpected contract id {}, return OK so other side doesn't keep sending this",
                local_addr,
                event_contract_id
            );
            ack_dispatcher(request);
            return Err(e.into());
=======
    let signer_event = if event.contract_id == boot_code_id(MINERS_NAME, is_mainnet) {
        let blocks: Vec<BlockProposalSigners> = event
            .modified_slots
            .iter()
            .filter_map(|chunk| read_next::<BlockProposalSigners, _>(&mut &chunk.data[..]).ok())
            .collect();
        SignerEvent::ProposedBlocks(blocks)
    } else if event.contract_id.name.to_string().starts_with(SIGNERS_NAME)
        && event.contract_id.issuer.1 == [0u8; 20]
    {
        let Some((signer_set, _)) =
            get_signers_db_signer_set_message_id(event.contract_id.name.as_str())
        else {
            return Err(EventError::UnrecognizedStackerDBContract(event.contract_id));
        };
        // signer-XXX-YYY boot contract
        let signer_messages: Vec<SignerMessage> = event
            .modified_slots
            .iter()
            .filter_map(|chunk| read_next::<SignerMessage, _>(&mut &chunk.data[..]).ok())
            .collect();
        SignerEvent::SignerMessages(signer_set, signer_messages)
    } else {
        info!(
            "[{:?}] next_event got event from an unexpected contract id {}, return OK so other side doesn't keep sending this",
            local_addr,
            event.contract_id
        );
        if let Err(e) = request.respond(HttpResponse::empty(200u16)) {
            error!("Failed to respond to request: {:?}", &e);
>>>>>>> 04760376
        }
        Ok(x) => x,
    };

    ack_dispatcher(request);

    Ok(signer_event)
}

impl TryFrom<StackerDBChunksEvent> for SignerEvent {
    type Error = EventError;

    fn try_from(event: StackerDBChunksEvent) -> Result<Self, Self::Error> {
        let signer_event = if event.contract_id.name.as_str() == MINERS_NAME
            && event.contract_id.issuer.1 == [0; 20]
        {
            let mut blocks = vec![];
            let mut messages = vec![];
            let mut miner_pk = None;
            for chunk in event.modified_slots {
                miner_pk = Some(chunk.recover_pk().map_err(|e| {
                    EventError::MalformedRequest(format!(
                        "Failed to recover PK from StackerDB chunk: {e}"
                    ))
                })?);
                if chunk.slot_id % 2 == 0 {
                    // block
                    let Ok(block) =
                        NakamotoBlock::consensus_deserialize(&mut chunk.data.as_slice())
                    else {
                        continue;
                    };
                    blocks.push(block);
                } else if chunk.slot_id % 2 == 1 {
                    // message
                    let Ok(msg) = SignerMessage::consensus_deserialize(&mut chunk.data.as_slice())
                    else {
                        continue;
                    };
                    messages.push(msg);
                } else {
                    return Err(EventError::UnrecognizedEvent(
                        "Unrecognized slot_id for miners contract".into(),
                    ));
                };
            }
            SignerEvent::ProposedBlocks(blocks, messages, miner_pk)
        } else if event.contract_id.name.starts_with(SIGNERS_NAME)
            && event.contract_id.issuer.1 == [0u8; 20]
        {
            let Some((signer_set, _)) =
                get_signers_db_signer_set_message_id(event.contract_id.name.as_str())
            else {
                return Err(EventError::UnrecognizedStackerDBContract(event.contract_id));
            };
            // signer-XXX-YYY boot contract
            let signer_messages: Vec<SignerMessage> = event
                .modified_slots
                .iter()
                .filter_map(|chunk| read_next::<SignerMessage, _>(&mut &chunk.data[..]).ok())
                .collect();
            SignerEvent::SignerMessages(signer_set, signer_messages)
        } else {
            return Err(EventError::UnrecognizedStackerDBContract(event.contract_id));
        };
        Ok(signer_event)
    }
}

/// Process a proposal response from the node
fn process_proposal_response(mut request: HttpRequest) -> Result<SignerEvent, EventError> {
    debug!("Got proposal_response event");
    let mut body = String::new();
    if let Err(e) = request.as_reader().read_to_string(&mut body) {
        error!("Failed to read body: {:?}", &e);

        if let Err(e) = request.respond(HttpResponse::empty(200u16)) {
            error!("Failed to respond to request: {:?}", &e);
        }
        return Err(EventError::MalformedRequest(format!(
            "Failed to read body: {:?}",
            &e
        )));
    }

    let event: BlockValidateResponse = serde_json::from_slice(body.as_bytes())
        .map_err(|e| EventError::Deserialize(format!("Could not decode body to JSON: {:?}", &e)))?;

    if let Err(e) = request.respond(HttpResponse::empty(200u16)) {
        error!("Failed to respond to request: {:?}", &e);
    }

    Ok(SignerEvent::BlockValidationResponse(event))
}

pub fn get_signers_db_signer_set_message_id(name: &str) -> Option<(u32, u32)> {
    // Splitting the string by '-'
    let parts: Vec<&str> = name.split('-').collect();
    if parts.len() != 3 {
        return None;
    }
    // Extracting message ID and slot ID
    let signer_set = parts[1].parse::<u32>().ok()?;
    let message_id = parts[2].parse::<u32>().ok()?;
    Some((signer_set, message_id))
}

#[cfg(test)]
mod tests {
    use super::*;

    #[test]
    fn test_get_signers_db_signer_set_message_id() {
        let name = "signer-1-1";
        let (signer_set, message_id) = get_signers_db_signer_set_message_id(name).unwrap();
        assert_eq!(signer_set, 1);
        assert_eq!(message_id, 1);

        let name = "signer-0-2";
        let (signer_set, message_id) = get_signers_db_signer_set_message_id(name).unwrap();
        assert_eq!(signer_set, 0);
        assert_eq!(message_id, 2);

        let name = "signer--2";
        assert!(get_signers_db_signer_set_message_id(name).is_none());
    }
}<|MERGE_RESOLUTION|>--- conflicted
+++ resolved
@@ -65,17 +65,12 @@
 /// Event enum for newly-arrived signer subscribed events
 #[derive(Clone, Debug, PartialEq, Serialize, Deserialize)]
 pub enum SignerEvent {
-<<<<<<< HEAD
     /// The miner sent proposed blocks or messages for signers to observe and sign
     ProposedBlocks(
-        Vec<NakamotoBlock>,
+        Vec<BlockProposalSigners>,
         Vec<SignerMessage>,
         Option<StacksPublicKey>,
     ),
-=======
-    /// The miner proposed blocks for signers to observe and sign
-    ProposedBlocks(Vec<BlockProposalSigners>),
->>>>>>> 04760376
     /// The signer messages for other signers and miners to observe
     /// The u32 is the signer set to which the message belongs (either 0 or 1)
     SignerMessages(u32, Vec<SignerMessage>),
@@ -384,7 +379,6 @@
     let event: StackerDBChunksEvent = serde_json::from_slice(body.as_bytes())
         .map_err(|e| EventError::Deserialize(format!("Could not decode body to JSON: {:?}", &e)))?;
 
-<<<<<<< HEAD
     let event_contract_id = event.contract_id.clone();
 
     let signer_event = match SignerEvent::try_from(event) {
@@ -396,38 +390,6 @@
             );
             ack_dispatcher(request);
             return Err(e.into());
-=======
-    let signer_event = if event.contract_id == boot_code_id(MINERS_NAME, is_mainnet) {
-        let blocks: Vec<BlockProposalSigners> = event
-            .modified_slots
-            .iter()
-            .filter_map(|chunk| read_next::<BlockProposalSigners, _>(&mut &chunk.data[..]).ok())
-            .collect();
-        SignerEvent::ProposedBlocks(blocks)
-    } else if event.contract_id.name.to_string().starts_with(SIGNERS_NAME)
-        && event.contract_id.issuer.1 == [0u8; 20]
-    {
-        let Some((signer_set, _)) =
-            get_signers_db_signer_set_message_id(event.contract_id.name.as_str())
-        else {
-            return Err(EventError::UnrecognizedStackerDBContract(event.contract_id));
-        };
-        // signer-XXX-YYY boot contract
-        let signer_messages: Vec<SignerMessage> = event
-            .modified_slots
-            .iter()
-            .filter_map(|chunk| read_next::<SignerMessage, _>(&mut &chunk.data[..]).ok())
-            .collect();
-        SignerEvent::SignerMessages(signer_set, signer_messages)
-    } else {
-        info!(
-            "[{:?}] next_event got event from an unexpected contract id {}, return OK so other side doesn't keep sending this",
-            local_addr,
-            event.contract_id
-        );
-        if let Err(e) = request.respond(HttpResponse::empty(200u16)) {
-            error!("Failed to respond to request: {:?}", &e);
->>>>>>> 04760376
         }
         Ok(x) => x,
     };
@@ -456,7 +418,7 @@
                 if chunk.slot_id % 2 == 0 {
                     // block
                     let Ok(block) =
-                        NakamotoBlock::consensus_deserialize(&mut chunk.data.as_slice())
+                        BlockProposalSigners::consensus_deserialize(&mut chunk.data.as_slice())
                     else {
                         continue;
                     };
