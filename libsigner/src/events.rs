// Copyright (C) 2013-2020 Blockstack PBC, a public benefit corporation
// Copyright (C) 2020-2023 Stacks Open Internet Foundation
//
// This program is free software: you can redistribute it and/or modify
// it under the terms of the GNU General Public License as published by
// the Free Software Foundation, either version 3 of the License, or
// (at your option) any later version.
//
// This program is distributed in the hope that it will be useful,
// but WITHOUT ANY WARRANTY; without even the implied warranty of
// MERCHANTABILITY or FITNESS FOR A PARTICULAR PURPOSE.  See the
// GNU General Public License for more details.
//
// You should have received a copy of the GNU General Public License
// along with this program.  If not, see <http://www.gnu.org/licenses/>.

use std::io::{Read, Write};
use std::net::{SocketAddr, TcpListener, TcpStream};
use std::sync::atomic::{AtomicBool, Ordering};
use std::sync::mpsc::Sender;
use std::sync::Arc;

use blockstack_lib::chainstate::nakamoto::NakamotoBlock;
use blockstack_lib::chainstate::stacks::boot::{MINERS_NAME, SIGNERS_NAME};
use blockstack_lib::chainstate::stacks::events::StackerDBChunksEvent;
use blockstack_lib::chainstate::stacks::{StacksTransaction, ThresholdSignature};
use blockstack_lib::net::api::postblock_proposal::{
    BlockValidateReject, BlockValidateResponse, ValidateRejectCode,
};
use blockstack_lib::util_lib::boot::boot_code_id;
use clarity::vm::types::serialization::SerializationError;
use clarity::vm::types::QualifiedContractIdentifier;
use serde::{Deserialize, Serialize};
use stacks_common::codec::{
    read_next, read_next_at_most, read_next_exact, write_next, Error as CodecError,
    StacksMessageCodec,
};
pub use stacks_common::consts::SIGNER_SLOTS_PER_USER;
use stacks_common::util::hash::Sha512Trunc256Sum;
use tiny_http::{
    Method as HttpMethod, Request as HttpRequest, Response as HttpResponse, Server as HttpServer,
};
use wsts::common::Signature;
use wsts::net::{
    DkgBegin, DkgEnd, DkgEndBegin, DkgPrivateBegin, DkgPrivateShares, DkgPublicShares, DkgStatus,
    Message, NonceRequest, NonceResponse, Packet, SignatureShareRequest, SignatureShareResponse,
};
use wsts::state_machine::signer;

use crate::http::{decode_http_body, decode_http_request};
use crate::{EventError, SignerMessage};

#[derive(Clone, Debug, PartialEq, Serialize, Deserialize)]
/// BlockProposal sent to signers
pub struct BlockProposalSigners {
    /// The block itself
    pub block: NakamotoBlock,
    /// The burn height the block is mined during
    pub burn_height: u64,
    /// The reward cycle the block is mined during
    pub reward_cycle: u64,
}

/// Event enum for newly-arrived signer subscribed events
#[derive(Clone, Debug, PartialEq, Serialize, Deserialize)]
pub enum SignerEvent {
    /// The miner proposed blocks for signers to observe and sign
    ProposedBlocks(Vec<BlockProposalSigners>),
    /// The signer messages for other signers and miners to observe
    /// The u32 is the signer set to which the message belongs (either 0 or 1)
    SignerMessages(u32, Vec<SignerMessage>),
    /// A new block proposal validation response from the node
    BlockValidationResponse(BlockValidateResponse),
    /// Status endpoint request
    StatusCheck,
}

impl StacksMessageCodec for BlockProposalSigners {
    fn consensus_serialize<W: Write>(&self, fd: &mut W) -> Result<(), CodecError> {
        self.block.consensus_serialize(fd)?;
        self.burn_height.consensus_serialize(fd)?;
        self.reward_cycle.consensus_serialize(fd)?;
        Ok(())
    }

    fn consensus_deserialize<R: Read>(fd: &mut R) -> Result<Self, CodecError> {
        let block = NakamotoBlock::consensus_deserialize(fd)?;
        let burn_height = u64::consensus_deserialize(fd)?;
        let reward_cycle = u64::consensus_deserialize(fd)?;
        Ok(BlockProposalSigners {
            block,
            burn_height,
            reward_cycle,
        })
    }
}

/// Trait to implement a stop-signaler for the event receiver thread.
/// The caller calls `send()` and the event receiver loop (which lives in a separate thread) will
/// terminate.
pub trait EventStopSignaler {
    /// Send the stop signal
    fn send(&mut self);
}

/// Trait to implement to handle signer specific events sent by the Stacks node
pub trait EventReceiver {
    /// The implementation of ST will ensure that a call to ST::send() will cause
    /// the call to `is_stopped()` below to return true.
    type ST: EventStopSignaler + Send + Sync;

    /// Open a server socket to the given socket address.
    fn bind(&mut self, listener: SocketAddr) -> Result<SocketAddr, EventError>;
    /// Return the next event
    fn next_event(&mut self) -> Result<SignerEvent, EventError>;
    /// Add a downstream event consumer
    fn add_consumer(&mut self, event_out: Sender<SignerEvent>);
    /// Forward the event to downstream consumers
    fn forward_event(&mut self, ev: SignerEvent) -> bool;
    /// Determine if the receiver should hang up
    fn is_stopped(&self) -> bool;
    /// Get a stop signal instance that, when sent, will cause this receiver to stop accepting new
    /// events.  Called after `bind()`.
    fn get_stop_signaler(&mut self) -> Result<Self::ST, EventError>;

    /// Main loop for the receiver.
    /// Typically, this is started in a separate thread.
    fn main_loop(&mut self) {
        loop {
            if self.is_stopped() {
                info!("Event receiver stopped");
                break;
            }
            let next_event = match self.next_event() {
                Ok(event) => event,
                Err(EventError::UnrecognizedEvent(..)) => {
                    // got an event that we don't care about (not a problem)
                    continue;
                }
                Err(EventError::Terminated) => {
                    // we're done
                    info!("Caught termination signal");
                    break;
                }
                Err(e) => {
                    warn!("Failed to receive next event: {:?}", &e);
                    continue;
                }
            };
            if !self.forward_event(next_event) {
                info!("Failed to forward event");
                break;
            }
        }
        info!("Event receiver main loop exit");
    }
}

/// Event receiver for Signer events
pub struct SignerEventReceiver {
    /// Address we bind to
    local_addr: Option<SocketAddr>,
    /// server socket that listens for HTTP POSTs from the node
    http_server: Option<HttpServer>,
    /// channel into which to write newly-discovered data
    out_channels: Vec<Sender<SignerEvent>>,
    /// inter-thread stop variable -- if set to true, then the `main_loop` will exit
    stop_signal: Arc<AtomicBool>,
    /// Whether the receiver is running on mainnet
    is_mainnet: bool,
}

impl SignerEventReceiver {
    /// Make a new Signer event receiver, and return both the receiver and the read end of a
    /// channel into which node-received data can be obtained.
    pub fn new(is_mainnet: bool) -> SignerEventReceiver {
        SignerEventReceiver {
            http_server: None,
            local_addr: None,
            out_channels: vec![],
            stop_signal: Arc::new(AtomicBool::new(false)),
            is_mainnet,
        }
    }

    /// Do something with the socket
    pub fn with_server<F, R>(&mut self, todo: F) -> Result<R, EventError>
    where
        F: FnOnce(&SignerEventReceiver, &mut HttpServer, bool) -> R,
    {
        let mut server = if let Some(s) = self.http_server.take() {
            s
        } else {
            return Err(EventError::NotBound);
        };

        let res = todo(self, &mut server, self.is_mainnet);

        self.http_server = Some(server);
        Ok(res)
    }
}

/// Stop signaler implementation
pub struct SignerStopSignaler {
    stop_signal: Arc<AtomicBool>,
    local_addr: SocketAddr,
}

impl SignerStopSignaler {
    /// Make a new stop signaler
    pub fn new(sig: Arc<AtomicBool>, local_addr: SocketAddr) -> SignerStopSignaler {
        SignerStopSignaler {
            stop_signal: sig,
            local_addr,
        }
    }
}

impl EventStopSignaler for SignerStopSignaler {
    fn send(&mut self) {
        self.stop_signal.store(true, Ordering::SeqCst);
        // wake up the thread so the atomicbool can be checked
        // This makes me sad...but for now...it works.
        if let Ok(mut stream) = TcpStream::connect(self.local_addr) {
            // We need to send actual data to trigger the event receiver
            let body = "Yo. Shut this shit down!".to_string();
            let req = format!(
<<<<<<< HEAD
                "POST /shutdown HTTP/1.1\r\nContent-Length: {}\r\n\r\n{}",
                &body.len(),
=======
                "POST /shutdown HTTP/1.1\r\nHost: {}\r\nConnection: close\r\nContent-Length: {}\r\nContent-Type: text/plain\r\n\r\n{}",
                self.local_addr,
                body.len(),
>>>>>>> 49eb61a7
                body
            );
            match stream.write_all(req.as_bytes()) {
                Err(e) => error!("Failed to send shutdown request: {}", e),
                _ => (),
            };
        }
    }
}

impl EventReceiver for SignerEventReceiver {
    type ST = SignerStopSignaler;

    /// Start listening on the given socket address.
    /// Returns the address that was bound.
    /// Errors out if bind(2) fails
    fn bind(&mut self, listener: SocketAddr) -> Result<SocketAddr, EventError> {
        self.http_server = Some(HttpServer::http(listener).expect("failed to start HttpServer"));
        self.local_addr = Some(listener);
        Ok(listener)
    }

    /// Wait for the node to post something, and then return it.
    /// Errors are recoverable -- the caller should call this method again even if it returns an
    /// error.
    fn next_event(&mut self) -> Result<SignerEvent, EventError> {
        self.with_server(|event_receiver, http_server, is_mainnet| {
            // were we asked to terminate?
            if event_receiver.is_stopped() {
                return Err(EventError::Terminated);
            }
            debug!("Request handling");
            let request = http_server.recv()?;
            debug!("Got request"; "method" => %request.method(), "path" => request.url());

            if request.url() == "/status" {
                request
                .respond(HttpResponse::from_string("OK"))
                .expect("response failed");
                return Ok(SignerEvent::StatusCheck);
            }

            if request.method() != &HttpMethod::Post {
                return Err(EventError::MalformedRequest(format!(
                    "Unrecognized method '{}'",
                    &request.method(),
                )));
            }
            if request.url() == "/stackerdb_chunks" {
                process_stackerdb_event(event_receiver.local_addr, request, is_mainnet)
            } else if request.url() == "/proposal_response" {
                process_proposal_response(request)
            } else {
                let url = request.url().to_string();

                info!(
                    "[{:?}] next_event got request with unexpected url {}, return OK so other side doesn't keep sending this",
                    event_receiver.local_addr,
                    request.url()
                );

                if let Err(e) = request.respond(HttpResponse::empty(200u16)) {
                    error!("Failed to respond to request: {:?}", &e);
                }
                Err(EventError::UnrecognizedEvent(url))
            }
        })?
    }

    /// Determine if the receiver is hung up
    fn is_stopped(&self) -> bool {
        self.stop_signal.load(Ordering::SeqCst)
    }

    /// Forward an event
    /// Return true on success; false on error.
    /// Returning false terminates the event receiver.
    fn forward_event(&mut self, ev: SignerEvent) -> bool {
        if self.out_channels.is_empty() {
            // nothing to do
            error!("No channels connected to event receiver");
            false
        } else if self.out_channels.len() == 1 {
            // avoid a clone
            if let Err(e) = self.out_channels[0].send(ev) {
                error!("Failed to send to signer runloop: {:?}", &e);
                return false;
            }
            true
        } else {
            for (i, out_channel) in self.out_channels.iter().enumerate() {
                if let Err(e) = out_channel.send(ev.clone()) {
                    error!("Failed to send to signer runloop #{}: {:?}", i, &e);
                    return false;
                }
            }
            true
        }
    }

    /// Add an event consumer.  A received event will be forwarded to this Sender.
    fn add_consumer(&mut self, out_channel: Sender<SignerEvent>) {
        self.out_channels.push(out_channel);
    }

    /// Get a stopped signaler.  The caller can then use it to terminate the event receiver loop,
    /// even if it's in a different thread.
    fn get_stop_signaler(&mut self) -> Result<SignerStopSignaler, EventError> {
        if let Some(local_addr) = self.local_addr {
            Ok(SignerStopSignaler::new(
                self.stop_signal.clone(),
                local_addr,
            ))
        } else {
            Err(EventError::NotBound)
        }
    }
}

/// Process a stackerdb event from the node
fn process_stackerdb_event(
    local_addr: Option<SocketAddr>,
    mut request: HttpRequest,
    is_mainnet: bool,
) -> Result<SignerEvent, EventError> {
    debug!("Got stackerdb_chunks event");
    let mut body = String::new();
    if let Err(e) = request.as_reader().read_to_string(&mut body) {
        error!("Failed to read body: {:?}", &e);

        if let Err(e) = request.respond(HttpResponse::empty(200u16)) {
            error!("Failed to respond to request: {:?}", &e);
        };
        return Err(EventError::MalformedRequest(format!(
            "Failed to read body: {:?}",
            &e
        )));
    }

    let event: StackerDBChunksEvent = serde_json::from_slice(body.as_bytes())
        .map_err(|e| EventError::Deserialize(format!("Could not decode body to JSON: {:?}", &e)))?;

    let signer_event = if event.contract_id == boot_code_id(MINERS_NAME, is_mainnet) {
        let blocks: Vec<BlockProposalSigners> = event
            .modified_slots
            .iter()
            .filter_map(|chunk| read_next::<BlockProposalSigners, _>(&mut &chunk.data[..]).ok())
            .collect();
        SignerEvent::ProposedBlocks(blocks)
    } else if event.contract_id.name.to_string().starts_with(SIGNERS_NAME)
        && event.contract_id.issuer.1 == [0u8; 20]
    {
        let Some((signer_set, _)) =
            get_signers_db_signer_set_message_id(event.contract_id.name.as_str())
        else {
            return Err(EventError::UnrecognizedStackerDBContract(event.contract_id));
        };
        // signer-XXX-YYY boot contract
        let signer_messages: Vec<SignerMessage> = event
            .modified_slots
            .iter()
            .filter_map(|chunk| read_next::<SignerMessage, _>(&mut &chunk.data[..]).ok())
            .collect();
        SignerEvent::SignerMessages(signer_set, signer_messages)
    } else {
        info!(
            "[{:?}] next_event got event from an unexpected contract id {}, return OK so other side doesn't keep sending this",
            local_addr,
            event.contract_id
        );
        if let Err(e) = request.respond(HttpResponse::empty(200u16)) {
            error!("Failed to respond to request: {:?}", &e);
        }
        return Err(EventError::UnrecognizedStackerDBContract(event.contract_id));
    };

    if let Err(e) = request.respond(HttpResponse::empty(200u16)) {
        error!("Failed to respond to request: {:?}", &e);
    }

    Ok(signer_event)
}

/// Process a proposal response from the node
fn process_proposal_response(mut request: HttpRequest) -> Result<SignerEvent, EventError> {
    debug!("Got proposal_response event");
    let mut body = String::new();
    if let Err(e) = request.as_reader().read_to_string(&mut body) {
        error!("Failed to read body: {:?}", &e);

        if let Err(e) = request.respond(HttpResponse::empty(200u16)) {
            error!("Failed to respond to request: {:?}", &e);
        }
        return Err(EventError::MalformedRequest(format!(
            "Failed to read body: {:?}",
            &e
        )));
    }

    let event: BlockValidateResponse = serde_json::from_slice(body.as_bytes())
        .map_err(|e| EventError::Deserialize(format!("Could not decode body to JSON: {:?}", &e)))?;

    if let Err(e) = request.respond(HttpResponse::empty(200u16)) {
        error!("Failed to respond to request: {:?}", &e);
    }

    Ok(SignerEvent::BlockValidationResponse(event))
}

fn get_signers_db_signer_set_message_id(name: &str) -> Option<(u32, u32)> {
    // Splitting the string by '-'
    let parts: Vec<&str> = name.split('-').collect();
    if parts.len() != 3 {
        return None;
    }
    // Extracting message ID and slot ID
    let signer_set = parts[1].parse::<u32>().ok()?;
    let message_id = parts[2].parse::<u32>().ok()?;
    Some((signer_set, message_id))
}

#[cfg(test)]
mod tests {
    use super::*;

    #[test]
    fn test_get_signers_db_signer_set_message_id() {
        let name = "signer-1-1";
        let (signer_set, message_id) = get_signers_db_signer_set_message_id(name).unwrap();
        assert_eq!(signer_set, 1);
        assert_eq!(message_id, 1);

        let name = "signer-0-2";
        let (signer_set, message_id) = get_signers_db_signer_set_message_id(name).unwrap();
        assert_eq!(signer_set, 0);
        assert_eq!(message_id, 2);

        let name = "signer--2";
        assert!(get_signers_db_signer_set_message_id(name).is_none());
    }
}<|MERGE_RESOLUTION|>--- conflicted
+++ resolved
@@ -226,14 +226,9 @@
             // We need to send actual data to trigger the event receiver
             let body = "Yo. Shut this shit down!".to_string();
             let req = format!(
-<<<<<<< HEAD
-                "POST /shutdown HTTP/1.1\r\nContent-Length: {}\r\n\r\n{}",
-                &body.len(),
-=======
                 "POST /shutdown HTTP/1.1\r\nHost: {}\r\nConnection: close\r\nContent-Length: {}\r\nContent-Type: text/plain\r\n\r\n{}",
                 self.local_addr,
                 body.len(),
->>>>>>> 49eb61a7
                 body
             );
             match stream.write_all(req.as_bytes()) {
