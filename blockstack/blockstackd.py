--- conflicted
+++ resolved
@@ -2410,7 +2410,6 @@
     set_running(False)
 
 
-<<<<<<< HEAD
 def genesis_block_load(module_path=None):
     """
     Make sure the genesis block is good to go.
@@ -2466,10 +2465,7 @@
     return True
 
 
-def server_setup(working_dir, port=None, api_port=None, indexer_enabled=None, indexer_url=None, api_enabled=None):
-=======
 def server_setup(working_dir, port=None, api_port=None, indexer_enabled=None, indexer_url=None, api_enabled=None, recover=False):
->>>>>>> fb34eeb7
     """
     Set up the server.
     Start all subsystems, write pid file, set up signal handlers, set up DB.
@@ -2908,7 +2904,6 @@
     return None
    
 
-<<<<<<< HEAD
 def do_genesis_block_audit(genesis_block_path=None, key_id=None):
     """
     Loads and audits the genesis block, optionally using an alternative key
@@ -2937,7 +2932,6 @@
 
     return True
 
-=======
 def setup_recovery(working_dir):
     """
     Set up the recovery metadata so we can fully recover secondary state,
@@ -2973,7 +2967,6 @@
         # not recovering
         return False
 
->>>>>>> fb34eeb7
 
 def run_blockstackd():
     """
