--- conflicted
+++ resolved
@@ -6,29 +6,25 @@
 and this project adheres to the versioning scheme outlined in the [README.md](README.md).
 
 
-<<<<<<< HEAD
+
 ## [3.2.0.0.1.1]
 
 ### Added
 
 - Introduced `stackerdb_timeout_secs`: config option to set the maximum time (in seconds) the signer will wait for StackerDB HTTP requests to complete.
 
-=======
->>>>>>> e16b7ef3
+
 ## Unreleased
 
 ### Added
 
 - When determining a global transaction replay set, the state evaluator now uses a longest-common-prefix algorithm to find a replay set in the case where a single replay set has less than 70% of signer weight.
 
-<<<<<<< HEAD
-=======
 ## [3.2.0.0.1.1]
 
 ### Added
 
 - Introduced `stackerdb_timeout_secs`: config option to set the maximum time (in seconds) the signer will wait for StackerDB HTTP requests to complete.
->>>>>>> e16b7ef3
 
 ## [3.2.0.0.1.0]
 
