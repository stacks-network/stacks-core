--- conflicted
+++ resolved
@@ -15,12 +15,9 @@
 
 ### Changed
 
-<<<<<<< HEAD
-- Upgraded `SUPPORTED_SIGNER_PROTOCOL_VERSION` to 2
-=======
 - Do not count both a block acceptance and a block rejection for the same signer/block. Also ignore repeated responses (mainly for logging purposes).
 - Database schema updated to version 16
->>>>>>> fd2deaed
+- Upgraded `SUPPORTED_SIGNER_PROTOCOL_VERSION` to 2
 
 ## [3.1.0.0.13.0]
 
