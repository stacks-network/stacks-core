--- conflicted
+++ resolved
@@ -5,15 +5,14 @@
 The format is based on [Keep a Changelog](https://keepachangelog.com/en/1.0.0/),
 and this project adheres to the versioning scheme outlined in the [README.md](README.md).
 
-<<<<<<< HEAD
 ## [Unreleased]
 
 ### Added
-- Introduced `capitulate_tenure_timeout`: the duration (in seconds) for the signer to wait between updating the local state machine viewpoint and capitulating to other signers' miner views.
+- Introduced `capitulate_tenure_timeout_secs`: the duration (in seconds) for the signer to wait between updating the local state machine viewpoint and capitulating to other signers' miner views.
 
 ### Changed
 - Updated signer block proposal evaluation to utilize the global signer state, enhancing consistency and reliability in consensus decisions.
-=======
+
 ## [3.1.0.0.12.0]
 
 ### Changed
@@ -27,7 +26,6 @@
 - Fix `capitulate_miner_view` so stacks-node won't swap between multiple miners
 - Mark current miner as invalid on capitulation
 - Fix flaky `miner_recovers_when_broadcast_block_delay_across_tenures_occurs` test
->>>>>>> fe861984
 
 ## [3.1.0.0.10.0]
 
