--- conflicted
+++ resolved
@@ -5,19 +5,18 @@
 The format is based on [Keep a Changelog](https://keepachangelog.com/en/1.0.0/),
 and this project adheres to the versioning scheme outlined in the [README.md](README.md).
 
-<<<<<<< HEAD
+
+## Unreleased
+
+### Added
+
+- When determining a global transaction replay set, the state evaluator now uses a longest-common-prefix algorithm to find a replay set in the case where a single replay set has less than 70% of signer weight.
+
 ## [3.2.0.0.1.1]
 
 ### Added
 
 - Introduced `stackerdb_timeout_secs`: config option to set the maximum time (in seconds) the signer will wait for StackerDB HTTP requests to complete.
-=======
-## Unreleased
-
-### Added
-
-- When determining a global transaction replay set, the state evaluator now uses a longest-common-prefix algorithm to find a replay set in the case where a single replay set has less than 70% of signer weight.
->>>>>>> d22bad70
 
 ## [3.2.0.0.1.0]
 
