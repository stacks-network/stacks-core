--- conflicted
+++ resolved
@@ -435,13 +435,8 @@
     std::thread::sleep(Duration::from_secs(3));
     let address = StacksAddress::p2pkh(false, &StacksPublicKey::new());
     let mut address_weights = HashMap::new();
-<<<<<<< HEAD
-    address_weights.insert(address, 10);
+    address_weights.insert(address.clone(), 10);
     let eval = GlobalStateEvaluator::new(HashMap::new(), address_weights, false);
-=======
-    address_weights.insert(address.clone(), 10);
-    let eval = GlobalStateEvaluator::new(HashMap::new(), address_weights);
->>>>>>> 26112c73
     // We have not yet timed out
     assert!(!SortitionState::is_timed_out(
         &consensus_hash,
