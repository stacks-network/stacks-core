// Copyright (C) 2020-2024 Stacks Open Internet Foundation
//
// This program is free software: you can redistribute it and/or modify
// it under the terms of the GNU General Public License as published by
// the Free Software Foundation, either version 3 of the License, or
// (at your option) any later version.
//
// This program is distributed in the hope that it will be useful,
// but WITHOUT ANY WARRANTY; without even the implied warranty of
// MERCHANTABILITY or FITNESS FOR A PARTICULAR PURPOSE.  See the
// GNU General Public License for more details.
//
// You should have received a copy of the GNU General Public License
// along with this program.  If not, see <http://www.gnu.org/licenses/>.
use std::collections::HashMap;
use std::fmt::Debug;
use std::sync::mpsc::Sender;
#[cfg(any(test, feature = "testing"))]
use std::sync::LazyLock;
use std::time::{Duration, Instant, SystemTime};

use blockstack_lib::chainstate::nakamoto::{NakamotoBlock, NakamotoBlockHeader};
use blockstack_lib::net::api::postblock_proposal::{
    BlockValidateOk, BlockValidateReject, BlockValidateResponse, ValidateRejectCode,
    TOO_MANY_REQUESTS_STATUS,
};
use blockstack_lib::util_lib::db::Error as DBError;
use clarity::types::chainstate::{StacksBlockId, StacksPrivateKey};
use clarity::types::{PrivateKey, StacksEpochId};
use clarity::util::hash::{MerkleHashFunc, Sha512Trunc256Sum};
use clarity::util::secp256k1::Secp256k1PublicKey;
#[cfg(any(test, feature = "testing"))]
use clarity::util::sleep_ms;
#[cfg(any(test, feature = "testing"))]
use clarity::util::tests::TestFlag;
use libsigner::v0::messages::{
    BlockAccepted, BlockRejection, BlockResponse, MessageSlotID, MockProposal, MockSignature,
    RejectReason, RejectReasonPrefix, SignerMessage, StateMachineUpdate,
};
use libsigner::v0::signer_state::GlobalStateEvaluator;
use libsigner::{BlockProposal, SignerEvent};
use stacks_common::types::chainstate::{StacksAddress, StacksPublicKey};
use stacks_common::util::get_epoch_time_secs;
use stacks_common::util::secp256k1::MessageSignature;
use stacks_common::{debug, error, info, warn};

use super::signer_state::LocalStateMachine;
#[cfg(not(any(test, feature = "testing")))]
use super::signer_state::SUPPORTED_SIGNER_PROTOCOL_VERSION;
use crate::chainstate::{ProposalEvalConfig, SortitionMinerStatus, SortitionsView};
use crate::client::{ClientError, SignerSlotID, StackerDB, StacksClient};
use crate::config::{SignerConfig, SignerConfigMode};
use crate::runloop::SignerResult;
use crate::signerdb::{BlockInfo, BlockState, SignerDb};
use crate::v0::signer_state::{NewBurnBlock, ReplayScopeOpt};
use crate::Signer as SignerTrait;

/// A global variable that can be used to make signers repeat their proposal
/// response if their public key is in the provided list
#[cfg(any(test, feature = "testing"))]
pub static TEST_REPEAT_PROPOSAL_RESPONSE: LazyLock<TestFlag<Vec<StacksPublicKey>>> =
    LazyLock::new(TestFlag::default);

/// Signer running mode (whether dry-run or real)
#[derive(Debug)]
pub enum SignerMode {
    /// Dry run operation: signer is not actually registered, the signer
    ///  will not submit stackerdb messages, etc.
    DryRun,
    /// Normal signer operation: if registered, the signer will submit
    /// stackerdb messages, etc.
    Normal {
        /// The signer ID assigned to this signer (may be different from signer_slot_id)
        signer_id: u32,
    },
}

/// Track N most recently processed block identifiers
pub struct RecentlyProcessedBlocks<const N: usize> {
    blocks: Vec<StacksBlockId>,
    write_head: usize,
}

/// The stacks signer registered for the reward cycle
#[derive(Debug)]
pub struct Signer {
    /// The private key of the signer
    #[cfg(any(test, feature = "testing"))]
    pub private_key: StacksPrivateKey,
    #[cfg(not(any(test, feature = "testing")))]
    /// The private key of the signer
    private_key: StacksPrivateKey,
    /// The signer address
    pub stacks_address: StacksAddress,
    /// The stackerdb client
    pub stackerdb: StackerDB<MessageSlotID>,
    /// Whether the signer is a mainnet signer or not
    pub mainnet: bool,
    /// The running mode of the signer (whether dry-run or normal)
    pub mode: SignerMode,
    /// The signer slot ids for the signers in the reward cycle
    pub signer_slot_ids: Vec<SignerSlotID>,
    /// The addresses of other signers
    pub signer_addresses: Vec<StacksAddress>,
    /// The reward cycle this signer belongs to
    pub reward_cycle: u64,
    /// Reward set signer addresses and their weights
    pub signer_weights: HashMap<StacksAddress, u32>,
    /// SignerDB for state management
    pub signer_db: SignerDb,
    /// Configuration for proposal evaluation
    pub proposal_config: ProposalEvalConfig,
    /// How long to wait for a block proposal validation response to arrive before
    /// marking a submitted block as invalid
    pub block_proposal_validation_timeout: Duration,
    /// The current submitted block proposal and its submission time
    pub submitted_block_proposal: Option<(Sha512Trunc256Sum, Instant)>,
    /// Maximum age of a block proposal in seconds before it is dropped without processing
    pub block_proposal_max_age_secs: u64,
    /// The signer's local state machine used in signer set agreement
    pub local_state_machine: LocalStateMachine,
    /// Cache of stacks block IDs for blocks recently processed by our stacks-node
    recently_processed: RecentlyProcessedBlocks<100>,
    /// The signer's global state evaluator
    pub global_state_evaluator: GlobalStateEvaluator,
    /// Whether to validate blocks with replay transactions
    pub validate_with_replay_tx: bool,
    /// Scope of Tx Replay in terms of Burn block boundaries
    pub tx_replay_scope: ReplayScopeOpt,
}

impl std::fmt::Display for SignerMode {
    fn fmt(&self, f: &mut std::fmt::Formatter<'_>) -> std::fmt::Result {
        match self {
            SignerMode::DryRun => write!(f, "Dry-Run signer"),
            SignerMode::Normal { signer_id } => write!(f, "Signer #{signer_id}"),
        }
    }
}

impl std::fmt::Display for Signer {
    fn fmt(&self, f: &mut std::fmt::Formatter<'_>) -> std::fmt::Result {
        write!(f, "Cycle #{} {}", self.reward_cycle, self.mode)
    }
}

impl<const N: usize> std::fmt::Debug for RecentlyProcessedBlocks<N> {
    fn fmt(&self, f: &mut std::fmt::Formatter<'_>) -> std::fmt::Result {
        write!(f, "RecentlyProcessed({:?})", self.blocks)
    }
}

impl<const N: usize> Default for RecentlyProcessedBlocks<N> {
    fn default() -> Self {
        Self::new()
    }
}

impl<const N: usize> RecentlyProcessedBlocks<N> {
    /// Construct a new recently processed blocks cache
    pub fn new() -> Self {
        Self {
            blocks: Vec::with_capacity(N),
            write_head: 0,
        }
    }

    /// Is `block` known to have been processed by our stacks-node?
    pub fn is_processed(&self, block: &StacksBlockId) -> bool {
        self.blocks.contains(block)
    }

    /// Add a block that we know has been processed by our stacks-node
    pub fn add_block(&mut self, block: StacksBlockId) {
        if self.blocks.len() < N {
            self.blocks.push(block);
            return;
        }
        let Some(location) = self.blocks.get_mut(self.write_head) else {
            warn!(
                "Failed to cache processing information about {block}, write_head {} was improperly set for cache size {N} with blocks length {}",
                self.write_head,
                self.blocks.len()
            );
            return;
        };
        *location = block;
        self.write_head = (self.write_head + 1) % self.blocks.len();
    }
}

impl SignerTrait<SignerMessage> for Signer {
    /// Create a new signer from the given configuration
    fn new(stacks_client: &StacksClient, signer_config: SignerConfig) -> Self {
        let stackerdb = StackerDB::from(&signer_config);
        let mode = match signer_config.signer_mode {
            SignerConfigMode::DryRun => SignerMode::DryRun,
            SignerConfigMode::Normal { signer_id, .. } => SignerMode::Normal { signer_id },
        };

        debug!("Reward cycle #{} {mode}", signer_config.reward_cycle);

        let mut signer_db =
            SignerDb::new(&signer_config.db_path).expect("Failed to connect to signer Db");
        let proposal_config = ProposalEvalConfig::from(&signer_config);

        let signer_state = LocalStateMachine::new(&signer_db, stacks_client, &proposal_config)
            .unwrap_or_else(|e| {
                warn!("Failed to initialize local state machine for signer: {e:?}");
                LocalStateMachine::Uninitialized
            });
        let stacks_address = StacksAddress::p2pkh(
            signer_config.mainnet,
            &StacksPublicKey::from_private(&signer_config.stacks_private_key),
        );

        let updates = signer_db
            .get_signer_state_machine_updates(signer_config.reward_cycle)
            .inspect_err(|e| {
                warn!("An error occurred retrieving state machine updates from the db: {e}")
            })
            .unwrap_or_default();
        let global_state_evaluator = GlobalStateEvaluator::new(
            updates,
            signer_config.signer_entries.signer_addr_to_weight.clone(),
        );
        Self {
            private_key: signer_config.stacks_private_key,
            stacks_address,
            stackerdb,
            mainnet: signer_config.mainnet,
            mode,
            signer_addresses: signer_config.signer_entries.signer_addresses.clone(),
            signer_weights: signer_config.signer_entries.signer_addr_to_weight.clone(),
            signer_slot_ids: signer_config.signer_slot_ids.clone(),
            reward_cycle: signer_config.reward_cycle,
            signer_db,
            proposal_config,
            submitted_block_proposal: None,
            block_proposal_validation_timeout: signer_config.block_proposal_validation_timeout,
            block_proposal_max_age_secs: signer_config.block_proposal_max_age_secs,
            local_state_machine: signer_state,
            recently_processed: RecentlyProcessedBlocks::new(),
            global_state_evaluator,
            validate_with_replay_tx: signer_config.validate_with_replay_tx,
            tx_replay_scope: None,
        }
    }

    /// Return the reward cycle of the signer
    fn reward_cycle(&self) -> u64 {
        self.reward_cycle
    }

    /// Process the event
    fn process_event(
        &mut self,
        stacks_client: &StacksClient,
        sortition_state: &mut Option<SortitionsView>,
        event: Option<&SignerEvent<SignerMessage>>,
        _res: &Sender<SignerResult>,
        current_reward_cycle: u64,
    ) {
        self.check_submitted_block_proposal();
        self.check_pending_block_validations(stacks_client);

        let mut prior_state = self.local_state_machine.clone();
        if self.reward_cycle <= current_reward_cycle {
            self.local_state_machine.handle_pending_update(&self.signer_db, stacks_client,
                &self.proposal_config,
                &mut self.tx_replay_scope)
                .unwrap_or_else(|e| error!("{self}: failed to update local state machine for pending update"; "err" => ?e));
        }

        if prior_state != self.local_state_machine {
            let version = self.get_signer_protocol_version();
            self.local_state_machine
                .send_signer_update_message(&mut self.stackerdb, version);
            prior_state = self.local_state_machine.clone();
        }

        let event_parity = match event {
            // Block proposal events do have reward cycles, but each proposal has its own cycle,
            //  and the vec could be heterogeneous, so, don't differentiate.
            Some(SignerEvent::BlockValidationResponse(_))
            | Some(SignerEvent::MinerMessages(..))
            | Some(SignerEvent::NewBurnBlock { .. })
            | Some(SignerEvent::NewBlock { .. })
            | Some(SignerEvent::StatusCheck)
            | None => None,
            Some(SignerEvent::SignerMessages { signer_set, .. }) => {
                Some(u64::from(*signer_set) % 2)
            }
        };
        let other_signer_parity = (self.reward_cycle + 1) % 2;
        if event_parity == Some(other_signer_parity) {
            return;
        }
        debug!("{self}: Processing event: {event:?}");
        let Some(event) = event else {
            // No event. Do nothing.
            debug!("{self}: No event received");
            return;
        };
        if self.reward_cycle > current_reward_cycle
            && !matches!(
                event,
                SignerEvent::StatusCheck | SignerEvent::NewBurnBlock { .. }
            )
        {
            // The reward cycle has not yet started for this signer instance
            // Do not process any events other than status checks or new burn blocks
            debug!("{self}: Signer reward cycle has not yet started. Ignoring event.");
            return;
        }

        self.handle_event_match(stacks_client, sortition_state, event, current_reward_cycle);

        self.check_submitted_block_proposal();
        self.check_pending_block_validations(stacks_client);

        if prior_state != self.local_state_machine {
            let version = self.get_signer_protocol_version();
            self.local_state_machine
                .send_signer_update_message(&mut self.stackerdb, version);
        }
    }

    fn has_unprocessed_blocks(&self) -> bool {
        self.signer_db
            .has_unprocessed_blocks(self.reward_cycle)
            .unwrap_or_else(|e| {
                error!("{self}: Failed to check for pending blocks: {e:?}",);
                // Assume we have pending blocks to prevent premature cleanup
                true
            })
    }

    fn get_local_state_machine(&self) -> &LocalStateMachine {
        &self.local_state_machine
    }

    #[cfg(not(any(test, feature = "testing")))]
    fn get_pending_proposals_count(&self) -> u64 {
        0
    }

    #[cfg(any(test, feature = "testing"))]
    fn get_pending_proposals_count(&self) -> u64 {
        self.signer_db
            .get_all_pending_block_validations()
            .map(|results| u64::try_from(results.len()).unwrap())
            .unwrap_or(0)
    }

    fn get_canonical_tip(&self) -> Option<BlockInfo> {
        self.signer_db
            .get_canonical_tip()
            .inspect_err(|e| error!("{self}: Failed to check for canonical tip: {e:?}"))
            .ok()
            .flatten()
    }
}

impl Signer {
    /// Determine this signers response to a proposed block
    /// Returns a BlockResponse if we have already validated the block
    /// Returns None otherwise
    fn determine_response(&mut self, block_info: &BlockInfo) -> Option<BlockResponse> {
        let valid = block_info.valid?;
        let response = if valid {
            debug!("{self}: Accepting block {}", block_info.block.block_id());
            self.create_block_acceptance(&block_info.block)
        } else {
            debug!("{self}: Rejecting block {}", block_info.block.block_id());
            self.create_block_rejection(RejectReason::RejectedInPriorRound, &block_info.block)
        };
        Some(response)
    }

    /// Create a block acceptance response for a block
    pub fn create_block_acceptance(&self, block: &NakamotoBlock) -> BlockResponse {
        let signature = self
            .private_key
            .sign(block.header.signer_signature_hash().bits())
            .expect("Failed to sign block");
        BlockResponse::accepted(
            block.header.signer_signature_hash(),
            signature,
            self.signer_db.calculate_tenure_extend_timestamp(
                self.proposal_config
                    .tenure_idle_timeout
                    .saturating_add(self.proposal_config.tenure_idle_timeout_buffer),
                block,
                true,
            ),
        )
    }

    /// The actual switch-on-event processing of an event.
    /// This is separated from the Signer trait implementation of process_event
    /// so that the "do on every event" functionality can run after every event processing
    /// (i.e. even if the event_match does an early return).
    fn handle_event_match(
        &mut self,
        stacks_client: &StacksClient,
        sortition_state: &mut Option<SortitionsView>,
        event: &SignerEvent<SignerMessage>,
        current_reward_cycle: u64,
    ) {
        match event {
            SignerEvent::BlockValidationResponse(block_validate_response) => {
                debug!("{self}: Received a block proposal result from the stacks node...");
                self.handle_block_validate_response(
                    stacks_client,
                    block_validate_response,
                    sortition_state,
                )
            }
            SignerEvent::SignerMessages {
                received_time,
                messages,
                ..
            } => {
                debug!(
                    "{self}: Received {} messages from the other signers",
                    messages.len()
                );
                // try and gather signatures
                for (signer_public_key, message) in messages {
                    match message {
                        SignerMessage::BlockResponse(block_response) => self.handle_block_response(
                            stacks_client,
                            block_response,
                            sortition_state,
                        ),
                        SignerMessage::StateMachineUpdate(update) => self
<<<<<<< HEAD
                            .handle_state_machine_update(signer_public_key, update, received_time),
                        SignerMessage::BlockPreCommit(hash) => self.handle_block_pre_commit(
                            stacks_client,
                            &StacksAddress::p2pkh(self.mainnet, signer_public_key),
                            hash,
                        ),
=======
                            .handle_state_machine_update(
                                signer_public_key,
                                update,
                                received_time,
                                sortition_state,
                            ),
>>>>>>> 1e60445d
                        _ => {}
                    }
                }
            }
            SignerEvent::MinerMessages(messages) => {
                debug!(
                    "{self}: Received {} messages from the miner",
                    messages.len();
                );
                for message in messages {
                    match message {
                        SignerMessage::BlockProposal(block_proposal) => {
                            #[cfg(any(test, feature = "testing"))]
                            if self.test_ignore_all_block_proposals(block_proposal) {
                                continue;
                            }
                            let Some(miner_pubkey) = block_proposal.block.header.recover_miner_pk()
                            else {
                                warn!("{self}: Failed to recover miner pubkey";
                                      "signer_signature_hash" => %block_proposal.block.header.signer_signature_hash(),
                                      "consensus_hash" => %block_proposal.block.header.consensus_hash);
                                continue;
                            };

                            self.handle_block_proposal(
                                stacks_client,
                                sortition_state,
                                block_proposal,
                                &miner_pubkey,
                            );
                        }
                        SignerMessage::BlockPushed(b) => {
                            // This will infinitely loop until the block is acknowledged by the node
                            info!(
                                "{self}: Got block pushed message";
                                "block_id" => %b.block_id(),
                                "block_height" => b.header.chain_length,
                                "signer_signature_hash" => %b.header.signer_signature_hash(),
                            );
                            #[cfg(any(test, feature = "testing"))]
                            if self.test_skip_block_broadcast(b) {
                                return;
                            }
                            self.handle_post_block(stacks_client, b);
                        }
                        SignerMessage::MockProposal(mock_proposal) => {
                            let epoch = match stacks_client.get_node_epoch() {
                                Ok(epoch) => epoch,
                                Err(e) => {
                                    warn!("{self}: Failed to determine node epoch. Cannot mock sign: {e}");
                                    return;
                                }
                            };
                            info!("{self}: received a mock block proposal.";
                                "current_reward_cycle" => current_reward_cycle,
                                "epoch" => ?epoch
                            );
                            if epoch == StacksEpochId::Epoch25
                                && self.reward_cycle == current_reward_cycle
                            {
                                // We are in epoch 2.5, so we should mock sign to prove we are still alive.
                                self.mock_sign(mock_proposal.clone());
                            }
                        }
                        _ => {}
                    }
                }
            }
            SignerEvent::StatusCheck => {
                debug!("{self}: Received a status check event.");
            }
            SignerEvent::NewBurnBlock {
                burn_height,
                burn_header_hash,
                consensus_hash,
                received_time,
                parent_burn_block_hash,
            } => {
                info!("{self}: Received a new burn block event for block height {burn_height}");
                self.signer_db
                    .insert_burn_block(
                        burn_header_hash,
                        consensus_hash,
                        *burn_height,
                        received_time,
                        parent_burn_block_hash,
                    )
                    .unwrap_or_else(|e| {
                        error!(
                            "Failed to write burn block event to signerdb";
                            "err" => ?e,
                            "burn_header_hash" => %burn_header_hash,
                            "burn_height" => burn_height
                        );
                        panic!("{self} Failed to write burn block event to signerdb: {e}");
                    });

                self.local_state_machine
                    .bitcoin_block_arrival(&self.signer_db, stacks_client, &self.proposal_config, Some(NewBurnBlock {
                        burn_block_height: *burn_height,
                        consensus_hash: *consensus_hash,
                    }),
                    &mut self.tx_replay_scope
                )
                    .unwrap_or_else(|e| error!("{self}: failed to update local state machine for latest bitcoin block arrival"; "err" => ?e));
                *sortition_state = None;
            }
            SignerEvent::NewBlock {
                block_height,
                block_id,
                consensus_hash,
                signer_sighash,
                transactions,
            } => {
                let Some(signer_sighash) = signer_sighash else {
                    debug!("{self}: received a new block event for a pre-nakamoto block, no processing necessary");
                    return;
                };
                self.recently_processed.add_block(*block_id);
                debug!(
                    "{self}: Received a new block event.";
                    "block_id" => %block_id,
                    "signer_signature_hash" => %signer_sighash,
                    "consensus_hash" => %consensus_hash,
                    "block_height" => block_height,
                    "total_txs" => transactions.len()
                );
                self.local_state_machine
                    .stacks_block_arrival(consensus_hash, *block_height, block_id, signer_sighash, &self.signer_db, transactions)
                    .unwrap_or_else(|e| error!("{self}: failed to update local state machine for latest stacks block arrival"; "err" => ?e));

                if let Ok(Some(mut block_info)) = self
                    .signer_db
                    .block_lookup(signer_sighash)
                    .inspect_err(|e| warn!("{self}: Failed to load block state: {e:?}"))
                {
                    if block_info.state == BlockState::GloballyAccepted {
                        // We have already globally accepted this block. Do nothing.
                        return;
                    }
                    if let Err(e) = self.signer_db.mark_block_globally_accepted(&mut block_info) {
                        warn!("{self}: Failed to mark block as globally accepted: {e:?}");
                        return;
                    }
                    if let Err(e) = self.signer_db.insert_block(&block_info) {
                        warn!("{self}: Failed to update block state to globally accepted: {e:?}");
                    }
                }
            }
        }
    }

    /// Create a block rejection response for a block with the given reject code
    pub fn create_block_rejection(
        &self,
        reject_reason: RejectReason,
        block: &NakamotoBlock,
    ) -> BlockResponse {
        BlockResponse::rejected(
            block.header.signer_signature_hash(),
            reject_reason,
            &self.private_key,
            self.mainnet,
            self.signer_db.calculate_tenure_extend_timestamp(
                self.proposal_config
                    .tenure_idle_timeout
                    .saturating_add(self.proposal_config.tenure_idle_timeout_buffer),
                block,
                false,
            ),
        )
    }

    /// Check some heuristics to see if our stacks-node has processed the parent of `block`.
    ///  Note: this can be wrong in both directions. It may return false for some blocks that
    ///  have been processed, and it may return true for some blocks that have not been processed.
    ///  The caller should not depend on this being 100% accurate.
    fn maybe_processed_parent(&self, client: &StacksClient, block: &NakamotoBlock) -> bool {
        let parent_block_id = &block.header.parent_block_id;
        if self.recently_processed.is_processed(parent_block_id) {
            return true;
        }
        let Ok(peer_info) = client.get_peer_info().inspect_err(|e| {
            warn!(
                "Failed to fetch stacks-node peer info, assuming block not processed yet";
                "error" => ?e
            )
        }) else {
            return false;
        };

        // if our stacks node has processed block height >= block proposal's parent
        //  return true
        peer_info.stacks_tip_height >= block.header.chain_length.saturating_sub(1)
    }

    /// Check if block should be rejected based on sortition state
    /// Will return a BlockResponse::Rejection if the block is invalid, none otherwise.
    fn check_block_against_sortition_state(
        &mut self,
        stacks_client: &StacksClient,
        sortition_state: &mut Option<SortitionsView>,
        block: &NakamotoBlock,
        miner_pubkey: &Secp256k1PublicKey,
    ) -> Option<BlockResponse> {
        let signer_signature_hash = block.header.signer_signature_hash();
        let block_id = block.block_id();
        // Get sortition view if we don't have it
        if sortition_state.is_none() {
            *sortition_state =
                SortitionsView::fetch_view(self.proposal_config.clone(), stacks_client)
                    .inspect_err(|e| {
                        warn!(
                            "{self}: Failed to update sortition view: {e:?}";
                            "signer_signature_hash" => %signer_signature_hash,
                            "block_id" => %block_id,
                        )
                    })
                    .ok();
        }

        // Check if proposal can be rejected now if not valid against sortition view
        if let Some(sortition_state) = sortition_state {
            match sortition_state.check_proposal(
                stacks_client,
                &mut self.signer_db,
                block,
                miner_pubkey,
                true,
            ) {
                // Error validating block
                Err(RejectReason::ConnectivityIssues(e)) => {
                    warn!(
                        "{self}: Error checking block proposal: {e}";
                        "signer_signature_hash" => %signer_signature_hash,
                        "block_id" => %block_id,
                    );
                    Some(self.create_block_rejection(RejectReason::ConnectivityIssues(e), block))
                }
                // Block proposal is bad
                Err(reject_code) => {
                    warn!(
                        "{self}: Block proposal invalid";
                        "signer_signature_hash" => %signer_signature_hash,
                        "block_id" => %block_id,
                        "reject_reason" => %reject_code,
                        "reject_code" => ?reject_code,
                    );
                    Some(self.create_block_rejection(reject_code, block))
                }
                // Block proposal passed check, still don't know if valid
                Ok(_) => None,
            }
        } else {
            warn!(
                "{self}: Cannot validate block, no sortition view";
                "signer_signature_hash" => %signer_signature_hash,
                "block_id" => %block_id,
            );
            Some(self.create_block_rejection(RejectReason::NoSortitionView, block))
        }
    }

    /// The actual `send_block_response` implementation. Declared so that we do
    /// not need to duplicate in testing.
    fn impl_send_block_response(&mut self, block: &NakamotoBlock, block_response: BlockResponse) {
        #[cfg(any(test, feature = "testing"))]
        if self.test_skip_signature_broadcast(&block_response) {
            return;
        }
        info!(
            "{self}: Broadcasting a block response to stacks node: {block_response:?}";
        );
        let accepted = matches!(block_response, BlockResponse::Accepted(..));
        match self
            .stackerdb
            .send_message_with_retry::<SignerMessage>(block_response.into())
        {
            Ok(ack) => {
                if !ack.accepted {
                    warn!(
                        "{self}: Block response not accepted by stacker-db: {:?}",
                        ack.reason
                    );
                }
                crate::monitoring::actions::increment_block_responses_sent(accepted);
                crate::monitoring::actions::record_block_response_latency(block);
            }
            Err(e) => {
                warn!("{self}: Failed to send block response to stacker-db: {e:?}",);
            }
        }
    }

    #[cfg(any(test, feature = "testing"))]
    fn send_block_response(&mut self, block: &NakamotoBlock, block_response: BlockResponse) {
        const NUM_REPEATS: usize = 1;
        let mut count = 0;
        let public_keys = TEST_REPEAT_PROPOSAL_RESPONSE.get();
        if !public_keys.contains(
            &stacks_common::types::chainstate::StacksPublicKey::from_private(&self.private_key),
        ) {
            count = NUM_REPEATS;
        }
        while count <= NUM_REPEATS {
            self.impl_send_block_response(block, block_response.clone());

            count += 1;
            sleep_ms(1000);
        }
    }

    #[cfg(not(any(test, feature = "testing")))]
    fn send_block_response(&mut self, block: &NakamotoBlock, block_response: BlockResponse) {
        self.impl_send_block_response(block, block_response)
    }

    /// Send a pre block commit message to signers to indicate that we will be signing the proposed block
    fn send_block_pre_commit(&mut self, block_hash: Sha512Trunc256Sum) {
        info!(
            "{self}: Broadcasting a block pre-commit to stacks node: {block_hash:?}";
        );
        match self
            .stackerdb
            .send_message_with_retry(SignerMessage::BlockPreCommit(block_hash))
        {
            Ok(ack) => {
                if !ack.accepted {
                    warn!(
                        "{self}: Block pre-commit not accepted by stacker-db: {:?}",
                        ack.reason
                    );
                }
                crate::monitoring::actions::increment_block_pre_commits_sent();
            }
            Err(e) => {
                warn!("{self}: Failed to send block pre-commit to stacker-db: {e:?}",);
            }
        }
    }

    /// Handle signer state update message
    fn handle_state_machine_update(
        &mut self,
        signer_public_key: &Secp256k1PublicKey,
        update: &StateMachineUpdate,
        received_time: &SystemTime,
        sortition_state: &mut Option<SortitionsView>,
    ) {
        let address = StacksAddress::p2pkh(self.mainnet, signer_public_key);
        // Store the state machine update so we can reload it if we crash
        if let Err(e) = self.signer_db.insert_state_machine_update(
            self.reward_cycle,
            &address,
            update,
            received_time,
        ) {
            warn!("{self}: Failed to update global state in signerdb: {e}");
        }
        self.global_state_evaluator
            .insert_update(address, update.clone());

        // See if this update means we should capitulate our viewpoint...
        let version = self.get_signer_protocol_version();
        self.local_state_machine.capitulate_viewpoint(
            &mut self.signer_db,
            &mut self.global_state_evaluator,
            self.stacks_address,
            version,
            self.reward_cycle,
            sortition_state,
        );
    }

    /// Handle pre-commit message from another signer
    fn handle_block_pre_commit(
        &mut self,
        stacks_client: &StacksClient,
        stacker_address: &StacksAddress,
        block_hash: &Sha512Trunc256Sum,
    ) {
        debug!(
            "{self}: Received a pre-commit from signer ({stacker_address:?}) for block ({block_hash})",
        );
        let Some(mut block_info) = self.block_lookup_by_reward_cycle(block_hash) else {
            debug!(
                "{self}: Received block commit for a block we have not seen before. Ignoring..."
            );
            return;
        };
        if block_info.has_reached_consensus() {
            debug!("{self}: Received block pre-commit for a block that is already marked as {}. Ignoring...", block_info.state);
            return;
        };
        // Make sure the sender is part of our signing set
        let is_valid_sender = self.signer_addresses.iter().any(|addr| {
            // it only matters that the address hash bytes match
            stacker_address.bytes() == addr.bytes()
        });

        if !is_valid_sender {
            debug!("{self}: Receive a pre-commit message from an unknown sender {stacker_address:?}. Will not store.");
            return;
        }

        // commit message is from a valid sender! store it
        self.signer_db
            .add_block_pre_commit(block_hash, stacker_address)
            .unwrap_or_else(|_| panic!("{self}: Failed to save block pre-commit"));

        // do we have enough pre-commits to reach consensus?
        // i.e. is the threshold reached?
        let committers = self
            .signer_db
            .get_block_pre_committers(block_hash)
            .unwrap_or_else(|_| panic!("{self}: Failed to load block commits"));

        let commit_weight = self.compute_signature_signing_weight(committers.iter());
        let total_weight = self.compute_signature_total_weight();

        let min_weight = NakamotoBlockHeader::compute_voting_weight_threshold(total_weight)
            .unwrap_or_else(|_| {
                panic!("{self}: Failed to compute threshold weight for {total_weight}")
            });

        if min_weight > commit_weight {
            debug!(
                "{self}: Not enough pre-committed to block {block_hash} (have {commit_weight}, need at least {min_weight}/{total_weight})"
            );
            return;
        }

        // have enough commits, so maybe we should actually broadcast our signature...
        if block_info.valid == Some(false) {
            // We already marked this block as invalid. We should not do anything further as we do not change our votes on rejected blocks.
            debug!(
                "{self}: Enough pre-committed to block {block_hash}, but we do not view the block as valid. Doing nothing."
            );
            return;
        }
        if block_info.signed_self.is_some() {
            debug!("{self}: Already pre-committed and signed block {block_hash}. Will not broadcast again");
            // We already marked the block as locally accepted and signed over it. No need to sign again.
            return;
        }
        // It is only considered globally accepted IFF we receive a new block event confirming it OR see the chain tip of the node advance to it.
        if let Err(e) = block_info.mark_locally_accepted(false) {
            if !block_info.has_reached_consensus() {
                warn!("{self}: Failed to mark block as locally accepted: {e:?}",);
            }
        }

        self.signer_db
            .insert_block(&block_info)
            .unwrap_or_else(|e| self.handle_insert_block_error(e));
        let block_response = self.create_block_acceptance(&block_info.block);
        // have to save the signature _after_ the block info
        if let Some(accepted) = block_response.as_block_accepted() {
            self.handle_block_signature(stacks_client, accepted);
        };
        self.impl_send_block_response(&block_info.block, block_response);
    }

    /// Handle block proposal messages submitted to signers stackerdb
    fn handle_block_proposal(
        &mut self,
        stacks_client: &StacksClient,
        sortition_state: &mut Option<SortitionsView>,
        block_proposal: &BlockProposal,
        miner_pubkey: &Secp256k1PublicKey,
    ) {
        debug!("{self}: Received a block proposal: {block_proposal:?}");
        if block_proposal.reward_cycle != self.reward_cycle {
            // We are not signing for this reward cycle. Ignore the block.
            debug!(
                "{self}: Received a block proposal for a different reward cycle. Ignore it.";
                "requested_reward_cycle" => block_proposal.reward_cycle
            );
            return;
        }

        if block_proposal
            .block
            .header
            .timestamp
            .saturating_add(self.block_proposal_max_age_secs)
            < get_epoch_time_secs()
        {
            // Block is too old. Drop it with a warning. Don't even bother broadcasting to the node.
            warn!("{self}: Received a block proposal that is more than {} secs old. Ignoring...", self.block_proposal_max_age_secs;
                "signer_signature_hash" => %block_proposal.block.header.signer_signature_hash(),
                "block_id" => %block_proposal.block.block_id(),
                "block_height" => block_proposal.block.header.chain_length,
                "burn_height" => block_proposal.burn_height,
                "timestamp" => block_proposal.block.header.timestamp,
            );
            return;
        }

        // TODO: should add a check to ignore an old burn block height if we know its outdated. Would require us to store the burn block height we last saw on the side.
        //  the signer needs to be able to determine whether or not the block they're about to sign would conflict with an already-signed Stacks block
        let signer_signature_hash = block_proposal.block.header.signer_signature_hash();
        let prior_evaluation = self
            .block_lookup_by_reward_cycle(&signer_signature_hash)
            .and_then(|block_info| if should_reevaluate_block(&block_info) {
                debug!("Received a proposal for this block before, but our rejection reason allows us to reconsider";
                    "reject_reason" => ?block_info.reject_reason);
                None
            } else {
                Some(block_info)
            });

        // we previously considered this proposal, handle the status here
        if let Some(block_info) = prior_evaluation {
            return self.handle_prior_proposal_eval(&block_info);
        }

        info!(
            "{self}: received a block proposal for a new block.";
            "signer_signature_hash" => %signer_signature_hash,
            "block_id" => %block_proposal.block.block_id(),
            "block_height" => block_proposal.block.header.chain_length,
            "burn_height" => block_proposal.burn_height,
            "consensus_hash" => %block_proposal.block.header.consensus_hash,
        );
        crate::monitoring::actions::increment_block_proposals_received();
        #[cfg(any(test, feature = "testing"))]
        let mut block_info = BlockInfo::from(block_proposal.clone());
        #[cfg(not(any(test, feature = "testing")))]
        let block_info = BlockInfo::from(block_proposal.clone());

        // Get sortition view if we don't have it
        if sortition_state.is_none() {
            *sortition_state =
                SortitionsView::fetch_view(self.proposal_config.clone(), stacks_client)
                    .inspect_err(|e| {
                        warn!(
                            "{self}: Failed to update sortition view: {e:?}";
                            "signer_signature_hash" => %signer_signature_hash,
                            "block_id" => %block_proposal.block.block_id(),
                        )
                    })
                    .ok();
        }

        // Check if proposal can be rejected now if not valid against sortition view
        let block_response = self.check_block_against_sortition_state(
            stacks_client,
            sortition_state,
            &block_proposal.block,
            miner_pubkey,
        );

        #[cfg(any(test, feature = "testing"))]
        let block_response =
            self.test_reject_block_proposal(block_proposal, &mut block_info, block_response);

        if let Some(block_response) = block_response {
            // We know proposal is invalid. Send rejection message, do not do further validation and do not store it.
            self.send_block_response(&block_info.block, block_response);
        } else {
            // Just in case check if the last block validation submission timed out.
            self.check_submitted_block_proposal();
            if self.submitted_block_proposal.is_none() {
                // We don't know if proposal is valid, submit to stacks-node for further checks and store it locally.
                info!(
                    "{self}: submitting block proposal for validation";
                    "signer_signature_hash" => %signer_signature_hash,
                    "block_id" => %block_proposal.block.block_id(),
                    "block_height" => block_proposal.block.header.chain_length,
                    "burn_height" => block_proposal.burn_height,
                );

                #[cfg(any(test, feature = "testing"))]
                self.test_stall_block_validation_submission();
                self.submit_block_for_validation(
                    stacks_client,
                    &block_proposal.block,
                    get_epoch_time_secs(),
                );
            } else {
                // Still store the block but log we can't submit it for validation. We may receive enough signatures/rejections
                // from other signers to push the proposed block into a global rejection/acceptance regardless of our participation.
                // However, we will not be able to participate beyond this until our block submission times out or we receive a response
                // from our node.
                warn!("{self}: cannot submit block proposal for validation as we are already waiting for a response for a prior submission. Inserting pending proposal.";
                    "signer_signature_hash" => signer_signature_hash.to_string(),
                );
                self.signer_db
                    .insert_pending_block_validation(&signer_signature_hash, get_epoch_time_secs())
                    .unwrap_or_else(|e| {
                        warn!("{self}: Failed to insert pending block validation: {e:?}")
                    });
            }

            // Do not store KNOWN invalid blocks as this could DOS the signer. We only store blocks that are valid or unknown.
            self.signer_db
                .insert_block(&block_info)
                .unwrap_or_else(|e| self.handle_insert_block_error(e));
        }
    }

    fn handle_prior_proposal_eval(&mut self, block_info: &BlockInfo) {
        let Some(block_response) = self.determine_response(block_info) else {
            // We are still waiting for a response for this block. Do nothing.
            debug!(
                "{self}: Received a block proposal for a block we are already validating.";
                "signer_signature_hash" => %block_info.signer_signature_hash(),
                "block_id" => %block_info.block.block_id()
            );
            return;
        };

        self.impl_send_block_response(&block_info.block, block_response);
    }

    /// Handle block response messages from a signer
    fn handle_block_response(
        &mut self,
        stacks_client: &StacksClient,
        block_response: &BlockResponse,
        sortition_state: &mut Option<SortitionsView>,
    ) {
        match block_response {
            BlockResponse::Accepted(accepted) => {
                self.handle_block_signature(stacks_client, accepted);
            }
            BlockResponse::Rejected(block_rejection) => {
                self.handle_block_rejection(block_rejection, sortition_state);
            }
        };
    }

    /// WARNING: This is an incomplete check. Do NOT call this function PRIOR to check_proposal or block_proposal validation succeeds.
    ///
    /// Re-verify a block's chain length against the last signed block within signerdb.
    /// This is required in case a block has been approved since the initial checks of the block validation endpoint.
    fn check_block_against_signer_db_state(
        &mut self,
        stacks_client: &StacksClient,
        proposed_block: &NakamotoBlock,
    ) -> Option<BlockResponse> {
        let signer_signature_hash = proposed_block.header.signer_signature_hash();
        // If this is a tenure change block, ensure that it confirms the correct number of blocks from the parent tenure.
        if let Some(tenure_change) = proposed_block.get_tenure_change_tx_payload() {
            // Ensure that the tenure change block confirms the expected parent block
            match SortitionsView::check_tenure_change_confirms_parent(
                tenure_change,
                proposed_block,
                &mut self.signer_db,
                stacks_client,
                self.proposal_config.tenure_last_block_proposal_timeout,
                self.proposal_config.reorg_attempts_activity_timeout,
            ) {
                Ok(true) => return None,
                Ok(false) => {
                    return Some(self.create_block_rejection(
                        RejectReason::SortitionViewMismatch,
                        proposed_block,
                    ))
                }
                Err(e) => {
                    warn!("{self}: Error checking block proposal: {e}";
                        "signer_signature_hash" => %signer_signature_hash,
                        "block_id" => %proposed_block.block_id()
                    );
                    return Some(self.create_block_rejection(
                        RejectReason::ConnectivityIssues(
                            "error checking block proposal".to_string(),
                        ),
                        proposed_block,
                    ));
                }
            }
        }

        // Ensure that the block is the last block in the chain of its current tenure.
        match SortitionsView::check_latest_block_in_tenure(
            &proposed_block.header.consensus_hash,
            proposed_block,
            &mut self.signer_db,
            stacks_client,
            self.proposal_config.tenure_last_block_proposal_timeout,
            self.proposal_config.reorg_attempts_activity_timeout,
        ) {
            Ok(is_latest) => {
                if !is_latest {
                    warn!(
                        "Miner's block proposal does not confirm as many blocks as we expect";
                        "proposed_block_consensus_hash" => %proposed_block.header.consensus_hash,
                        "proposed_block_signer_signature_hash" => %signer_signature_hash,
                        "proposed_chain_length" => proposed_block.header.chain_length,
                    );
                    Some(self.create_block_rejection(
                        RejectReason::SortitionViewMismatch,
                        proposed_block,
                    ))
                } else {
                    None
                }
            }
            Err(e) => {
                warn!("{self}: Failed to check block against signer db: {e}";
                    "signer_signature_hash" => %signer_signature_hash,
                    "block_id" => %proposed_block.block_id()
                );
                Some(self.create_block_rejection(
                    RejectReason::ConnectivityIssues(
                        "failed to check block against signer db".to_string(),
                    ),
                    proposed_block,
                ))
            }
        }
    }

    /// Handle the block validate ok response.
    fn handle_block_validate_ok(
        &mut self,
        stacks_client: &StacksClient,
        block_validate_ok: &BlockValidateOk,
    ) {
        crate::monitoring::actions::increment_block_validation_responses(true);
        let signer_signature_hash = block_validate_ok.signer_signature_hash;
        if self
            .submitted_block_proposal
            .map(|(proposal_hash, _)| proposal_hash == signer_signature_hash)
            .unwrap_or(false)
        {
            self.submitted_block_proposal = None;
        }
        if let Some(replay_tx_hash) = block_validate_ok.replay_tx_hash {
            info!("Inserting block validated by replay tx";
                "signer_signature_hash" => %signer_signature_hash,
                "replay_tx_hash" => replay_tx_hash
            );
            self.signer_db
                .insert_block_validated_by_replay_tx(
                    &signer_signature_hash,
                    replay_tx_hash,
                    block_validate_ok.replay_tx_exhausted,
                )
                .unwrap_or_else(|e| {
                    warn!("{self}: Failed to insert block validated by replay tx: {e:?}")
                });
        }
        // For mutability reasons, we need to take the block_info out of the map and add it back after processing
        let Some(mut block_info) = self.block_lookup_by_reward_cycle(&signer_signature_hash) else {
            // We have not seen this block before. Why are we getting a response for it?
            debug!("{self}: Received block validate response for a block we have not seen before. Ignoring...");
            return;
        };
        if block_info.is_locally_finalized() {
            debug!("{self}: Received block validation for a block that is already marked as {}. Ignoring...", block_info.state);
            return;
        }

        if let Some(block_response) =
            self.check_block_against_signer_db_state(stacks_client, &block_info.block)
        {
            // The signer db state has changed. We no longer view this block as valid. Override the validation response.
            if let Err(e) = block_info.mark_locally_rejected() {
                if !block_info.has_reached_consensus() {
                    warn!("{self}: Failed to mark block as locally rejected: {e:?}");
                }
            };
            self.impl_send_block_response(&block_info.block, block_response);
            self.signer_db
                .insert_block(&block_info)
                .unwrap_or_else(|e| self.handle_insert_block_error(e));
        } else {
            block_info.valid = Some(true);
            // Record the block validation time but do not consider stx transfers or boot contract calls
            block_info.validation_time_ms = if block_validate_ok.cost.is_zero() {
                Some(0)
            } else {
                Some(block_validate_ok.validation_time_ms)
            };

            self.signer_db
                .insert_block(&block_info)
                .unwrap_or_else(|e| self.handle_insert_block_error(e));
            self.send_block_pre_commit(signer_signature_hash);
            // have to save the signature _after_ the block info
            let address = self.stacks_address;
            self.handle_block_pre_commit(stacks_client, &address, &signer_signature_hash);
        }
    }

    /// Handle the block validate reject response.
    fn handle_block_validate_reject(
        &mut self,
        block_validate_reject: &BlockValidateReject,
        sortition_state: &mut Option<SortitionsView>,
    ) {
        crate::monitoring::actions::increment_block_validation_responses(false);
        let signer_signature_hash = block_validate_reject.signer_signature_hash;
        if self
            .submitted_block_proposal
            .map(|(proposal_hash, _)| proposal_hash == signer_signature_hash)
            .unwrap_or(false)
        {
            self.submitted_block_proposal = None;
        }
        let Some(mut block_info) = self.block_lookup_by_reward_cycle(&signer_signature_hash) else {
            // We have not seen this block before. Why are we getting a response for it?
            debug!("{self}: Received a block validate response for a block we have not seen before. Ignoring...");
            return;
        };
        if block_info.is_locally_finalized() {
            debug!("{self}: Received block validation for a block that is already marked as {}. Ignoring...", block_info.state);
            return;
        }
        if let Err(e) = block_info.mark_locally_rejected() {
            if !block_info.has_reached_consensus() {
                warn!("{self}: Failed to mark block as locally rejected: {e:?}",);
                return;
            }
        }
        let block_rejection = BlockRejection::from_validate_rejection(
            block_validate_reject.clone(),
            &self.private_key,
            self.mainnet,
            self.signer_db.calculate_tenure_extend_timestamp(
                self.proposal_config
                    .tenure_idle_timeout
                    .saturating_add(self.proposal_config.tenure_idle_timeout_buffer),
                &block_info.block,
                false,
            ),
        );

        block_info.reject_reason = Some(block_rejection.response_data.reject_reason.clone());
        self.signer_db
            .insert_block(&block_info)
            .unwrap_or_else(|e| self.handle_insert_block_error(e));
        self.handle_block_rejection(&block_rejection, sortition_state);
        let response = BlockResponse::Rejected(block_rejection);
        self.impl_send_block_response(&block_info.block, response);
    }

    /// Handle the block validate response returned from our prior calls to submit a block for validation
    fn handle_block_validate_response(
        &mut self,
        stacks_client: &StacksClient,
        block_validate_response: &BlockValidateResponse,
        sortition_state: &mut Option<SortitionsView>,
    ) {
        info!("{self}: Received a block validate response: {block_validate_response:?}");
        match block_validate_response {
            BlockValidateResponse::Ok(block_validate_ok) => {
                crate::monitoring::actions::record_block_validation_latency(
                    block_validate_ok.validation_time_ms,
                );
                self.handle_block_validate_ok(stacks_client, block_validate_ok);
            }
            BlockValidateResponse::Reject(block_validate_reject) => {
                self.handle_block_validate_reject(block_validate_reject, sortition_state);
            }
        };
        // Remove this block validation from the pending table
        let signer_sig_hash = block_validate_response.signer_signature_hash();
        self.signer_db
            .remove_pending_block_validation(&signer_sig_hash)
            .unwrap_or_else(|e| warn!("{self}: Failed to remove pending block validation: {e:?}"));
        // Check if there is a pending block validation that we need to submit to the node
        self.check_pending_block_validations(stacks_client);
    }

    /// Check if we can submit a block validation, and do so if we have pending block proposals
    fn check_pending_block_validations(&mut self, stacks_client: &StacksClient) {
        // if we're already waiting on a submitted block proposal, we cannot submit yet.
        if self.submitted_block_proposal.is_some() {
            return;
        }

        let (signer_sig_hash, insert_ts) =
            match self.signer_db.get_and_remove_pending_block_validation() {
                Ok(Some(x)) => x,
                Ok(None) => {
                    return;
                }
                Err(e) => {
                    warn!("{self}: Failed to get pending block validation: {e:?}");
                    return;
                }
            };

        info!("{self}: Found a pending block validation: {signer_sig_hash:?}");
        match self.signer_db.block_lookup(&signer_sig_hash) {
            Ok(Some(block_info)) => {
                self.submit_block_for_validation(stacks_client, &block_info.block, insert_ts);
            }
            Ok(None) => {
                // This should never happen
                error!("{self}: Pending block validation not found in DB: {signer_sig_hash:?}");
            }
            Err(e) => error!("{self}: Failed to get block info: {e:?}"),
        }
    }

    /// Check the current tracked submitted block proposal to see if it has timed out.
    /// Broadcasts a rejection and marks the block locally rejected if it has.
    fn check_submitted_block_proposal(&mut self) {
        let Some((proposal_signer_sighash, block_submission)) =
            self.submitted_block_proposal.take()
        else {
            // Nothing to check.
            return;
        };
        if block_submission.elapsed() < self.block_proposal_validation_timeout {
            // Not expired yet. Put it back!
            self.submitted_block_proposal = Some((proposal_signer_sighash, block_submission));
            return;
        }
        // For mutability reasons, we need to take the block_info out of the map and add it back after processing
        let mut block_info = match self.signer_db.block_lookup(&proposal_signer_sighash) {
            Ok(Some(block_info)) => {
                if block_info.has_reached_consensus() {
                    // The block has already reached consensus.
                    return;
                }
                block_info
            }
            Ok(None) => {
                // This is weird. If this is reached, its probably an error in code logic or the db was flushed.
                // Why are we tracking a block submission for a block we have never seen / stored before.
                error!("{self}: tracking an unknown block validation submission.";
                    "signer_signature_hash" => %proposal_signer_sighash,
                );
                return;
            }
            Err(e) => {
                error!("{self}: Failed to lookup block in signer db: {e:?}",);
                return;
            }
        };
        // We cannot determine the validity of the block, but we have not reached consensus on it yet.
        // Reject it so we aren't holding up the network because of our inaction.
        warn!(
            "{self}: Failed to receive block validation response within {} ms. Rejecting block.", self.block_proposal_validation_timeout.as_millis();
            "signer_signature_hash" => %proposal_signer_sighash,
        );
        let rejection = self.create_block_rejection(
            RejectReason::ConnectivityIssues(
                "failed to receive block validation response in time".to_string(),
            ),
            &block_info.block,
        );
        block_info.reject_reason = Some(rejection.get_response_data().reject_reason.clone());
        if let Err(e) = block_info.mark_locally_rejected() {
            if !block_info.has_reached_consensus() {
                warn!("{self}: Failed to mark block as locally rejected: {e:?}");
            }
        };
        self.impl_send_block_response(&block_info.block, rejection);

        self.signer_db
            .insert_block(&block_info)
            .unwrap_or_else(|e| self.handle_insert_block_error(e));
    }

    /// Compute the signing weight, given a list of signatures
    fn compute_signature_signing_weight<'a>(
        &self,
        addrs: impl Iterator<Item = &'a StacksAddress>,
    ) -> u32 {
        addrs.fold(0u32, |signing_weight, stacker_address| {
            let stacker_weight = self.signer_weights.get(stacker_address).unwrap_or(&0);
            signing_weight.saturating_add(*stacker_weight)
        })
    }

    /// Compute the rejection weight for the given reject code, given a list of signatures
    fn compute_reject_code_signing_weight<'a>(
        &self,
        addrs: impl Iterator<Item = &'a (StacksAddress, RejectReasonPrefix)>,
        reject_code: RejectReasonPrefix,
    ) -> u32 {
        addrs.filter(|(_, code)| *code == reject_code).fold(
            0u32,
            |signing_weight, (stacker_address, _)| {
                let stacker_weight = self.signer_weights.get(stacker_address).unwrap_or(&0);
                signing_weight.saturating_add(*stacker_weight)
            },
        )
    }

    /// Compute the total signing weight
    fn compute_signature_total_weight(&self) -> u32 {
        self.signer_weights
            .values()
            .fold(0u32, |acc, val| acc.saturating_add(*val))
    }

    /// Handle an observed rejection from another signer
    fn handle_block_rejection(
        &mut self,
        rejection: &BlockRejection,
        sortition_state: &mut Option<SortitionsView>,
    ) {
        debug!("{self}: Received a block-reject signature: {rejection:?}");

        let block_hash = &rejection.signer_signature_hash;
        let signature = &rejection.signature;

        let Some(mut block_info) = self.block_lookup_by_reward_cycle(block_hash) else {
            debug!(
                "{self}: Received block rejection for a block we have not seen before. Ignoring..."
            );
            return;
        };
        if block_info.has_reached_consensus() {
            debug!("{self}: Received block rejection for a block that is already marked as {}. Ignoring...", block_info.state);
            return;
        }

        // recover public key
        let Ok(public_key) = rejection.recover_public_key() else {
            debug!("{self}: Received block rejection with an unrecovarable signature. Will not store.";
               "signer_signature_hash" => %block_hash,
               "signature" => %signature
            );
            return;
        };

        let signer_address = StacksAddress::p2pkh(self.mainnet, &public_key);

        // authenticate the signature -- it must be signed by one of the stacking set
        let is_valid_sig = self.signer_addresses.iter().any(|addr| {
            // it only matters that the address hash bytes match
            signer_address.bytes() == addr.bytes()
        });

        if !is_valid_sig {
            debug!("{self}: Receive block rejection with an invalid signature. Will not store.";
                "signer_signature_hash" => %block_hash,
                "signature" => %signature
            );
            return;
        }

        // signature is valid! store it
        if let Err(e) = self.signer_db.add_block_rejection_signer_addr(
            block_hash,
            &signer_address,
            &rejection.response_data.reject_reason,
        ) {
            warn!("{self}: Failed to save block rejection signature: {e:?}",);
        }
        block_info.reject_reason = Some(rejection.response_data.reject_reason.clone());

        // do we have enough signatures to mark a block a globally rejected?
        // i.e. is (set-size) - (threshold) + 1 reached.
        let rejection_addrs = match self.signer_db.get_block_rejection_signer_addrs(block_hash) {
            Ok(addrs) => addrs,
            Err(e) => {
                warn!("{self}: Failed to load block rejection addresses: {e:?}.",);
                return;
            }
        };
        let total_reject_weight =
            self.compute_signature_signing_weight(rejection_addrs.iter().map(|(addr, _)| addr));
        let total_weight = self.compute_signature_total_weight();

        let min_weight = NakamotoBlockHeader::compute_voting_weight_threshold(total_weight)
            .unwrap_or_else(|_| {
                panic!("{self}: Failed to compute threshold weight for {total_weight}")
            });
        if total_reject_weight.saturating_add(min_weight) <= total_weight {
            // Not enough rejection signatures to make a decision
            return;
        }
        info!("{self}: {total_reject_weight}/{total_weight} signers voted to reject the block {block_hash}");
        if let Err(e) = self.signer_db.mark_block_globally_rejected(&mut block_info) {
            warn!("{self}: Failed to mark block as globally rejected: {e:?}",);
        }
        if let Err(e) = self.signer_db.insert_block(&block_info) {
            error!("{self}: Failed to update block state: {e:?}",);
            panic!("{self} Failed to update block state: {e}");
        }
        if self
            .submitted_block_proposal
            .as_ref()
            .map(|(proposal_signer_sighash, _)| proposal_signer_sighash == block_hash)
            .unwrap_or(false)
        {
            // Consensus reached! No longer bother tracking its validation submission to the node as we are too late to participate in the decision anyway.
            self.submitted_block_proposal = None;
        }

        // If 30% of the signers have rejected the block due to an invalid
        // reorg, mark the miner as invalid.
        let total_reorg_reject_weight = self.compute_reject_code_signing_weight(
            rejection_addrs.iter(),
            RejectReasonPrefix::ReorgNotAllowed,
        );
        if total_reorg_reject_weight.saturating_add(min_weight) > total_weight {
            // Mark the miner as invalid
            if let Some(sortition_state) = sortition_state {
                let ch = block_info.block.header.consensus_hash;
                if sortition_state.cur_sortition.consensus_hash == ch {
                    info!("{self}: Marking miner as invalid for attempted reorg");
                    sortition_state.cur_sortition.miner_status =
                        SortitionMinerStatus::InvalidatedBeforeFirstBlock;
                }
            }
        }
    }

    /// Handle an observed signature from another signer
    fn handle_block_signature(&mut self, stacks_client: &StacksClient, accepted: &BlockAccepted) {
        let BlockAccepted {
            signer_signature_hash: block_hash,
            signature,
            metadata,
            ..
        } = accepted;
        debug!(
            "{self}: Received a block-accept signature: ({block_hash}, {signature}, {})",
            metadata.server_version
        );
        let Some(mut block_info) = self.block_lookup_by_reward_cycle(block_hash) else {
            debug!(
                "{self}: Received block signature for a block we have not seen before. Ignoring..."
            );
            return;
        };
        if block_info.has_reached_consensus() {
            debug!("{self}: Received block signature for a block that is already marked as {}. Ignoring...", block_info.state);
            return;
        }

        // recover public key
        let Ok(public_key) = Secp256k1PublicKey::recover_to_pubkey(block_hash.bits(), signature)
        else {
            debug!("{self}: Received unrecovarable signature. Will not store.";
                   "signature" => %signature,
                   "signer_signature_hash" => %block_hash);

            return;
        };

        let stacker_address = StacksAddress::p2pkh(self.mainnet, &public_key);
        // authenticate the signature -- it must be signed by one of the stacking set
        let is_valid_sig = self.signer_addresses.iter().any(|addr| {
            // it only matters that the address hash bytes match
            stacker_address.bytes() == addr.bytes()
        });

        if !is_valid_sig {
            debug!("{self}: Receive invalid signature {signature}. Will not store.");
            return;
        }

        // signature is valid! store it
        self.signer_db
            .add_block_signature(block_hash, signature)
            .unwrap_or_else(|_| panic!("{self}: Failed to save block signature"));
        // If this isn't our own signature, try treating it as a pre-commit in case the caller is running an outdated version
        if stacker_address != self.stacks_address {
            self.handle_block_pre_commit(stacks_client, &stacker_address, block_hash);
        }
        // do we have enough signatures to broadcast?
        // i.e. is the threshold reached?
        let signatures = self
            .signer_db
            .get_block_signatures(block_hash)
            .unwrap_or_else(|_| panic!("{self}: Failed to load block signatures"));

        // put signatures in order by signer address (i.e. reward cycle order)
        let addrs_to_sigs: HashMap<_, _> = signatures
            .into_iter()
            .filter_map(|sig| {
                let Ok(public_key) = Secp256k1PublicKey::recover_to_pubkey(block_hash.bits(), &sig)
                else {
                    return None;
                };
                let addr = StacksAddress::p2pkh(self.mainnet, &public_key);
                Some((addr, sig))
            })
            .collect();

        let signature_weight = self.compute_signature_signing_weight(addrs_to_sigs.keys());
        let total_weight = self.compute_signature_total_weight();

        let min_weight = NakamotoBlockHeader::compute_voting_weight_threshold(total_weight)
            .unwrap_or_else(|_| {
                panic!("{self}: Failed to compute threshold weight for {total_weight}")
            });

        if min_weight > signature_weight {
            debug!(
                "{self}: Not enough signatures on block {} (have {}, need at least {}/{})",
                block_hash, signature_weight, min_weight, total_weight
            );
            return;
        }

        // have enough signatures to broadcast!
        // move block to LOCALLY accepted state.
        // It is only considered globally accepted IFF we receive a new block event confirming it OR see the chain tip of the node advance to it.
        if let Err(e) = block_info.mark_locally_accepted(true) {
            // Do not abort as we should still try to store the block signature threshold
            warn!("{self}: Failed to mark block as locally accepted: {e:?}");
        }
        let _ = self.signer_db.insert_block(&block_info).map_err(|e| {
            warn!(
                "Failed to set group threshold signature timestamp for {}: {:?}",
                block_hash, &e
            );
            panic!("{self} Failed to write block to signerdb: {e}");
        });
        #[cfg(any(test, feature = "testing"))]
        self.test_pause_block_broadcast(&block_info);

        self.broadcast_signed_block(stacks_client, block_info.block, &addrs_to_sigs);
        if self
            .submitted_block_proposal
            .as_ref()
            .map(|(proposal_hash, _)| proposal_hash == block_hash)
            .unwrap_or(false)
        {
            // Consensus reached! No longer bother tracking its validation submission to the node as we are too late to participate in the decision anyway.
            self.submitted_block_proposal = None;
        }
    }

    fn broadcast_signed_block(
        &mut self,
        stacks_client: &StacksClient,
        mut block: NakamotoBlock,
        addrs_to_sigs: &HashMap<StacksAddress, MessageSignature>,
    ) {
        // collect signatures for the block
        let signatures: Vec<_> = self
            .signer_addresses
            .iter()
            .filter_map(|addr| addrs_to_sigs.get(addr).cloned())
            .collect();

        block.header.signer_signature_hash();
        block.header.signer_signature = signatures;

        #[cfg(any(test, feature = "testing"))]
        if self.test_skip_block_broadcast(&block) {
            return;
        }
        self.handle_post_block(stacks_client, &block);
    }

    /// Attempt to post a block to the stacks-node and handle the result
    pub fn handle_post_block(&mut self, stacks_client: &StacksClient, block: &NakamotoBlock) {
        let block_hash = block.header.signer_signature_hash();
        match stacks_client.post_block(block) {
            Ok(accepted) => {
                debug!("{self}: Block {block_hash} accepted by stacks node: {accepted}");
                if let Err(e) = self
                    .signer_db
                    .set_block_broadcasted(&block_hash, get_epoch_time_secs())
                {
                    warn!("{self}: Failed to set block broadcasted for {block_hash}: {e:?}");
                }
            }
            Err(e) => {
                warn!("{self}: Failed to broadcast block {block_hash} to the node: {e}")
            }
        }
    }

    /// Submit a block for validation, and mark it as pending if the node
    /// is busy with a previous request.
    fn submit_block_for_validation(
        &mut self,
        stacks_client: &StacksClient,
        block: &NakamotoBlock,
        added_epoch_time: u64,
    ) {
        let signer_signature_hash = block.header.signer_signature_hash();
        if !self.maybe_processed_parent(stacks_client, block) {
            let time_elapsed = get_epoch_time_secs().saturating_sub(added_epoch_time);
            if Duration::from_secs(time_elapsed)
                < self.proposal_config.proposal_wait_for_parent_time
            {
                info!("{self}: Have not processed parent of block proposal yet, inserting pending block validation and will try again later";
                        "signer_signature_hash" => %signer_signature_hash,
                        "parent_block_id" => %block.header.parent_block_id,
                );
                self.signer_db
                    .insert_pending_block_validation(&signer_signature_hash, added_epoch_time)
                    .unwrap_or_else(|e| {
                        warn!("{self}: Failed to insert pending block validation: {e:?}")
                    });
                return;
            } else {
                debug!("{self}: Cannot confirm that we have processed parent, but we've waited proposal_wait_for_parent_time, will submit proposal");
            }
        }
        match stacks_client.submit_block_for_validation(
            block.clone(),
            if self.validate_with_replay_tx {
                self.global_state_evaluator
                    .get_global_tx_replay_set()
                    .unwrap_or_default()
                    .clone_as_optional()
            } else {
                None
            },
        ) {
            Ok(_) => {
                self.submitted_block_proposal = Some((signer_signature_hash, Instant::now()));
            }
            Err(ClientError::RequestFailure(status)) => {
                if status.as_u16() == TOO_MANY_REQUESTS_STATUS {
                    info!("{self}: Received 429 from stacks node for block validation request. Inserting pending block validation...";
                        "signer_signature_hash" => %signer_signature_hash,
                    );
                    self.signer_db
                        .insert_pending_block_validation(&signer_signature_hash, added_epoch_time)
                        .unwrap_or_else(|e| {
                            warn!("{self}: Failed to insert pending block validation: {e:?}")
                        });
                } else {
                    warn!("{self}: Received non-429 status from stacks node: {status}");
                }
            }
            Err(e) => {
                warn!("{self}: Failed to submit block for validation: {e:?}");
            }
        }
    }

    /// Send a mock signature to stackerdb to prove we are still alive
    fn mock_sign(&mut self, mock_proposal: MockProposal) {
        info!("{self}: Mock signing mock proposal: {mock_proposal:?}");
        let mock_signature = MockSignature::new(mock_proposal, &self.private_key);
        let message = SignerMessage::MockSignature(mock_signature);
        if let Err(e) = self
            .stackerdb
            .send_message_with_retry::<SignerMessage>(message)
        {
            warn!("{self}: Failed to send mock signature to stacker-db: {e:?}",);
        }
    }

    /// Helper for logging insert_block error
    pub fn handle_insert_block_error(&self, e: DBError) {
        error!("{self}: Failed to insert block into signer-db: {e:?}");
        panic!("{self} Failed to write block to signerdb: {e}");
    }

    /// Helper for getting the block info from the db while accommodating for reward cycle
    pub fn block_lookup_by_reward_cycle(
        &self,
        block_hash: &Sha512Trunc256Sum,
    ) -> Option<BlockInfo> {
        let block_info = self
            .signer_db
            .block_lookup(block_hash)
            .inspect_err(|e| {
                error!("{self}: Failed to lookup block hash {block_hash} in signer db: {e:?}");
            })
            .ok()
            .flatten()?;
        if block_info.reward_cycle == self.reward_cycle {
            Some(block_info)
        } else {
            None
        }
    }

    #[cfg(not(any(test, feature = "testing")))]
    fn get_signer_protocol_version(&self) -> u64 {
        SUPPORTED_SIGNER_PROTOCOL_VERSION
    }

    #[cfg(any(test, feature = "testing"))]
    fn get_signer_protocol_version(&self) -> u64 {
        self.test_get_signer_protocol_version()
    }
}

/// Determine if a block should be re-evaluated based on its rejection reason˝
fn should_reevaluate_block(block_info: &BlockInfo) -> bool {
    if let Some(reject_reason) = &block_info.reject_reason {
        match reject_reason {
            RejectReason::ValidationFailed(ValidateRejectCode::UnknownParent)
            | RejectReason::NoSortitionView
            | RejectReason::ConnectivityIssues(_)
            | RejectReason::TestingDirective
            | RejectReason::InvalidTenureExtend
            | RejectReason::NotRejected
            | RejectReason::Unknown(_) => true,
            RejectReason::ValidationFailed(_)
            | RejectReason::RejectedInPriorRound
            | RejectReason::SortitionViewMismatch
            | RejectReason::ReorgNotAllowed
            | RejectReason::InvalidBitvec
            | RejectReason::PubkeyHashMismatch
            | RejectReason::InvalidMiner
            | RejectReason::NotLatestSortitionWinner
            | RejectReason::InvalidParentBlock
            | RejectReason::DuplicateBlockFound => {
                // No need to re-validate these types of rejections.
                false
            }
        }
    } else {
        false
    }
}<|MERGE_RESOLUTION|>--- conflicted
+++ resolved
@@ -435,21 +435,17 @@
                             sortition_state,
                         ),
                         SignerMessage::StateMachineUpdate(update) => self
-<<<<<<< HEAD
-                            .handle_state_machine_update(signer_public_key, update, received_time),
-                        SignerMessage::BlockPreCommit(hash) => self.handle_block_pre_commit(
-                            stacks_client,
-                            &StacksAddress::p2pkh(self.mainnet, signer_public_key),
-                            hash,
-                        ),
-=======
                             .handle_state_machine_update(
                                 signer_public_key,
                                 update,
                                 received_time,
                                 sortition_state,
                             ),
->>>>>>> 1e60445d
+                        SignerMessage::BlockPreCommit(hash) => self.handle_block_pre_commit(
+                            stacks_client,
+                            &StacksAddress::p2pkh(self.mainnet, signer_public_key),
+                            hash,
+                        ),
                         _ => {}
                     }
                 }
