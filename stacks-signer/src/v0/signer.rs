--- conflicted
+++ resolved
@@ -467,13 +467,7 @@
                             sortition_state,
                         ),
                         SignerMessage::StateMachineUpdate(update) => self
-<<<<<<< HEAD
-                            .handle_state_machine_update(
-                                signer_public_key,
-                                update,
-                                received_time,
-                                sortition_state,
-                            ),
+                            .handle_state_machine_update(signer_public_key, update, received_time),
                         SignerMessage::BlockPreCommit(block_pre_commit) => {
                             if let Ok(pubkey) = block_pre_commit.recover_public_key(self.mainnet).inspect_err(|e| warn!("Unable to recover public key from block pre commit {block_pre_commit:?}: {e}")) {
                                 let stacker_address = StacksAddress::p2pkh(self.mainnet, &pubkey);
@@ -484,9 +478,6 @@
                                 )
                             }
                         },
-=======
-                            .handle_state_machine_update(signer_public_key, update, received_time),
->>>>>>> e886f7c1
                         _ => {}
                     }
                 }
