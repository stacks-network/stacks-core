// Copyright (C) 2020-2024 Stacks Open Internet Foundation
//
// This program is free software: you can redistribute it and/or modify
// it under the terms of the GNU General Public License as published by
// the Free Software Foundation, either version 3 of the License, or
// (at your option) any later version.
//
// This program is distributed in the hope that it will be useful,
// but WITHOUT ANY WARRANTY; without even the implied warranty of
// MERCHANTABILITY or FITNESS FOR A PARTICULAR PURPOSE.  See the
// GNU General Public License for more details.
//
// You should have received a copy of the GNU General Public License
// along with this program.  If not, see <http://www.gnu.org/licenses/>.
use std::collections::HashMap;
use std::fmt::Debug;
use std::sync::mpsc::Sender;
#[cfg(any(test, feature = "testing"))]
use std::sync::LazyLock;
use std::time::{Duration, Instant, SystemTime};

use blockstack_lib::chainstate::nakamoto::{NakamotoBlock, NakamotoBlockHeader};
use blockstack_lib::net::api::postblock_proposal::{
    BlockValidateOk, BlockValidateReject, BlockValidateResponse, ValidateRejectCode,
    TOO_MANY_REQUESTS_STATUS,
};
use blockstack_lib::util_lib::db::Error as DBError;
use clarity::types::chainstate::{StacksBlockId, StacksPrivateKey};
use clarity::types::{PrivateKey, StacksEpochId};
use clarity::util::hash::{MerkleHashFunc, Sha512Trunc256Sum};
use clarity::util::secp256k1::Secp256k1PublicKey;
#[cfg(any(test, feature = "testing"))]
use clarity::util::sleep_ms;
#[cfg(any(test, feature = "testing"))]
use clarity::util::tests::TestFlag;
use libsigner::v0::messages::{
    BlockAccepted, BlockRejection, BlockResponse, MessageSlotID, MockProposal, MockSignature,
    RejectReason, RejectReasonPrefix, SignerMessage, StateMachineUpdate,
};
use libsigner::{BlockProposal, SignerEvent};
use stacks_common::types::chainstate::{StacksAddress, StacksPublicKey};
use stacks_common::util::get_epoch_time_secs;
use stacks_common::util::secp256k1::MessageSignature;
use stacks_common::{debug, error, info, warn};

#[cfg(not(any(test, feature = "testing")))]
use super::signer_state::SUPPORTED_SIGNER_PROTOCOL_VERSION;
use super::signer_state::{GlobalStateEvaluator, LocalStateMachine};
use crate::chainstate::{ProposalEvalConfig, SortitionMinerStatus, SortitionsView};
use crate::client::{ClientError, SignerSlotID, StackerDB, StacksClient};
use crate::config::{SignerConfig, SignerConfigMode};
use crate::runloop::SignerResult;
use crate::signerdb::{BlockInfo, BlockState, SignerDb};
use crate::Signer as SignerTrait;

/// A global variable that can be used to make signers repeat their proposal
/// response if their public key is in the provided list
#[cfg(any(test, feature = "testing"))]
pub static TEST_REPEAT_PROPOSAL_RESPONSE: LazyLock<TestFlag<Vec<StacksPublicKey>>> =
    LazyLock::new(TestFlag::default);

/// Signer running mode (whether dry-run or real)
#[derive(Debug)]
pub enum SignerMode {
    /// Dry run operation: signer is not actually registered, the signer
    ///  will not submit stackerdb messages, etc.
    DryRun,
    /// Normal signer operation: if registered, the signer will submit
    /// stackerdb messages, etc.
    Normal {
        /// The signer ID assigned to this signer (may be different from signer_slot_id)
        signer_id: u32,
    },
}

/// Track N most recently processed block identifiers
pub struct RecentlyProcessedBlocks<const N: usize> {
    blocks: Vec<StacksBlockId>,
    write_head: usize,
}

/// The stacks signer registered for the reward cycle
#[derive(Debug)]
pub struct Signer {
    /// The private key of the signer
    #[cfg(any(test, feature = "testing"))]
    pub private_key: StacksPrivateKey,
    #[cfg(not(any(test, feature = "testing")))]
    /// The private key of the signer
    private_key: StacksPrivateKey,
    /// The signer address
    pub stacks_address: StacksAddress,
    /// The stackerdb client
    pub stackerdb: StackerDB<MessageSlotID>,
    /// Whether the signer is a mainnet signer or not
    pub mainnet: bool,
    /// The running mode of the signer (whether dry-run or normal)
    pub mode: SignerMode,
    /// The signer slot ids for the signers in the reward cycle
    pub signer_slot_ids: Vec<SignerSlotID>,
    /// The addresses of other signers
    pub signer_addresses: Vec<StacksAddress>,
    /// The reward cycle this signer belongs to
    pub reward_cycle: u64,
    /// Reward set signer addresses and their weights
    pub signer_weights: HashMap<StacksAddress, u32>,
    /// SignerDB for state management
    pub signer_db: SignerDb,
    /// Configuration for proposal evaluation
    pub proposal_config: ProposalEvalConfig,
    /// How long to wait for a block proposal validation response to arrive before
    /// marking a submitted block as invalid
    pub block_proposal_validation_timeout: Duration,
    /// The current submitted block proposal and its submission time
    pub submitted_block_proposal: Option<(Sha512Trunc256Sum, Instant)>,
    /// Maximum age of a block proposal in seconds before it is dropped without processing
    pub block_proposal_max_age_secs: u64,
    /// The signer's local state machine used in signer set agreement
    pub local_state_machine: LocalStateMachine,
    /// Cache of stacks block IDs for blocks recently processed by our stacks-node
    recently_processed: RecentlyProcessedBlocks<100>,
    /// The signer's global state evaluator
    pub global_state_evaluator: GlobalStateEvaluator,
}

impl std::fmt::Display for SignerMode {
    fn fmt(&self, f: &mut std::fmt::Formatter<'_>) -> std::fmt::Result {
        match self {
            SignerMode::DryRun => write!(f, "Dry-Run signer"),
            SignerMode::Normal { signer_id } => write!(f, "Signer #{signer_id}"),
        }
    }
}

impl std::fmt::Display for Signer {
    fn fmt(&self, f: &mut std::fmt::Formatter<'_>) -> std::fmt::Result {
        write!(f, "Cycle #{} {}", self.reward_cycle, self.mode)
    }
}

impl<const N: usize> std::fmt::Debug for RecentlyProcessedBlocks<N> {
    fn fmt(&self, f: &mut std::fmt::Formatter<'_>) -> std::fmt::Result {
        write!(f, "RecentlyProcessed({:?})", self.blocks)
    }
}

impl<const N: usize> Default for RecentlyProcessedBlocks<N> {
    fn default() -> Self {
        Self::new()
    }
}

impl<const N: usize> RecentlyProcessedBlocks<N> {
    /// Construct a new recently processed blocks cache
    pub fn new() -> Self {
        Self {
            blocks: Vec::with_capacity(N),
            write_head: 0,
        }
    }

    /// Is `block` known to have been processed by our stacks-node?
    pub fn is_processed(&self, block: &StacksBlockId) -> bool {
        self.blocks.contains(block)
    }

    /// Add a block that we know has been processed by our stacks-node
    pub fn add_block(&mut self, block: StacksBlockId) {
        if self.blocks.len() < N {
            self.blocks.push(block);
            return;
        }
        let Some(location) = self.blocks.get_mut(self.write_head) else {
            warn!(
                "Failed to cache processing information about {block}, write_head {} was improperly set for cache size {N} with blocks length {}",
                self.write_head,
                self.blocks.len()
            );
            return;
        };
        *location = block;
        self.write_head = (self.write_head + 1) % self.blocks.len();
    }
}

impl SignerTrait<SignerMessage> for Signer {
    /// Create a new signer from the given configuration
    fn new(stacks_client: &StacksClient, signer_config: SignerConfig) -> Self {
        let stackerdb = StackerDB::from(&signer_config);
        let mode = match signer_config.signer_mode {
            SignerConfigMode::DryRun => SignerMode::DryRun,
            SignerConfigMode::Normal { signer_id, .. } => SignerMode::Normal { signer_id },
        };

        debug!("Reward cycle #{} {mode}", signer_config.reward_cycle);

        let mut signer_db =
            SignerDb::new(&signer_config.db_path).expect("Failed to connect to signer Db");
        let proposal_config = ProposalEvalConfig::from(&signer_config);

        let signer_state = LocalStateMachine::new(&signer_db, stacks_client, &proposal_config)
            .unwrap_or_else(|e| {
                warn!("Failed to initialize local state machine for signer: {e:?}");
                LocalStateMachine::Uninitialized
            });
        let stacks_address = StacksAddress::p2pkh(
            signer_config.mainnet,
            &StacksPublicKey::from_private(&signer_config.stacks_private_key),
        );

        let updates = signer_db
            .get_signer_state_machine_updates(signer_config.reward_cycle)
            .inspect_err(|e| {
                warn!("An error occurred retrieving state machine updates from the db: {e}")
            })
            .unwrap_or_default();
        let global_state_evaluator = GlobalStateEvaluator::new(
            updates,
            signer_config.signer_entries.signer_addr_to_weight.clone(),
        );
        Self {
            private_key: signer_config.stacks_private_key,
            stacks_address,
            stackerdb,
            mainnet: signer_config.mainnet,
            mode,
            signer_addresses: signer_config.signer_entries.signer_addresses.clone(),
            signer_weights: signer_config.signer_entries.signer_addr_to_weight.clone(),
            signer_slot_ids: signer_config.signer_slot_ids.clone(),
            reward_cycle: signer_config.reward_cycle,
            signer_db,
            proposal_config,
            submitted_block_proposal: None,
            block_proposal_validation_timeout: signer_config.block_proposal_validation_timeout,
            block_proposal_max_age_secs: signer_config.block_proposal_max_age_secs,
            local_state_machine: signer_state,
            recently_processed: RecentlyProcessedBlocks::new(),
            global_state_evaluator,
        }
    }

    /// Return the reward cycle of the signer
    fn reward_cycle(&self) -> u64 {
        self.reward_cycle
    }

    /// Process the event
    fn process_event(
        &mut self,
        stacks_client: &StacksClient,
        sortition_state: &mut Option<SortitionsView>,
        event: Option<&SignerEvent<SignerMessage>>,
        _res: &Sender<SignerResult>,
        current_reward_cycle: u64,
    ) {
        let event_parity = match event {
            // Block proposal events do have reward cycles, but each proposal has its own cycle,
            //  and the vec could be heterogeneous, so, don't differentiate.
            Some(SignerEvent::BlockValidationResponse(_))
            | Some(SignerEvent::MinerMessages(..))
            | Some(SignerEvent::NewBurnBlock { .. })
            | Some(SignerEvent::NewBlock { .. })
            | Some(SignerEvent::StatusCheck)
            | None => None,
            Some(SignerEvent::SignerMessages { signer_set, .. }) => {
                Some(u64::from(*signer_set) % 2)
            }
        };
        let other_signer_parity = (self.reward_cycle + 1) % 2;
        if event_parity == Some(other_signer_parity) {
            return;
        }
        self.check_submitted_block_proposal();
        self.check_pending_block_validations(stacks_client);
        debug!("{self}: Processing event: {event:?}");
        let Some(event) = event else {
            // No event. Do nothing.
            debug!("{self}: No event received");
            return;
        };
        if self.reward_cycle > current_reward_cycle
            && !matches!(
                event,
                SignerEvent::StatusCheck | SignerEvent::NewBurnBlock { .. }
            )
        {
            // The reward cycle has not yet started for this signer instance
            // Do not process any events other than status checks or new burn blocks
            debug!("{self}: Signer reward cycle has not yet started. Ignoring event.");
            return;
        }

        let prior_state = self.local_state_machine.clone();
        if self.reward_cycle <= current_reward_cycle {
            self.local_state_machine.handle_pending_update(&self.signer_db, stacks_client, &self.proposal_config)
                .unwrap_or_else(|e| error!("{self}: failed to update local state machine for pending update"; "err" => ?e));
        }

        self.handle_event_match(stacks_client, sortition_state, event, current_reward_cycle);

        self.check_submitted_block_proposal();
        self.check_pending_block_validations(stacks_client);

        if prior_state != self.local_state_machine {
            let version = self.get_signer_protocol_version();
            self.local_state_machine
                .send_signer_update_message(&mut self.stackerdb, version);
        }
    }

    fn has_unprocessed_blocks(&self) -> bool {
        self.signer_db
            .has_unprocessed_blocks(self.reward_cycle)
            .unwrap_or_else(|e| {
                error!("{self}: Failed to check for pending blocks: {e:?}",);
                // Assume we have pending blocks to prevent premature cleanup
                true
            })
    }

    fn get_local_state_machine(&self) -> &LocalStateMachine {
        &self.local_state_machine
    }

    #[cfg(not(any(test, feature = "testing")))]
    fn get_pending_proposals_count(&self) -> u64 {
        0
    }

    #[cfg(any(test, feature = "testing"))]
    fn get_pending_proposals_count(&self) -> u64 {
        self.signer_db
            .get_all_pending_block_validations()
            .map(|results| u64::try_from(results.len()).unwrap())
            .unwrap_or(0)
    }
}

impl Signer {
    /// Determine this signers response to a proposed block
    /// Returns a BlockResponse if we have already validated the block
    /// Returns None otherwise
    fn determine_response(&mut self, block_info: &BlockInfo) -> Option<BlockResponse> {
        let valid = block_info.valid?;
        let response = if valid {
            debug!("{self}: Accepting block {}", block_info.block.block_id());
            self.create_block_acceptance(&block_info.block)
        } else {
            debug!("{self}: Rejecting block {}", block_info.block.block_id());
            self.create_block_rejection(RejectReason::RejectedInPriorRound, &block_info.block)
        };
        Some(response)
    }

    /// Create a block acceptance response for a block
    pub fn create_block_acceptance(&self, block: &NakamotoBlock) -> BlockResponse {
        let signature = self
            .private_key
            .sign(block.header.signer_signature_hash().bits())
            .expect("Failed to sign block");
        BlockResponse::accepted(
            block.header.signer_signature_hash(),
            signature,
            self.signer_db.calculate_tenure_extend_timestamp(
                self.proposal_config
                    .tenure_idle_timeout
                    .saturating_add(self.proposal_config.tenure_idle_timeout_buffer),
                block,
                true,
            ),
        )
    }

    /// The actual switch-on-event processing of an event.
    /// This is separated from the Signer trait implementation of process_event
    /// so that the "do on every event" functionality can run after every event processing
    /// (i.e. even if the event_match does an early return).
    fn handle_event_match(
        &mut self,
        stacks_client: &StacksClient,
        sortition_state: &mut Option<SortitionsView>,
        event: &SignerEvent<SignerMessage>,
        current_reward_cycle: u64,
    ) {
        match event {
            SignerEvent::BlockValidationResponse(block_validate_response) => {
                debug!("{self}: Received a block proposal result from the stacks node...");
                self.handle_block_validate_response(
                    stacks_client,
                    block_validate_response,
                    sortition_state,
                )
            }
            SignerEvent::SignerMessages {
                received_time,
                messages,
                ..
            } => {
                debug!(
                    "{self}: Received {} messages from the other signers",
                    messages.len()
                );
                // try and gather signatures
                for (signer_public_key, message) in messages {
                    match message {
                        SignerMessage::BlockResponse(block_response) => self.handle_block_response(
                            stacks_client,
                            block_response,
                            sortition_state,
                        ),
                        SignerMessage::StateMachineUpdate(update) => self
                            .handle_state_machine_update(signer_public_key, update, received_time),
<<<<<<< HEAD
                        SignerMessage::BlockPreCommit(hash) => self.handle_block_pre_commit(
                            stacks_client,
                            &StacksAddress::p2pkh(self.mainnet, signer_public_key),
                            hash,
                        ),
=======
>>>>>>> e10f11ce
                        _ => {}
                    }
                }
            }
            SignerEvent::MinerMessages(messages) => {
                debug!(
                    "{self}: Received {} messages from the miner",
                    messages.len();
                );
                for message in messages {
                    match message {
                        SignerMessage::BlockProposal(block_proposal) => {
                            #[cfg(any(test, feature = "testing"))]
                            if self.test_ignore_all_block_proposals(block_proposal) {
                                continue;
                            }
                            let Some(miner_pubkey) = block_proposal.block.header.recover_miner_pk()
                            else {
                                warn!("{self}: Failed to recover miner pubkey";
                                      "signer_signature_hash" => %block_proposal.block.header.signer_signature_hash(),
                                      "consensus_hash" => %block_proposal.block.header.consensus_hash);
                                continue;
                            };

                            self.handle_block_proposal(
                                stacks_client,
                                sortition_state,
                                block_proposal,
                                &miner_pubkey,
                            );
                        }
                        SignerMessage::BlockPushed(b) => {
                            // This will infinitely loop until the block is acknowledged by the node
                            info!(
                                "{self}: Got block pushed message";
                                "block_id" => %b.block_id(),
                                "block_height" => b.header.chain_length,
                                "signer_signature_hash" => %b.header.signer_signature_hash(),
                            );
                            #[cfg(any(test, feature = "testing"))]
                            if self.test_skip_block_broadcast(b) {
                                return;
                            }
                            stacks_client.post_block_until_ok(self, b);
                        }
                        SignerMessage::MockProposal(mock_proposal) => {
                            let epoch = match stacks_client.get_node_epoch() {
                                Ok(epoch) => epoch,
                                Err(e) => {
                                    warn!("{self}: Failed to determine node epoch. Cannot mock sign: {e}");
                                    return;
                                }
                            };
                            info!("{self}: received a mock block proposal.";
                                "current_reward_cycle" => current_reward_cycle,
                                "epoch" => ?epoch
                            );
                            if epoch == StacksEpochId::Epoch25
                                && self.reward_cycle == current_reward_cycle
                            {
                                // We are in epoch 2.5, so we should mock sign to prove we are still alive.
                                self.mock_sign(mock_proposal.clone());
                            }
                        }
                        _ => {}
                    }
                }
            }
            SignerEvent::StatusCheck => {
                debug!("{self}: Received a status check event.");
            }
            SignerEvent::NewBurnBlock {
                burn_height,
                burn_header_hash,
                consensus_hash,
                received_time,
            } => {
                info!("{self}: Received a new burn block event for block height {burn_height}");
                self.signer_db
                    .insert_burn_block(
                        burn_header_hash,
                        consensus_hash,
                        *burn_height,
                        received_time,
                    )
                    .unwrap_or_else(|e| {
                        error!(
                            "Failed to write burn block event to signerdb";
                            "err" => ?e,
                            "burn_header_hash" => %burn_header_hash,
                            "burn_height" => burn_height
                        );
                        panic!("{self} Failed to write burn block event to signerdb: {e}");
                    });
                self.local_state_machine
                    .bitcoin_block_arrival(&self.signer_db, stacks_client, &self.proposal_config, Some(*burn_height))
                    .unwrap_or_else(|e| error!("{self}: failed to update local state machine for latest bitcoin block arrival"; "err" => ?e));
                *sortition_state = None;
            }
            SignerEvent::NewBlock {
                block_height,
                block_id,
                consensus_hash,
                signer_sighash,
            } => {
                let Some(signer_sighash) = signer_sighash else {
                    debug!("{self}: received a new block event for a pre-nakamoto block, no processing necessary");
                    return;
                };
                self.recently_processed.add_block(*block_id);
                debug!(
                    "{self}: Received a new block event.";
                    "block_id" => %block_id,
                    "signer_signature_hash" => %signer_sighash,
                    "consensus_hash" => %consensus_hash,
                    "block_height" => block_height
                );
                self.local_state_machine
                    .stacks_block_arrival(consensus_hash, *block_height, block_id)
                    .unwrap_or_else(|e| error!("{self}: failed to update local state machine for latest stacks block arrival"; "err" => ?e));

                if let Ok(Some(mut block_info)) = self
                    .signer_db
                    .block_lookup(signer_sighash)
                    .inspect_err(|e| warn!("{self}: Failed to load block state: {e:?}"))
                {
                    if block_info.state == BlockState::GloballyAccepted {
                        // We have already globally accepted this block. Do nothing.
                        return;
                    }
                    if let Err(e) = self.signer_db.mark_block_globally_accepted(&mut block_info) {
                        warn!("{self}: Failed to mark block as globally accepted: {e:?}");
                        return;
                    }
                    if let Err(e) = self.signer_db.insert_block(&block_info) {
                        warn!("{self}: Failed to update block state to globally accepted: {e:?}");
                    }
                }
            }
        }
    }

    /// Create a block rejection response for a block with the given reject code
    pub fn create_block_rejection(
        &self,
        reject_reason: RejectReason,
        block: &NakamotoBlock,
    ) -> BlockResponse {
        BlockResponse::rejected(
            block.header.signer_signature_hash(),
            reject_reason,
            &self.private_key,
            self.mainnet,
            self.signer_db.calculate_tenure_extend_timestamp(
                self.proposal_config
                    .tenure_idle_timeout
                    .saturating_add(self.proposal_config.tenure_idle_timeout_buffer),
                block,
                false,
            ),
        )
    }

    /// Check some heuristics to see if our stacks-node has processed the parent of `block`.
    ///  Note: this can be wrong in both directions. It may return false for some blocks that
    ///  have been processed, and it may return true for some blocks that have not been processed.
    ///  The caller should not depend on this being 100% accurate.
    fn maybe_processed_parent(&self, client: &StacksClient, block: &NakamotoBlock) -> bool {
        let parent_block_id = &block.header.parent_block_id;
        if self.recently_processed.is_processed(parent_block_id) {
            return true;
        }
        let Ok(peer_info) = client.get_peer_info().inspect_err(|e| {
            warn!(
                "Failed to fetch stacks-node peer info, assuming block not processed yet";
                "error" => ?e
            )
        }) else {
            return false;
        };

        // if our stacks node has processed block height >= block proposal's parent
        //  return true
        peer_info.stacks_tip_height >= block.header.chain_length.saturating_sub(1)
    }

    /// Check if block should be rejected based on sortition state
    /// Will return a BlockResponse::Rejection if the block is invalid, none otherwise.
    fn check_block_against_sortition_state(
        &mut self,
        stacks_client: &StacksClient,
        sortition_state: &mut Option<SortitionsView>,
        block: &NakamotoBlock,
        miner_pubkey: &Secp256k1PublicKey,
    ) -> Option<BlockResponse> {
        let signer_signature_hash = block.header.signer_signature_hash();
        let block_id = block.block_id();
        // Get sortition view if we don't have it
        if sortition_state.is_none() {
            *sortition_state =
                SortitionsView::fetch_view(self.proposal_config.clone(), stacks_client)
                    .inspect_err(|e| {
                        warn!(
                            "{self}: Failed to update sortition view: {e:?}";
                            "signer_signature_hash" => %signer_signature_hash,
                            "block_id" => %block_id,
                        )
                    })
                    .ok();
        }

        // Check if proposal can be rejected now if not valid against sortition view
        if let Some(sortition_state) = sortition_state {
            match sortition_state.check_proposal(
                stacks_client,
                &mut self.signer_db,
                block,
                miner_pubkey,
                true,
            ) {
                // Error validating block
                Err(RejectReason::ConnectivityIssues(e)) => {
                    warn!(
                        "{self}: Error checking block proposal: {e}";
                        "signer_signature_hash" => %signer_signature_hash,
                        "block_id" => %block_id,
                    );
                    Some(self.create_block_rejection(RejectReason::ConnectivityIssues(e), block))
                }
                // Block proposal is bad
                Err(reject_code) => {
                    warn!(
                        "{self}: Block proposal invalid";
                        "signer_signature_hash" => %signer_signature_hash,
                        "block_id" => %block_id,
                        "reject_reason" => %reject_code,
                        "reject_code" => ?reject_code,
                    );
                    Some(self.create_block_rejection(reject_code, block))
                }
                // Block proposal passed check, still don't know if valid
                Ok(_) => None,
            }
        } else {
            warn!(
                "{self}: Cannot validate block, no sortition view";
                "signer_signature_hash" => %signer_signature_hash,
                "block_id" => %block_id,
            );
            Some(self.create_block_rejection(RejectReason::NoSortitionView, block))
        }
    }

    /// The actual `send_block_response` implementation. Declared so that we do
    /// not need to duplicate in testing.
<<<<<<< HEAD
    fn impl_send_block_response(&mut self, block_response: BlockResponse) {
=======
    fn impl_send_block_response(
        &mut self,
        block: Option<&NakamotoBlock>,
        block_response: BlockResponse,
    ) {
>>>>>>> e10f11ce
        info!(
            "{self}: Broadcasting a block response to stacks node: {block_response:?}";
        );
        let accepted = matches!(block_response, BlockResponse::Accepted(..));
<<<<<<< HEAD
        let block_hash = block_response.get_signer_signature_hash();
=======
>>>>>>> e10f11ce
        match self
            .stackerdb
            .send_message_with_retry::<SignerMessage>(block_response.into())
        {
            Ok(ack) => {
                if !ack.accepted {
                    warn!(
                        "{self}: Block response not accepted by stacker-db: {:?}",
                        ack.reason
                    );
                }
                crate::monitoring::actions::increment_block_responses_sent(accepted);
<<<<<<< HEAD
                if let Ok(Some(block_info)) = self.signer_db.block_lookup(&block_hash) {
                    crate::monitoring::actions::record_block_response_latency(&block_info.block);
=======
                if let Some(block) = block {
                    crate::monitoring::actions::record_block_response_latency(block);
>>>>>>> e10f11ce
                }
            }
            Err(e) => {
                warn!("{self}: Failed to send block response to stacker-db: {e:?}",);
            }
        }
    }

    #[cfg(any(test, feature = "testing"))]
    fn send_block_response(
        &mut self,
        block: Option<&NakamotoBlock>,
        block_response: BlockResponse,
    ) {
        const NUM_REPEATS: usize = 1;
        let mut count = 0;
        let public_keys = TEST_REPEAT_PROPOSAL_RESPONSE.get();
        if !public_keys.contains(
            &stacks_common::types::chainstate::StacksPublicKey::from_private(&self.private_key),
        ) {
            count = NUM_REPEATS;
        }
        while count <= NUM_REPEATS {
            self.impl_send_block_response(block, block_response.clone());

            count += 1;
            sleep_ms(1000);
        }
    }

    #[cfg(not(any(test, feature = "testing")))]
    fn send_block_response(
        &mut self,
        block: Option<&NakamotoBlock>,
        block_response: BlockResponse,
    ) {
        self.impl_send_block_response(block, block_response)
    }

    /// Send a pre block commit message to signers to indicate that we will be signing the proposed block
    fn send_block_pre_commit(&mut self, block_hash: Sha512Trunc256Sum) {
        info!(
            "{self}: Broadcasting a block pre-commit to stacks node: {block_hash:?}";
        );
        match self
            .stackerdb
            .send_message_with_retry(SignerMessage::BlockPreCommit(block_hash))
        {
            Ok(ack) => {
                if !ack.accepted {
                    warn!(
                        "{self}: Block pre-commit not accepted by stacker-db: {:?}",
                        ack.reason
                    );
                }
                crate::monitoring::actions::increment_block_pre_commits_sent();
            }
            Err(e) => {
                warn!("{self}: Failed to send block pre-commit to stacker-db: {e:?}",);
            }
        }
    }

    /// Handle signer state update message
    fn handle_state_machine_update(
        &mut self,
        signer_public_key: &Secp256k1PublicKey,
        update: &StateMachineUpdate,
        received_time: &SystemTime,
    ) {
        let address = StacksAddress::p2pkh(self.mainnet, signer_public_key);
        // Store the state machine update so we can reload it if we crash
        if let Err(e) = self.signer_db.insert_state_machine_update(
            self.reward_cycle,
            &address,
            update,
            received_time,
        ) {
            warn!("{self}: Failed to update global state in signerdb: {e}");
        }
        self.global_state_evaluator
            .insert_update(address, update.clone());

        // See if this update means we should capitulate our viewpoint...
        let version = self.get_signer_protocol_version();
        self.local_state_machine.capitulate_viewpoint(
            &mut self.signer_db,
            &mut self.global_state_evaluator,
            self.stacks_address,
            version,
            self.reward_cycle,
        );
    }

    /// Handle pre-commit message from another signer
    fn handle_block_pre_commit(
        &mut self,
        stacks_client: &StacksClient,
        stacker_address: &StacksAddress,
        block_hash: &Sha512Trunc256Sum,
    ) {
        debug!(
            "{self}: Received a pre-commit from signer ({stacker_address:?}) for block ({block_hash})",
        );
        let Some(mut block_info) = self.block_lookup_by_reward_cycle(block_hash) else {
            debug!(
                "{self}: Received block commit for a block we have not seen before. Ignoring..."
            );
            return;
        };
        if block_info.has_reached_consensus() {
            debug!("{self}: Received block pre-commit for a block that is already marked as {}. Ignoring...", block_info.state);
            return;
        };
        // Make sure the sender is part of our signing set
        let is_valid_sender = self.signer_addresses.iter().any(|addr| {
            // it only matters that the address hash bytes match
            stacker_address.bytes() == addr.bytes()
        });

        if !is_valid_sender {
            debug!("{self}: Receive a pre-commit message from an unknown sender {stacker_address:?}. Will not store.");
            return;
        }

        // commit message is from a valid sender! store it
        self.signer_db
            .add_block_pre_commit(block_hash, stacker_address)
            .unwrap_or_else(|_| panic!("{self}: Failed to save block pre-commit"));

        // do we have enough pre-commits to reach consensus?
        // i.e. is the threshold reached?
        let committers = self
            .signer_db
            .get_block_pre_committers(block_hash)
            .unwrap_or_else(|_| panic!("{self}: Failed to load block commits"));

        let commit_weight = self.compute_signature_signing_weight(committers.iter());
        let total_weight = self.compute_signature_total_weight();

        let min_weight = NakamotoBlockHeader::compute_voting_weight_threshold(total_weight)
            .unwrap_or_else(|_| {
                panic!("{self}: Failed to compute threshold weight for {total_weight}")
            });

        if min_weight > commit_weight {
            debug!(
                "{self}: Not enough committed to block {block_hash} (have {commit_weight}, need at least {min_weight}/{total_weight})"
            );
            return;
        }

        // have enough commits, so maybe we should actually broadcast our signature...
        if block_info.valid == Some(false) {
            // We already marked this block as invalid. We should not do anything further as we do not change our votes on rejected blocks.
            debug!(
                "{self}: Enough committed to block {block_hash}, but we do not view the block as valid. Doing nothing."
            );
            return;
        }
        // It is only considered globally accepted IFF we receive a new block event confirming it OR see the chain tip of the node advance to it.
        if let Err(e) = block_info.mark_locally_accepted(false) {
            if !block_info.has_reached_consensus() {
                warn!("{self}: Failed to mark block as locally accepted: {e:?}",);
            } else {
                block_info.signed_self.get_or_insert(get_epoch_time_secs());
            }
        }

        self.signer_db
            .insert_block(&block_info)
            .unwrap_or_else(|e| self.handle_insert_block_error(e));
        let block_response = self.create_block_acceptance(&block_info.block);
        // have to save the signature _after_ the block info
        if let Some(accepted) = block_response.as_block_accepted() {
            self.handle_block_signature(stacks_client, accepted);
        };
        self.send_block_response(block_response);
    }

    /// Handle block proposal messages submitted to signers stackerdb
    fn handle_block_proposal(
        &mut self,
        stacks_client: &StacksClient,
        sortition_state: &mut Option<SortitionsView>,
        block_proposal: &BlockProposal,
        miner_pubkey: &Secp256k1PublicKey,
    ) {
        debug!("{self}: Received a block proposal: {block_proposal:?}");
        if block_proposal.reward_cycle != self.reward_cycle {
            // We are not signing for this reward cycle. Ignore the block.
            debug!(
                "{self}: Received a block proposal for a different reward cycle. Ignore it.";
                "requested_reward_cycle" => block_proposal.reward_cycle
            );
            return;
        }

        if block_proposal
            .block
            .header
            .timestamp
            .saturating_add(self.block_proposal_max_age_secs)
            < get_epoch_time_secs()
        {
            // Block is too old. Drop it with a warning. Don't even bother broadcasting to the node.
            warn!("{self}: Received a block proposal that is more than {} secs old. Ignoring...", self.block_proposal_max_age_secs;
                "signer_signature_hash" => %block_proposal.block.header.signer_signature_hash(),
                "block_id" => %block_proposal.block.block_id(),
                "block_height" => block_proposal.block.header.chain_length,
                "burn_height" => block_proposal.burn_height,
                "timestamp" => block_proposal.block.header.timestamp,
            );
            return;
        }

        // TODO: should add a check to ignore an old burn block height if we know its outdated. Would require us to store the burn block height we last saw on the side.
        //  the signer needs to be able to determine whether or not the block they're about to sign would conflict with an already-signed Stacks block
        let signer_signature_hash = block_proposal.block.header.signer_signature_hash();
        let prior_evaluation = self
            .block_lookup_by_reward_cycle(&signer_signature_hash)
            .and_then(|block_info| if should_reevaluate_block(&block_info) {
                debug!("Received a proposal for this block before, but our rejection reason allows us to reconsider";
                    "reject_reason" => ?block_info.reject_reason);
                None
            } else {
                Some(block_info)
            });

        // we previously considered this proposal, handle the status here
        if let Some(block_info) = prior_evaluation {
            return self.handle_prior_proposal_eval(&block_info);
        }

        info!(
            "{self}: received a block proposal for a new block.";
            "signer_signature_hash" => %signer_signature_hash,
            "block_id" => %block_proposal.block.block_id(),
            "block_height" => block_proposal.block.header.chain_length,
            "burn_height" => block_proposal.burn_height,
            "consensus_hash" => %block_proposal.block.header.consensus_hash,
        );
        crate::monitoring::actions::increment_block_proposals_received();
        #[cfg(any(test, feature = "testing"))]
        let mut block_info = BlockInfo::from(block_proposal.clone());
        #[cfg(not(any(test, feature = "testing")))]
        let block_info = BlockInfo::from(block_proposal.clone());

        // Get sortition view if we don't have it
        if sortition_state.is_none() {
            *sortition_state =
                SortitionsView::fetch_view(self.proposal_config.clone(), stacks_client)
                    .inspect_err(|e| {
                        warn!(
                            "{self}: Failed to update sortition view: {e:?}";
                            "signer_signature_hash" => %signer_signature_hash,
                            "block_id" => %block_proposal.block.block_id(),
                        )
                    })
                    .ok();
        }

        // Check if proposal can be rejected now if not valid against sortition view
        let block_response = self.check_block_against_sortition_state(
            stacks_client,
            sortition_state,
            &block_proposal.block,
            miner_pubkey,
        );

        #[cfg(any(test, feature = "testing"))]
        let block_response =
            self.test_reject_block_proposal(block_proposal, &mut block_info, block_response);

        if let Some(block_response) = block_response {
            // We know proposal is invalid. Send rejection message, do not do further validation and do not store it.
<<<<<<< HEAD
            self.send_block_response(block_response);
=======
            self.send_block_response(Some(&block_info.block), block_response);
>>>>>>> e10f11ce
        } else {
            // Just in case check if the last block validation submission timed out.
            self.check_submitted_block_proposal();
            if self.submitted_block_proposal.is_none() {
                // We don't know if proposal is valid, submit to stacks-node for further checks and store it locally.
                info!(
                    "{self}: submitting block proposal for validation";
                    "signer_signature_hash" => %signer_signature_hash,
                    "block_id" => %block_proposal.block.block_id(),
                    "block_height" => block_proposal.block.header.chain_length,
                    "burn_height" => block_proposal.burn_height,
                );

                #[cfg(any(test, feature = "testing"))]
                self.test_stall_block_validation_submission();
                self.submit_block_for_validation(
                    stacks_client,
                    &block_proposal.block,
                    get_epoch_time_secs(),
                );
            } else {
                // Still store the block but log we can't submit it for validation. We may receive enough signatures/rejections
                // from other signers to push the proposed block into a global rejection/acceptance regardless of our participation.
                // However, we will not be able to participate beyond this until our block submission times out or we receive a response
                // from our node.
                warn!("{self}: cannot submit block proposal for validation as we are already waiting for a response for a prior submission. Inserting pending proposal.";
                    "signer_signature_hash" => signer_signature_hash.to_string(),
                );
                self.signer_db
                    .insert_pending_block_validation(&signer_signature_hash, get_epoch_time_secs())
                    .unwrap_or_else(|e| {
                        warn!("{self}: Failed to insert pending block validation: {e:?}")
                    });
            }

            // Do not store KNOWN invalid blocks as this could DOS the signer. We only store blocks that are valid or unknown.
            self.signer_db
                .insert_block(&block_info)
                .unwrap_or_else(|e| self.handle_insert_block_error(e));
        }
    }

    fn handle_prior_proposal_eval(&mut self, block_info: &BlockInfo) {
        let Some(block_response) = self.determine_response(block_info) else {
            // We are still waiting for a response for this block. Do nothing.
            debug!(
                "{self}: Received a block proposal for a block we are already validating.";
                "signer_signature_hash" => %block_info.signer_signature_hash(),
                "block_id" => %block_info.block.block_id()
            );
            return;
        };

<<<<<<< HEAD
        self.impl_send_block_response(block_response);
=======
        self.impl_send_block_response(Some(&block_info.block), block_response);
>>>>>>> e10f11ce
    }

    /// Handle block response messages from a signer
    fn handle_block_response(
        &mut self,
        stacks_client: &StacksClient,
        block_response: &BlockResponse,
        sortition_state: &mut Option<SortitionsView>,
    ) {
        match block_response {
            BlockResponse::Accepted(accepted) => {
                self.handle_block_signature(stacks_client, accepted);
            }
            BlockResponse::Rejected(block_rejection) => {
                self.handle_block_rejection(block_rejection, sortition_state);
            }
        };
    }

    /// WARNING: This is an incomplete check. Do NOT call this function PRIOR to check_proposal or block_proposal validation succeeds.
    ///
    /// Re-verify a block's chain length against the last signed block within signerdb.
    /// This is required in case a block has been approved since the initial checks of the block validation endpoint.
    fn check_block_against_signer_db_state(
        &mut self,
        stacks_client: &StacksClient,
        proposed_block: &NakamotoBlock,
    ) -> Option<BlockResponse> {
        let signer_signature_hash = proposed_block.header.signer_signature_hash();
        let proposed_block_consensus_hash = proposed_block.header.consensus_hash;
        // If this is a tenure change block, ensure that it confirms the correct number of blocks from the parent tenure.
        if let Some(tenure_change) = proposed_block.get_tenure_change_tx_payload() {
            // Ensure that the tenure change block confirms the expected parent block
            match SortitionsView::check_tenure_change_confirms_parent(
                tenure_change,
                proposed_block,
                &mut self.signer_db,
                stacks_client,
                self.proposal_config.tenure_last_block_proposal_timeout,
                self.proposal_config.reorg_attempts_activity_timeout,
            ) {
                Ok(true) => {}
                Ok(false) => {
                    return Some(self.create_block_rejection(
                        RejectReason::SortitionViewMismatch,
                        proposed_block,
                    ))
                }
                Err(e) => {
                    warn!("{self}: Error checking block proposal: {e}";
                        "signer_signature_hash" => %signer_signature_hash,
                        "block_id" => %proposed_block.block_id()
                    );
                    return Some(self.create_block_rejection(
                        RejectReason::ConnectivityIssues(
                            "error checking block proposal".to_string(),
                        ),
                        proposed_block,
                    ));
                }
            }
        }

        // Ensure that the block is the last block in the chain of its current tenure.
        match self
            .signer_db
            .get_last_accepted_block(&proposed_block_consensus_hash)
        {
            Ok(Some(last_block_info)) => {
                if proposed_block.header.chain_length <= last_block_info.block.header.chain_length {
                    warn!(
                        "Miner's block proposal does not confirm as many blocks as we expect";
                        "proposed_block_consensus_hash" => %proposed_block_consensus_hash,
                        "proposed_block_signer_signature_hash" => %signer_signature_hash,
                        "proposed_chain_length" => proposed_block.header.chain_length,
                        "expected_at_least" => last_block_info.block.header.chain_length + 1,
                    );
                    return Some(self.create_block_rejection(
                        RejectReason::SortitionViewMismatch,
                        proposed_block,
                    ));
                }
            }
            Ok(_) => {}
            Err(e) => {
                warn!("{self}: Failed to check block against signer db: {e}";
                    "signer_signature_hash" => %signer_signature_hash,
                    "block_id" => %proposed_block.block_id()
                );
                return Some(self.create_block_rejection(
                    RejectReason::ConnectivityIssues(
                        "failed to check block against signer db".to_string(),
                    ),
                    proposed_block,
                ));
            }
        }
        None
    }

    /// Handle the block validate ok response.
    fn handle_block_validate_ok(
        &mut self,
        stacks_client: &StacksClient,
        block_validate_ok: &BlockValidateOk,
    ) {
        crate::monitoring::actions::increment_block_validation_responses(true);
        let signer_signature_hash = block_validate_ok.signer_signature_hash;
        if self
            .submitted_block_proposal
            .map(|(proposal_hash, _)| proposal_hash == signer_signature_hash)
            .unwrap_or(false)
        {
            self.submitted_block_proposal = None;
        }
        // For mutability reasons, we need to take the block_info out of the map and add it back after processing
        let Some(mut block_info) = self.block_lookup_by_reward_cycle(&signer_signature_hash) else {
            // We have not seen this block before. Why are we getting a response for it?
            debug!("{self}: Received a block validate response for a block we have not seen before. Ignoring...");
            return;
        };
        if block_info.is_locally_finalized() {
            debug!("{self}: Received block validation for a block that is already marked as {}. Ignoring...", block_info.state);
            return;
        }

        if let Some(block_response) =
            self.check_block_against_signer_db_state(stacks_client, &block_info.block)
        {
            // The signer db state has changed. We no longer view this block as valid. Override the validation response.
            if let Err(e) = block_info.mark_locally_rejected() {
                if !block_info.has_reached_consensus() {
                    warn!("{self}: Failed to mark block as locally rejected: {e:?}");
                }
            };
<<<<<<< HEAD
            self.impl_send_block_response(block_response);
=======
            self.impl_send_block_response(Some(&block_info.block), block_response);
>>>>>>> e10f11ce
            self.signer_db
                .insert_block(&block_info)
                .unwrap_or_else(|e| self.handle_insert_block_error(e));
        } else {
            block_info.valid = Some(true);
            // Record the block validation time but do not consider stx transfers or boot contract calls
            block_info.validation_time_ms = if block_validate_ok.cost.is_zero() {
                Some(0)
            } else {
                Some(block_validate_ok.validation_time_ms)
            };

            self.signer_db
                .insert_block(&block_info)
                .unwrap_or_else(|e| self.handle_insert_block_error(e));
            self.send_block_pre_commit(signer_signature_hash);
            // have to save the signature _after_ the block info
            let address = self.stacks_address;
            self.handle_block_pre_commit(stacks_client, &address, &signer_signature_hash);
        }
    }

    /// Handle the block validate reject response.
    fn handle_block_validate_reject(
        &mut self,
        block_validate_reject: &BlockValidateReject,
        sortition_state: &mut Option<SortitionsView>,
    ) {
        crate::monitoring::actions::increment_block_validation_responses(false);
        let signer_signature_hash = block_validate_reject.signer_signature_hash;
        if self
            .submitted_block_proposal
            .map(|(proposal_hash, _)| proposal_hash == signer_signature_hash)
            .unwrap_or(false)
        {
            self.submitted_block_proposal = None;
        }
        let Some(mut block_info) = self.block_lookup_by_reward_cycle(&signer_signature_hash) else {
            // We have not seen this block before. Why are we getting a response for it?
            debug!("{self}: Received a block validate response for a block we have not seen before. Ignoring...");
            return;
        };
        if block_info.is_locally_finalized() {
            debug!("{self}: Received block validation for a block that is already marked as {}. Ignoring...", block_info.state);
            return;
        }
        if let Err(e) = block_info.mark_locally_rejected() {
            if !block_info.has_reached_consensus() {
                warn!("{self}: Failed to mark block as locally rejected: {e:?}",);
                return;
            }
        }
        let block_rejection = BlockRejection::from_validate_rejection(
            block_validate_reject.clone(),
            &self.private_key,
            self.mainnet,
            self.signer_db.calculate_tenure_extend_timestamp(
                self.proposal_config
                    .tenure_idle_timeout
                    .saturating_add(self.proposal_config.tenure_idle_timeout_buffer),
                &block_info.block,
                false,
            ),
        );

        block_info.reject_reason = Some(block_rejection.response_data.reject_reason.clone());
        self.signer_db
            .insert_block(&block_info)
            .unwrap_or_else(|e| self.handle_insert_block_error(e));
        self.handle_block_rejection(&block_rejection, sortition_state);
        let response = BlockResponse::Rejected(block_rejection);
        self.send_block_response(response);
    }

    /// Handle the block validate response returned from our prior calls to submit a block for validation
    fn handle_block_validate_response(
        &mut self,
        stacks_client: &StacksClient,
        block_validate_response: &BlockValidateResponse,
        sortition_state: &mut Option<SortitionsView>,
    ) {
        info!("{self}: Received a block validate response: {block_validate_response:?}");
        match block_validate_response {
            BlockValidateResponse::Ok(block_validate_ok) => {
                crate::monitoring::actions::record_block_validation_latency(
                    block_validate_ok.validation_time_ms,
                );
                self.handle_block_validate_ok(stacks_client, block_validate_ok);
            }
            BlockValidateResponse::Reject(block_validate_reject) => {
                self.handle_block_validate_reject(block_validate_reject, sortition_state);
            }
        };
        // Remove this block validation from the pending table
        let signer_sig_hash = block_validate_response.signer_signature_hash();
        self.signer_db
            .remove_pending_block_validation(&signer_sig_hash)
            .unwrap_or_else(|e| warn!("{self}: Failed to remove pending block validation: {e:?}"));
<<<<<<< HEAD
=======

        if let Some(response) = block_response {
            let block = self
                .signer_db
                .block_lookup(&signer_sig_hash)
                .unwrap_or_default()
                .map(|info| info.block);
            self.impl_send_block_response(block.as_ref(), response);
        };

>>>>>>> e10f11ce
        // Check if there is a pending block validation that we need to submit to the node
        self.check_pending_block_validations(stacks_client);
    }

    /// Check if we can submit a block validation, and do so if we have pending block proposals
    fn check_pending_block_validations(&mut self, stacks_client: &StacksClient) {
        // if we're already waiting on a submitted block proposal, we cannot submit yet.
        if self.submitted_block_proposal.is_some() {
            return;
        }

        let (signer_sig_hash, insert_ts) =
            match self.signer_db.get_and_remove_pending_block_validation() {
                Ok(Some(x)) => x,
                Ok(None) => {
                    return;
                }
                Err(e) => {
                    warn!("{self}: Failed to get pending block validation: {e:?}");
                    return;
                }
            };

        info!("{self}: Found a pending block validation: {signer_sig_hash:?}");
        match self.signer_db.block_lookup(&signer_sig_hash) {
            Ok(Some(block_info)) => {
                self.submit_block_for_validation(stacks_client, &block_info.block, insert_ts);
            }
            Ok(None) => {
                // This should never happen
                error!("{self}: Pending block validation not found in DB: {signer_sig_hash:?}");
            }
            Err(e) => error!("{self}: Failed to get block info: {e:?}"),
        }
    }

    /// Check the current tracked submitted block proposal to see if it has timed out.
    /// Broadcasts a rejection and marks the block locally rejected if it has.
    fn check_submitted_block_proposal(&mut self) {
        let Some((proposal_signer_sighash, block_submission)) =
            self.submitted_block_proposal.take()
        else {
            // Nothing to check.
            return;
        };
        if block_submission.elapsed() < self.block_proposal_validation_timeout {
            // Not expired yet. Put it back!
            self.submitted_block_proposal = Some((proposal_signer_sighash, block_submission));
            return;
        }
        // For mutability reasons, we need to take the block_info out of the map and add it back after processing
        let mut block_info = match self.signer_db.block_lookup(&proposal_signer_sighash) {
            Ok(Some(block_info)) => {
                if block_info.has_reached_consensus() {
                    // The block has already reached consensus.
                    return;
                }
                block_info
            }
            Ok(None) => {
                // This is weird. If this is reached, its probably an error in code logic or the db was flushed.
                // Why are we tracking a block submission for a block we have never seen / stored before.
                error!("{self}: tracking an unknown block validation submission.";
                    "signer_signature_hash" => %proposal_signer_sighash,
                );
                return;
            }
            Err(e) => {
                error!("{self}: Failed to lookup block in signer db: {e:?}",);
                return;
            }
        };
        // We cannot determine the validity of the block, but we have not reached consensus on it yet.
        // Reject it so we aren't holding up the network because of our inaction.
        warn!(
            "{self}: Failed to receive block validation response within {} ms. Rejecting block.", self.block_proposal_validation_timeout.as_millis();
            "signer_signature_hash" => %proposal_signer_sighash,
        );
        let rejection = self.create_block_rejection(
            RejectReason::ConnectivityIssues(
                "failed to receive block validation response in time".to_string(),
            ),
            &block_info.block,
        );
        block_info.reject_reason = Some(rejection.get_response_data().reject_reason.clone());
        if let Err(e) = block_info.mark_locally_rejected() {
            if !block_info.has_reached_consensus() {
                warn!("{self}: Failed to mark block as locally rejected: {e:?}");
            }
        };
<<<<<<< HEAD
        self.impl_send_block_response(rejection);
=======
        self.impl_send_block_response(Some(&block_info.block), rejection);
>>>>>>> e10f11ce

        self.signer_db
            .insert_block(&block_info)
            .unwrap_or_else(|e| self.handle_insert_block_error(e));
    }

    /// Compute the signing weight, given a list of signatures
    fn compute_signature_signing_weight<'a>(
        &self,
        addrs: impl Iterator<Item = &'a StacksAddress>,
    ) -> u32 {
        addrs.fold(0u32, |signing_weight, stacker_address| {
            let stacker_weight = self.signer_weights.get(stacker_address).unwrap_or(&0);
            signing_weight.saturating_add(*stacker_weight)
        })
    }

    /// Compute the rejection weight for the given reject code, given a list of signatures
    fn compute_reject_code_signing_weight<'a>(
        &self,
        addrs: impl Iterator<Item = &'a (StacksAddress, RejectReasonPrefix)>,
        reject_code: RejectReasonPrefix,
    ) -> u32 {
        addrs.filter(|(_, code)| *code == reject_code).fold(
            0u32,
            |signing_weight, (stacker_address, _)| {
                let stacker_weight = self.signer_weights.get(stacker_address).unwrap_or(&0);
                signing_weight.saturating_add(*stacker_weight)
            },
        )
    }

    /// Compute the total signing weight
    fn compute_signature_total_weight(&self) -> u32 {
        self.signer_weights
            .values()
            .fold(0u32, |acc, val| acc.saturating_add(*val))
    }

    /// Handle an observed rejection from another signer
    fn handle_block_rejection(
        &mut self,
        rejection: &BlockRejection,
        sortition_state: &mut Option<SortitionsView>,
    ) {
        debug!("{self}: Received a block-reject signature: {rejection:?}");

        let block_hash = &rejection.signer_signature_hash;
        let signature = &rejection.signature;

        let Some(mut block_info) = self.block_lookup_by_reward_cycle(block_hash) else {
            debug!(
                "{self}: Received block rejection for a block we have not seen before. Ignoring..."
            );
            return;
        };
        if block_info.has_reached_consensus() {
            debug!("{self}: Received block rejection for a block that is already marked as {}. Ignoring...", block_info.state);
            return;
        }

        // recover public key
        let Ok(public_key) = rejection.recover_public_key() else {
            debug!("{self}: Received block rejection with an unrecovarable signature. Will not store.";
               "signer_signature_hash" => %block_hash,
               "signature" => %signature
            );
            return;
        };

        let signer_address = StacksAddress::p2pkh(self.mainnet, &public_key);

        // authenticate the signature -- it must be signed by one of the stacking set
        let is_valid_sig = self.signer_addresses.iter().any(|addr| {
            // it only matters that the address hash bytes match
            signer_address.bytes() == addr.bytes()
        });

        if !is_valid_sig {
            debug!("{self}: Receive block rejection with an invalid signature. Will not store.";
                "signer_signature_hash" => %block_hash,
                "signature" => %signature
            );
            return;
        }

        // signature is valid! store it
        if let Err(e) = self.signer_db.add_block_rejection_signer_addr(
            block_hash,
            &signer_address,
            &rejection.response_data.reject_reason,
        ) {
            warn!("{self}: Failed to save block rejection signature: {e:?}",);
        }
        block_info.reject_reason = Some(rejection.response_data.reject_reason.clone());

        // do we have enough signatures to mark a block a globally rejected?
        // i.e. is (set-size) - (threshold) + 1 reached.
        let rejection_addrs = match self.signer_db.get_block_rejection_signer_addrs(block_hash) {
            Ok(addrs) => addrs,
            Err(e) => {
                warn!("{self}: Failed to load block rejection addresses: {e:?}.",);
                return;
            }
        };
        let total_reject_weight =
            self.compute_signature_signing_weight(rejection_addrs.iter().map(|(addr, _)| addr));
        let total_weight = self.compute_signature_total_weight();

        let min_weight = NakamotoBlockHeader::compute_voting_weight_threshold(total_weight)
            .unwrap_or_else(|_| {
                panic!("{self}: Failed to compute threshold weight for {total_weight}")
            });
        if total_reject_weight.saturating_add(min_weight) <= total_weight {
            // Not enough rejection signatures to make a decision
            return;
        }
        debug!("{self}: {total_reject_weight}/{total_weight} signers voted to reject the block {block_hash}");
        if let Err(e) = self.signer_db.mark_block_globally_rejected(&mut block_info) {
            warn!("{self}: Failed to mark block as globally rejected: {e:?}",);
        }
        if let Err(e) = self.signer_db.insert_block(&block_info) {
            error!("{self}: Failed to update block state: {e:?}",);
            panic!("{self} Failed to update block state: {e}");
        }
        if self
            .submitted_block_proposal
            .as_ref()
            .map(|(proposal_signer_sighash, _)| proposal_signer_sighash == block_hash)
            .unwrap_or(false)
        {
            // Consensus reached! No longer bother tracking its validation submission to the node as we are too late to participate in the decision anyway.
            self.submitted_block_proposal = None;
        }

        // If 30% of the signers have rejected the block due to an invalid
        // reorg, mark the miner as invalid.
        let total_reorg_reject_weight = self.compute_reject_code_signing_weight(
            rejection_addrs.iter(),
            RejectReasonPrefix::ReorgNotAllowed,
        );
        if total_reorg_reject_weight.saturating_add(min_weight) > total_weight {
            // Mark the miner as invalid
            if let Some(sortition_state) = sortition_state {
                let ch = block_info.block.header.consensus_hash;
                if sortition_state.cur_sortition.consensus_hash == ch {
                    info!("{self}: Marking miner as invalid for attempted reorg");
                    sortition_state.cur_sortition.miner_status =
                        SortitionMinerStatus::InvalidatedBeforeFirstBlock;
                }
            }
        }
    }

    /// Handle an observed signature from another signer
    fn handle_block_signature(&mut self, stacks_client: &StacksClient, accepted: &BlockAccepted) {
        let BlockAccepted {
            signer_signature_hash: block_hash,
            signature,
            metadata,
            ..
        } = accepted;
        debug!(
            "{self}: Received a block-accept signature: ({block_hash}, {signature}, {})",
            metadata.server_version
        );
        let Some(mut block_info) = self.block_lookup_by_reward_cycle(block_hash) else {
            debug!(
                "{self}: Received block signature for a block we have not seen before. Ignoring..."
            );
            return;
        };
        if block_info.has_reached_consensus() {
            debug!("{self}: Received block signature for a block that is already marked as {}. Ignoring...", block_info.state);
            return;
        }

        // recover public key
        let Ok(public_key) = Secp256k1PublicKey::recover_to_pubkey(block_hash.bits(), signature)
        else {
            debug!("{self}: Received unrecovarable signature. Will not store.";
                   "signature" => %signature,
                   "signer_signature_hash" => %block_hash);

            return;
        };

        let stacker_address = StacksAddress::p2pkh(self.mainnet, &public_key);
        // authenticate the signature -- it must be signed by one of the stacking set
        let is_valid_sig = self.signer_addresses.iter().any(|addr| {
            // it only matters that the address hash bytes match
            stacker_address.bytes() == addr.bytes()
        });

        if !is_valid_sig {
            debug!("{self}: Receive invalid signature {signature}. Will not store.");
            return;
        }

        // signature is valid! store it
        self.signer_db
            .add_block_signature(block_hash, signature)
            .unwrap_or_else(|_| panic!("{self}: Failed to save block signature"));
        // If this isn't our own signature, try treating it as a pre-commit in case the caller is running an outdated version
        if stacker_address != self.stacks_address {
            self.handle_block_pre_commit(stacks_client, &stacker_address, block_hash);
        }
        // do we have enough signatures to broadcast?
        // i.e. is the threshold reached?
        let signatures = self
            .signer_db
            .get_block_signatures(block_hash)
            .unwrap_or_else(|_| panic!("{self}: Failed to load block signatures"));

        // put signatures in order by signer address (i.e. reward cycle order)
        let addrs_to_sigs: HashMap<_, _> = signatures
            .into_iter()
            .filter_map(|sig| {
                let Ok(public_key) = Secp256k1PublicKey::recover_to_pubkey(block_hash.bits(), &sig)
                else {
                    return None;
                };
                let addr = StacksAddress::p2pkh(self.mainnet, &public_key);
                Some((addr, sig))
            })
            .collect();

        let signature_weight = self.compute_signature_signing_weight(addrs_to_sigs.keys());
        let total_weight = self.compute_signature_total_weight();

        let min_weight = NakamotoBlockHeader::compute_voting_weight_threshold(total_weight)
            .unwrap_or_else(|_| {
                panic!("{self}: Failed to compute threshold weight for {total_weight}")
            });

        if min_weight > signature_weight {
            debug!(
                "{self}: Not enough signatures on block {} (have {}, need at least {}/{})",
                block_hash, signature_weight, min_weight, total_weight
            );
            return;
        }

        // have enough signatures to broadcast!
        // move block to LOCALLY accepted state.
        // It is only considered globally accepted IFF we receive a new block event confirming it OR see the chain tip of the node advance to it.
        if let Err(e) = block_info.mark_locally_accepted(true) {
            // Do not abort as we should still try to store the block signature threshold
            warn!("{self}: Failed to mark block as locally accepted: {e:?}");
        }
        let _ = self.signer_db.insert_block(&block_info).map_err(|e| {
            warn!(
                "Failed to set group threshold signature timestamp for {}: {:?}",
                block_hash, &e
            );
            panic!("{self} Failed to write block to signerdb: {e}");
        });
        #[cfg(any(test, feature = "testing"))]
        self.test_pause_block_broadcast(&block_info);

        self.broadcast_signed_block(stacks_client, block_info.block, &addrs_to_sigs);
        if self
            .submitted_block_proposal
            .as_ref()
            .map(|(proposal_hash, _)| proposal_hash == block_hash)
            .unwrap_or(false)
        {
            // Consensus reached! No longer bother tracking its validation submission to the node as we are too late to participate in the decision anyway.
            self.submitted_block_proposal = None;
        }
    }

    fn broadcast_signed_block(
        &self,
        stacks_client: &StacksClient,
        mut block: NakamotoBlock,
        addrs_to_sigs: &HashMap<StacksAddress, MessageSignature>,
    ) {
        let block_hash = block.header.signer_signature_hash();
        // collect signatures for the block
        let signatures: Vec<_> = self
            .signer_addresses
            .iter()
            .filter_map(|addr| addrs_to_sigs.get(addr).cloned())
            .collect();

        block.header.signer_signature_hash();
        block.header.signer_signature = signatures;

        #[cfg(any(test, feature = "testing"))]
        if self.test_skip_block_broadcast(&block) {
            return;
        }
        debug!(
            "{self}: Broadcasting Stacks block {} to node",
            &block.block_id()
        );
        stacks_client.post_block_until_ok(self, &block);

        if let Err(e) = self
            .signer_db
            .set_block_broadcasted(&block_hash, get_epoch_time_secs())
        {
            warn!("{self}: Failed to set block broadcasted for {block_hash}: {e:?}");
        }
    }

    /// Submit a block for validation, and mark it as pending if the node
    /// is busy with a previous request.
    fn submit_block_for_validation(
        &mut self,
        stacks_client: &StacksClient,
        block: &NakamotoBlock,
        added_epoch_time: u64,
    ) {
        let signer_signature_hash = block.header.signer_signature_hash();
        if !self.maybe_processed_parent(stacks_client, block) {
            let time_elapsed = get_epoch_time_secs().saturating_sub(added_epoch_time);
            if Duration::from_secs(time_elapsed)
                < self.proposal_config.proposal_wait_for_parent_time
            {
                info!("{self}: Have not processed parent of block proposal yet, inserting pending block validation and will try again later";
                        "signer_signature_hash" => %signer_signature_hash,
                );
                self.signer_db
                    .insert_pending_block_validation(&signer_signature_hash, added_epoch_time)
                    .unwrap_or_else(|e| {
                        warn!("{self}: Failed to insert pending block validation: {e:?}")
                    });
                return;
            } else {
                debug!("{self}: Cannot confirm that we have processed parent, but we've waited proposal_wait_for_parent_time, will submit proposal");
            }
        }
        match stacks_client.submit_block_for_validation(block.clone()) {
            Ok(_) => {
                self.submitted_block_proposal = Some((signer_signature_hash, Instant::now()));
            }
            Err(ClientError::RequestFailure(status)) => {
                if status.as_u16() == TOO_MANY_REQUESTS_STATUS {
                    info!("{self}: Received 429 from stacks node for block validation request. Inserting pending block validation...";
                        "signer_signature_hash" => %signer_signature_hash,
                    );
                    self.signer_db
                        .insert_pending_block_validation(&signer_signature_hash, added_epoch_time)
                        .unwrap_or_else(|e| {
                            warn!("{self}: Failed to insert pending block validation: {e:?}")
                        });
                } else {
                    warn!("{self}: Received non-429 status from stacks node: {status}");
                }
            }
            Err(e) => {
                warn!("{self}: Failed to submit block for validation: {e:?}");
            }
        }
    }

    /// Send a mock signature to stackerdb to prove we are still alive
    fn mock_sign(&mut self, mock_proposal: MockProposal) {
        info!("{self}: Mock signing mock proposal: {mock_proposal:?}");
        let mock_signature = MockSignature::new(mock_proposal, &self.private_key);
        let message = SignerMessage::MockSignature(mock_signature);
        if let Err(e) = self
            .stackerdb
            .send_message_with_retry::<SignerMessage>(message)
        {
            warn!("{self}: Failed to send mock signature to stacker-db: {e:?}",);
        }
    }

    /// Helper for logging insert_block error
    pub fn handle_insert_block_error(&self, e: DBError) {
        error!("{self}: Failed to insert block into signer-db: {e:?}");
        panic!("{self} Failed to write block to signerdb: {e}");
    }

    /// Helper for getting the block info from the db while accommodating for reward cycle
    pub fn block_lookup_by_reward_cycle(
        &self,
        block_hash: &Sha512Trunc256Sum,
    ) -> Option<BlockInfo> {
        let block_info = self
            .signer_db
            .block_lookup(block_hash)
            .inspect_err(|e| {
                error!("{self}: Failed to lookup block hash {block_hash} in signer db: {e:?}");
            })
            .ok()
            .flatten()?;
        if block_info.reward_cycle == self.reward_cycle {
            Some(block_info)
        } else {
            None
        }
    }

    #[cfg(not(any(test, feature = "testing")))]
    fn get_signer_protocol_version(&self) -> u64 {
        SUPPORTED_SIGNER_PROTOCOL_VERSION
    }

    #[cfg(any(test, feature = "testing"))]
    fn get_signer_protocol_version(&self) -> u64 {
        self.test_get_signer_protocol_version()
    }
}

/// Determine if a block should be re-evaluated based on its rejection reason˝
fn should_reevaluate_block(block_info: &BlockInfo) -> bool {
    if let Some(reject_reason) = &block_info.reject_reason {
        match reject_reason {
            RejectReason::ValidationFailed(ValidateRejectCode::UnknownParent)
            | RejectReason::NoSortitionView
            | RejectReason::ConnectivityIssues(_)
            | RejectReason::TestingDirective
            | RejectReason::InvalidTenureExtend
            | RejectReason::NotRejected
            | RejectReason::Unknown(_) => true,
            RejectReason::ValidationFailed(_)
            | RejectReason::RejectedInPriorRound
            | RejectReason::SortitionViewMismatch
            | RejectReason::ReorgNotAllowed
            | RejectReason::InvalidBitvec
            | RejectReason::PubkeyHashMismatch
            | RejectReason::InvalidMiner
            | RejectReason::NotLatestSortitionWinner
            | RejectReason::InvalidParentBlock
            | RejectReason::DuplicateBlockFound => {
                // No need to re-validate these types of rejections.
                false
            }
        }
    } else {
        false
    }
}<|MERGE_RESOLUTION|>--- conflicted
+++ resolved
@@ -410,14 +410,11 @@
                         ),
                         SignerMessage::StateMachineUpdate(update) => self
                             .handle_state_machine_update(signer_public_key, update, received_time),
-<<<<<<< HEAD
                         SignerMessage::BlockPreCommit(hash) => self.handle_block_pre_commit(
                             stacks_client,
                             &StacksAddress::p2pkh(self.mainnet, signer_public_key),
                             hash,
                         ),
-=======
->>>>>>> e10f11ce
                         _ => {}
                     }
                 }
@@ -673,23 +670,11 @@
 
     /// The actual `send_block_response` implementation. Declared so that we do
     /// not need to duplicate in testing.
-<<<<<<< HEAD
-    fn impl_send_block_response(&mut self, block_response: BlockResponse) {
-=======
-    fn impl_send_block_response(
-        &mut self,
-        block: Option<&NakamotoBlock>,
-        block_response: BlockResponse,
-    ) {
->>>>>>> e10f11ce
+    fn impl_send_block_response(&mut self, block: &NakamotoBlock, block_response: BlockResponse) {
         info!(
             "{self}: Broadcasting a block response to stacks node: {block_response:?}";
         );
         let accepted = matches!(block_response, BlockResponse::Accepted(..));
-<<<<<<< HEAD
-        let block_hash = block_response.get_signer_signature_hash();
-=======
->>>>>>> e10f11ce
         match self
             .stackerdb
             .send_message_with_retry::<SignerMessage>(block_response.into())
@@ -702,14 +687,7 @@
                     );
                 }
                 crate::monitoring::actions::increment_block_responses_sent(accepted);
-<<<<<<< HEAD
-                if let Ok(Some(block_info)) = self.signer_db.block_lookup(&block_hash) {
-                    crate::monitoring::actions::record_block_response_latency(&block_info.block);
-=======
-                if let Some(block) = block {
-                    crate::monitoring::actions::record_block_response_latency(block);
->>>>>>> e10f11ce
-                }
+                crate::monitoring::actions::record_block_response_latency(block);
             }
             Err(e) => {
                 warn!("{self}: Failed to send block response to stacker-db: {e:?}",);
@@ -718,11 +696,7 @@
     }
 
     #[cfg(any(test, feature = "testing"))]
-    fn send_block_response(
-        &mut self,
-        block: Option<&NakamotoBlock>,
-        block_response: BlockResponse,
-    ) {
+    fn send_block_response(&mut self, block: &NakamotoBlock, block_response: BlockResponse) {
         const NUM_REPEATS: usize = 1;
         let mut count = 0;
         let public_keys = TEST_REPEAT_PROPOSAL_RESPONSE.get();
@@ -740,11 +714,7 @@
     }
 
     #[cfg(not(any(test, feature = "testing")))]
-    fn send_block_response(
-        &mut self,
-        block: Option<&NakamotoBlock>,
-        block_response: BlockResponse,
-    ) {
+    fn send_block_response(&mut self, block: &NakamotoBlock, block_response: BlockResponse) {
         self.impl_send_block_response(block, block_response)
     }
 
@@ -886,7 +856,7 @@
         if let Some(accepted) = block_response.as_block_accepted() {
             self.handle_block_signature(stacks_client, accepted);
         };
-        self.send_block_response(block_response);
+        self.impl_send_block_response(&block_info.block, block_response);
     }
 
     /// Handle block proposal messages submitted to signers stackerdb
@@ -985,11 +955,7 @@
 
         if let Some(block_response) = block_response {
             // We know proposal is invalid. Send rejection message, do not do further validation and do not store it.
-<<<<<<< HEAD
-            self.send_block_response(block_response);
-=======
-            self.send_block_response(Some(&block_info.block), block_response);
->>>>>>> e10f11ce
+            self.send_block_response(&block_info.block, block_response);
         } else {
             // Just in case check if the last block validation submission timed out.
             self.check_submitted_block_proposal();
@@ -1043,11 +1009,7 @@
             return;
         };
 
-<<<<<<< HEAD
-        self.impl_send_block_response(block_response);
-=======
-        self.impl_send_block_response(Some(&block_info.block), block_response);
->>>>>>> e10f11ce
+        self.impl_send_block_response(&block_info.block, block_response);
     }
 
     /// Handle block response messages from a signer
@@ -1183,11 +1145,7 @@
                     warn!("{self}: Failed to mark block as locally rejected: {e:?}");
                 }
             };
-<<<<<<< HEAD
-            self.impl_send_block_response(block_response);
-=======
-            self.impl_send_block_response(Some(&block_info.block), block_response);
->>>>>>> e10f11ce
+            self.impl_send_block_response(&block_info.block, block_response);
             self.signer_db
                 .insert_block(&block_info)
                 .unwrap_or_else(|e| self.handle_insert_block_error(e));
@@ -1259,7 +1217,7 @@
             .unwrap_or_else(|e| self.handle_insert_block_error(e));
         self.handle_block_rejection(&block_rejection, sortition_state);
         let response = BlockResponse::Rejected(block_rejection);
-        self.send_block_response(response);
+        self.send_block_response(&block_info.block, response);
     }
 
     /// Handle the block validate response returned from our prior calls to submit a block for validation
@@ -1286,19 +1244,6 @@
         self.signer_db
             .remove_pending_block_validation(&signer_sig_hash)
             .unwrap_or_else(|e| warn!("{self}: Failed to remove pending block validation: {e:?}"));
-<<<<<<< HEAD
-=======
-
-        if let Some(response) = block_response {
-            let block = self
-                .signer_db
-                .block_lookup(&signer_sig_hash)
-                .unwrap_or_default()
-                .map(|info| info.block);
-            self.impl_send_block_response(block.as_ref(), response);
-        };
-
->>>>>>> e10f11ce
         // Check if there is a pending block validation that we need to submit to the node
         self.check_pending_block_validations(stacks_client);
     }
@@ -1389,11 +1334,7 @@
                 warn!("{self}: Failed to mark block as locally rejected: {e:?}");
             }
         };
-<<<<<<< HEAD
-        self.impl_send_block_response(rejection);
-=======
-        self.impl_send_block_response(Some(&block_info.block), rejection);
->>>>>>> e10f11ce
+        self.impl_send_block_response(&block_info.block, rejection);
 
         self.signer_db
             .insert_block(&block_info)
