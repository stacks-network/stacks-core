// Copyright (C) 2020-2024 Stacks Open Internet Foundation
//
// This program is free software: you can redistribute it and/or modify
// it under the terms of the GNU General Public License as published by
// the Free Software Foundation, either version 3 of the License, or
// (at your option) any later version.
//
// This program is distributed in the hope that it will be useful,
// but WITHOUT ANY WARRANTY; without even the implied warranty of
// MERCHANTABILITY or FITNESS FOR A PARTICULAR PURPOSE.  See the
// GNU General Public License for more details.
//
// You should have received a copy of the GNU General Public License
// along with this program.  If not, see <http://www.gnu.org/licenses/>.
use std::collections::HashMap;
use std::fmt::Debug;
use std::sync::mpsc::Sender;
#[cfg(any(test, feature = "testing"))]
use std::sync::LazyLock;
use std::time::{Duration, Instant, SystemTime};

use blockstack_lib::chainstate::nakamoto::{NakamotoBlock, NakamotoBlockHeader};
use blockstack_lib::net::api::postblock_proposal::{
    BlockValidateOk, BlockValidateReject, BlockValidateResponse, ValidateRejectCode,
    TOO_MANY_REQUESTS_STATUS,
};
use blockstack_lib::util_lib::db::Error as DBError;
use clarity::types::chainstate::{StacksBlockId, StacksPrivateKey};
use clarity::types::{PrivateKey, StacksEpochId};
use clarity::util::hash::{MerkleHashFunc, Sha512Trunc256Sum};
use clarity::util::secp256k1::Secp256k1PublicKey;
#[cfg(any(test, feature = "testing"))]
use clarity::util::sleep_ms;
#[cfg(any(test, feature = "testing"))]
use clarity::util::tests::TestFlag;
use libsigner::v0::messages::{
    BlockAccepted, BlockRejection, BlockResponse, MessageSlotID, MockProposal, MockSignature,
    RejectReason, SignerMessage, StateMachineUpdate,
};
use libsigner::v0::signer_state::GlobalStateEvaluator;
use libsigner::{BlockProposal, SignerEvent};
use stacks_common::types::chainstate::{StacksAddress, StacksPublicKey};
use stacks_common::util::get_epoch_time_secs;
use stacks_common::util::secp256k1::MessageSignature;
use stacks_common::{debug, error, info, warn};

use super::signer_state::LocalStateMachine;
#[cfg(not(any(test, feature = "testing")))]
use super::signer_state::SUPPORTED_SIGNER_PROTOCOL_VERSION;
use crate::chainstate::{ProposalEvalConfig, SortitionsView};
use crate::client::{ClientError, SignerSlotID, StackerDB, StacksClient};
use crate::config::{SignerConfig, SignerConfigMode};
use crate::runloop::SignerResult;
use crate::signerdb::{BlockInfo, BlockState, SignerDb};
use crate::v0::signer_state::NewBurnBlock;
use crate::Signer as SignerTrait;

/// A global variable that can be used to make signers repeat their proposal
/// response if their public key is in the provided list
#[cfg(any(test, feature = "testing"))]
pub static TEST_REPEAT_PROPOSAL_RESPONSE: LazyLock<TestFlag<Vec<StacksPublicKey>>> =
    LazyLock::new(TestFlag::default);

/// Signer running mode (whether dry-run or real)
#[derive(Debug)]
pub enum SignerMode {
    /// Dry run operation: signer is not actually registered, the signer
    ///  will not submit stackerdb messages, etc.
    DryRun,
    /// Normal signer operation: if registered, the signer will submit
    /// stackerdb messages, etc.
    Normal {
        /// The signer ID assigned to this signer (may be different from signer_slot_id)
        signer_id: u32,
    },
}

/// Track N most recently processed block identifiers
pub struct RecentlyProcessedBlocks<const N: usize> {
    blocks: Vec<StacksBlockId>,
    write_head: usize,
}

/// The stacks signer registered for the reward cycle
#[derive(Debug)]
pub struct Signer {
    /// The private key of the signer
    #[cfg(any(test, feature = "testing"))]
    pub private_key: StacksPrivateKey,
    #[cfg(not(any(test, feature = "testing")))]
    /// The private key of the signer
    private_key: StacksPrivateKey,
    /// The signer address
    pub stacks_address: StacksAddress,
    /// The stackerdb client
    pub stackerdb: StackerDB<MessageSlotID>,
    /// Whether the signer is a mainnet signer or not
    pub mainnet: bool,
    /// The running mode of the signer (whether dry-run or normal)
    pub mode: SignerMode,
    /// The signer slot ids for the signers in the reward cycle
    pub signer_slot_ids: Vec<SignerSlotID>,
    /// The addresses of other signers
    pub signer_addresses: Vec<StacksAddress>,
    /// The reward cycle this signer belongs to
    pub reward_cycle: u64,
    /// Reward set signer addresses and their weights
    pub signer_weights: HashMap<StacksAddress, u32>,
    /// SignerDB for state management
    pub signer_db: SignerDb,
    /// Configuration for proposal evaluation
    pub proposal_config: ProposalEvalConfig,
    /// How long to wait for a block proposal validation response to arrive before
    /// marking a submitted block as invalid
    pub block_proposal_validation_timeout: Duration,
    /// The current submitted block proposal and its submission time
    pub submitted_block_proposal: Option<(Sha512Trunc256Sum, Instant)>,
    /// Maximum age of a block proposal in seconds before it is dropped without processing
    pub block_proposal_max_age_secs: u64,
    /// The signer's local state machine used in signer set agreement
    pub local_state_machine: LocalStateMachine,
    /// Cache of stacks block IDs for blocks recently processed by our stacks-node
    recently_processed: RecentlyProcessedBlocks<100>,
    /// The signer's global state evaluator
    pub global_state_evaluator: GlobalStateEvaluator,
}

impl std::fmt::Display for SignerMode {
    fn fmt(&self, f: &mut std::fmt::Formatter<'_>) -> std::fmt::Result {
        match self {
            SignerMode::DryRun => write!(f, "Dry-Run signer"),
            SignerMode::Normal { signer_id } => write!(f, "Signer #{signer_id}"),
        }
    }
}

impl std::fmt::Display for Signer {
    fn fmt(&self, f: &mut std::fmt::Formatter<'_>) -> std::fmt::Result {
        write!(f, "Cycle #{} {}", self.reward_cycle, self.mode)
    }
}

impl<const N: usize> std::fmt::Debug for RecentlyProcessedBlocks<N> {
    fn fmt(&self, f: &mut std::fmt::Formatter<'_>) -> std::fmt::Result {
        write!(f, "RecentlyProcessed({:?})", self.blocks)
    }
}

impl<const N: usize> Default for RecentlyProcessedBlocks<N> {
    fn default() -> Self {
        Self::new()
    }
}

impl<const N: usize> RecentlyProcessedBlocks<N> {
    /// Construct a new recently processed blocks cache
    pub fn new() -> Self {
        Self {
            blocks: Vec::with_capacity(N),
            write_head: 0,
        }
    }

    /// Is `block` known to have been processed by our stacks-node?
    pub fn is_processed(&self, block: &StacksBlockId) -> bool {
        self.blocks.contains(block)
    }

    /// Add a block that we know has been processed by our stacks-node
    pub fn add_block(&mut self, block: StacksBlockId) {
        if self.blocks.len() < N {
            self.blocks.push(block);
            return;
        }
        let Some(location) = self.blocks.get_mut(self.write_head) else {
            warn!(
                "Failed to cache processing information about {block}, write_head {} was improperly set for cache size {N} with blocks length {}",
                self.write_head,
                self.blocks.len()
            );
            return;
        };
        *location = block;
        self.write_head = (self.write_head + 1) % self.blocks.len();
    }
}

impl SignerTrait<SignerMessage> for Signer {
    /// Create a new signer from the given configuration
    fn new(stacks_client: &StacksClient, signer_config: SignerConfig) -> Self {
        let stackerdb = StackerDB::from(&signer_config);
        let mode = match signer_config.signer_mode {
            SignerConfigMode::DryRun => SignerMode::DryRun,
            SignerConfigMode::Normal { signer_id, .. } => SignerMode::Normal { signer_id },
        };

        debug!("Reward cycle #{} {mode}", signer_config.reward_cycle);

        let mut signer_db =
            SignerDb::new(&signer_config.db_path).expect("Failed to connect to signer Db");
        let proposal_config = ProposalEvalConfig::from(&signer_config);

        let signer_state = LocalStateMachine::new(&signer_db, stacks_client, &proposal_config)
            .unwrap_or_else(|e| {
                warn!("Failed to initialize local state machine for signer: {e:?}");
                LocalStateMachine::Uninitialized
            });
        let stacks_address = StacksAddress::p2pkh(
            signer_config.mainnet,
            &StacksPublicKey::from_private(&signer_config.stacks_private_key),
        );

        let updates = signer_db
            .get_signer_state_machine_updates(signer_config.reward_cycle)
            .inspect_err(|e| {
                warn!("An error occurred retrieving state machine updates from the db: {e}")
            })
            .unwrap_or_default();
        let global_state_evaluator = GlobalStateEvaluator::new(
            updates,
            signer_config.signer_entries.signer_addr_to_weight.clone(),
        );
        Self {
            private_key: signer_config.stacks_private_key,
            stacks_address,
            stackerdb,
            mainnet: signer_config.mainnet,
            mode,
            signer_addresses: signer_config.signer_entries.signer_addresses.clone(),
            signer_weights: signer_config.signer_entries.signer_addr_to_weight.clone(),
            signer_slot_ids: signer_config.signer_slot_ids.clone(),
            reward_cycle: signer_config.reward_cycle,
            signer_db,
            proposal_config,
            submitted_block_proposal: None,
            block_proposal_validation_timeout: signer_config.block_proposal_validation_timeout,
            block_proposal_max_age_secs: signer_config.block_proposal_max_age_secs,
            local_state_machine: signer_state,
            recently_processed: RecentlyProcessedBlocks::new(),
            global_state_evaluator,
        }
    }

    /// Return the reward cycle of the signer
    fn reward_cycle(&self) -> u64 {
        self.reward_cycle
    }

    /// Process the event
    fn process_event(
        &mut self,
        stacks_client: &StacksClient,
        event: Option<&SignerEvent<SignerMessage>>,
        _res: &Sender<SignerResult>,
        current_reward_cycle: u64,
    ) {
        self.check_submitted_block_proposal();
        self.check_pending_block_validations(stacks_client);

        let mut prior_state = self.local_state_machine.clone();
        if self.reward_cycle <= current_reward_cycle {
            self.local_state_machine.handle_pending_update(&self.signer_db, stacks_client, &self.proposal_config)
                .unwrap_or_else(|e| error!("{self}: failed to update local state machine for pending update"; "err" => ?e));
        }

        if prior_state != self.local_state_machine {
            let version = self.get_signer_protocol_version();
            self.local_state_machine
                .send_signer_update_message(&mut self.stackerdb, version);
            prior_state = self.local_state_machine.clone();
        }

        let event_parity = match event {
            // Block proposal events do have reward cycles, but each proposal has its own cycle,
            //  and the vec could be heterogeneous, so, don't differentiate.
            Some(SignerEvent::BlockValidationResponse(_))
            | Some(SignerEvent::MinerMessages(..))
            | Some(SignerEvent::NewBurnBlock { .. })
            | Some(SignerEvent::NewBlock { .. })
            | Some(SignerEvent::StatusCheck)
            | None => None,
            Some(SignerEvent::SignerMessages { signer_set, .. }) => {
                Some(u64::from(*signer_set) % 2)
            }
        };
        let other_signer_parity = (self.reward_cycle + 1) % 2;
        if event_parity == Some(other_signer_parity) {
            return;
        }
<<<<<<< HEAD
        self.check_submitted_block_proposal();
        self.check_pending_block_validations(stacks_client);

        let mut prior_state = self.local_state_machine.clone();
        // Check first if our local state machine view of the miner changes before attempting to check any other events
        if let Err(e) = self.local_state_machine.check_miner_inactivity(
            &self.signer_db,
            stacks_client,
            &self.proposal_config,
        ) {
            warn!("{self}: An error occurred checking the current miner activity: {e}");
        }
        if prior_state != self.local_state_machine {
            let version = self.get_signer_protocol_version();
            self.local_state_machine
                .send_signer_update_message(&mut self.stackerdb, version);
            prior_state = self.local_state_machine.clone();
        }
=======
>>>>>>> db67b868
        debug!("{self}: Processing event: {event:?}");
        let Some(event) = event else {
            // No event. Do nothing.
            debug!("{self}: No event received");
            return;
        };
        if self.reward_cycle > current_reward_cycle
            && !matches!(
                event,
                SignerEvent::StatusCheck | SignerEvent::NewBurnBlock { .. }
            )
        {
            // The reward cycle has not yet started for this signer instance
            // Do not process any events other than status checks or new burn blocks
            debug!("{self}: Signer reward cycle has not yet started. Ignoring event.");
            return;
        }
<<<<<<< HEAD
        if self.reward_cycle <= current_reward_cycle {
            self.local_state_machine.handle_pending_update(&self.signer_db, stacks_client, &self.proposal_config)
                .unwrap_or_else(|e| error!("{self}: failed to update local state machine for pending update"; "err" => ?e));
        }
        if prior_state != self.local_state_machine {
            let version = self.get_signer_protocol_version();
            self.local_state_machine
                .send_signer_update_message(&mut self.stackerdb, version);
            prior_state = self.local_state_machine.clone();
        }
        self.handle_event_match(stacks_client, event, current_reward_cycle);
=======

        self.handle_event_match(stacks_client, sortition_state, event, current_reward_cycle);

        self.check_submitted_block_proposal();
        self.check_pending_block_validations(stacks_client);
>>>>>>> db67b868

        if prior_state != self.local_state_machine {
            let version = self.get_signer_protocol_version();
            self.local_state_machine
                .send_signer_update_message(&mut self.stackerdb, version);
        }
        self.check_submitted_block_proposal();
        self.check_pending_block_validations(stacks_client);
    }

    fn has_unprocessed_blocks(&self) -> bool {
        self.signer_db
            .has_unprocessed_blocks(self.reward_cycle)
            .unwrap_or_else(|e| {
                error!("{self}: Failed to check for pending blocks: {e:?}",);
                // Assume we have pending blocks to prevent premature cleanup
                true
            })
    }

    fn get_local_state_machine(&self) -> &LocalStateMachine {
        &self.local_state_machine
    }

    #[cfg(not(any(test, feature = "testing")))]
    fn get_pending_proposals_count(&self) -> u64 {
        0
    }

    #[cfg(any(test, feature = "testing"))]
    fn get_pending_proposals_count(&self) -> u64 {
        self.signer_db
            .get_all_pending_block_validations()
            .map(|results| u64::try_from(results.len()).unwrap())
            .unwrap_or(0)
    }
}

impl Signer {
    /// Determine this signers response to a proposed block
    /// Returns a BlockResponse if we have already validated the block
    /// Returns None otherwise
    fn determine_response(&mut self, block_info: &BlockInfo) -> Option<BlockResponse> {
        let valid = block_info.valid?;
        let response = if valid {
            debug!("{self}: Accepting block {}", block_info.block.block_id());
            self.create_block_acceptance(&block_info.block)
        } else {
            debug!("{self}: Rejecting block {}", block_info.block.block_id());
            self.create_block_rejection(RejectReason::RejectedInPriorRound, &block_info.block)
        };
        Some(response)
    }

    /// Create a block acceptance response for a block
    pub fn create_block_acceptance(&self, block: &NakamotoBlock) -> BlockResponse {
        let signature = self
            .private_key
            .sign(block.header.signer_signature_hash().bits())
            .expect("Failed to sign block");
        BlockResponse::accepted(
            block.header.signer_signature_hash(),
            signature,
            self.signer_db.calculate_tenure_extend_timestamp(
                self.proposal_config
                    .tenure_idle_timeout
                    .saturating_add(self.proposal_config.tenure_idle_timeout_buffer),
                block,
                true,
            ),
        )
    }

    /// The actual switch-on-event processing of an event.
    /// This is separated from the Signer trait implementation of process_event
    /// so that the "do on every event" functionality can run after every event processing
    /// (i.e. even if the event_match does an early return).
    fn handle_event_match(
        &mut self,
        stacks_client: &StacksClient,
        event: &SignerEvent<SignerMessage>,
        current_reward_cycle: u64,
    ) {
        match event {
            SignerEvent::BlockValidationResponse(block_validate_response) => {
                debug!("{self}: Received a block proposal result from the stacks node...");
                self.handle_block_validate_response(stacks_client, block_validate_response)
            }
            SignerEvent::SignerMessages {
                received_time,
                messages,
                ..
            } => {
                debug!(
                    "{self}: Received {} messages from the other signers",
                    messages.len()
                );
                // try and gather signatures
                for (signer_public_key, message) in messages {
                    match message {
                        SignerMessage::BlockResponse(block_response) => {
                            self.handle_block_response(stacks_client, block_response)
                        }
                        SignerMessage::StateMachineUpdate(update) => self
                            .handle_state_machine_update(signer_public_key, update, received_time),
                        _ => {}
                    }
                }
            }
            SignerEvent::MinerMessages(messages) => {
                debug!(
                    "{self}: Received {} messages from the miner",
                    messages.len();
                );
                for message in messages {
                    match message {
                        SignerMessage::BlockProposal(block_proposal) => {
                            #[cfg(any(test, feature = "testing"))]
                            if self.test_ignore_all_block_proposals(block_proposal) {
                                continue;
                            }
                            let Some(miner_pubkey) = block_proposal.block.header.recover_miner_pk()
                            else {
                                warn!("{self}: Failed to recover miner pubkey";
                                      "signer_signature_hash" => %block_proposal.block.header.signer_signature_hash(),
                                      "consensus_hash" => %block_proposal.block.header.consensus_hash);
                                continue;
                            };

                            self.handle_block_proposal(
                                stacks_client,
                                block_proposal,
                                &miner_pubkey,
                            );
                        }
                        SignerMessage::BlockPushed(b) => {
                            // This will infinitely loop until the block is acknowledged by the node
                            info!(
                                "{self}: Got block pushed message";
                                "block_id" => %b.block_id(),
                                "block_height" => b.header.chain_length,
                                "signer_signature_hash" => %b.header.signer_signature_hash(),
                            );
                            #[cfg(any(test, feature = "testing"))]
                            if self.test_skip_block_broadcast(b) {
                                return;
                            }
                            self.handle_post_block(stacks_client, b);
                        }
                        SignerMessage::MockProposal(mock_proposal) => {
                            let epoch = match stacks_client.get_node_epoch() {
                                Ok(epoch) => epoch,
                                Err(e) => {
                                    warn!("{self}: Failed to determine node epoch. Cannot mock sign: {e}");
                                    return;
                                }
                            };
                            info!("{self}: received a mock block proposal.";
                                "current_reward_cycle" => current_reward_cycle,
                                "epoch" => ?epoch
                            );
                            if epoch == StacksEpochId::Epoch25
                                && self.reward_cycle == current_reward_cycle
                            {
                                // We are in epoch 2.5, so we should mock sign to prove we are still alive.
                                self.mock_sign(mock_proposal.clone());
                            }
                        }
                        _ => {}
                    }
                }
            }
            SignerEvent::StatusCheck => {
                debug!("{self}: Received a status check event.");
            }
            SignerEvent::NewBurnBlock {
                burn_height,
                burn_header_hash,
                consensus_hash,
                received_time,
                parent_burn_block_hash,
            } => {
                info!("{self}: Received a new burn block event for block height {burn_height}");
                self.signer_db
                    .insert_burn_block(
                        burn_header_hash,
                        consensus_hash,
                        *burn_height,
                        received_time,
                        parent_burn_block_hash,
                    )
                    .unwrap_or_else(|e| {
                        error!(
                            "Failed to write burn block event to signerdb";
                            "err" => ?e,
                            "burn_header_hash" => %burn_header_hash,
                            "burn_height" => burn_height
                        );
                        panic!("{self} Failed to write burn block event to signerdb: {e}");
                    });
                self.local_state_machine
                    .bitcoin_block_arrival(&self.signer_db, stacks_client, &self.proposal_config, Some(NewBurnBlock {
                        burn_block_height: *burn_height,
                        consensus_hash: *consensus_hash,
                    }))
                    .unwrap_or_else(|e| error!("{self}: failed to update local state machine for latest bitcoin block arrival"; "err" => ?e));
            }
            SignerEvent::NewBlock {
                block_height,
                block_id,
                consensus_hash,
                signer_sighash,
            } => {
                let Some(signer_sighash) = signer_sighash else {
                    debug!("{self}: received a new block event for a pre-nakamoto block, no processing necessary");
                    return;
                };
                self.recently_processed.add_block(*block_id);
                debug!(
                    "{self}: Received a new block event.";
                    "block_id" => %block_id,
                    "signer_signature_hash" => %signer_sighash,
                    "consensus_hash" => %consensus_hash,
                    "block_height" => block_height
                );
                self.local_state_machine
                    .stacks_block_arrival(consensus_hash, *block_height, block_id)
                    .unwrap_or_else(|e| error!("{self}: failed to update local state machine for latest stacks block arrival"; "err" => ?e));

                if let Ok(Some(mut block_info)) = self
                    .signer_db
                    .block_lookup(signer_sighash)
                    .inspect_err(|e| warn!("{self}: Failed to load block state: {e:?}"))
                {
                    if block_info.state == BlockState::GloballyAccepted {
                        // We have already globally accepted this block. Do nothing.
                        return;
                    }
                    if let Err(e) = self.signer_db.mark_block_globally_accepted(&mut block_info) {
                        warn!("{self}: Failed to mark block as globally accepted: {e:?}");
                        return;
                    }
                    if let Err(e) = self.signer_db.insert_block(&block_info) {
                        warn!("{self}: Failed to update block state to globally accepted: {e:?}");
                    }
                }
            }
        }
    }

    /// Create a block rejection response for a block with the given reject code
    pub fn create_block_rejection(
        &self,
        reject_reason: RejectReason,
        block: &NakamotoBlock,
    ) -> BlockResponse {
        BlockResponse::rejected(
            block.header.signer_signature_hash(),
            reject_reason,
            &self.private_key,
            self.mainnet,
            self.signer_db.calculate_tenure_extend_timestamp(
                self.proposal_config
                    .tenure_idle_timeout
                    .saturating_add(self.proposal_config.tenure_idle_timeout_buffer),
                block,
                false,
            ),
        )
    }

    /// Check some heuristics to see if our stacks-node has processed the parent of `block`.
    ///  Note: this can be wrong in both directions. It may return false for some blocks that
    ///  have been processed, and it may return true for some blocks that have not been processed.
    ///  The caller should not depend on this being 100% accurate.
    fn maybe_processed_parent(&self, client: &StacksClient, block: &NakamotoBlock) -> bool {
        let parent_block_id = &block.header.parent_block_id;
        if self.recently_processed.is_processed(parent_block_id) {
            return true;
        }
        let Ok(peer_info) = client.get_peer_info().inspect_err(|e| {
            warn!(
                "Failed to fetch stacks-node peer info, assuming block not processed yet";
                "error" => ?e
            )
        }) else {
            return false;
        };

        // if our stacks node has processed block height >= block proposal's parent
        //  return true
        peer_info.stacks_tip_height >= block.header.chain_length.saturating_sub(1)
    }

    /// Check if block should be rejected based on global signer state
    /// Will return a BlockResponse::Rejection if the block is invalid, none otherwise.
    fn check_block_against_global_state(
        &mut self,
        stacks_client: &StacksClient,
        block: &NakamotoBlock,
        miner_pubkey: &Secp256k1PublicKey,
    ) -> Option<BlockResponse> {
        let signer_signature_hash = block.header.signer_signature_hash();
        let block_id = block.block_id();
        // First update our global state evaluator with our local state if we have one
        let version = self.get_signer_protocol_version();
        if let Ok(update) = self
            .local_state_machine
            .try_into_update_message_with_version(version)
        {
            self.global_state_evaluator
                .insert_update(self.stacks_address, update);
        };

        let Some(global_state) = self.global_state_evaluator.determine_global_state() else {
            warn!(
                "{self}: Cannot validate block, no global signer state";
                "signer_signature_hash" => %signer_signature_hash,
                "block_id" => %block_id,
            );
            return Some(self.create_block_rejection(RejectReason::NoSortitionView, block));
        };

        let sortitions_view = SortitionsView {
            signer_state: global_state,
            config: self.proposal_config.clone(),
        };

        // Check if proposal can be rejected now if not valid against the global state
        match sortitions_view.check_proposal(
            stacks_client,
            &mut self.signer_db,
            block,
            miner_pubkey,
        ) {
            // Error validating block
            Err(RejectReason::ConnectivityIssues(e)) => {
                warn!(
                    "{self}: Error checking block proposal: {e}";
                    "signer_signature_hash" => %signer_signature_hash,
                    "block_id" => %block_id,
                );
                Some(self.create_block_rejection(RejectReason::ConnectivityIssues(e), block))
            }
            // Block proposal is bad
            Err(reject_code) => {
                warn!(
                    "{self}: Block proposal invalid";
                    "signer_signature_hash" => %signer_signature_hash,
                    "block_id" => %block_id,
                    "reject_reason" => %reject_code,
                    "reject_code" => ?reject_code,
                );
                Some(self.create_block_rejection(reject_code, block))
            }
            // Block proposal passed check, still don't know if valid
            Ok(_) => None,
        }
    }

    /// The actual `send_block_response` implementation. Declared so that we do
    /// not need to duplicate in testing.
    fn impl_send_block_response(
        &mut self,
        block: Option<&NakamotoBlock>,
        block_response: BlockResponse,
    ) {
        info!(
            "{self}: Broadcasting a block response to stacks node: {block_response:?}";
        );
        let accepted = matches!(block_response, BlockResponse::Accepted(..));
        match self
            .stackerdb
            .send_message_with_retry::<SignerMessage>(block_response.into())
        {
            Ok(ack) => {
                if !ack.accepted {
                    warn!(
                        "{self}: Block response not accepted by stacker-db: {:?}",
                        ack.reason
                    );
                }
                crate::monitoring::actions::increment_block_responses_sent(accepted);
                if let Some(block) = block {
                    crate::monitoring::actions::record_block_response_latency(block);
                }
            }
            Err(e) => {
                warn!("{self}: Failed to send block response to stacker-db: {e:?}",);
            }
        }
    }

    #[cfg(any(test, feature = "testing"))]
    fn send_block_response(
        &mut self,
        block: Option<&NakamotoBlock>,
        block_response: BlockResponse,
    ) {
        const NUM_REPEATS: usize = 1;
        let mut count = 0;
        let public_keys = TEST_REPEAT_PROPOSAL_RESPONSE.get();
        if !public_keys.contains(
            &stacks_common::types::chainstate::StacksPublicKey::from_private(&self.private_key),
        ) {
            count = NUM_REPEATS;
        }
        while count <= NUM_REPEATS {
            self.impl_send_block_response(block, block_response.clone());

            count += 1;
            sleep_ms(1000);
        }
    }

    #[cfg(not(any(test, feature = "testing")))]
    fn send_block_response(
        &mut self,
        block: Option<&NakamotoBlock>,
        block_response: BlockResponse,
    ) {
        self.impl_send_block_response(block, block_response)
    }

    /// Handle signer state update message
    fn handle_state_machine_update(
        &mut self,
        signer_public_key: &Secp256k1PublicKey,
        update: &StateMachineUpdate,
        received_time: &SystemTime,
    ) {
        info!("{self}: Received a new state machine update from signer {signer_public_key:?}: {update:?}");

        let address = StacksAddress::p2pkh(self.mainnet, signer_public_key);
        // Store the state machine update so we can reload it if we crash
        if let Err(e) = self.signer_db.insert_state_machine_update(
            self.reward_cycle,
            &address,
            update,
            received_time,
        ) {
            warn!("{self}: Failed to update global state in signerdb: {e}");
        }
        self.global_state_evaluator
            .insert_update(address, update.clone());

        // See if this update means we should capitulate our viewpoint...
        let version = self.get_signer_protocol_version();
        self.local_state_machine.capitulate_viewpoint(
            &mut self.signer_db,
            &mut self.global_state_evaluator,
            self.stacks_address,
            version,
            self.reward_cycle,
        );
    }

    /// Handle block proposal messages submitted to signers stackerdb
    fn handle_block_proposal(
        &mut self,
        stacks_client: &StacksClient,
        block_proposal: &BlockProposal,
        miner_pubkey: &Secp256k1PublicKey,
    ) {
        debug!("{self}: Received a block proposal: {block_proposal:?}");
        if block_proposal.reward_cycle != self.reward_cycle {
            // We are not signing for this reward cycle. Ignore the block.
            debug!(
                "{self}: Received a block proposal for a different reward cycle. Ignore it.";
                "requested_reward_cycle" => block_proposal.reward_cycle
            );
            return;
        }

        if block_proposal
            .block
            .header
            .timestamp
            .saturating_add(self.block_proposal_max_age_secs)
            < get_epoch_time_secs()
        {
            // Block is too old. Drop it with a warning. Don't even bother broadcasting to the node.
            warn!("{self}: Received a block proposal that is more than {} secs old. Ignoring...", self.block_proposal_max_age_secs;
                "signer_signature_hash" => %block_proposal.block.header.signer_signature_hash(),
                "block_id" => %block_proposal.block.block_id(),
                "block_height" => block_proposal.block.header.chain_length,
                "burn_height" => block_proposal.burn_height,
                "timestamp" => block_proposal.block.header.timestamp,
            );
            return;
        }

        // TODO: should add a check to ignore an old burn block height if we know its outdated. Would require us to store the burn block height we last saw on the side.
        //  the signer needs to be able to determine whether or not the block they're about to sign would conflict with an already-signed Stacks block
        let signer_signature_hash = block_proposal.block.header.signer_signature_hash();
        let prior_evaluation = self
            .block_lookup_by_reward_cycle(&signer_signature_hash)
            .and_then(|block_info| if should_reevaluate_block(&block_info) {
                debug!("Received a proposal for this block before, but our rejection reason allows us to reconsider";
                    "reject_reason" => ?block_info.reject_reason);
                None
            } else {
                Some(block_info)
            });

        // we previously considered this proposal, handle the status here
        if let Some(block_info) = prior_evaluation {
            return self.handle_prior_proposal_eval(&block_info);
        }

        info!(
            "{self}: received a block proposal for a new block.";
            "signer_signature_hash" => %signer_signature_hash,
            "block_id" => %block_proposal.block.block_id(),
            "block_height" => block_proposal.block.header.chain_length,
            "burn_height" => block_proposal.burn_height,
            "consensus_hash" => %block_proposal.block.header.consensus_hash,
        );
        crate::monitoring::actions::increment_block_proposals_received();

        // Check if proposal can be rejected now if not valid against global signer view
        let block_response = self.check_block_against_global_state(
            stacks_client,
            &block_proposal.block,
            miner_pubkey,
        );

        #[cfg(any(test, feature = "testing"))]
        let mut block_info = BlockInfo::from(block_proposal.clone());
        #[cfg(not(any(test, feature = "testing")))]
        let block_info = BlockInfo::from(block_proposal.clone());

        #[cfg(any(test, feature = "testing"))]
        let block_response =
            self.test_reject_block_proposal(block_proposal, &mut block_info, block_response);

        if let Some(block_response) = block_response {
            // We know proposal is invalid. Send rejection message, do not do further validation and do not store it.
            self.send_block_response(Some(&block_info.block), block_response);
        } else {
            // Just in case check if the last block validation submission timed out.
            self.check_submitted_block_proposal();
            if self.submitted_block_proposal.is_none() {
                // We don't know if proposal is valid, submit to stacks-node for further checks and store it locally.
                info!(
                    "{self}: submitting block proposal for validation";
                    "signer_signature_hash" => %signer_signature_hash,
                    "block_id" => %block_proposal.block.block_id(),
                    "block_height" => block_proposal.block.header.chain_length,
                    "burn_height" => block_proposal.burn_height,
                );

                #[cfg(any(test, feature = "testing"))]
                self.test_stall_block_validation_submission();
                self.submit_block_for_validation(
                    stacks_client,
                    &block_proposal.block,
                    get_epoch_time_secs(),
                );
            } else {
                // Still store the block but log we can't submit it for validation. We may receive enough signatures/rejections
                // from other signers to push the proposed block into a global rejection/acceptance regardless of our participation.
                // However, we will not be able to participate beyond this until our block submission times out or we receive a response
                // from our node.
                warn!("{self}: cannot submit block proposal for validation as we are already waiting for a response for a prior submission. Inserting pending proposal.";
                    "signer_signature_hash" => signer_signature_hash.to_string(),
                );
                self.signer_db
                    .insert_pending_block_validation(&signer_signature_hash, get_epoch_time_secs())
                    .unwrap_or_else(|e| {
                        warn!("{self}: Failed to insert pending block validation: {e:?}")
                    });
            }

            // Do not store KNOWN invalid blocks as this could DOS the signer. We only store blocks that are valid or unknown.
            self.signer_db
                .insert_block(&block_info)
                .unwrap_or_else(|e| self.handle_insert_block_error(e));
        }
    }

    fn handle_prior_proposal_eval(&mut self, block_info: &BlockInfo) {
        let Some(block_response) = self.determine_response(block_info) else {
            // We are still waiting for a response for this block. Do nothing.
            debug!(
                "{self}: Received a block proposal for a block we are already validating.";
                "signer_signature_hash" => %block_info.signer_signature_hash(),
                "block_id" => %block_info.block.block_id()
            );
            return;
        };

        self.impl_send_block_response(Some(&block_info.block), block_response);
    }

    /// Handle block response messages from a signer
    fn handle_block_response(
        &mut self,
        stacks_client: &StacksClient,
        block_response: &BlockResponse,
    ) {
        match block_response {
            BlockResponse::Accepted(accepted) => {
                self.handle_block_signature(stacks_client, accepted);
            }
            BlockResponse::Rejected(rejection) => {
                self.handle_block_rejection(rejection);
            }
        };
    }

    /// WARNING: This is an incomplete check. Do NOT call this function PRIOR to check_proposal or block_proposal validation succeeds.
    ///
    /// Re-verify a block's chain length against the last signed block within signerdb.
    /// This is required in case a block has been approved since the initial checks of the block validation endpoint.
    fn check_block_against_signer_db_state(
        &mut self,
        stacks_client: &StacksClient,
        proposed_block: &NakamotoBlock,
    ) -> Option<BlockResponse> {
        let signer_signature_hash = proposed_block.header.signer_signature_hash();
        let proposed_block_consensus_hash = proposed_block.header.consensus_hash;
        // If this is a tenure change block, ensure that it confirms the correct number of blocks from the parent tenure.
        if let Some(tenure_change) = proposed_block.get_tenure_change_tx_payload() {
            // Ensure that the tenure change block confirms the expected parent block
            match SortitionsView::check_tenure_change_confirms_parent(
                tenure_change,
                proposed_block,
                &mut self.signer_db,
                stacks_client,
                self.proposal_config.tenure_last_block_proposal_timeout,
                self.proposal_config.reorg_attempts_activity_timeout,
            ) {
                Ok(true) => {}
                Ok(false) => {
                    return Some(self.create_block_rejection(
                        RejectReason::SortitionViewMismatch,
                        proposed_block,
                    ))
                }
                Err(e) => {
                    warn!("{self}: Error checking block proposal: {e}";
                        "signer_signature_hash" => %signer_signature_hash,
                        "block_id" => %proposed_block.block_id()
                    );
                    return Some(self.create_block_rejection(
                        RejectReason::ConnectivityIssues(
                            "error checking block proposal".to_string(),
                        ),
                        proposed_block,
                    ));
                }
            }
        }

        // Ensure that the block is the last block in the chain of its current tenure.
        match self
            .signer_db
            .get_last_accepted_block(&proposed_block_consensus_hash)
        {
            Ok(Some(last_block_info)) => {
                if proposed_block.header.chain_length <= last_block_info.block.header.chain_length {
                    warn!(
                        "Miner's block proposal does not confirm as many blocks as we expect";
                        "proposed_block_consensus_hash" => %proposed_block_consensus_hash,
                        "proposed_block_signer_signature_hash" => %signer_signature_hash,
                        "proposed_chain_length" => proposed_block.header.chain_length,
                        "expected_at_least" => last_block_info.block.header.chain_length + 1,
                    );
                    return Some(self.create_block_rejection(
                        RejectReason::SortitionViewMismatch,
                        proposed_block,
                    ));
                }
            }
            Ok(_) => {}
            Err(e) => {
                warn!("{self}: Failed to check block against signer db: {e}";
                    "signer_signature_hash" => %signer_signature_hash,
                    "block_id" => %proposed_block.block_id()
                );
                return Some(self.create_block_rejection(
                    RejectReason::ConnectivityIssues(
                        "failed to check block against signer db".to_string(),
                    ),
                    proposed_block,
                ));
            }
        }
        None
    }

    /// Handle the block validate ok response. Returns our block response if we have one
    fn handle_block_validate_ok(
        &mut self,
        stacks_client: &StacksClient,
        block_validate_ok: &BlockValidateOk,
    ) -> Option<BlockResponse> {
        crate::monitoring::actions::increment_block_validation_responses(true);
        let signer_signature_hash = block_validate_ok.signer_signature_hash;
        if self
            .submitted_block_proposal
            .map(|(proposal_hash, _)| proposal_hash == signer_signature_hash)
            .unwrap_or(false)
        {
            self.submitted_block_proposal = None;
        }
        // For mutability reasons, we need to take the block_info out of the map and add it back after processing
        let Some(mut block_info) = self.block_lookup_by_reward_cycle(&signer_signature_hash) else {
            // We have not seen this block before. Why are we getting a response for it?
            debug!("{self}: Received a block validate response for a block we have not seen before. Ignoring...");
            return None;
        };
        if block_info.is_locally_finalized() {
            debug!("{self}: Received block validation for a block that is already marked as {}. Ignoring...", block_info.state);
            return None;
        }

        if let Some(block_response) =
            self.check_block_against_signer_db_state(stacks_client, &block_info.block)
        {
            // The signer db state has changed. We no longer view this block as valid. Override the validation response.
            if let Err(e) = block_info.mark_locally_rejected() {
                if !block_info.has_reached_consensus() {
                    warn!("{self}: Failed to mark block as locally rejected: {e:?}");
                }
            };
            self.impl_send_block_response(Some(&block_info.block), block_response);
            self.signer_db
                .insert_block(&block_info)
                .unwrap_or_else(|e| self.handle_insert_block_error(e));
            None
        } else {
            if let Err(e) = block_info.mark_locally_accepted(false) {
                if !block_info.has_reached_consensus() {
                    warn!("{self}: Failed to mark block as locally accepted: {e:?}",);
                    return None;
                }
                block_info.signed_self.get_or_insert(get_epoch_time_secs());
            }
            // Record the block validation time but do not consider stx transfers or boot contract calls
            block_info.validation_time_ms = if block_validate_ok.cost.is_zero() {
                Some(0)
            } else {
                Some(block_validate_ok.validation_time_ms)
            };

            self.signer_db
                .insert_block(&block_info)
                .unwrap_or_else(|e| self.handle_insert_block_error(e));
            let block_response = self.create_block_acceptance(&block_info.block);
            // have to save the signature _after_ the block info
            self.handle_block_signature(stacks_client, block_response.as_block_accepted()?);
            Some(block_response)
        }
    }

    /// Handle the block validate reject response. Returns our block response if we have one
    fn handle_block_validate_reject(
        &mut self,
        block_validate_reject: &BlockValidateReject,
    ) -> Option<BlockResponse> {
        crate::monitoring::actions::increment_block_validation_responses(false);
        let signer_signature_hash = block_validate_reject.signer_signature_hash;
        if self
            .submitted_block_proposal
            .map(|(proposal_hash, _)| proposal_hash == signer_signature_hash)
            .unwrap_or(false)
        {
            self.submitted_block_proposal = None;
        }
        let Some(mut block_info) = self.block_lookup_by_reward_cycle(&signer_signature_hash) else {
            // We have not seen this block before. Why are we getting a response for it?
            debug!("{self}: Received a block validate response for a block we have not seen before. Ignoring...");
            return None;
        };
        if block_info.is_locally_finalized() {
            debug!("{self}: Received block validation for a block that is already marked as {}. Ignoring...", block_info.state);
            return None;
        }
        if let Err(e) = block_info.mark_locally_rejected() {
            if !block_info.has_reached_consensus() {
                warn!("{self}: Failed to mark block as locally rejected: {e:?}",);
                return None;
            }
        }
        let block_rejection = BlockRejection::from_validate_rejection(
            block_validate_reject.clone(),
            &self.private_key,
            self.mainnet,
            self.signer_db.calculate_tenure_extend_timestamp(
                self.proposal_config
                    .tenure_idle_timeout
                    .saturating_add(self.proposal_config.tenure_idle_timeout_buffer),
                &block_info.block,
                false,
            ),
        );

        block_info.reject_reason = Some(block_rejection.response_data.reject_reason.clone());
        self.signer_db
            .insert_block(&block_info)
            .unwrap_or_else(|e| self.handle_insert_block_error(e));
        self.handle_block_rejection(&block_rejection);
        Some(BlockResponse::Rejected(block_rejection))
    }

    /// Handle the block validate response returned from our prior calls to submit a block for validation
    fn handle_block_validate_response(
        &mut self,
        stacks_client: &StacksClient,
        block_validate_response: &BlockValidateResponse,
    ) {
        info!("{self}: Received a block validate response: {block_validate_response:?}");
        let block_response = match block_validate_response {
            BlockValidateResponse::Ok(block_validate_ok) => {
                crate::monitoring::actions::record_block_validation_latency(
                    block_validate_ok.validation_time_ms,
                );
                self.handle_block_validate_ok(stacks_client, block_validate_ok)
            }
            BlockValidateResponse::Reject(block_validate_reject) => {
                self.handle_block_validate_reject(block_validate_reject)
            }
        };
        // Remove this block validation from the pending table
        let signer_sig_hash = block_validate_response.signer_signature_hash();
        self.signer_db
            .remove_pending_block_validation(&signer_sig_hash)
            .unwrap_or_else(|e| warn!("{self}: Failed to remove pending block validation: {e:?}"));

        if let Some(response) = block_response {
            let block = self
                .signer_db
                .block_lookup(&signer_sig_hash)
                .unwrap_or_default()
                .map(|info| info.block);
            self.impl_send_block_response(block.as_ref(), response);
        };

        // Check if there is a pending block validation that we need to submit to the node
        self.check_pending_block_validations(stacks_client);
    }

    /// Check if we can submit a block validation, and do so if we have pending block proposals
    fn check_pending_block_validations(&mut self, stacks_client: &StacksClient) {
        // if we're already waiting on a submitted block proposal, we cannot submit yet.
        if self.submitted_block_proposal.is_some() {
            return;
        }

        let (signer_sig_hash, insert_ts) =
            match self.signer_db.get_and_remove_pending_block_validation() {
                Ok(Some(x)) => x,
                Ok(None) => {
                    return;
                }
                Err(e) => {
                    warn!("{self}: Failed to get pending block validation: {e:?}");
                    return;
                }
            };

        info!("{self}: Found a pending block validation: {signer_sig_hash:?}");
        match self.signer_db.block_lookup(&signer_sig_hash) {
            Ok(Some(block_info)) => {
                self.submit_block_for_validation(stacks_client, &block_info.block, insert_ts);
            }
            Ok(None) => {
                // This should never happen
                error!("{self}: Pending block validation not found in DB: {signer_sig_hash:?}");
            }
            Err(e) => error!("{self}: Failed to get block info: {e:?}"),
        }
    }

    /// Check the current tracked submitted block proposal to see if it has timed out.
    /// Broadcasts a rejection and marks the block locally rejected if it has.
    fn check_submitted_block_proposal(&mut self) {
        let Some((proposal_signer_sighash, block_submission)) =
            self.submitted_block_proposal.take()
        else {
            // Nothing to check.
            return;
        };
        if block_submission.elapsed() < self.block_proposal_validation_timeout {
            // Not expired yet. Put it back!
            self.submitted_block_proposal = Some((proposal_signer_sighash, block_submission));
            return;
        }
        // For mutability reasons, we need to take the block_info out of the map and add it back after processing
        let mut block_info = match self.signer_db.block_lookup(&proposal_signer_sighash) {
            Ok(Some(block_info)) => {
                if block_info.has_reached_consensus() {
                    // The block has already reached consensus.
                    return;
                }
                block_info
            }
            Ok(None) => {
                // This is weird. If this is reached, its probably an error in code logic or the db was flushed.
                // Why are we tracking a block submission for a block we have never seen / stored before.
                error!("{self}: tracking an unknown block validation submission.";
                    "signer_signature_hash" => %proposal_signer_sighash,
                );
                return;
            }
            Err(e) => {
                error!("{self}: Failed to lookup block in signer db: {e:?}",);
                return;
            }
        };
        // We cannot determine the validity of the block, but we have not reached consensus on it yet.
        // Reject it so we aren't holding up the network because of our inaction.
        warn!(
            "{self}: Failed to receive block validation response within {} ms. Rejecting block.", self.block_proposal_validation_timeout.as_millis();
            "signer_signature_hash" => %proposal_signer_sighash,
        );
        let rejection = self.create_block_rejection(
            RejectReason::ConnectivityIssues(
                "failed to receive block validation response in time".to_string(),
            ),
            &block_info.block,
        );
        block_info.reject_reason = Some(rejection.get_response_data().reject_reason.clone());
        if let Err(e) = block_info.mark_locally_rejected() {
            if !block_info.has_reached_consensus() {
                warn!("{self}: Failed to mark block as locally rejected: {e:?}");
            }
        };
        self.impl_send_block_response(Some(&block_info.block), rejection);

        self.signer_db
            .insert_block(&block_info)
            .unwrap_or_else(|e| self.handle_insert_block_error(e));
    }

    /// Compute the signing weight, given a list of signatures
    fn compute_signature_signing_weight<'a>(
        &self,
        addrs: impl Iterator<Item = &'a StacksAddress>,
    ) -> u32 {
        addrs.fold(0u32, |signing_weight, stacker_address| {
            let stacker_weight = self.signer_weights.get(stacker_address).unwrap_or(&0);
            signing_weight.saturating_add(*stacker_weight)
        })
    }

    /// Compute the total signing weight
    fn compute_signature_total_weight(&self) -> u32 {
        self.signer_weights
            .values()
            .fold(0u32, |acc, val| acc.saturating_add(*val))
    }

    /// Handle an observed rejection from another signer
    fn handle_block_rejection(&mut self, rejection: &BlockRejection) {
        debug!("{self}: Received a block-reject signature: {rejection:?}");

        let block_hash = &rejection.signer_signature_hash;
        let signature = &rejection.signature;

        let Some(mut block_info) = self.block_lookup_by_reward_cycle(block_hash) else {
            debug!(
                "{self}: Received block rejection for a block we have not seen before. Ignoring..."
            );
            return;
        };
        if block_info.has_reached_consensus() {
            debug!("{self}: Received block rejection for a block that is already marked as {}. Ignoring...", block_info.state);
            return;
        }

        // recover public key
        let Ok(public_key) = rejection.recover_public_key() else {
            debug!("{self}: Received block rejection with an unrecovarable signature. Will not store.";
               "signer_signature_hash" => %block_hash,
               "signature" => %signature
            );
            return;
        };

        let signer_address = StacksAddress::p2pkh(self.mainnet, &public_key);

        // authenticate the signature -- it must be signed by one of the stacking set
        let is_valid_sig = self.signer_addresses.iter().any(|addr| {
            // it only matters that the address hash bytes match
            signer_address.bytes() == addr.bytes()
        });

        if !is_valid_sig {
            debug!("{self}: Receive block rejection with an invalid signature. Will not store.";
                "signer_signature_hash" => %block_hash,
                "signature" => %signature
            );
            return;
        }

        // signature is valid! store it
        if let Err(e) = self.signer_db.add_block_rejection_signer_addr(
            block_hash,
            &signer_address,
            &rejection.response_data.reject_reason,
        ) {
            warn!("{self}: Failed to save block rejection signature: {e:?}",);
        }
        block_info.reject_reason = Some(rejection.response_data.reject_reason.clone());

        // do we have enough signatures to mark a block a globally rejected?
        // i.e. is (set-size) - (threshold) + 1 reached.
        let rejection_addrs = match self.signer_db.get_block_rejection_signer_addrs(block_hash) {
            Ok(addrs) => addrs,
            Err(e) => {
                warn!("{self}: Failed to load block rejection addresses: {e:?}.",);
                return;
            }
        };
        let total_reject_weight =
            self.compute_signature_signing_weight(rejection_addrs.iter().map(|(addr, _)| addr));
        let total_weight = self.compute_signature_total_weight();

        let min_weight = NakamotoBlockHeader::compute_voting_weight_threshold(total_weight)
            .unwrap_or_else(|_| {
                panic!("{self}: Failed to compute threshold weight for {total_weight}")
            });
        if total_reject_weight.saturating_add(min_weight) <= total_weight {
            // Not enough rejection signatures to make a decision
            return;
        }
        info!("{self}: {total_reject_weight}/{total_weight} signers voted to reject the block {block_hash}");
        if let Err(e) = self.signer_db.mark_block_globally_rejected(&mut block_info) {
            warn!("{self}: Failed to mark block as globally rejected: {e:?}",);
        }
        if let Err(e) = self.signer_db.insert_block(&block_info) {
            error!("{self}: Failed to update block state: {e:?}",);
            panic!("{self} Failed to update block state: {e}");
        }
        if self
            .submitted_block_proposal
            .as_ref()
            .map(|(proposal_signer_sighash, _)| proposal_signer_sighash == block_hash)
            .unwrap_or(false)
        {
            // Consensus reached! No longer bother tracking its validation submission to the node as we are too late to participate in the decision anyway.
            self.submitted_block_proposal = None;
        }
    }

    /// Handle an observed signature from another signer
    fn handle_block_signature(&mut self, stacks_client: &StacksClient, accepted: &BlockAccepted) {
        let BlockAccepted {
            signer_signature_hash: block_hash,
            signature,
            metadata,
            ..
        } = accepted;
        debug!(
            "{self}: Received a block-accept signature: ({block_hash}, {signature}, {})",
            metadata.server_version
        );
        let Some(mut block_info) = self.block_lookup_by_reward_cycle(block_hash) else {
            debug!(
                "{self}: Received block signature for a block we have not seen before. Ignoring..."
            );
            return;
        };
        if block_info.has_reached_consensus() {
            debug!("{self}: Received block signature for a block that is already marked as {}. Ignoring...", block_info.state);
            return;
        }

        // recover public key
        let Ok(public_key) = Secp256k1PublicKey::recover_to_pubkey(block_hash.bits(), signature)
        else {
            debug!("{self}: Received unrecovarable signature. Will not store.";
                   "signature" => %signature,
                   "signer_signature_hash" => %block_hash);

            return;
        };

        // authenticate the signature -- it must be signed by one of the stacking set
        let is_valid_sig = self.signer_addresses.iter().any(|addr| {
            let stacker_address = StacksAddress::p2pkh(self.mainnet, &public_key);

            // it only matters that the address hash bytes match
            stacker_address.bytes() == addr.bytes()
        });

        if !is_valid_sig {
            debug!("{self}: Receive invalid signature {signature}. Will not store.");
            return;
        }

        // signature is valid! store it
        self.signer_db
            .add_block_signature(block_hash, signature)
            .unwrap_or_else(|_| panic!("{self}: Failed to save block signature"));

        // do we have enough signatures to broadcast?
        // i.e. is the threshold reached?
        let signatures = self
            .signer_db
            .get_block_signatures(block_hash)
            .unwrap_or_else(|_| panic!("{self}: Failed to load block signatures"));

        // put signatures in order by signer address (i.e. reward cycle order)
        let addrs_to_sigs: HashMap<_, _> = signatures
            .into_iter()
            .filter_map(|sig| {
                let Ok(public_key) = Secp256k1PublicKey::recover_to_pubkey(block_hash.bits(), &sig)
                else {
                    return None;
                };
                let addr = StacksAddress::p2pkh(self.mainnet, &public_key);
                Some((addr, sig))
            })
            .collect();

        let signature_weight = self.compute_signature_signing_weight(addrs_to_sigs.keys());
        let total_weight = self.compute_signature_total_weight();

        let min_weight = NakamotoBlockHeader::compute_voting_weight_threshold(total_weight)
            .unwrap_or_else(|_| {
                panic!("{self}: Failed to compute threshold weight for {total_weight}")
            });

        if min_weight > signature_weight {
            debug!(
                "{self}: Not enough signatures on block {} (have {}, need at least {}/{})",
                block_hash, signature_weight, min_weight, total_weight
            );
            return;
        }

        // have enough signatures to broadcast!
        // move block to LOCALLY accepted state.
        // It is only considered globally accepted IFF we receive a new block event confirming it OR see the chain tip of the node advance to it.
        if let Err(e) = block_info.mark_locally_accepted(true) {
            // Do not abort as we should still try to store the block signature threshold
            warn!("{self}: Failed to mark block as locally accepted: {e:?}");
        }
        let _ = self.signer_db.insert_block(&block_info).map_err(|e| {
            warn!(
                "Failed to set group threshold signature timestamp for {}: {:?}",
                block_hash, &e
            );
            panic!("{self} Failed to write block to signerdb: {e}");
        });
        #[cfg(any(test, feature = "testing"))]
        self.test_pause_block_broadcast(&block_info);

        self.broadcast_signed_block(stacks_client, block_info.block, &addrs_to_sigs);
        if self
            .submitted_block_proposal
            .as_ref()
            .map(|(proposal_hash, _)| proposal_hash == block_hash)
            .unwrap_or(false)
        {
            // Consensus reached! No longer bother tracking its validation submission to the node as we are too late to participate in the decision anyway.
            self.submitted_block_proposal = None;
        }
    }

    fn broadcast_signed_block(
        &mut self,
        stacks_client: &StacksClient,
        mut block: NakamotoBlock,
        addrs_to_sigs: &HashMap<StacksAddress, MessageSignature>,
    ) {
        // collect signatures for the block
        let signatures: Vec<_> = self
            .signer_addresses
            .iter()
            .filter_map(|addr| addrs_to_sigs.get(addr).cloned())
            .collect();

        block.header.signer_signature_hash();
        block.header.signer_signature = signatures;

        #[cfg(any(test, feature = "testing"))]
        if self.test_skip_block_broadcast(&block) {
            return;
        }
        self.handle_post_block(stacks_client, &block);
    }

    /// Attempt to post a block to the stacks-node and handle the result
    pub fn handle_post_block(&mut self, stacks_client: &StacksClient, block: &NakamotoBlock) {
        let block_hash = block.header.signer_signature_hash();
        match stacks_client.post_block(block) {
            Ok(accepted) => {
                debug!("{self}: Block {block_hash} accepted by stacks node: {accepted}");
                if let Err(e) = self
                    .signer_db
                    .set_block_broadcasted(&block_hash, get_epoch_time_secs())
                {
                    warn!("{self}: Failed to set block broadcasted for {block_hash}: {e:?}");
                }
            }
            Err(e) => {
                warn!("{self}: Failed to broadcast block {block_hash} to the node: {e}")
            }
        }
    }

    /// Submit a block for validation, and mark it as pending if the node
    /// is busy with a previous request.
    fn submit_block_for_validation(
        &mut self,
        stacks_client: &StacksClient,
        block: &NakamotoBlock,
        added_epoch_time: u64,
    ) {
        let signer_signature_hash = block.header.signer_signature_hash();
        if !self.maybe_processed_parent(stacks_client, block) {
            let time_elapsed = get_epoch_time_secs().saturating_sub(added_epoch_time);
            if Duration::from_secs(time_elapsed)
                < self.proposal_config.proposal_wait_for_parent_time
            {
                info!("{self}: Have not processed parent of block proposal yet, inserting pending block validation and will try again later";
                        "signer_signature_hash" => %signer_signature_hash,
                        "parent_block_id" => %block.header.parent_block_id,
                );
                self.signer_db
                    .insert_pending_block_validation(&signer_signature_hash, added_epoch_time)
                    .unwrap_or_else(|e| {
                        warn!("{self}: Failed to insert pending block validation: {e:?}")
                    });
                return;
            } else {
                debug!("{self}: Cannot confirm that we have processed parent, but we've waited proposal_wait_for_parent_time, will submit proposal");
            }
        }
        match stacks_client.submit_block_for_validation(block.clone()) {
            Ok(_) => {
                self.submitted_block_proposal = Some((signer_signature_hash, Instant::now()));
            }
            Err(ClientError::RequestFailure(status)) => {
                if status.as_u16() == TOO_MANY_REQUESTS_STATUS {
                    info!("{self}: Received 429 from stacks node for block validation request. Inserting pending block validation...";
                        "signer_signature_hash" => %signer_signature_hash,
                    );
                    self.signer_db
                        .insert_pending_block_validation(&signer_signature_hash, added_epoch_time)
                        .unwrap_or_else(|e| {
                            warn!("{self}: Failed to insert pending block validation: {e:?}")
                        });
                } else {
                    warn!("{self}: Received non-429 status from stacks node: {status}");
                }
            }
            Err(e) => {
                warn!("{self}: Failed to submit block for validation: {e:?}");
            }
        }
    }

    /// Send a mock signature to stackerdb to prove we are still alive
    fn mock_sign(&mut self, mock_proposal: MockProposal) {
        info!("{self}: Mock signing mock proposal: {mock_proposal:?}");
        let mock_signature = MockSignature::new(mock_proposal, &self.private_key);
        let message = SignerMessage::MockSignature(mock_signature);
        if let Err(e) = self
            .stackerdb
            .send_message_with_retry::<SignerMessage>(message)
        {
            warn!("{self}: Failed to send mock signature to stacker-db: {e:?}",);
        }
    }

    /// Helper for logging insert_block error
    pub fn handle_insert_block_error(&self, e: DBError) {
        error!("{self}: Failed to insert block into signer-db: {e:?}");
        panic!("{self} Failed to write block to signerdb: {e}");
    }

    /// Helper for getting the block info from the db while accommodating for reward cycle
    pub fn block_lookup_by_reward_cycle(
        &self,
        block_hash: &Sha512Trunc256Sum,
    ) -> Option<BlockInfo> {
        let block_info = self
            .signer_db
            .block_lookup(block_hash)
            .inspect_err(|e| {
                error!("{self}: Failed to lookup block hash {block_hash} in signer db: {e:?}");
            })
            .ok()
            .flatten()?;
        if block_info.reward_cycle == self.reward_cycle {
            Some(block_info)
        } else {
            None
        }
    }

    #[cfg(not(any(test, feature = "testing")))]
    fn get_signer_protocol_version(&self) -> u64 {
        SUPPORTED_SIGNER_PROTOCOL_VERSION
    }

    #[cfg(any(test, feature = "testing"))]
    fn get_signer_protocol_version(&self) -> u64 {
        self.test_get_signer_protocol_version()
    }
}

/// Determine if a block should be re-evaluated based on its rejection reason˝
fn should_reevaluate_block(block_info: &BlockInfo) -> bool {
    if let Some(reject_reason) = &block_info.reject_reason {
        match reject_reason {
            RejectReason::ValidationFailed(ValidateRejectCode::UnknownParent)
            | RejectReason::ConsensusHashMismatch(_)
            | RejectReason::NoSortitionView
            | RejectReason::ConnectivityIssues(_)
            | RejectReason::TestingDirective
            | RejectReason::InvalidTenureExtend
            | RejectReason::NotRejected
            | RejectReason::Unknown(_) => true,
            RejectReason::ValidationFailed(_)
            | RejectReason::RejectedInPriorRound
            | RejectReason::SortitionViewMismatch
            | RejectReason::ReorgNotAllowed
            | RejectReason::InvalidBitvec
            | RejectReason::PubkeyHashMismatch
            | RejectReason::NotLatestSortitionWinner
            | RejectReason::InvalidParentBlock
            | RejectReason::DuplicateBlockFound
            // TODO: The active miner view might have updated since the block was first proposed? Should this be reconsidered?
            | RejectReason::InvalidMiner
              => {
                // No need to re-validate these types of rejections.
                false
            }
        }
    } else {
        false
    }
}<|MERGE_RESOLUTION|>--- conflicted
+++ resolved
@@ -287,11 +287,6 @@
         if event_parity == Some(other_signer_parity) {
             return;
         }
-<<<<<<< HEAD
-        self.check_submitted_block_proposal();
-        self.check_pending_block_validations(stacks_client);
-
-        let mut prior_state = self.local_state_machine.clone();
         // Check first if our local state machine view of the miner changes before attempting to check any other events
         if let Err(e) = self.local_state_machine.check_miner_inactivity(
             &self.signer_db,
@@ -306,8 +301,6 @@
                 .send_signer_update_message(&mut self.stackerdb, version);
             prior_state = self.local_state_machine.clone();
         }
-=======
->>>>>>> db67b868
         debug!("{self}: Processing event: {event:?}");
         let Some(event) = event else {
             // No event. Do nothing.
@@ -325,25 +318,7 @@
             debug!("{self}: Signer reward cycle has not yet started. Ignoring event.");
             return;
         }
-<<<<<<< HEAD
-        if self.reward_cycle <= current_reward_cycle {
-            self.local_state_machine.handle_pending_update(&self.signer_db, stacks_client, &self.proposal_config)
-                .unwrap_or_else(|e| error!("{self}: failed to update local state machine for pending update"; "err" => ?e));
-        }
-        if prior_state != self.local_state_machine {
-            let version = self.get_signer_protocol_version();
-            self.local_state_machine
-                .send_signer_update_message(&mut self.stackerdb, version);
-            prior_state = self.local_state_machine.clone();
-        }
         self.handle_event_match(stacks_client, event, current_reward_cycle);
-=======
-
-        self.handle_event_match(stacks_client, sortition_state, event, current_reward_cycle);
-
-        self.check_submitted_block_proposal();
-        self.check_pending_block_validations(stacks_client);
->>>>>>> db67b868
 
         if prior_state != self.local_state_machine {
             let version = self.get_signer_protocol_version();
