use std::collections::VecDeque;
use std::fmt::Debug;
// Copyright (C) 2013-2020 Blockstack PBC, a public benefit corporation
// Copyright (C) 2020-2024 Stacks Open Internet Foundation
//
// This program is free software: you can redistribute it and/or modify
// it under the terms of the GNU General Public License as published by
// the Free Software Foundation, either version 3 of the License, or
// (at your option) any later version.
//
// This program is distributed in the hope that it will be useful,
// but WITHOUT ANY WARRANTY; without even the implied warranty of
// MERCHANTABILITY or FITNESS FOR A PARTICULAR PURPOSE.  See the
// GNU General Public License for more details.
//
// You should have received a copy of the GNU General Public License
// along with this program.  If not, see <http://www.gnu.org/licenses/>.
use std::sync::mpsc::Sender;
use std::time::Duration;

use clarity::codec::StacksMessageCodec;
use hashbrown::HashMap;
use libsigner::{BlockProposal, SignerEntries, SignerEvent, SignerRunLoop};
use slog::{slog_debug, slog_error, slog_info, slog_warn};
use stacks_common::{debug, error, info, warn};
use wsts::common::MerkleRoot;
use wsts::state_machine::OperationResult;

use crate::chainstate::SortitionsView;
use crate::client::{retry_with_exponential_backoff, ClientError, StacksClient};
use crate::config::{GlobalConfig, SignerConfig};
use crate::Signer as SignerTrait;

#[derive(thiserror::Error, Debug)]
/// Configuration error type
pub enum ConfigurationError {
    /// Error occurred while fetching data from the stacks node
    #[error("{0}")]
    ClientError(#[from] ClientError),
    /// The stackerdb signer config is not yet updated
    #[error("The stackerdb config is not yet updated")]
    StackerDBNotUpdated,
}

/// The internal signer state info
#[derive(PartialEq, Clone, Debug)]
pub struct StateInfo {
    /// the runloop state
    pub runloop_state: State,
    /// the current reward cycle info
    pub reward_cycle_info: Option<RewardCycleInfo>,
}

/// The signer result that can be sent across threads
pub enum SignerResult {
    /// The signer has received a status check
    StatusCheck(StateInfo),
    /// The signer has completed an operation
    OperationResult(OperationResult),
}

impl From<OperationResult> for SignerResult {
    fn from(result: OperationResult) -> Self {
        SignerResult::OperationResult(result)
    }
}

impl From<StateInfo> for SignerResult {
    fn from(state_info: StateInfo) -> Self {
        SignerResult::StatusCheck(state_info)
    }
}

/// Which signer operation to perform
#[derive(PartialEq, Clone, Debug)]
pub enum SignerCommand {
    /// Generate a DKG aggregate public key
    Dkg,
    /// Sign a message
    Sign {
        /// The block to sign over
        block_proposal: BlockProposal,
        /// Whether to make a taproot signature
        is_taproot: bool,
        /// Taproot merkle root
        merkle_root: Option<MerkleRoot>,
    },
}

/// Which operation to perform
#[derive(PartialEq, Clone, Debug)]
pub struct RunLoopCommand {
    /// Which signer operation to perform
    pub command: SignerCommand,
    /// The reward cycle we are performing the operation for
    pub reward_cycle: u64,
}

/// The runloop state
#[derive(PartialEq, Eq, Debug, Clone, Copy)]
pub enum State {
    /// The runloop is uninitialized
    Uninitialized,
    /// The runloop has no registered signers
    NoRegisteredSigners,
    /// The runloop has registered signers
    RegisteredSigners,
}

/// The current reward cycle info
#[derive(PartialEq, Eq, Debug, Clone, Copy)]
pub struct RewardCycleInfo {
    /// The current reward cycle
    pub reward_cycle: u64,
    /// The total reward cycle length
    pub reward_cycle_length: u64,
    /// The prepare phase length
    pub prepare_phase_block_length: u64,
    /// The first burn block height
    pub first_burnchain_block_height: u64,
    /// The burnchain block height of the last query
    pub last_burnchain_block_height: u64,
}

impl RewardCycleInfo {
    /// Check if the provided burnchain block height is part of the reward cycle
    pub const fn is_in_reward_cycle(&self, burnchain_block_height: u64) -> bool {
        let blocks_mined = burnchain_block_height.saturating_sub(self.first_burnchain_block_height);
        let reward_cycle = blocks_mined / self.reward_cycle_length;
        self.reward_cycle == reward_cycle
    }

    /// Get the reward cycle for a specific burnchain block height
    pub const fn get_reward_cycle(&self, burnchain_block_height: u64) -> u64 {
        let blocks_mined = burnchain_block_height.saturating_sub(self.first_burnchain_block_height);
        blocks_mined / self.reward_cycle_length
    }

    /// Check if the provided burnchain block height is in the prepare phase of the next cycle
    pub fn is_in_next_prepare_phase(&self, burnchain_block_height: u64) -> bool {
        let effective_height = burnchain_block_height - self.first_burnchain_block_height;
        let reward_index = effective_height % self.reward_cycle_length;

        reward_index >= (self.reward_cycle_length - self.prepare_phase_block_length)
            && self.get_reward_cycle(burnchain_block_height) == self.reward_cycle
    }
}

/// The configuration state for a reward cycle.
/// Allows us to track if we've registered a signer for a cycle or not
///  and to differentiate between being unregistered and simply not configured
pub enum ConfiguredSigner<Signer, T>
where
    Signer: SignerTrait<T>,
    T: StacksMessageCodec + Clone + Send + Debug,
{
    /// Signer is registered for the cycle and ready to process messages
    RegisteredSigner(Signer),
    /// The signer runloop isn't registered for this cycle (i.e., we've checked the
    ///   the signer set and we're not in it)
    NotRegistered {
        /// the cycle number we're not registered for
        cycle: u64,
        /// Phantom data for the message codec
        _phantom_state: std::marker::PhantomData<T>,
    },
}

impl<Signer: SignerTrait<T>, T: StacksMessageCodec + Clone + Send + Debug> std::fmt::Display
    for ConfiguredSigner<Signer, T>
{
    fn fmt(&self, f: &mut std::fmt::Formatter<'_>) -> std::fmt::Result {
        match self {
            Self::RegisteredSigner(s) => write!(f, "{s}"),
            Self::NotRegistered { cycle, .. } => write!(f, "NotRegistered in Cycle #{cycle}"),
        }
    }
}

impl<Signer: SignerTrait<T>, T: StacksMessageCodec + Clone + Send + Debug>
    ConfiguredSigner<Signer, T>
{
    /// Create a `NotRegistered` instance of the enum (so that callers do not need
    ///  to supply phantom_state data).
    pub fn not_registered(cycle: u64) -> Self {
        Self::NotRegistered {
            cycle,
            _phantom_state: std::marker::PhantomData,
        }
    }

    /// The reward cycle this signer is configured for
    pub fn reward_cycle(&self) -> u64 {
        match self {
            ConfiguredSigner::RegisteredSigner(s) => s.reward_cycle(),
            ConfiguredSigner::NotRegistered { cycle, .. } => *cycle,
        }
    }
}

/// The runloop for the stacks signer
pub struct RunLoop<Signer, T>
where
    Signer: SignerTrait<T>,
    T: StacksMessageCodec + Clone + Send + Debug,
{
    /// Configuration info
    pub config: GlobalConfig,
    /// The stacks node client
    pub stacks_client: StacksClient,
    /// The internal signer for an odd or even reward cycle
    /// Keyed by reward cycle % 2
    pub stacks_signers: HashMap<u64, ConfiguredSigner<Signer, T>>,
    /// The state of the runloop
    pub state: State,
    /// The commands received thus far
    pub commands: VecDeque<RunLoopCommand>,
    /// The current reward cycle info. Only None if the runloop is uninitialized
    pub current_reward_cycle_info: Option<RewardCycleInfo>,
    /// Cache sortitin data from `stacks-node`
    pub sortition_state: Option<SortitionsView>,
}

impl<Signer: SignerTrait<T>, T: StacksMessageCodec + Clone + Send + Debug> RunLoop<Signer, T> {
    /// Create a new signer runloop from the provided configuration
    pub fn new(config: GlobalConfig) -> Self {
        let stacks_client = StacksClient::from(&config);
        Self {
            config,
            stacks_client,
            stacks_signers: HashMap::with_capacity(2),
            state: State::Uninitialized,
            commands: VecDeque::new(),
            current_reward_cycle_info: None,
            sortition_state: None,
        }
    }
    /// Get the registered signers for a specific reward cycle
    /// Returns None if no signers are registered or its not Nakamoto cycle
    pub fn get_parsed_reward_set(
        &self,
        reward_cycle: u64,
    ) -> Result<Option<SignerEntries>, ClientError> {
        debug!("Getting registered signers for reward cycle {reward_cycle}...");
        let Some(signers) = self.stacks_client.get_reward_set_signers(reward_cycle)? else {
            warn!("No reward set signers found for reward cycle {reward_cycle}.");
            return Ok(None);
        };
        if signers.is_empty() {
            warn!("No registered signers found for reward cycle {reward_cycle}.");
            return Ok(None);
        }
        let entries = SignerEntries::parse(self.config.network.is_mainnet(), &signers).unwrap();
        Ok(Some(entries))
    }

    /// Get a signer configuration for a specific reward cycle from the stacks node
    fn get_signer_config(
        &mut self,
        reward_cycle: u64,
    ) -> Result<Option<SignerConfig>, ConfigurationError> {
        // We can only register for a reward cycle if a reward set exists.
        let signer_entries = match self.get_parsed_reward_set(reward_cycle) {
            Ok(Some(x)) => x,
            Ok(None) => return Ok(None),
            Err(e) => {
                warn!("Error while fetching reward set {reward_cycle}: {e:?}");
                return Err(e.into());
            }
        };
<<<<<<< HEAD
        let signer_slot_ids = match self.stacks_client.get_parsed_signer_slots(reward_cycle) {
            Ok(x) => x,
            Err(e) => {
=======

        // Ensure that the stackerdb has been updated for the reward cycle before proceeding
        let last_calculated_reward_cycle =
            self.stacks_client.get_last_set_cycle().map_err(|e| {
                warn!(
                    "Failed to fetch last calculated stackerdb cycle from stacks-node";
                    "reward_cycle" => reward_cycle,
                    "err" => ?e
                );
                ConfigurationError::StackerDBNotUpdated
            })?;
        if last_calculated_reward_cycle < reward_cycle as u128 {
            warn!(
                "Stackerdb has not been updated for reward cycle {reward_cycle}. Last calculated reward cycle is {last_calculated_reward_cycle}."
            );
            return Err(ConfigurationError::StackerDBNotUpdated);
        }

        let signer_slot_ids = self
            .get_parsed_signer_slots(&self.stacks_client, reward_cycle)
            .map_err(|e| {
>>>>>>> b5250c60
                warn!("Error while fetching stackerdb slots {reward_cycle}: {e:?}");
                e
            })?;
        let current_addr = self.stacks_client.get_signer_address();

        let Some(signer_slot_id) = signer_slot_ids.get(current_addr) else {
            warn!(
                    "Signer {current_addr} was not found in stacker db. Must not be registered for this reward cycle {reward_cycle}."
                );
            return Ok(None);
        };
        let Some(signer_id) = signer_entries.signer_ids.get(current_addr) else {
            warn!(
                "Signer {current_addr} was found in stacker db but not the reward set for reward cycle {reward_cycle}."
            );
            return Ok(None);
        };
        info!(
            "Signer #{signer_id} ({current_addr}) is registered for reward cycle {reward_cycle}."
        );
        let key_ids = signer_entries
            .signer_key_ids
            .get(signer_id)
            .cloned()
            .unwrap_or_default();
        Ok(Some(SignerConfig {
            reward_cycle,
            signer_id: *signer_id,
            signer_slot_id: *signer_slot_id,
            key_ids,
            signer_entries,
            signer_slot_ids: signer_slot_ids.into_values().collect(),
            first_proposal_burn_block_timing: self.config.first_proposal_burn_block_timing,
            ecdsa_private_key: self.config.ecdsa_private_key,
            stacks_private_key: self.config.stacks_private_key,
            node_host: self.config.node_host.to_string(),
            mainnet: self.config.network.is_mainnet(),
            dkg_end_timeout: self.config.dkg_end_timeout,
            dkg_private_timeout: self.config.dkg_private_timeout,
            dkg_public_timeout: self.config.dkg_public_timeout,
            nonce_timeout: self.config.nonce_timeout,
            sign_timeout: self.config.sign_timeout,
            tx_fee_ustx: self.config.tx_fee_ustx,
            max_tx_fee_ustx: self.config.max_tx_fee_ustx,
            db_path: self.config.db_path.clone(),
            block_proposal_timeout: self.config.block_proposal_timeout,
        }))
    }

    /// Refresh signer configuration for a specific reward cycle
    fn refresh_signer_config(&mut self, reward_cycle: u64) {
        let reward_index = reward_cycle % 2;
        let new_signer_config = match self.get_signer_config(reward_cycle) {
            Ok(Some(new_signer_config)) => {
                let signer_id = new_signer_config.signer_id;
                let new_signer = Signer::new(new_signer_config);
                info!("{new_signer} Signer is registered for reward cycle {reward_cycle} as signer #{signer_id}. Initialized signer state.");
                ConfiguredSigner::RegisteredSigner(new_signer)
            }
            Ok(None) => {
                warn!("Signer is not registered for reward cycle {reward_cycle}");
                ConfiguredSigner::not_registered(reward_cycle)
            }
            Err(e) => {
                warn!("Failed to get the reward set info: {e}. Will try again later.");
                return;
            }
        };

        self.stacks_signers.insert(reward_index, new_signer_config);
    }

    fn initialize_runloop(&mut self) -> Result<(), ClientError> {
        debug!("Initializing signer runloop...");
        let reward_cycle_info = retry_with_exponential_backoff(|| {
            self.stacks_client
                .get_current_reward_cycle_info()
                .map_err(backoff::Error::transient)
        })?;
        let current_reward_cycle = reward_cycle_info.reward_cycle;
        self.refresh_signer_config(current_reward_cycle);
        // We should only attempt to initialize the next reward cycle signer if we are in the prepare phase of the next reward cycle
        if reward_cycle_info.is_in_next_prepare_phase(reward_cycle_info.last_burnchain_block_height)
        {
            self.refresh_signer_config(current_reward_cycle.saturating_add(1));
        }
        self.current_reward_cycle_info = Some(reward_cycle_info);
        if self.stacks_signers.is_empty() {
            self.state = State::NoRegisteredSigners;
        } else {
            self.state = State::RegisteredSigners;
        }
        Ok(())
    }

    fn refresh_runloop(&mut self, ev_burn_block_height: u64) -> Result<(), ClientError> {
        let current_burn_block_height = std::cmp::max(
            self.stacks_client.get_peer_info()?.burn_block_height,
            ev_burn_block_height,
        );
        let reward_cycle_info = self
            .current_reward_cycle_info
            .as_mut()
            .expect("FATAL: cannot be an initialized signer with no reward cycle info.");
        let current_reward_cycle = reward_cycle_info.reward_cycle;
        let block_reward_cycle = reward_cycle_info.get_reward_cycle(current_burn_block_height);

        // First ensure we refresh our view of the current reward cycle information
        if block_reward_cycle != current_reward_cycle {
            let new_reward_cycle_info = RewardCycleInfo {
                reward_cycle: block_reward_cycle,
                reward_cycle_length: reward_cycle_info.reward_cycle_length,
                prepare_phase_block_length: reward_cycle_info.prepare_phase_block_length,
                first_burnchain_block_height: reward_cycle_info.first_burnchain_block_height,
                last_burnchain_block_height: current_burn_block_height,
            };
            *reward_cycle_info = new_reward_cycle_info;
        }
        let reward_cycle_before_refresh = current_reward_cycle;
        let current_reward_cycle = reward_cycle_info.reward_cycle;
        let is_in_next_prepare_phase =
            reward_cycle_info.is_in_next_prepare_phase(current_burn_block_height);
        let next_reward_cycle = current_reward_cycle.saturating_add(1);

        info!(
            "Refreshing runloop with new burn block event";
            "latest_node_burn_ht" => current_burn_block_height,
            "event_ht" =>  ev_burn_block_height,
            "reward_cycle_before_refresh" => reward_cycle_before_refresh,
            "current_reward_cycle" => current_reward_cycle,
            "configured_for_current" => Self::is_configured_for_cycle(&self.stacks_signers, current_reward_cycle),
            "registered_for_current" => Self::is_registered_for_cycle(&self.stacks_signers, current_reward_cycle),
            "configured_for_next" => Self::is_configured_for_cycle(&self.stacks_signers, next_reward_cycle),
            "registered_for_next" => Self::is_registered_for_cycle(&self.stacks_signers, next_reward_cycle),
            "is_in_next_prepare_phase" => is_in_next_prepare_phase,
        );

        // Check if we need to refresh the signers:
        //   need to refresh the current signer if we are not configured for the current reward cycle
        //   need to refresh the next signer if we're not configured for the next reward cycle, and we're in the prepare phase
        if !Self::is_configured_for_cycle(&self.stacks_signers, current_reward_cycle) {
            self.refresh_signer_config(current_reward_cycle);
        }
        if is_in_next_prepare_phase
            && !Self::is_configured_for_cycle(&self.stacks_signers, next_reward_cycle)
        {
            self.refresh_signer_config(next_reward_cycle);
        }

        self.cleanup_stale_signers(current_reward_cycle);
        if self.stacks_signers.is_empty() {
            self.state = State::NoRegisteredSigners;
        } else {
            self.state = State::RegisteredSigners;
        }
        Ok(())
    }

    fn is_configured_for_cycle(
        stacks_signers: &HashMap<u64, ConfiguredSigner<Signer, T>>,
        reward_cycle: u64,
    ) -> bool {
        let Some(signer) = stacks_signers.get(&(reward_cycle % 2)) else {
            return false;
        };
        signer.reward_cycle() == reward_cycle
    }

    fn is_registered_for_cycle(
        stacks_signers: &HashMap<u64, ConfiguredSigner<Signer, T>>,
        reward_cycle: u64,
    ) -> bool {
        let Some(signer) = stacks_signers.get(&(reward_cycle % 2)) else {
            return false;
        };
        signer.reward_cycle() == reward_cycle
            && matches!(signer, ConfiguredSigner::RegisteredSigner(_))
    }

    fn cleanup_stale_signers(&mut self, current_reward_cycle: u64) {
        let mut to_delete = Vec::new();
        for (idx, signer) in &mut self.stacks_signers {
            let reward_cycle = signer.reward_cycle();
            let next_reward_cycle = reward_cycle.wrapping_add(1);
            let stale = match next_reward_cycle.cmp(&current_reward_cycle) {
                std::cmp::Ordering::Less => true, // We are more than one reward cycle behind, so we are stale
                std::cmp::Ordering::Equal => {
                    // We are the next reward cycle, so check if we were registered and have any pending blocks to process
                    match signer {
                        ConfiguredSigner::RegisteredSigner(signer) => {
                            !signer.has_unprocessed_blocks()
                        }
                        _ => true,
                    }
                }
                std::cmp::Ordering::Greater => false, // We are the current reward cycle, so we are not stale
            };
            if stale {
                debug!("{signer}: Signer's tenure has completed.");
                to_delete.push(*idx);
            }
        }
        for idx in to_delete {
            self.stacks_signers.remove(&idx);
        }
    }
}

impl<Signer: SignerTrait<T>, T: StacksMessageCodec + Clone + Send + Debug>
    SignerRunLoop<Vec<SignerResult>, RunLoopCommand, T> for RunLoop<Signer, T>
{
    fn set_event_timeout(&mut self, timeout: Duration) {
        self.config.event_timeout = timeout;
    }

    fn get_event_timeout(&self) -> Duration {
        self.config.event_timeout
    }

    fn run_one_pass(
        &mut self,
        event: Option<SignerEvent<T>>,
        cmd: Option<RunLoopCommand>,
        res: &Sender<Vec<SignerResult>>,
    ) -> Option<Vec<SignerResult>> {
        debug!(
            "Running one pass for the signer. state={:?}, cmd={cmd:?}, event={event:?}",
            self.state
        );
        // This is the only event that we respond to from the outer signer runloop
        if let Some(SignerEvent::StatusCheck) = event {
            info!("Signer status check requested: {:?}.", self.state);
            if let Err(e) = res.send(vec![StateInfo {
                runloop_state: self.state,
                reward_cycle_info: self.current_reward_cycle_info,
            }
            .into()])
            {
                error!("Failed to send status check result: {e}.");
            }
        }

        if let Some(cmd) = cmd {
            self.commands.push_back(cmd);
        }
        if self.state == State::Uninitialized {
            if let Err(e) = self.initialize_runloop() {
                error!("Failed to initialize signer runloop: {e}.");
                if let Some(event) = event {
                    warn!("Ignoring event: {event:?}");
                }
                return None;
            }
        } else if let Some(SignerEvent::NewBurnBlock { burn_height, .. }) = event {
            if let Err(e) = self.refresh_runloop(burn_height) {
                error!("Failed to refresh signer runloop: {e}.");
                warn!("Signer may have an outdated view of the network.");
            }
        }
        let current_reward_cycle = self
            .current_reward_cycle_info
            .as_ref()
            .expect("FATAL: cannot be an initialized signer with no reward cycle info.")
            .reward_cycle;
        for configured_signer in self.stacks_signers.values_mut() {
            let ConfiguredSigner::RegisteredSigner(ref mut signer) = configured_signer else {
                debug!("{configured_signer}: Not configured for cycle, ignoring events for cycle");
                continue;
            };

            signer.process_event(
                &self.stacks_client,
                &mut self.sortition_state,
                event.as_ref(),
                res,
                current_reward_cycle,
            );
            // After processing event, run the next command for each signer
            signer.process_command(
                &self.stacks_client,
                current_reward_cycle,
                self.commands.pop_front(),
            );
        }
        if self.state == State::NoRegisteredSigners && event.is_some() {
            let next_reward_cycle = current_reward_cycle.saturating_add(1);
            info!("Signer is not registered for the current reward cycle ({current_reward_cycle}). Reward set is not yet determined or signer is not registered for the upcoming reward cycle ({next_reward_cycle}).");
        }
        None
    }
}

#[cfg(test)]
mod tests {
    use blockstack_lib::chainstate::stacks::boot::NakamotoSignerEntry;
    use libsigner::SignerEntries;
    use rand::{thread_rng, Rng, RngCore};
    use stacks_common::types::chainstate::{StacksPrivateKey, StacksPublicKey};

    use super::RewardCycleInfo;

    #[test]
    fn parse_nakamoto_signer_entries_test() {
        let nmb_signers = 10;
        let weight = 10;
        let mut signer_entries = Vec::with_capacity(nmb_signers);
        for _ in 0..nmb_signers {
            let key = StacksPublicKey::from_private(&StacksPrivateKey::new()).to_bytes_compressed();
            let mut signing_key = [0u8; 33];
            signing_key.copy_from_slice(&key);
            signer_entries.push(NakamotoSignerEntry {
                signing_key,
                stacked_amt: 0,
                weight,
            });
        }

        let parsed_entries = SignerEntries::parse(false, &signer_entries).unwrap();
        assert_eq!(parsed_entries.signer_ids.len(), nmb_signers);
        let mut signer_ids = parsed_entries.signer_ids.into_values().collect::<Vec<_>>();
        signer_ids.sort();
        assert_eq!(
            signer_ids,
            (0..nmb_signers).map(|id| id as u32).collect::<Vec<_>>()
        );
    }

    #[test]
    fn is_in_reward_cycle_info() {
        let rand_byte: u8 = std::cmp::max(1, thread_rng().gen());
        let prepare_phase_block_length = rand_byte as u64;
        // Ensure the reward cycle is not close to u64 Max to prevent overflow when adding prepare phase len
        let reward_cycle_length = (std::cmp::max(
            prepare_phase_block_length.wrapping_add(1),
            thread_rng().next_u32() as u64,
        ))
        .wrapping_add(prepare_phase_block_length);
        let reward_cycle_phase_block_length =
            reward_cycle_length.wrapping_sub(prepare_phase_block_length);
        let first_burnchain_block_height = std::cmp::max(1u8, thread_rng().gen()) as u64;
        let last_burnchain_block_height = thread_rng().gen_range(
            first_burnchain_block_height
                ..first_burnchain_block_height
                    .wrapping_add(reward_cycle_length)
                    .wrapping_sub(prepare_phase_block_length),
        );
        let blocks_mined = last_burnchain_block_height.wrapping_sub(first_burnchain_block_height);
        let reward_cycle = blocks_mined / reward_cycle_length;

        let reward_cycle_info = RewardCycleInfo {
            reward_cycle,
            reward_cycle_length,
            prepare_phase_block_length,
            first_burnchain_block_height,
            last_burnchain_block_height,
        };
        assert!(reward_cycle_info.is_in_reward_cycle(first_burnchain_block_height));
        assert!(reward_cycle_info.is_in_reward_cycle(last_burnchain_block_height));
        assert!(!reward_cycle_info
            .is_in_reward_cycle(first_burnchain_block_height.wrapping_add(reward_cycle_length)));

        assert!(reward_cycle_info.is_in_reward_cycle(
            first_burnchain_block_height
                .wrapping_add(reward_cycle_length)
                .wrapping_sub(1)
        ));

        assert!(reward_cycle_info.is_in_reward_cycle(
            first_burnchain_block_height.wrapping_add(reward_cycle_phase_block_length)
        ));
        assert!(reward_cycle_info.is_in_reward_cycle(first_burnchain_block_height.wrapping_add(1)));

        assert!(reward_cycle_info.is_in_reward_cycle(
            first_burnchain_block_height
                .wrapping_add(reward_cycle_phase_block_length)
                .wrapping_add(1)
        ));
    }

    #[test]
    fn is_in_next_prepare_phase() {
        let reward_cycle_info = RewardCycleInfo {
            reward_cycle: 5,
            reward_cycle_length: 10,
            prepare_phase_block_length: 5,
            first_burnchain_block_height: 0,
            last_burnchain_block_height: 50,
        };

        assert!(!reward_cycle_info.is_in_next_prepare_phase(49));
        assert!(!reward_cycle_info.is_in_next_prepare_phase(50));
        assert!(!reward_cycle_info.is_in_next_prepare_phase(51));
        assert!(!reward_cycle_info.is_in_next_prepare_phase(52));
        assert!(!reward_cycle_info.is_in_next_prepare_phase(53));
        assert!(!reward_cycle_info.is_in_next_prepare_phase(54));
        assert!(reward_cycle_info.is_in_next_prepare_phase(55));
        assert!(reward_cycle_info.is_in_next_prepare_phase(56));
        assert!(reward_cycle_info.is_in_next_prepare_phase(57));
        assert!(reward_cycle_info.is_in_next_prepare_phase(58));
        assert!(reward_cycle_info.is_in_next_prepare_phase(59));
        assert!(!reward_cycle_info.is_in_next_prepare_phase(60));
        assert!(!reward_cycle_info.is_in_next_prepare_phase(61));

        let rand_byte: u8 = std::cmp::max(1, thread_rng().gen());
        let prepare_phase_block_length = rand_byte as u64;
        // Ensure the reward cycle is not close to u64 Max to prevent overflow when adding prepare phase len
        let reward_cycle_length = (std::cmp::max(
            prepare_phase_block_length.wrapping_add(1),
            thread_rng().next_u32() as u64,
        ))
        .wrapping_add(prepare_phase_block_length);
        let reward_cycle_phase_block_length =
            reward_cycle_length.wrapping_sub(prepare_phase_block_length);
        let first_burnchain_block_height = std::cmp::max(1u8, thread_rng().gen()) as u64;
        let last_burnchain_block_height = thread_rng().gen_range(
            first_burnchain_block_height
                ..first_burnchain_block_height
                    .wrapping_add(reward_cycle_length)
                    .wrapping_sub(prepare_phase_block_length),
        );
        let blocks_mined = last_burnchain_block_height.wrapping_sub(first_burnchain_block_height);
        let reward_cycle = blocks_mined / reward_cycle_length;

        let reward_cycle_info = RewardCycleInfo {
            reward_cycle,
            reward_cycle_length,
            prepare_phase_block_length,
            first_burnchain_block_height,
            last_burnchain_block_height,
        };

        for i in 0..reward_cycle_length {
            if i < reward_cycle_phase_block_length {
                assert!(!reward_cycle_info
                    .is_in_next_prepare_phase(first_burnchain_block_height.wrapping_add(i)));
            } else {
                assert!(reward_cycle_info
                    .is_in_next_prepare_phase(first_burnchain_block_height.wrapping_add(i)));
            }
        }
    }
}<|MERGE_RESOLUTION|>--- conflicted
+++ resolved
@@ -268,11 +268,6 @@
                 return Err(e.into());
             }
         };
-<<<<<<< HEAD
-        let signer_slot_ids = match self.stacks_client.get_parsed_signer_slots(reward_cycle) {
-            Ok(x) => x,
-            Err(e) => {
-=======
 
         // Ensure that the stackerdb has been updated for the reward cycle before proceeding
         let last_calculated_reward_cycle =
@@ -292,9 +287,9 @@
         }
 
         let signer_slot_ids = self
-            .get_parsed_signer_slots(&self.stacks_client, reward_cycle)
+            .stacks_client
+            .get_parsed_signer_slots(reward_cycle)
             .map_err(|e| {
->>>>>>> b5250c60
                 warn!("Error while fetching stackerdb slots {reward_cycle}: {e:?}");
                 e
             })?;
