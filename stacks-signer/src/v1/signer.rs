// Copyright (C) 2013-2020 Blockstack PBC, a public benefit corporation
// Copyright (C) 2020-2024 Stacks Open Internet Foundation
//
// This program is free software: you can redistribute it and/or modify
// it under the terms of the GNU General Public License as published by
// the Free Software Foundation, either version 3 of the License, or
// (at your option) any later version.
//
// This program is distributed in the hope that it will be useful,
// but WITHOUT ANY WARRANTY; without even the implied warranty of
// MERCHANTABILITY or FITNESS FOR A PARTICULAR PURPOSE.  See the
// GNU General Public License for more details.
//
// You should have received a copy of the GNU General Public License
// along with this program.  If not, see <http://www.gnu.org/licenses/>.
use std::collections::VecDeque;
use std::fmt::Debug;
use std::path::PathBuf;
use std::sync::mpsc::Sender;
use std::time::Instant;

use blockstack_lib::chainstate::burn::ConsensusHashExtensions;
use blockstack_lib::chainstate::nakamoto::signer_set::NakamotoSigners;
use blockstack_lib::chainstate::nakamoto::{NakamotoBlock, NakamotoBlockVote};
use blockstack_lib::chainstate::stacks::boot::SIGNERS_VOTING_FUNCTION_NAME;
use blockstack_lib::chainstate::stacks::StacksTransaction;
use blockstack_lib::net::api::postblock_proposal::BlockValidateResponse;
use blockstack_lib::util_lib::db::Error as DBError;
use hashbrown::HashSet;
use libsigner::v1::messages::{
    BlockRejection, BlockResponse, MessageSlotID, RejectCode, SignerMessage,
};
use libsigner::{BlockProposal, SignerEvent};
use rand_core::OsRng;
use slog::{slog_debug, slog_error, slog_info, slog_warn};
use stacks_common::codec::{read_next, StacksMessageCodec};
use stacks_common::types::chainstate::{ConsensusHash, StacksAddress};
use stacks_common::types::StacksEpochId;
use stacks_common::util::hash::Sha512Trunc256Sum;
use stacks_common::{debug, error, info, warn};
use wsts::common::Signature;
use wsts::curve::keys::PublicKey;
use wsts::curve::point::Point;
use wsts::curve::scalar::Scalar;
use wsts::net::{Message, NonceRequest, Packet, SignatureShareRequest};
use wsts::state_machine::coordinator::fire::Coordinator as FireCoordinator;
use wsts::state_machine::coordinator::{
    Config as CoordinatorConfig, Coordinator, State as CoordinatorState,
};
use wsts::state_machine::signer::Signer as SignerStateMachine;
use wsts::state_machine::{OperationResult, SignError};
use wsts::traits::Signer as _;
use wsts::v2;

use super::stackerdb::StackerDB;
use crate::client::{ClientError, SignerSlotID, StacksClient};
use crate::config::SignerConfig;
use crate::runloop::{RunLoopCommand, SignerCommand};
<<<<<<< HEAD
use crate::signerdb::{BlockInfo, SignerDb};
use crate::traits::Signer as SignerTrait;
use crate::v1::coordinator::CoordinatorSelector;
=======
use crate::v1::coordinator::CoordinatorSelector;
use crate::v1::signerdb::SignerDb;
use crate::Signer as SignerTrait;

/// Additional Info about a proposed block
#[derive(Serialize, Deserialize, Debug, PartialEq)]
pub struct BlockInfo {
    /// The block we are considering
    pub block: NakamotoBlock,
    /// The burn block height at which the block was proposed
    pub burn_block_height: u64,
    /// The reward cycle the block belongs to
    pub reward_cycle: u64,
    /// Our vote on the block if we have one yet
    pub vote: Option<NakamotoBlockVote>,
    /// Whether the block contents are valid
    valid: Option<bool>,
    /// The associated packet nonce request if we have one
    nonce_request: Option<NonceRequest>,
    /// Whether this block is already being signed over
    pub signed_over: bool,
}

impl From<BlockProposal> for BlockInfo {
    fn from(value: BlockProposal) -> Self {
        Self {
            block: value.block,
            burn_block_height: value.burn_height,
            reward_cycle: value.reward_cycle,
            vote: None,
            valid: None,
            nonce_request: None,
            signed_over: false,
        }
    }
}
impl BlockInfo {
    /// Create a new BlockInfo with an associated nonce request packet
    pub fn new_with_request(block_proposal: BlockProposal, nonce_request: NonceRequest) -> Self {
        let mut block_info = BlockInfo::from(block_proposal);
        block_info.nonce_request = Some(nonce_request);
        block_info.signed_over = true;
        block_info
    }

    /// Return the block's signer signature hash
    pub fn signer_signature_hash(&self) -> Sha512Trunc256Sum {
        self.block.header.signer_signature_hash()
    }
}
>>>>>>> 69fa6eff

/// The specific operations that a signer can perform
#[derive(PartialEq, Eq, Debug, Clone)]
pub enum Operation {
    /// A DKG operation
    Dkg,
    /// A Sign operation
    Sign,
}

/// The Signer state
#[derive(PartialEq, Eq, Debug, Clone)]
pub enum State {
    /// The signer is uninitialized and should read stackerdb to restore state
    Uninitialized,
    /// The signer is idle, waiting for messages and commands
    Idle,
    /// The signer is executing a DKG or Sign round
    OperationInProgress(Operation),
}

/// The stacks signer registered for the reward cycle
#[derive(Debug)]
pub struct Signer {
    /// The coordinator for inbound messages for a specific reward cycle
    pub coordinator: FireCoordinator<v2::Aggregator>,
    /// The signing round used to sign messages for a specific reward cycle
    pub state_machine: SignerStateMachine<v2::Signer>,
    /// the state of the signer
    pub state: State,
    /// Received Commands that need to be processed
    pub commands: VecDeque<SignerCommand>,
    /// The stackerdb client
    pub stackerdb: StackerDB,
    /// Whether the signer is a mainnet signer or not
    pub mainnet: bool,
    /// The signer id
    pub signer_id: u32,
    /// The signer slot ids for the signers in the reward cycle
    pub signer_slot_ids: Vec<SignerSlotID>,
    /// The addresses of other signers
    pub signer_addresses: Vec<StacksAddress>,
    /// The signer slot ids for the signers in the NEXT reward cycle
    pub next_signer_slot_ids: Vec<SignerSlotID>,
    /// The addresses of the signers for the NEXT reward cycle
    pub next_signer_addresses: Vec<StacksAddress>,
    /// The reward cycle this signer belongs to
    pub reward_cycle: u64,
    /// The default tx fee in uSTX to use when the epoch is pre Nakamoto (Epoch 3.0).
    pub tx_fee_ustx: u64,
    /// If estimating the tx fee, the max tx fee in uSTX to use when the epoch is pre Nakamoto (Epoch 3.0)
    /// If None, will not cap the fee.
    pub max_tx_fee_ustx: Option<u64>,
    /// The coordinator info for the signer
    pub coordinator_selector: CoordinatorSelector,
    /// The approved key registered to the contract
    pub approved_aggregate_public_key: Option<Point>,
    /// The current active miner's key (if we know it!)
    pub miner_key: Option<PublicKey>,
    /// Signer DB path
    pub db_path: PathBuf,
    /// SignerDB for state management
    pub signer_db: SignerDb,
}

impl std::fmt::Display for Signer {
    fn fmt(&self, f: &mut std::fmt::Formatter<'_>) -> std::fmt::Result {
        write!(
            f,
            "Cycle #{} Signer #{}(C:{})",
            self.reward_cycle,
            self.signer_id,
            self.coordinator_selector.get_coordinator().0,
        )
    }
}

impl SignerTrait<SignerMessage> for Signer {
    /// Create a new signer from the given configuration
    fn new(config: SignerConfig) -> Self {
        Self::from(config)
    }

    /// Refresh the next signer data from the given configuration data
    fn update_signer(&mut self, new_signer_config: &SignerConfig) {
        self.next_signer_addresses = new_signer_config
            .signer_entries
            .signer_ids
            .keys()
            .copied()
            .collect();
        self.next_signer_slot_ids = new_signer_config.signer_slot_ids.clone();
    }
    /// Return the reward cycle of the signer
    fn reward_cycle(&self) -> u64 {
        self.reward_cycle
    }

    /// Process the event
    fn process_event(
        &mut self,
        stacks_client: &StacksClient,
        event: Option<&SignerEvent<SignerMessage>>,
        res: Sender<Vec<OperationResult>>,
        current_reward_cycle: u64,
    ) {
        let event_parity = match event {
            Some(SignerEvent::BlockValidationResponse(_)) => Some(current_reward_cycle % 2),
            // Block proposal events do have reward cycles, but each proposal has its own cycle,
            //  and the vec could be heterogenous, so, don't differentiate.
            Some(SignerEvent::MinerMessages(..))
            | Some(SignerEvent::NewBurnBlock(_))
            | Some(SignerEvent::StatusCheck)
            | None => None,
            Some(SignerEvent::SignerMessages(msg_parity, ..)) => Some(u64::from(*msg_parity) % 2),
        };
        let other_signer_parity = (self.reward_cycle + 1) % 2;
        if event_parity == Some(other_signer_parity) {
            return;
        }
        if self.approved_aggregate_public_key.is_none() {
            if let Err(e) = self.refresh_dkg(stacks_client, res.clone(), current_reward_cycle) {
                error!("{self}: failed to refresh DKG: {e}");
            }
        }
        self.refresh_coordinator();
        if self.approved_aggregate_public_key.is_none() {
            if let Err(e) = self.refresh_dkg(stacks_client, res.clone(), current_reward_cycle) {
                error!("{self}: failed to refresh DKG: {e}");
            }
        }
        self.refresh_coordinator();
        debug!("{self}: Processing event: {event:?}");
        match event {
            Some(SignerEvent::BlockValidationResponse(block_validate_response)) => {
                debug!("{self}: Received a block proposal result from the stacks node...");
                self.handle_block_validate_response(
                    stacks_client,
                    block_validate_response,
                    res,
                    current_reward_cycle,
                )
            }
            Some(SignerEvent::SignerMessages(signer_set, messages)) => {
                if *signer_set != self.stackerdb.get_signer_set() {
                    debug!("{self}: Received a signer message for a reward cycle that does not belong to this signer. Ignoring...");
                    return;
                }
                debug!(
                    "{self}: Received {} messages from the other signers...",
                    messages.len()
                );
                self.handle_signer_messages(stacks_client, res, messages, current_reward_cycle);
            }
            Some(SignerEvent::MinerMessages(messages, miner_key)) => {
                let miner_key = PublicKey::try_from(miner_key.to_bytes_compressed().as_slice())
                    .expect("FATAL: could not convert from StacksPublicKey to PublicKey");
                self.miner_key = Some(miner_key);
                if current_reward_cycle != self.reward_cycle {
                    // There is not point in processing blocks if we are not the current reward cycle (we can never actually contribute to signing these blocks)
                    debug!("{self}: Received a proposed block, but this signer's reward cycle is not the current one ({current_reward_cycle}). Ignoring...");
                    return;
                }
                debug!(
                    "{self}: Received {} messages from the miner",
                    messages.len();
                    "miner_key" => ?miner_key,
                );
                self.handle_signer_messages(stacks_client, res, messages, current_reward_cycle);
            }
            Some(SignerEvent::StatusCheck) => {
                debug!("{self}: Received a status check event.")
            }
            Some(SignerEvent::NewBurnBlock(height)) => {
                debug!("{self}: Receved a new burn block event for block height {height}")
            }
            None => {
                // No event. Do nothing.
                debug!("{self}: No event received")
            }
        }
    }

    fn process_command(
        &mut self,
        stacks_client: &StacksClient,
        current_reward_cycle: u64,
        command: Option<RunLoopCommand>,
    ) {
        if let Some(command) = command {
            let reward_cycle = command.reward_cycle;
            if self.reward_cycle != reward_cycle {
                warn!(
                    "{self}: not registered for reward cycle {reward_cycle}. Ignoring command: {command:?}"
                );
            } else {
                info!(
                    "{self}: Queuing an external runloop command ({:?}): {command:?}",
                    self.state_machine.public_keys.signers.get(&self.signer_id)
                );
                self.commands.push_back(command.command);
            }
        }
        self.process_next_command(stacks_client, current_reward_cycle);
    }
}

impl Signer {
    /// Attempt to process the next command in the queue, and update state accordingly
    fn process_next_command(&mut self, stacks_client: &StacksClient, current_reward_cycle: u64) {
        match &self.state {
            State::Uninitialized => {
                // We cannot process any commands until we have restored our state
                warn!("{self}: Cannot process commands until state is restored. Waiting...");
            }
            State::Idle => {
                let Some(command) = self.commands.front() else {
                    debug!("{self}: Nothing to process. Waiting for command...");
                    return;
                };
                let coordinator_id = if matches!(command, SignerCommand::Dkg) {
                    // We cannot execute a DKG command if we are not the coordinator
                    Some(self.get_coordinator_dkg().0)
                } else {
                    self.get_coordinator_sign(current_reward_cycle).0
                };
                if coordinator_id != Some(self.signer_id) {
                    debug!(
                                "{self}: Coordinator is {coordinator_id:?}. Will not process any commands...",
                            );
                    return;
                }
                let command = self
                    .commands
                    .pop_front()
                    .expect("BUG: Already asserted that the command queue was not empty");
                self.execute_command(stacks_client, &command);
            }
            State::OperationInProgress(op) => {
                // We cannot execute the next command until the current one is finished...
                debug!(
                    "{self}: Waiting for {op:?} operation to finish. Coordinator state = {:?}",
                    self.coordinator.state
                );
            }
        }
    }
    /// Return the current coordinator.
    /// If the current reward cycle is the active reward cycle, this is the miner,
    /// so the first element of the tuple will be None (because the miner does not have a signer index).
    /// Otherwise, the coordinator is the signer with the index returned by the coordinator selector.
    fn get_coordinator_sign(&self, current_reward_cycle: u64) -> (Option<u32>, PublicKey) {
        if self.reward_cycle == current_reward_cycle {
            let Some(ref cur_miner) = self.miner_key else {
                error!(
                    "Signer #{}: Could not lookup current miner while in active reward cycle",
                    self.signer_id
                );
                let selected = self.coordinator_selector.get_coordinator();
                return (Some(selected.0), selected.1);
            };
            // coordinator is the current miner.
            (None, *cur_miner)
        } else {
            let selected = self.coordinator_selector.get_coordinator();
            (Some(selected.0), selected.1)
        }
    }

    /// Get the current coordinator for executing DKG
    /// This will always use the coordinator selector to determine the coordinator
    fn get_coordinator_dkg(&self) -> (u32, PublicKey) {
        self.coordinator_selector.get_coordinator()
    }

    /// Read stackerdb messages in case the signer was started late or restarted and missed incoming DKG messages
    pub fn read_dkg_stackerdb_messages(
        &mut self,
        stacks_client: &StacksClient,
        res: Sender<Vec<OperationResult>>,
        current_reward_cycle: u64,
    ) -> Result<(), ClientError> {
        if self.state != State::Uninitialized {
            // We should only read stackerdb if we are uninitialized
            return Ok(());
        }
        let ordered_packets = self
            .stackerdb
            .get_dkg_packets(&self.signer_slot_ids)?
            .iter()
            .filter_map(|packet| {
                let coordinator_pubkey = if Self::is_dkg_message(&packet.msg) {
                    self.get_coordinator_dkg().1
                } else {
                    debug!(
                        "{self}: Received a non-DKG message in the DKG message queue. Ignoring it."
                    );
                    return None;
                };
                self.verify_packet(stacks_client, packet.clone(), &coordinator_pubkey)
            })
            .collect::<Vec<_>>();
        // We successfully read stackerdb so we are no longer uninitialized
        self.state = State::Idle;
        debug!(
            "{self}: Processing {} DKG messages from stackerdb: {ordered_packets:?}",
            ordered_packets.len()
        );
        self.handle_packets(stacks_client, res, &ordered_packets, current_reward_cycle);
        Ok(())
    }
}

impl From<SignerConfig> for Signer {
    fn from(signer_config: SignerConfig) -> Self {
        let mut stackerdb = StackerDB::from(&signer_config);

        let num_signers = signer_config
            .signer_entries
            .count_signers()
            .expect("FATAL: Too many registered signers to fit in a u32");
        let num_keys = signer_config
            .signer_entries
            .count_keys()
            .expect("FATAL: Too many key ids to fit in a u32");
        let threshold = signer_config
            .signer_entries
            .get_signing_threshold()
            .expect("FATAL: Too many key ids to fit in a u32");
        let dkg_threshold = signer_config
            .signer_entries
            .get_dkg_threshold()
            .expect("FATAL: Too many key ids to fit in a u32");

        let coordinator_config = CoordinatorConfig {
            threshold,
            dkg_threshold,
            num_signers,
            num_keys,
            message_private_key: signer_config.ecdsa_private_key,
            dkg_public_timeout: signer_config.dkg_public_timeout,
            dkg_private_timeout: signer_config.dkg_private_timeout,
            dkg_end_timeout: signer_config.dkg_end_timeout,
            nonce_timeout: signer_config.nonce_timeout,
            sign_timeout: signer_config.sign_timeout,
            signer_key_ids: signer_config.signer_entries.coordinator_key_ids,
            signer_public_keys: signer_config.signer_entries.signer_public_keys,
        };

        let coordinator = FireCoordinator::new(coordinator_config);
        let coordinator_selector =
            CoordinatorSelector::from(signer_config.signer_entries.public_keys.clone());

        debug!(
            "Reward cycle #{} Signer #{}: initial coordinator is signer {}",
            signer_config.reward_cycle,
            signer_config.signer_id,
            coordinator_selector.get_coordinator().0
        );
        let signer_db =
            SignerDb::new(&signer_config.db_path).expect("Failed to connect to signer Db");

        let mut state_machine = SignerStateMachine::new(
            threshold,
            num_signers,
            num_keys,
            signer_config.signer_id,
            signer_config.key_ids,
            signer_config.ecdsa_private_key,
            signer_config.signer_entries.public_keys,
        );

        if let Some(state) = load_encrypted_signer_state(
            &mut stackerdb,
            signer_config.signer_slot_id,
            &state_machine.network_private_key,
        ).or_else(|err| {
                warn!("Failed to load encrypted signer state from StackerDB, falling back to SignerDB: {err}");
                load_encrypted_signer_state(
                    &signer_db,
                    signer_config.reward_cycle,
                    &state_machine.network_private_key)
            }).expect("Failed to load encrypted signer state from both StackerDB and SignerDB") {
            state_machine.signer = state;
        };

        Self {
            coordinator,
            state_machine,
            state: State::Uninitialized,
            commands: VecDeque::new(),
            stackerdb,
            mainnet: signer_config.mainnet,
            signer_id: signer_config.signer_id,
            signer_addresses: signer_config
                .signer_entries
                .signer_ids
                .into_keys()
                .collect(),
            signer_slot_ids: signer_config.signer_slot_ids.clone(),
            next_signer_slot_ids: vec![],
            next_signer_addresses: vec![],
            reward_cycle: signer_config.reward_cycle,
            tx_fee_ustx: signer_config.tx_fee_ustx,
            max_tx_fee_ustx: signer_config.max_tx_fee_ustx,
            coordinator_selector,
            approved_aggregate_public_key: None,
            miner_key: None,
            db_path: signer_config.db_path,
            signer_db,
        }
    }
}

impl Signer {
    /// Refresh the coordinator selector
    pub fn refresh_coordinator(&mut self) {
        // TODO: do not use an empty consensus hash
        let pox_consensus_hash = ConsensusHash::empty();
        let old_coordinator_id = self.coordinator_selector.get_coordinator().0;
        let updated_coordinator_id = self
            .coordinator_selector
            .refresh_coordinator(&pox_consensus_hash);
        if old_coordinator_id != updated_coordinator_id {
            debug!(
                "{self}: Coordinator updated. Resetting state to Idle.";
                "old_coordinator_id" => {old_coordinator_id},
                "updated_coordinator_id" => {updated_coordinator_id},
                "pox_consensus_hash" => %pox_consensus_hash
            );
            self.coordinator.state = CoordinatorState::Idle;
            self.state = State::Idle;
        }
    }

    /// Finish an operation and update the coordinator selector accordingly
    fn finish_operation(&mut self) {
        self.state = State::Idle;
        self.coordinator_selector.last_message_time = None;
    }

    /// Update operation
    fn update_operation(&mut self, operation: Operation) {
        self.state = State::OperationInProgress(operation);
        self.coordinator_selector.last_message_time = Some(Instant::now());
    }

    /// Execute the given command and update state accordingly
    fn execute_command(&mut self, stacks_client: &StacksClient, command: &SignerCommand) {
        match command {
            SignerCommand::Dkg => {
                crate::monitoring::increment_commands_processed("dkg");
                if self.approved_aggregate_public_key.is_some() {
                    debug!("Reward cycle #{} Signer #{}: Already have an aggregate key. Ignoring DKG command.", self.reward_cycle, self.signer_id);
                    return;
                }
                let vote_round = match stacks_client.get_last_round(self.reward_cycle) {
                    Ok(last_round) => last_round,
                    Err(e) => {
                        error!("{self}: Unable to perform DKG. Failed to get last round from stacks node: {e:?}");
                        return;
                    }
                };
                // The dkg id will increment internally following "start_dkg_round" so do not increment it here
                self.coordinator.current_dkg_id = vote_round.unwrap_or(0);
                info!(
                    "{self}: Starting DKG vote";
                    "round" => self.coordinator.current_dkg_id.wrapping_add(1),
                    "cycle" => self.reward_cycle,
                );
                match self.coordinator.start_dkg_round() {
                    Ok(msg) => {
                        let ack = self.stackerdb.send_message_with_retry(msg.into());
                        debug!("{self}: ACK: {ack:?}",);
                        self.update_operation(Operation::Dkg);
                    }
                    Err(e) => {
                        error!("{self}: Failed to start DKG: {e:?}",);
                        return;
                    }
                }
                self.update_operation(Operation::Dkg);
            }
            SignerCommand::Sign {
                block_proposal,
                is_taproot,
                merkle_root,
            } => {
                crate::monitoring::increment_commands_processed("sign");
                if self.approved_aggregate_public_key.is_none() {
                    debug!("{self}: Cannot sign a block without an approved aggregate public key. Ignore it.");
                    return;
                }
                let signer_signature_hash = block_proposal.block.header.signer_signature_hash();
                let mut block_info = self
                    .signer_db
                    .block_lookup(self.reward_cycle, &signer_signature_hash)
                    .unwrap_or_else(|_| Some(BlockInfo::from(block_proposal.clone())))
                    .unwrap_or_else(|| BlockInfo::from(block_proposal.clone()));
                if block_info.signed_over {
                    debug!("{self}: Received a sign command for a block we are already signing over. Ignore it.");
                    return;
                }
                info!("{self}: Signing block";
                         "block_consensus_hash" => %block_proposal.block.header.consensus_hash,
                         "block_height" => block_proposal.block.header.chain_length,
                         "pre_sign_block_id" => %block_proposal.block.block_id(),
                );
                match self.coordinator.start_signing_round(
                    &block_proposal.serialize_to_vec(),
                    *is_taproot,
                    *merkle_root,
                ) {
                    Ok(msg) => {
                        let ack = self.stackerdb.send_message_with_retry(msg.into());
                        debug!("{self}: ACK: {ack:?}",);
                        block_info.signed_over = true;
                        self.signer_db
                            .insert_block(&block_info)
                            .unwrap_or_else(|e| {
                                error!("{self}: Failed to insert block in DB: {e:?}");
                            });
                        self.update_operation(Operation::Sign);
                    }
                    Err(e) => {
                        error!("{self}: Failed to start signing block: {e:?}",);
                        return;
                    }
                }
                self.update_operation(Operation::Sign);
            }
        }
    }

    /// Handle the block validate response returned from our prior calls to submit a block for validation
    fn handle_block_validate_response(
        &mut self,
        stacks_client: &StacksClient,
        block_validate_response: &BlockValidateResponse,
        res: Sender<Vec<OperationResult>>,
        current_reward_cycle: u64,
    ) {
        let mut block_info = match block_validate_response {
            BlockValidateResponse::Ok(block_validate_ok) => {
                crate::monitoring::increment_block_validation_responses(true);
                let signer_signature_hash = block_validate_ok.signer_signature_hash;
                // For mutability reasons, we need to take the block_info out of the map and add it back after processing
                let mut block_info = match self
                    .signer_db
                    .block_lookup(self.reward_cycle, &signer_signature_hash)
                {
                    Ok(Some(block_info)) => block_info,
                    Ok(None) => {
                        // We have not seen this block before. Why are we getting a response for it?
                        debug!("{self}: Received a block validate response for a block we have not seen before. Ignoring...");
                        return;
                    }
                    Err(e) => {
                        error!("{self}: Failed to lookup block in signer db: {e:?}",);
                        return;
                    }
                };
                let is_valid = self.verify_block_transactions(stacks_client, &block_info.block);
                block_info.valid = Some(is_valid);
                self.signer_db
                    .insert_block(&block_info)
                    .unwrap_or_else(|_| panic!("{self}: Failed to insert block in DB"));
                info!(
                    "{self}: Treating block validation for block {} as valid: {:?}",
                    &block_info.block.block_id(),
                    block_info.valid
                );
                block_info
            }
            BlockValidateResponse::Reject(block_validate_reject) => {
                crate::monitoring::increment_block_validation_responses(false);
                let signer_signature_hash = block_validate_reject.signer_signature_hash;
                let mut block_info = match self
                    .signer_db
                    .block_lookup(self.reward_cycle, &signer_signature_hash)
                {
                    Ok(Some(block_info)) => block_info,
                    Ok(None) => {
                        // We have not seen this block before. Why are we getting a response for it?
                        debug!("{self}: Received a block validate response for a block we have not seen before. Ignoring...");
                        return;
                    }
                    Err(e) => {
                        error!("{self}: Failed to lookup block in signer db: {e:?}");
                        return;
                    }
                };
                block_info.valid = Some(false);
                // Submit a rejection response to the .signers contract for miners
                // to observe so they know to send another block and to prove signers are doing work);
                warn!("{self}: Broadcasting a block rejection due to stacks node validation failure...");
                if let Err(e) = self
                    .stackerdb
                    .send_message_with_retry(block_validate_reject.clone().into())
                {
                    warn!("{self}: Failed to send block rejection to stacker-db: {e:?}",);
                }
                block_info
            }
        };
        if let Some(mut nonce_request) = block_info.nonce_request.take() {
            debug!("{self}: Received a block validate response from the stacks node for a block we already received a nonce request for. Responding to the nonce request...");
            // We have received validation from the stacks node. Determine our vote and update the request message
            self.determine_vote(&mut block_info, &mut nonce_request);
            // Send the nonce request through with our vote
            let packet = Packet {
                msg: Message::NonceRequest(nonce_request),
                sig: vec![],
            };
            self.handle_packets(stacks_client, res, &[packet], current_reward_cycle);
        }
        debug!(
            "{self}: Received a block validate response";
            "block_hash" => block_info.block.header.block_hash(),
            "valid" => block_info.valid,
            "signed_over" => block_info.signed_over,
        );
        self.signer_db
            .insert_block(&block_info)
            .unwrap_or_else(|_| panic!("{self}: Failed to insert block in DB"));
    }

    /// Handle signer messages submitted to signers stackerdb
    fn handle_signer_messages(
        &mut self,
        stacks_client: &StacksClient,
        res: Sender<Vec<OperationResult>>,
        messages: &[SignerMessage],
        current_reward_cycle: u64,
    ) {
        let packets: Vec<Packet> = messages
            .iter()
            .filter_map(|msg| match msg {
                SignerMessage::DkgResults { .. }
                | SignerMessage::BlockResponse(_)
                | SignerMessage::EncryptedSignerState(_)
                | SignerMessage::Transactions(_) => None,
                // TODO: if a signer tries to trigger DKG and we already have one set in the contract, ignore the request.
                SignerMessage::Packet(packet) => {
                    let coordinator_pubkey = if Self::is_dkg_message(&packet.msg) {
                        self.get_coordinator_dkg().1
                    } else {
                        self.get_coordinator_sign(current_reward_cycle).1
                    };
                    self.verify_packet(stacks_client, packet.clone(), &coordinator_pubkey)
                }
            })
            .collect();
        self.handle_packets(stacks_client, res, &packets, current_reward_cycle);
    }

    /// Helper function for determining if the provided message is a DKG specific message
    fn is_dkg_message(msg: &Message) -> bool {
        matches!(
            msg,
            Message::DkgBegin(_)
                | Message::DkgEnd(_)
                | Message::DkgEndBegin(_)
                | Message::DkgPrivateBegin(_)
                | Message::DkgPrivateShares(_)
                | Message::DkgPublicShares(_)
        )
    }

    /// Process inbound packets as both a signer and a coordinator
    /// Will send outbound packets and operation results as appropriate
    fn handle_packets(
        &mut self,
        stacks_client: &StacksClient,
        res: Sender<Vec<OperationResult>>,
        packets: &[Packet],
        current_reward_cycle: u64,
    ) {
        if let Ok(packets_len) = packets.len().try_into() {
            crate::monitoring::increment_inbound_packets(packets_len);
        }
        let signer_outbound_messages = self
            .state_machine
            .process_inbound_messages(packets)
            .unwrap_or_else(|e| {
                error!("{self}: Failed to process inbound messages as a signer: {e:?}",);
                vec![]
            });

        // Next process the message as the coordinator
        let (coordinator_outbound_messages, operation_results) = if self.reward_cycle
            != current_reward_cycle
        {
            self.coordinator
                .process_inbound_messages(packets)
                .unwrap_or_else(|e| {
                    error!("{self}: Failed to process inbound messages as a coordinator: {e:?}");
                    (vec![], vec![])
                })
        } else {
            (vec![], vec![])
        };

        if !operation_results.is_empty() {
            // We have finished a signing or DKG round, either successfully or due to error.
            // Regardless of the why, update our state to Idle as we should not expect the operation to continue.
            self.process_operation_results(stacks_client, &operation_results);
            self.send_operation_results(res, operation_results);
            self.finish_operation();
        } else if !packets.is_empty() {
            // We have received a message. Update our state accordingly
            // Let us be extra explicit in case a new state type gets added to wsts' state machine
            match &self.coordinator.state {
                CoordinatorState::Idle => {}
                CoordinatorState::DkgPublicDistribute
                | CoordinatorState::DkgPublicGather
                | CoordinatorState::DkgPrivateDistribute
                | CoordinatorState::DkgPrivateGather
                | CoordinatorState::DkgEndDistribute
                | CoordinatorState::DkgEndGather => {
                    self.update_operation(Operation::Dkg);
                }
                CoordinatorState::NonceRequest(_, _)
                | CoordinatorState::NonceGather(_, _)
                | CoordinatorState::SigShareRequest(_, _)
                | CoordinatorState::SigShareGather(_, _) => {
                    self.update_operation(Operation::Sign);
                }
            }
        }

        if packets
            .iter()
            .any(|packet| matches!(packet.msg, Message::DkgEnd(_)))
        {
            debug!("{self}: Saving signer state");
            self.save_signer_state()
                .unwrap_or_else(|_| panic!("{self}: Failed to save signer state"));
        }
        self.send_outbound_messages(signer_outbound_messages);
        self.send_outbound_messages(coordinator_outbound_messages);
    }

    /// Validate a signature share request, updating its message where appropriate.
    /// If the request is for a block it has already agreed to sign, it will overwrite the message with the agreed upon value
    /// Returns whether the request is valid or not.
    fn validate_signature_share_request(&self, request: &mut SignatureShareRequest) -> bool {
        let Some(block_vote): Option<NakamotoBlockVote> = read_next(&mut &request.message[..]).ok()
        else {
            // We currently reject anything that is not a block vote
            debug!(
                "{self}: Received a signature share request for an unknown message stream. Reject it.",
            );
            return false;
        };

        match self
            .signer_db
            .block_lookup(self.reward_cycle, &block_vote.signer_signature_hash)
            .unwrap_or_else(|_| panic!("{self}: Failed to connect to DB"))
            .map(|b| b.vote)
        {
            Some(Some(vote)) => {
                // Overwrite with our agreed upon value in case another message won majority or the coordinator is trying to cheat...
                debug!(
                    "{self}: Set vote (rejected = {}) to {vote:?}", block_vote.rejected;
                    "requested_sighash" => %block_vote.signer_signature_hash,
                );
                request.message = vote.serialize_to_vec();
                true
            }
            Some(None) => {
                // We never agreed to sign this block. Reject it.
                // This can happen if the coordinator received enough votes to sign yes
                // or no on a block before we received validation from the stacks node.
                debug!(
                    "{self}: Received a signature share request for a block we never agreed to sign. Ignore it.";
                    "requested_sighash" => %block_vote.signer_signature_hash,
                );
                false
            }
            None => {
                // We will only sign across block hashes or block hashes + b'n' byte for
                // blocks we have seen a Nonce Request for (and subsequent validation)
                // We are missing the context here necessary to make a decision. Reject the block
                debug!(
                    "{self}: Received a signature share request from an unknown block. Reject it.";
                    "requested_sighash" => %block_vote.signer_signature_hash,
                );
                false
            }
        }
    }

    /// Validate a nonce request, updating its message appropriately.
    /// If the request is for a block, we will update the request message
    /// as either a hash indicating a vote no or the signature hash indicating a vote yes
    /// Returns whether the request is valid or not
    fn validate_nonce_request(
        &mut self,
        stacks_client: &StacksClient,
        nonce_request: &mut NonceRequest,
    ) -> Option<BlockInfo> {
        let Some(block_proposal) =
            BlockProposal::consensus_deserialize(&mut nonce_request.message.as_slice()).ok()
        else {
            // We currently reject anything that is not a valid block proposal
            warn!("{self}: Received a nonce request for an unknown message stream. Reject it.",);
            return None;
        };
        if block_proposal.reward_cycle != self.reward_cycle {
            // We are not signing for this reward cycle. Reject the block
            warn!(
                "{self}: Received a nonce request for a different reward cycle. Reject it.";
                "requested_reward_cycle" => block_proposal.reward_cycle,
            );
            return None;
        }
        // TODO: could add a check to ignore an old burn block height if we know its oudated. Would require us to store the burn block height we last saw on the side.
        let signer_signature_hash = block_proposal.block.header.signer_signature_hash();
        let Some(mut block_info) = self
            .signer_db
            .block_lookup(self.reward_cycle, &signer_signature_hash)
            .expect("Failed to connect to signer DB")
        else {
            debug!(
                "{self}: received a nonce request for a new block. Submit block for validation. ";
                "signer_sighash" => %signer_signature_hash,
            );
            let block_info = BlockInfo::new_with_request(block_proposal, nonce_request.clone());
            stacks_client
                .submit_block_for_validation(block_info.block.clone())
                .unwrap_or_else(|e| {
                    warn!("{self}: Failed to submit block for validation: {e:?}",);
                });
            return Some(block_info);
        };

        if block_info.valid.is_none() {
            // We have not yet received validation from the stacks node. Cache the request and wait for validation
            debug!("{self}: We have yet to receive validation from the stacks node for a nonce request. Cache the nonce request and wait for block validation...");
            block_info.nonce_request = Some(nonce_request.clone());
            return Some(block_info);
        }

        self.determine_vote(&mut block_info, nonce_request);
        Some(block_info)
    }

    /// Verify the transactions in a block are as expected
    fn verify_block_transactions(
        &mut self,
        stacks_client: &StacksClient,
        block: &NakamotoBlock,
    ) -> bool {
        let next_reward_cycle = self.reward_cycle.wrapping_add(1);
        let approved_aggregate_public_key = stacks_client
            .get_approved_aggregate_key(next_reward_cycle)
            .unwrap_or(None);
        if approved_aggregate_public_key.is_some() {
            // We do not enforce a block contain any transactions except the aggregate votes when it is NOT already set for the upcoming signers' reward cycle
            // Otherwise it is a waste of block space and time to enforce as the desired outcome has been reached.
            debug!("{self}: Already have an aggregate key for the next signer set's reward cycle ({}). Skipping transaction verification...", next_reward_cycle);
            return true;
        }
        if let Ok(expected_transactions) = self.get_expected_transactions(stacks_client) {
            //It might be worth building a hashset of the blocks' txids and checking that against the expected transaction's txid.
            let block_tx_hashset = block.txs.iter().map(|tx| tx.txid()).collect::<HashSet<_>>();
            // Ensure the block contains the transactions we expect
            let missing_transactions = expected_transactions
                .into_iter()
                .filter_map(|tx| {
                    if !block_tx_hashset.contains(&tx.txid()) {
                        debug!("{self}: expected txid {} is in the block", &tx.txid());
                        Some(tx)
                    } else {
                        debug!("{self}: missing expected txid {}", &tx.txid());
                        None
                    }
                })
                .collect::<Vec<_>>();
            let is_valid = missing_transactions.is_empty();
            if !is_valid {
                debug!("{self}: Broadcasting a block rejection due to missing expected transactions...");
                let block_rejection = BlockRejection::new(
                    block.header.signer_signature_hash(),
                    RejectCode::MissingTransactions(missing_transactions),
                );
                // Submit signature result to miners to observe
                if let Err(e) = self
                    .stackerdb
                    .send_message_with_retry(block_rejection.into())
                {
                    warn!("{self}: Failed to send block rejection to stacker-db: {e:?}",);
                }
            }
            is_valid
        } else {
            // Failed to connect to the stacks node to get transactions. Cannot validate the block. Reject it.
            debug!("{self}: Broadcasting a block rejection due to signer connectivity issues...",);
            let block_rejection = BlockRejection::new(
                block.header.signer_signature_hash(),
                RejectCode::ConnectivityIssues,
            );
            // Submit signature result to miners to observe
            if let Err(e) = self
                .stackerdb
                .send_message_with_retry(block_rejection.into())
            {
                warn!("{self}: Failed to send block submission to stacker-db: {e:?}",);
            }
            false
        }
    }

    /// Get transactions from stackerdb for the given addresses and account nonces, filtering out any malformed transactions
    fn get_signer_transactions(
        &mut self,
        nonces: &std::collections::HashMap<StacksAddress, u64>,
    ) -> Result<Vec<StacksTransaction>, ClientError> {
        let transactions: Vec<_> = self
            .stackerdb
            .get_current_transactions()?
            .into_iter()
            .filter_map(|tx| {
                if !NakamotoSigners::valid_vote_transaction(nonces, &tx, self.mainnet) {
                    return None;
                }
                Some(tx)
            })
            .collect();
        Ok(transactions)
    }

    /// Get the transactions that should be included in the block, filtering out any invalid transactions
    fn get_expected_transactions(
        &mut self,
        stacks_client: &StacksClient,
    ) -> Result<Vec<StacksTransaction>, ClientError> {
        if self.next_signer_slot_ids.is_empty() {
            debug!("{self}: No next signers. Skipping transaction retrieval.",);
            return Ok(vec![]);
        }
        // Get all the account nonces for the next signers
        let account_nonces = self.get_account_nonces(stacks_client, &self.next_signer_addresses);
        let transactions: Vec<_> = self
            .stackerdb
            .get_next_transactions(&self.next_signer_slot_ids)?;
        let mut filtered_transactions = std::collections::HashMap::new();
        NakamotoSigners::update_filtered_transactions(
            &mut filtered_transactions,
            &account_nonces,
            self.mainnet,
            transactions,
        );
        // We only allow enforcement of one special cased transaction per signer address per block
        Ok(filtered_transactions.into_values().collect())
    }

    /// Determine the vote for a block and update the block info and nonce request accordingly
    fn determine_vote(&self, block_info: &mut BlockInfo, nonce_request: &mut NonceRequest) {
        let rejected = !block_info.valid.unwrap_or(false);
        if rejected {
            debug!("{self}: Rejecting block {}", block_info.block.block_id());
        } else {
            debug!("{self}: Accepting block {}", block_info.block.block_id());
        }
        let block_vote = NakamotoBlockVote {
            signer_signature_hash: block_info.block.header.signer_signature_hash(),
            rejected: !block_info.valid.unwrap_or(false),
        };
        let block_vote_bytes = block_vote.serialize_to_vec();
        // Cache our vote
        block_info.vote = Some(block_vote);
        nonce_request.message = block_vote_bytes;
    }

    /// Verify a chunk is a valid wsts packet. Returns the packet if it is valid, else None.
    /// NOTE: The packet will be updated if the signer wishes to respond to NonceRequest
    /// and SignatureShareRequests with a different message than what the coordinator originally sent.
    /// This is done to prevent a malicious coordinator from sending a different message than what was
    /// agreed upon and to support the case where the signer wishes to reject a block by voting no
    fn verify_packet(
        &mut self,
        stacks_client: &StacksClient,
        mut packet: Packet,
        coordinator_public_key: &PublicKey,
    ) -> Option<Packet> {
        // We only care about verified wsts packets. Ignore anything else.
        if packet.verify(&self.state_machine.public_keys, coordinator_public_key) {
            match &mut packet.msg {
                Message::SignatureShareRequest(request) => {
                    if !self.validate_signature_share_request(request) {
                        return None;
                    }
                }
                Message::NonceRequest(request) => {
                    let Some(updated_block_info) =
                        self.validate_nonce_request(stacks_client, request)
                    else {
                        warn!("Failed to validate and parse nonce request");
                        return None;
                    };
                    self.signer_db
                        .insert_block(&updated_block_info)
                        .unwrap_or_else(|_| panic!("{self}: Failed to insert block in DB"));
                    let process_request = updated_block_info.vote.is_some();
                    if !process_request {
                        debug!("Failed to validate nonce request");
                        return None;
                    }
                }
                _ => {
                    // Nothing to do for other message types
                }
            }
            Some(packet)
        } else {
            debug!(
                "{self}: Failed to verify wsts packet with {}: {packet:?}",
                coordinator_public_key
            );
            None
        }
    }

    /// Processes the operation results, broadcasting block acceptance or rejection messages
    /// and DKG vote results accordingly
    fn process_operation_results(
        &mut self,
        stacks_client: &StacksClient,
        operation_results: &[OperationResult],
    ) {
        for operation_result in operation_results {
            // Signers only every trigger non-taproot signing rounds over blocks. Ignore SignTaproot results
            match operation_result {
                OperationResult::Sign(signature) => {
                    crate::monitoring::increment_operation_results("sign");
                    debug!("{self}: Received signature result");
                    self.process_signature(signature);
                }
                OperationResult::SignTaproot(_) => {
                    crate::monitoring::increment_operation_results("sign_taproot");
                    debug!("{self}: Received a signature result for a taproot signature. Nothing to broadcast as we currently sign blocks with a FROST signature.");
                }
                OperationResult::Dkg(aggregate_key) => {
                    crate::monitoring::increment_operation_results("dkg");
                    self.process_dkg(stacks_client, aggregate_key);
                }
                OperationResult::SignError(e) => {
                    crate::monitoring::increment_operation_results("sign_error");
                    warn!("{self}: Received a Sign error: {e:?}");
                    self.process_sign_error(e);
                }
                OperationResult::DkgError(e) => {
                    crate::monitoring::increment_operation_results("dkg_error");
                    warn!("{self}: Received a DKG error: {e:?}");
                    // TODO: process these errors and track malicious signers to report
                }
            }
        }
    }

    /// Process a dkg result by broadcasting a vote to the stacks node
    fn process_dkg(&mut self, stacks_client: &StacksClient, dkg_public_key: &Point) {
        let mut dkg_results_bytes = vec![];
        debug!(
            "{self}: Received DKG result. Broadcasting vote to the stacks node...";
            "dkg_public_key" => %dkg_public_key
        );
        if let Err(e) = SignerMessage::serialize_dkg_result(
            &mut dkg_results_bytes,
            dkg_public_key,
            self.coordinator.party_polynomials.iter(),
        ) {
            error!("{}: Failed to serialize DKGResults message for StackerDB, will continue operating.", self.signer_id;
                   "error" => %e);
        } else if let Err(e) = self
            .stackerdb
            .send_message_bytes_with_retry(&MessageSlotID::DkgResults, dkg_results_bytes)
        {
            error!("{}: Failed to send DKGResults message to StackerDB, will continue operating.", self.signer_id;
                       "error" => %e);
        }

        // Get our current nonce from the stacks node and compare it against what we have sitting in the stackerdb instance
        let signer_address = stacks_client.get_signer_address();
        // Retreieve ALL account nonces as we may have transactions from other signers in our stackerdb slot that we care about
        let account_nonces = self.get_account_nonces(stacks_client, &self.signer_addresses);
        let account_nonce = account_nonces.get(signer_address).unwrap_or(&0);
        let signer_transactions = self
            .get_signer_transactions(&account_nonces)
            .map_err(|e| {
                error!("{self}: Unable to get signer transactions: {e:?}.");
            })
            .unwrap_or_default();
        // If we have a transaction in the stackerdb slot, we need to increment the nonce hence the +1, else should use the account nonce
        let next_nonce = signer_transactions
            .first()
            .map(|tx| tx.get_origin_nonce().wrapping_add(1))
            .unwrap_or(*account_nonce);
        let epoch = stacks_client
            .get_node_epoch()
            .unwrap_or(StacksEpochId::Epoch24);
        match self.build_dkg_vote(stacks_client, &epoch, next_nonce, *dkg_public_key) {
            Ok(new_transaction) => {
                if let Err(e) = self.broadcast_dkg_vote(
                    stacks_client,
                    epoch,
                    signer_transactions,
                    new_transaction,
                ) {
                    warn!(
                        "{self}: Failed to broadcast DKG public key vote ({dkg_public_key:?}): {e:?}"
                    );
                }
            }
            Err(e) => {
                warn!(
                    "{self}: Failed to build DKG public key vote ({dkg_public_key:?}) transaction: {e:?}."
                );
            }
        }
    }

    /// Build a signed DKG vote transaction
    fn build_dkg_vote(
        &mut self,
        stacks_client: &StacksClient,
        epoch: &StacksEpochId,
        nonce: u64,
        dkg_public_key: Point,
    ) -> Result<StacksTransaction, ClientError> {
        let mut unsigned_tx = stacks_client.build_unsigned_vote_for_aggregate_public_key(
            self.stackerdb.get_signer_slot_id().0,
            self.coordinator.current_dkg_id,
            dkg_public_key,
            self.reward_cycle,
            nonce,
        )?;
        let tx_fee = if epoch < &StacksEpochId::Epoch30 {
            info!("{self}: in pre Epoch 3.0 cycles, must set a transaction fee for the DKG vote.");
            let fee = if let Some(max_fee) = self.max_tx_fee_ustx {
                let estimated_fee = stacks_client
                    .get_medium_estimated_fee_ustx(&unsigned_tx)
                    .map_err(|e| {
                        warn!("{self}: unable to estimate fee for DKG vote transaction: {e:?}.");
                        e
                    })
                    .unwrap_or(self.tx_fee_ustx);
                std::cmp::min(estimated_fee, max_fee)
            } else {
                self.tx_fee_ustx
            };
            debug!("{self}: Using a fee of {fee} uSTX for DKG vote transaction.");
            fee
        } else {
            0
        };
        unsigned_tx.set_tx_fee(tx_fee);
        stacks_client.sign_transaction(unsigned_tx)
    }

    // Get the account nonces for the provided list of signer addresses
    fn get_account_nonces(
        &self,
        stacks_client: &StacksClient,
        signer_addresses: &[StacksAddress],
    ) -> std::collections::HashMap<StacksAddress, u64> {
        let mut account_nonces = std::collections::HashMap::with_capacity(signer_addresses.len());
        for address in signer_addresses {
            let Ok(account_nonce) = stacks_client.get_account_nonce(address) else {
                warn!("{self}: Unable to get account nonce for address: {address}.");
                continue;
            };
            account_nonces.insert(*address, account_nonce);
        }
        account_nonces
    }

    /// broadcast the dkg vote transaction according to the current epoch
    fn broadcast_dkg_vote(
        &mut self,
        stacks_client: &StacksClient,
        epoch: StacksEpochId,
        mut signer_transactions: Vec<StacksTransaction>,
        new_transaction: StacksTransaction,
    ) -> Result<(), ClientError> {
        let txid = new_transaction.txid();
        if self.approved_aggregate_public_key.is_some() {
            // We do not enforce a block contain any transactions except the aggregate votes when it is NOT already set
            info!(
                "{self}: Already has an approved aggregate key. Do not broadcast the transaction ({txid:?})."
            );
            return Ok(());
        }
        if epoch >= StacksEpochId::Epoch30 {
            debug!("{self}: Received a DKG result while in epoch 3.0. Broadcast the transaction only to stackerDB.");
        } else if epoch == StacksEpochId::Epoch25 {
            debug!("{self}: Received a DKG result while in epoch 2.5. Broadcast the transaction to the mempool.");
            stacks_client.submit_transaction(&new_transaction)?;
            info!("{self}: Submitted DKG vote transaction ({txid:?}) to the mempool");
        } else {
            debug!("{self}: Received a DKG result, but are in an unsupported epoch. Do not broadcast the transaction ({}).", new_transaction.txid());
            return Ok(());
        }
        // For all Pox-4 epochs onwards, broadcast the results also to stackerDB for other signers/miners to observe
        signer_transactions.push(new_transaction);
        let signer_message = SignerMessage::Transactions(signer_transactions);
        self.stackerdb.send_message_with_retry(signer_message)?;
        crate::monitoring::increment_dkg_votes_submitted();
        info!("{self}: Broadcasted DKG vote transaction ({txid}) to stacker DB");
        Ok(())
    }

    /// Process a signature from a signing round by deserializing the signature and
    /// broadcasting an appropriate Reject or Approval message to stackerdb
    fn process_signature(&mut self, signature: &Signature) {
        // Deserialize the signature result and broadcast an appropriate Reject or Approval message to stackerdb
        let message = self.coordinator.get_message();
        let Some(block_vote): Option<NakamotoBlockVote> = read_next(&mut &message[..]).ok() else {
            debug!("{self}: Received a signature result for a non-block. Nothing to broadcast.");
            return;
        };

        let block_submission = if block_vote.rejected {
            crate::monitoring::increment_block_responses_sent(false);
            // We signed a rejection message. Return a rejection message
            BlockResponse::rejected(block_vote.signer_signature_hash, signature.clone())
        } else {
            crate::monitoring::increment_block_responses_sent(true);
            // we agreed to sign the block hash. Return an approval message
            BlockResponse::accepted(block_vote.signer_signature_hash, signature.clone())
        };

        // Submit signature result to miners to observe
        info!("{self}: Submit block response: {block_submission}");
        if let Err(e) = self
            .stackerdb
            .send_message_with_retry(block_submission.into())
        {
            warn!("{self}: Failed to send block submission to stacker-db: {e:?}");
        }
    }

    /// Process a sign error from a signing round, broadcasting a rejection message to stackerdb accordingly
    fn process_sign_error(&mut self, e: &SignError) {
        let message = self.coordinator.get_message();
        // We do not sign across blocks, but across their hashes. however, the first sign request is always across the block
        // so we must handle this case first

        let block: NakamotoBlock = read_next(&mut &message[..]).ok().unwrap_or({
            // This is not a block so maybe its across its hash
            let Some(block_vote): Option<NakamotoBlockVote> = read_next(&mut &message[..]).ok()
            else {
                // This is not a block vote either. We cannot process this error
                debug!(
                    "{self}: Received a signature error for a non-block. Nothing to broadcast."
                );
                return;
            };
            let Some(block_info) = self
                .signer_db
                .block_lookup(self.reward_cycle, &block_vote.signer_signature_hash)
                .unwrap_or_else(|_| panic!("{self}: Failed to connect to signer DB"))
            else {
                debug!(
                    "{self}: Received a signature result for a block we have not seen before. Ignoring..."
                );
                return;
            };
            block_info.block
        });
        let block_rejection =
            BlockRejection::new(block.header.signer_signature_hash(), RejectCode::from(e));
        debug!("{self}: Broadcasting block rejection: {block_rejection:?}");
        // Submit signature result to miners to observe
        if let Err(e) = self
            .stackerdb
            .send_message_with_retry(block_rejection.into())
        {
            warn!("{self}: Failed to send block rejection submission to stacker-db: {e:?}");
        }
    }

    /// Persist signer state in both SignerDB and StackerDB
    fn save_signer_state(&mut self) -> Result<(), PersistenceError> {
        let rng = &mut OsRng;

        let state = self.state_machine.signer.save();
        let serialized_state = serde_json::to_vec(&state)?;

        let encrypted_state = encrypt(
            &self.state_machine.network_private_key,
            &serialized_state,
            rng,
        )?;

        let signerdb_result = self.save_signer_state_in_signerdb(&encrypted_state);
        let stackerdb_result = self.save_signer_state_in_stackerdb(encrypted_state);

        if let Err(err) = &signerdb_result {
            warn!("{self}: Failed to persist state in SignerDB: {err}");
        }

        if let Err(err) = &stackerdb_result {
            warn!("{self}: Failed to persist state in StackerDB: {err}");

            stackerdb_result
        } else {
            signerdb_result
        }
    }

    /// Persist signer state in SignerDB
    fn save_signer_state_in_signerdb(
        &self,
        encrypted_state: &[u8],
    ) -> Result<(), PersistenceError> {
        self.signer_db
            .insert_encrypted_signer_state(self.reward_cycle, encrypted_state)?;

        Ok(())
    }

    /// Persist signer state in StackerDB
    fn save_signer_state_in_stackerdb(
        &mut self,
        encrypted_state: Vec<u8>,
    ) -> Result<(), PersistenceError> {
        let message = SignerMessage::EncryptedSignerState(encrypted_state);

        self.stackerdb.send_message_with_retry(message)?;

        Ok(())
    }

    /// Send any operation results across the provided channel
    fn send_operation_results(
        &mut self,
        res: Sender<Vec<OperationResult>>,
        operation_results: Vec<OperationResult>,
    ) {
        let nmb_results = operation_results.len();
        match res.send(operation_results) {
            Ok(_) => {
                debug!("{self}: Successfully sent {nmb_results} operation result(s)")
            }
            Err(e) => {
                warn!("{self}: Failed to send {nmb_results} operation results: {e:?}");
            }
        }
    }

    /// Sending all provided packets through stackerdb with a retry
    fn send_outbound_messages(&mut self, outbound_messages: Vec<Packet>) {
        debug!(
            "{self}: Sending {} messages to other stacker-db instances.",
            outbound_messages.len()
        );
        for msg in outbound_messages {
            let ack = self.stackerdb.send_message_with_retry(msg.into());
            if let Ok(ack) = ack {
                debug!("{self}: send outbound ACK: {ack:?}");
            } else {
                warn!("{self}: Failed to send message to stacker-db instance: {ack:?}");
            }
        }
    }

    /// Refresh DKG and queue it if required
    pub fn refresh_dkg(
        &mut self,
        stacks_client: &StacksClient,
        res: Sender<Vec<OperationResult>>,
        current_reward_cycle: u64,
    ) -> Result<(), ClientError> {
        // First attempt to retrieve the aggregate key from the contract.
        self.update_approved_aggregate_key(stacks_client)?;
        if self.approved_aggregate_public_key.is_some() {
            return Ok(());
        }
        // Check stackerdb for any missed DKG messages to catch up our state.
        self.read_dkg_stackerdb_messages(stacks_client, res, current_reward_cycle)?;
        // Check if we should still queue DKG
        if !self.should_queue_dkg(stacks_client)? {
            return Ok(());
        }
        // Because there could be a slight delay in reading pending transactions and a key being approved by the contract,
        // check one last time if the approved key was set since we finished the should queue dkg call
        self.update_approved_aggregate_key(stacks_client)?;
        if self.approved_aggregate_public_key.is_some() {
            return Ok(());
        }
        if self.commands.front() != Some(&SignerCommand::Dkg) {
            info!("{self} is the current coordinator and must trigger DKG. Queuing DKG command...");
            self.commands.push_front(SignerCommand::Dkg);
        } else {
            debug!("{self}: DKG command already queued...");
        }
        Ok(())
    }

    /// Overwrites the approved aggregate key to the value in the contract, updating state accordingly
    pub fn update_approved_aggregate_key(
        &mut self,
        stacks_client: &StacksClient,
    ) -> Result<(), ClientError> {
        let old_dkg = self.approved_aggregate_public_key;
        self.approved_aggregate_public_key =
            stacks_client.get_approved_aggregate_key(self.reward_cycle)?;
        if self.approved_aggregate_public_key.is_some() {
            // TODO: this will never work as is. We need to have stored our party shares on the side etc for this particular aggregate key.
            // Need to update state to store the necessary info, check against it to see if we have participated in the winning round and
            // then overwrite our value accordingly. Otherwise, we will be locked out of the round and should not participate.
            let internal_dkg = self.coordinator.aggregate_public_key;
            if internal_dkg != self.approved_aggregate_public_key {
                warn!("{self}: we do not support changing the internal DKG key yet. Expected {internal_dkg:?} got {:?}", self.approved_aggregate_public_key);
            }
            self.coordinator
                .set_aggregate_public_key(self.approved_aggregate_public_key);
            if old_dkg != self.approved_aggregate_public_key {
                warn!(
                    "{self}: updated DKG value from {old_dkg:?} to {:?}.",
                    self.approved_aggregate_public_key
                );
            }
            match self.state {
                State::OperationInProgress(Operation::Dkg) => {
                    debug!(
                        "{self}: DKG has already been set. Aborting DKG operation {}.",
                        self.coordinator.current_dkg_id
                    );
                    self.finish_operation();
                }
                State::Uninitialized => {
                    // If we successfully load the DKG value, we are fully initialized
                    self.state = State::Idle;
                }
                _ => {
                    // do nothing
                }
            }
        }
        Ok(())
    }

    /// Should DKG be queued to the current signer's command queue
    /// This assumes that no key has been approved by the contract yet
    pub fn should_queue_dkg(&mut self, stacks_client: &StacksClient) -> Result<bool, ClientError> {
        if self.state != State::Idle
            || self.signer_id != self.get_coordinator_dkg().0
            || self.commands.front() == Some(&SignerCommand::Dkg)
        {
            // We are not the coordinator, we are in the middle of an operation, or we have already queued DKG. Do not attempt to queue DKG
            return Ok(false);
        }
        let signer_address = stacks_client.get_signer_address();
        let account_nonces = self.get_account_nonces(stacks_client, &[*signer_address]);
        let old_transactions = self.get_signer_transactions(&account_nonces).map_err(|e| {
                warn!("{self}: Failed to get old signer transactions: {e:?}. May trigger DKG unnecessarily");
            }).unwrap_or_default();
        // Check if we have an existing vote transaction for the same round and reward cycle
        for transaction in old_transactions.iter() {
            let params =
                    NakamotoSigners::parse_vote_for_aggregate_public_key(transaction).unwrap_or_else(|| panic!("BUG: {self}: Received an invalid {SIGNERS_VOTING_FUNCTION_NAME} transaction in an already filtered list: {transaction:?}"));
            if Some(params.aggregate_key) == self.coordinator.aggregate_public_key
                && params.voting_round == self.coordinator.current_dkg_id
            {
                debug!("{self}: Not triggering a DKG round. Already have a pending vote transaction.";
                    "txid" => %transaction.txid(),
                    "aggregate_key" => %params.aggregate_key,
                    "voting_round" => params.voting_round
                );
                return Ok(false);
            }
        }
        if let Some(aggregate_key) = stacks_client.get_vote_for_aggregate_public_key(
            self.coordinator.current_dkg_id,
            self.reward_cycle,
            *signer_address,
        )? {
            let Some(round_weight) = stacks_client
                .get_round_vote_weight(self.reward_cycle, self.coordinator.current_dkg_id)?
            else {
                // This only will happen if somehow we registered as a signer and were granted no weight which should not really ever happen.
                error!("{self}: already voted for DKG, but no round vote weight found. We either have no voting power or the contract is corrupted.";
                    "voting_round" => self.coordinator.current_dkg_id,
                    "aggregate_key" => %aggregate_key
                );
                return Ok(false);
            };
            let threshold_weight = stacks_client.get_vote_threshold_weight(self.reward_cycle)?;
            if round_weight < threshold_weight {
                // The threshold weight has not been met yet. We should wait for more votes to arrive.
                // TODO: this should be on a timeout of some kind. We should not wait forever for the threshold to be met.
                // See https://github.com/stacks-network/stacks-core/issues/4568
                debug!("{self}: Not triggering a DKG round. Weight threshold has not been met yet. Waiting for more votes to arrive.";
                    "voting_round" => self.coordinator.current_dkg_id,
                    "aggregate_key" => %aggregate_key,
                    "round_weight" => round_weight,
                    "threshold_weight" => threshold_weight
                );
                return Ok(false);
            }
        } else {
            // Have I already voted, but the vote is still pending in StackerDB? Check stackerdb for the same round number and reward cycle vote transaction
            // Only get the account nonce of THIS signer as we only care about our own votes, not other signer votes
            let account_nonce = stacks_client.get_account_nonce(signer_address).unwrap_or(0);
            let old_transactions = self.stackerdb.get_current_transactions()?;
            // Check if we have an existing vote transaction for the same round and reward cycle
            for transaction in old_transactions.iter() {
                // We should not consider other signer transactions and should ignore invalid transaction versions
                if transaction.origin_address() != *signer_address
                    || transaction.is_mainnet() != self.mainnet
                {
                    continue;
                }
                let Some(params) =
                    NakamotoSigners::parse_vote_for_aggregate_public_key(transaction)
                else {
                    continue;
                };
                let Some(dkg_public_key) = self.coordinator.aggregate_public_key else {
                    break;
                };
                if params.aggregate_key == dkg_public_key
                    && params.voting_round == self.coordinator.current_dkg_id
                    && params.reward_cycle == self.reward_cycle
                {
                    let origin_nonce = transaction.get_origin_nonce();
                    if origin_nonce < account_nonce {
                        // We have already voted, but our vote nonce is outdated. Resubmit vote with updated transaction
                        warn!("{self}: DKG vote submitted with invalid nonce ({origin_nonce} < {account_nonce}). Resubmitting vote.");
                        self.process_dkg(stacks_client, &dkg_public_key);
                    } else {
                        debug!("{self}: Already have a pending DKG vote in StackerDB. Waiting for it to be confirmed.";
                            "txid" => %transaction.txid(),
                            "aggregate_key" => %params.aggregate_key,
                            "voting_round" => params.voting_round,
                            "reward_cycle" => params.reward_cycle,
                            "nonce" => origin_nonce
                        );
                    }
                    return Ok(false);
                }
            }
        }
        Ok(true)
    }
}

fn load_encrypted_signer_state<S: SignerStateStorage>(
    storage: S,
    id: S::IdType,
    private_key: &Scalar,
) -> Result<Option<v2::Signer>, PersistenceError> {
    if let Some(encrypted_state) = storage.get_encrypted_signer_state(id)? {
        let serialized_state = decrypt(private_key, &encrypted_state)?;
        let state = serde_json::from_slice(&serialized_state)
            .expect("Failed to deserialize decryoted state");
        Ok(Some(v2::Signer::load(&state)))
    } else {
        Ok(None)
    }
}

trait SignerStateStorage {
    type IdType;

    fn get_encrypted_signer_state(
        self,
        signer_config: Self::IdType,
    ) -> Result<Option<Vec<u8>>, PersistenceError>;
}

impl SignerStateStorage for &mut StackerDB {
    type IdType = SignerSlotID;

    fn get_encrypted_signer_state(
        self,
        id: Self::IdType,
    ) -> Result<Option<Vec<u8>>, PersistenceError> {
        Ok(self.get_encrypted_signer_state(id)?)
    }
}

impl SignerStateStorage for &SignerDb {
    type IdType = u64;
    fn get_encrypted_signer_state(
        self,
        id: Self::IdType,
    ) -> Result<Option<Vec<u8>>, PersistenceError> {
        Ok(self.get_encrypted_signer_state(id)?)
    }
}

fn encrypt(
    private_key: &Scalar,
    msg: &[u8],
    rng: &mut impl rand_core::CryptoRngCore,
) -> Result<Vec<u8>, EncryptionError> {
    wsts::util::encrypt(derive_encryption_key(private_key).as_bytes(), msg, rng)
        .map_err(|_| EncryptionError::Encrypt)
}

fn decrypt(private_key: &Scalar, encrypted_msg: &[u8]) -> Result<Vec<u8>, EncryptionError> {
    wsts::util::decrypt(derive_encryption_key(private_key).as_bytes(), encrypted_msg)
        .map_err(|_| EncryptionError::Decrypt)
}

fn derive_encryption_key(private_key: &Scalar) -> Sha512Trunc256Sum {
    let mut prefixed_key = "SIGNER_STATE_ENCRYPTION_KEY/".as_bytes().to_vec();
    prefixed_key.extend_from_slice(&private_key.to_bytes());

    Sha512Trunc256Sum::from_data(&prefixed_key)
}

/// Error stemming from a persistence operation
#[derive(Debug, thiserror::Error)]
pub enum PersistenceError {
    /// Encryption error
    #[error("{0}")]
    Encryption(#[from] EncryptionError),
    /// Database error
    #[error("Database operation failed: {0}")]
    DBError(#[from] DBError),
    /// Serialization error
    #[error("JSON serialization failed: {0}")]
    JsonSerializationError(#[from] serde_json::Error),
    /// StackerDB client error
    #[error("StackerDB client error: {0}")]
    StackerDBClientError(#[from] ClientError),
}

/// Error stemming from a persistence operation
#[derive(Debug, thiserror::Error)]
pub enum EncryptionError {
    /// Encryption failed
    #[error("Encryption operation failed")]
    Encrypt,
    /// Decryption failed
    #[error("Encryption operation failed")]
    Decrypt,
}

#[cfg(test)]
mod tests {
    use super::*;

    #[test]
    fn encrypted_messages_should_be_possible_to_decrypt() {
        let msg = "Nobody's gonna know".as_bytes();
        let key = Scalar::random(&mut OsRng);

        let encrypted = encrypt(&key, msg, &mut OsRng).unwrap();

        assert_ne!(encrypted, msg);

        let decrypted = decrypt(&key, &encrypted).unwrap();

        assert_eq!(decrypted, msg);
    }
}<|MERGE_RESOLUTION|>--- conflicted
+++ resolved
@@ -56,62 +56,9 @@
 use crate::client::{ClientError, SignerSlotID, StacksClient};
 use crate::config::SignerConfig;
 use crate::runloop::{RunLoopCommand, SignerCommand};
-<<<<<<< HEAD
 use crate::signerdb::{BlockInfo, SignerDb};
-use crate::traits::Signer as SignerTrait;
 use crate::v1::coordinator::CoordinatorSelector;
-=======
-use crate::v1::coordinator::CoordinatorSelector;
-use crate::v1::signerdb::SignerDb;
 use crate::Signer as SignerTrait;
-
-/// Additional Info about a proposed block
-#[derive(Serialize, Deserialize, Debug, PartialEq)]
-pub struct BlockInfo {
-    /// The block we are considering
-    pub block: NakamotoBlock,
-    /// The burn block height at which the block was proposed
-    pub burn_block_height: u64,
-    /// The reward cycle the block belongs to
-    pub reward_cycle: u64,
-    /// Our vote on the block if we have one yet
-    pub vote: Option<NakamotoBlockVote>,
-    /// Whether the block contents are valid
-    valid: Option<bool>,
-    /// The associated packet nonce request if we have one
-    nonce_request: Option<NonceRequest>,
-    /// Whether this block is already being signed over
-    pub signed_over: bool,
-}
-
-impl From<BlockProposal> for BlockInfo {
-    fn from(value: BlockProposal) -> Self {
-        Self {
-            block: value.block,
-            burn_block_height: value.burn_height,
-            reward_cycle: value.reward_cycle,
-            vote: None,
-            valid: None,
-            nonce_request: None,
-            signed_over: false,
-        }
-    }
-}
-impl BlockInfo {
-    /// Create a new BlockInfo with an associated nonce request packet
-    pub fn new_with_request(block_proposal: BlockProposal, nonce_request: NonceRequest) -> Self {
-        let mut block_info = BlockInfo::from(block_proposal);
-        block_info.nonce_request = Some(nonce_request);
-        block_info.signed_over = true;
-        block_info
-    }
-
-    /// Return the block's signer signature hash
-    pub fn signer_signature_hash(&self) -> Sha512Trunc256Sum {
-        self.block.header.signer_signature_hash()
-    }
-}
->>>>>>> 69fa6eff
 
 /// The specific operations that a signer can perform
 #[derive(PartialEq, Eq, Debug, Clone)]
