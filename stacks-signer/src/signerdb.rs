// Copyright (C) 2013-2020 Blockstack PBC, a public benefit corporation
// Copyright (C) 2020 Stacks Open Internet Foundation
//
// This program is free software: you can redistribute it and/or modify
// it under the terms of the GNU General Public License as published by
// the Free Software Foundation, either version 3 of the License, or
// (at your option) any later version.
//
// This program is distributed in the hope that it will be useful,
// but WITHOUT ANY WARRANTY; without even the implied warranty of
// MERCHANTABILITY or FITNESS FOR A PARTICULAR PURPOSE.  See the
// GNU General Public License for more details.
//
// You should have received a copy of the GNU General Public License
// along with this program.  If not, see <http://www.gnu.org/licenses/>.

use std::collections::HashMap;
use std::fmt::Display;
use std::path::Path;
use std::time::{Duration, SystemTime, UNIX_EPOCH};

use blockstack_lib::chainstate::nakamoto::NakamotoBlock;
use blockstack_lib::chainstate::stacks::TransactionPayload;
#[cfg(any(test, feature = "testing"))]
use blockstack_lib::util_lib::db::FromColumn;
use blockstack_lib::util_lib::db::{
    query_row, query_rows, sqlite_open, table_exists, tx_begin_immediate, u64_to_sql,
    Error as DBError, FromRow,
};
use clarity::types::chainstate::{BurnchainHeaderHash, StacksAddress, StacksPublicKey};
use clarity::types::Address;
use libsigner::v0::messages::{RejectReason, RejectReasonPrefix, StateMachineUpdate};
use libsigner::v0::signer_state::GlobalStateEvaluator;
use libsigner::BlockProposal;
use rusqlite::functions::FunctionFlags;
use rusqlite::{params, Connection, Error as SqliteError, OpenFlags, OptionalExtension};
use serde::{Deserialize, Serialize};
use stacks_common::codec::{read_next, write_next, Error as CodecError, StacksMessageCodec};
use stacks_common::types::chainstate::ConsensusHash;
use stacks_common::util::get_epoch_time_secs;
use stacks_common::util::hash::Sha512Trunc256Sum;
use stacks_common::util::secp256k1::MessageSignature;
use stacks_common::{debug, define_u8_enum, error, warn};

#[derive(Debug, Clone, PartialEq, Serialize, Deserialize)]
/// A vote across the signer set for a block
pub struct NakamotoBlockVote {
    /// Signer signature hash (i.e. block hash) of the Nakamoto block
    pub signer_signature_hash: Sha512Trunc256Sum,
    /// Whether or not the block was rejected
    pub rejected: bool,
}

impl StacksMessageCodec for NakamotoBlockVote {
    fn consensus_serialize<W: std::io::Write>(&self, fd: &mut W) -> Result<(), CodecError> {
        write_next(fd, &self.signer_signature_hash)?;
        if self.rejected {
            write_next(fd, &1u8)?;
        }
        Ok(())
    }

    fn consensus_deserialize<R: std::io::Read>(fd: &mut R) -> Result<Self, CodecError> {
        let signer_signature_hash = read_next(fd)?;
        let rejected_byte: Option<u8> = read_next(fd).ok();
        let rejected = rejected_byte.is_some();
        Ok(Self {
            signer_signature_hash,
            rejected,
        })
    }
}

#[derive(Serialize, Deserialize, Debug, PartialEq)]
/// Struct for storing information about a burn block
pub struct BurnBlockInfo {
    /// The hash of the burn block
    pub block_hash: BurnchainHeaderHash,
    /// The height of the burn block
    pub block_height: u64,
    /// The consensus hash of the burn block
    pub consensus_hash: ConsensusHash,
    /// The hash of the parent burn block
    pub parent_burn_block_hash: BurnchainHeaderHash,
}

impl FromRow<BurnBlockInfo> for BurnBlockInfo {
    fn from_row(row: &rusqlite::Row) -> Result<Self, DBError> {
        let block_hash: BurnchainHeaderHash = row.get(0)?;
        let block_height: u64 = row.get(1)?;
        let consensus_hash: ConsensusHash = row.get(2)?;
        let parent_burn_block_hash: BurnchainHeaderHash = row.get(3)?;
        Ok(BurnBlockInfo {
            block_hash,
            block_height,
            consensus_hash,
            parent_burn_block_hash,
        })
    }
}

#[derive(Serialize, Deserialize, Debug, PartialEq, Default, Clone)]
/// Store extra version-specific info in `BlockInfo`
pub enum ExtraBlockInfo {
    #[default]
    /// Don't know what version
    None,
    /// Extra data for Signer V0
    V0,
}

define_u8_enum!(
/// Block state relative to the signer's view of the stacks blockchain
BlockState {
    /// The block has not yet been processed by the signer
    Unprocessed = 0,
    /// The block is accepted by the signer but a threshold of signers has not yet signed it
    LocallyAccepted = 1,
    /// The block is rejected by the signer but a threshold of signers has not accepted/rejected it yet
    LocallyRejected = 2,
    /// A threshold number of signers have signed the block
    GloballyAccepted = 3,
    /// A threshold number of signers have rejected the block
    GloballyRejected = 4
});

impl TryFrom<u8> for BlockState {
    type Error = String;
    fn try_from(value: u8) -> Result<BlockState, String> {
        let state = match value {
            0 => BlockState::Unprocessed,
            1 => BlockState::LocallyAccepted,
            2 => BlockState::LocallyRejected,
            3 => BlockState::GloballyAccepted,
            4 => BlockState::GloballyRejected,
            _ => return Err("Invalid block state".into()),
        };
        Ok(state)
    }
}

impl Display for BlockState {
    fn fmt(&self, f: &mut std::fmt::Formatter<'_>) -> std::fmt::Result {
        let state = match self {
            BlockState::Unprocessed => "Unprocessed",
            BlockState::LocallyAccepted => "LocallyAccepted",
            BlockState::LocallyRejected => "LocallyRejected",
            BlockState::GloballyAccepted => "GloballyAccepted",
            BlockState::GloballyRejected => "GloballyRejected",
        };
        write!(f, "{state}")
    }
}

impl TryFrom<&str> for BlockState {
    type Error = String;
    fn try_from(value: &str) -> Result<BlockState, String> {
        let state = match value {
            "Unprocessed" => BlockState::Unprocessed,
            "LocallyAccepted" => BlockState::LocallyAccepted,
            "LocallyRejected" => BlockState::LocallyRejected,
            "GloballyAccepted" => BlockState::GloballyAccepted,
            "GloballyRejected" => BlockState::GloballyRejected,
            _ => return Err("Unparsable block state".into()),
        };
        Ok(state)
    }
}

/// Additional Info about a proposed block
#[derive(Serialize, Deserialize, Debug, PartialEq, Clone)]
pub struct BlockInfo {
    /// The block we are considering
    pub block: NakamotoBlock,
    /// The burn block height at which the block was proposed
    pub burn_block_height: u64,
    /// The reward cycle the block belongs to
    pub reward_cycle: u64,
    /// Our vote on the block if we have one yet
    pub vote: Option<NakamotoBlockVote>,
    /// Whether the block contents are valid
    pub valid: Option<bool>,
    /// Whether this block is already being signed over
    pub signed_over: bool,
    /// Time at which the proposal was received by this signer (epoch time in seconds)
    pub proposed_time: u64,
    /// Time at which the proposal was signed by this signer (epoch time in seconds)
    pub signed_self: Option<u64>,
    /// Time at which the proposal was signed by a threshold in the signer set (epoch time in seconds)
    pub signed_group: Option<u64>,
    /// The block state relative to the signer's view of the stacks blockchain
    pub state: BlockState,
    /// Consumed processing time in milliseconds to validate this block
    pub validation_time_ms: Option<u64>,
    /// Extra data specific to v0, v1, etc.
    pub ext: ExtraBlockInfo,
    /// If this signer rejected this block, what was the reason
    pub reject_reason: Option<RejectReason>,
}

impl From<BlockProposal> for BlockInfo {
    fn from(value: BlockProposal) -> Self {
        Self {
            block: value.block,
            burn_block_height: value.burn_height,
            reward_cycle: value.reward_cycle,
            vote: None,
            valid: None,
            signed_over: false,
            proposed_time: get_epoch_time_secs(),
            signed_self: None,
            signed_group: None,
            ext: ExtraBlockInfo::default(),
            state: BlockState::Unprocessed,
            validation_time_ms: None,
            reject_reason: None,
        }
    }
}
impl BlockInfo {
    /// Whether the block is a tenure change block or not
    pub fn is_tenure_change(&self) -> bool {
        self.block
            .txs
            .first()
            .map(|tx| matches!(tx.payload, TransactionPayload::TenureChange(_)))
            .unwrap_or(false)
    }

    /// Mark this block as locally accepted, valid, signed over, and records either the self or group signed timestamp in the block info if it wasn't
    ///  already set.
    pub fn mark_locally_accepted(&mut self, group_signed: bool) -> Result<(), String> {
        self.move_to(BlockState::LocallyAccepted)?;
        self.valid = Some(true);
        self.signed_over = true;
        if group_signed {
            self.signed_group.get_or_insert(get_epoch_time_secs());
        } else {
            self.signed_self.get_or_insert(get_epoch_time_secs());
        }
        Ok(())
    }

    /// Mark this block as valid, signed over, and records a group timestamp in the block info if it wasn't
    ///  already set.
    fn mark_globally_accepted(&mut self) -> Result<(), String> {
        self.move_to(BlockState::GloballyAccepted)?;
        self.valid = Some(true);
        self.signed_over = true;
        self.signed_group.get_or_insert(get_epoch_time_secs());
        Ok(())
    }

    /// Mark the block as locally rejected and invalid
    pub fn mark_locally_rejected(&mut self) -> Result<(), String> {
        self.move_to(BlockState::LocallyRejected)?;
        self.valid = Some(false);
        Ok(())
    }

    /// Mark the block as globally rejected and invalid
    fn mark_globally_rejected(&mut self) -> Result<(), String> {
        self.move_to(BlockState::GloballyRejected)?;
        self.valid = Some(false);
        Ok(())
    }

    /// Return the block's signer signature hash
    pub fn signer_signature_hash(&self) -> Sha512Trunc256Sum {
        self.block.header.signer_signature_hash()
    }

    /// Check if the block state transition is valid
    fn check_state(&self, state: BlockState) -> bool {
        let prev_state = &self.state;
        if *prev_state == state {
            return true;
        }
        match state {
            BlockState::Unprocessed => false,
            BlockState::LocallyAccepted | BlockState::LocallyRejected => !matches!(
                prev_state,
                BlockState::GloballyRejected | BlockState::GloballyAccepted
            ),
            BlockState::GloballyAccepted => !matches!(prev_state, BlockState::GloballyRejected),
            BlockState::GloballyRejected => !matches!(prev_state, BlockState::GloballyAccepted),
        }
    }

    /// Attempt to transition the block state
    pub fn move_to(&mut self, state: BlockState) -> Result<(), String> {
        if !self.check_state(state) {
            return Err(format!(
                "Invalid state transition from {} to {state}",
                self.state
            ));
        }
        self.state = state;
        Ok(())
    }

    /// Check if the block is globally accepted or rejected
    pub fn has_reached_consensus(&self) -> bool {
        matches!(
            self.state,
            BlockState::GloballyAccepted | BlockState::GloballyRejected
        )
    }

    /// Check if the block is locally accepted or rejected
    pub fn is_locally_finalized(&self) -> bool {
        matches!(
            self.state,
            BlockState::LocallyAccepted | BlockState::LocallyRejected
        )
    }
}

/// This struct manages a SQLite database connection
/// for the signer.
#[derive(Debug)]
pub struct SignerDb {
    /// Connection to the SQLite database
    db: Connection,
}

static CREATE_BLOCKS_TABLE_1: &str = "
CREATE TABLE IF NOT EXISTS blocks (
    reward_cycle INTEGER NOT NULL,
    signer_signature_hash TEXT NOT NULL,
    block_info TEXT NOT NULL,
    consensus_hash TEXT NOT NULL,
    signed_over INTEGER NOT NULL,
    stacks_height INTEGER NOT NULL,
    burn_block_height INTEGER NOT NULL,
    PRIMARY KEY (reward_cycle, signer_signature_hash)
) STRICT";

static CREATE_BLOCKS_TABLE_2: &str = "
CREATE TABLE IF NOT EXISTS blocks (
    reward_cycle INTEGER NOT NULL,
    signer_signature_hash TEXT NOT NULL,
    block_info TEXT NOT NULL,
    consensus_hash TEXT NOT NULL,
    signed_over INTEGER NOT NULL,
    broadcasted INTEGER,
    stacks_height INTEGER NOT NULL,
    burn_block_height INTEGER NOT NULL,
    PRIMARY KEY (reward_cycle, signer_signature_hash)
) STRICT";

static CREATE_INDEXES_1: &str = "
CREATE INDEX IF NOT EXISTS blocks_signed_over ON blocks (signed_over);
CREATE INDEX IF NOT EXISTS blocks_consensus_hash ON blocks (consensus_hash);
CREATE INDEX IF NOT EXISTS blocks_valid ON blocks ((json_extract(block_info, '$.valid')));
CREATE INDEX IF NOT EXISTS burn_blocks_height ON burn_blocks (block_height);
";

static CREATE_INDEXES_2: &str = r#"
CREATE INDEX IF NOT EXISTS block_signatures_on_signer_signature_hash ON block_signatures(signer_signature_hash);
"#;

static CREATE_INDEXES_3: &str = r#"
CREATE INDEX IF NOT EXISTS block_rejection_signer_addrs_on_block_signature_hash ON block_rejection_signer_addrs(signer_signature_hash);
"#;

static CREATE_INDEXES_4: &str = r#"
CREATE INDEX IF NOT EXISTS blocks_state ON blocks ((json_extract(block_info, '$.state')));
CREATE INDEX IF NOT EXISTS blocks_signed_group ON blocks ((json_extract(block_info, '$.signed_group')));
"#;

static CREATE_INDEXES_5: &str = r#"
CREATE INDEX IF NOT EXISTS blocks_signed_over ON blocks (consensus_hash, signed_over);
CREATE INDEX IF NOT EXISTS blocks_consensus_hash_state ON blocks (consensus_hash, state);
CREATE INDEX IF NOT EXISTS blocks_state ON blocks (state);
CREATE INDEX IF NOT EXISTS blocks_signed_group ON blocks (signed_group);
"#;

static CREATE_INDEXES_6: &str = r#"
CREATE INDEX IF NOT EXISTS block_validations_pending_on_added_time ON block_validations_pending(added_time ASC);
"#;

static CREATE_INDEXES_8: &str = r#"
-- Add new index for get_last_globally_accepted_block query
CREATE INDEX IF NOT EXISTS blocks_consensus_hash_state_height ON blocks (consensus_hash, state, stacks_height DESC);

-- Add new index for get_canonical_tip query
CREATE INDEX IF NOT EXISTS blocks_state_height_signed_group ON blocks (state, stacks_height DESC, signed_group DESC);

-- Index for get_first_signed_block_in_tenure
CREATE INDEX IF NOT EXISTS blocks_consensus_hash_status_height ON blocks (consensus_hash, signed_over, stacks_height ASC);

-- Index for has_unprocessed_blocks
CREATE INDEX IF NOT EXISTS blocks_reward_cycle_state on blocks (reward_cycle, state);
"#;

static CREATE_INDEXES_11: &str = r#"
CREATE INDEX IF NOT EXISTS signer_state_machine_updates_reward_cycle_received_time ON signer_state_machine_updates (reward_cycle, received_time ASC);
"#;

static CREATE_SIGNER_STATE_TABLE: &str = "
CREATE TABLE IF NOT EXISTS signer_states (
    reward_cycle INTEGER PRIMARY KEY,
    encrypted_state BLOB NOT NULL
) STRICT";

static CREATE_BURN_STATE_TABLE: &str = "
CREATE TABLE IF NOT EXISTS burn_blocks (
    block_hash TEXT PRIMARY KEY,
    block_height INTEGER NOT NULL,
    received_time INTEGER NOT NULL
) STRICT";

static CREATE_DB_CONFIG: &str = "
    CREATE TABLE db_config(
        version INTEGER NOT NULL
    ) STRICT
";

static DROP_SCHEMA_0: &str = "
   DROP TABLE IF EXISTS burn_blocks;
   DROP TABLE IF EXISTS signer_states;
   DROP TABLE IF EXISTS blocks;
   DROP TABLE IF EXISTS db_config;";

static DROP_SCHEMA_1: &str = "
   DROP TABLE IF EXISTS burn_blocks;
   DROP TABLE IF EXISTS signer_states;
   DROP TABLE IF EXISTS blocks;
   DROP TABLE IF EXISTS db_config;";

static DROP_SCHEMA_2: &str = "
    DROP TABLE IF EXISTS burn_blocks;
    DROP TABLE IF EXISTS signer_states;
    DROP TABLE IF EXISTS blocks;
    DROP TABLE IF EXISTS db_config;";

static CREATE_BLOCK_SIGNATURES_TABLE: &str = r#"
CREATE TABLE IF NOT EXISTS block_signatures (
    -- The block sighash commits to all of the stacks and burnchain state as of its parent,
    -- as well as the tenure itself so there's no need to include the reward cycle.  Just
    -- the sighash is sufficient to uniquely identify the block across all burnchain, PoX,
    -- and stacks forks.
    signer_signature_hash TEXT NOT NULL,
    -- signature itself
    signature TEXT NOT NULL,
    PRIMARY KEY (signature)
) STRICT;"#;

static CREATE_BLOCK_REJECTION_SIGNER_ADDRS_TABLE: &str = r#"
CREATE TABLE IF NOT EXISTS block_rejection_signer_addrs (
    -- The block sighash commits to all of the stacks and burnchain state as of its parent,
    -- as well as the tenure itself so there's no need to include the reward cycle.  Just
    -- the sighash is sufficient to uniquely identify the block across all burnchain, PoX,
    -- and stacks forks.
    signer_signature_hash TEXT NOT NULL,
    -- the signer address that rejected the block
    signer_addr TEXT NOT NULL,
    PRIMARY KEY (signer_addr)
) STRICT;"#;

// Migration logic necessary to move blocks from the old blocks table to the new blocks table
static MIGRATE_BLOCKS_TABLE_2_BLOCKS_TABLE_3: &str = r#"
CREATE TABLE IF NOT EXISTS temp_blocks (
    -- The block sighash commits to all of the stacks and burnchain state as of its parent,
    -- as well as the tenure itself so there's no need to include the reward cycle.  Just
    -- the sighash is sufficient to uniquely identify the block across all burnchain, PoX,
    -- and stacks forks.
    signer_signature_hash TEXT NOT NULL PRIMARY KEY,
    reward_cycle INTEGER NOT NULL,
    block_info TEXT NOT NULL,
    consensus_hash TEXT NOT NULL,
    signed_over INTEGER NOT NULL,
    broadcasted INTEGER,
    stacks_height INTEGER NOT NULL,
    burn_block_height INTEGER NOT NULL,
    valid INTEGER,
    state TEXT NOT NULL,
    signed_group INTEGER,
    signed_self INTEGER,
    proposed_time INTEGER NOT NULL,
    validation_time_ms INTEGER,
    tenure_change INTEGER NOT NULL
) STRICT;

INSERT INTO temp_blocks (
    signer_signature_hash,
    reward_cycle,
    block_info,
    consensus_hash,
    signed_over,
    broadcasted,
    stacks_height,
    burn_block_height,
    valid,
    state,
    signed_group,
    signed_self,
    proposed_time,
    validation_time_ms,
    tenure_change
)
SELECT
    signer_signature_hash,
    reward_cycle,
    block_info,
    consensus_hash,
    signed_over,
    broadcasted,
    stacks_height,
    burn_block_height,
    json_extract(block_info, '$.valid') AS valid,
    json_extract(block_info, '$.state') AS state,
    json_extract(block_info, '$.signed_group') AS signed_group,
    json_extract(block_info, '$.signed_self') AS signed_self,
    json_extract(block_info, '$.proposed_time') AS proposed_time,
    json_extract(block_info, '$.validation_time_ms') AS validation_time_ms,
    is_tenure_change(block_info) AS tenure_change
FROM blocks;

DROP TABLE blocks;

ALTER TABLE temp_blocks RENAME TO blocks;"#;

// Migration logic necessary to move burn blocks from the old burn blocks table to the new burn blocks table
// with the correct primary key
static MIGRATE_BURN_STATE_TABLE_1_TO_TABLE_2: &str = r#"
CREATE TABLE IF NOT EXISTS temp_burn_blocks (
    block_hash TEXT NOT NULL,
    block_height INTEGER NOT NULL,
    received_time INTEGER NOT NULL,
    consensus_hash TEXT PRIMARY KEY NOT NULL
) STRICT;

INSERT INTO temp_burn_blocks (block_hash, block_height, received_time, consensus_hash)
SELECT block_hash, block_height, received_time, consensus_hash
FROM (
    SELECT
        block_hash,
        block_height,
        received_time,
        consensus_hash,
        ROW_NUMBER() OVER (
            PARTITION BY consensus_hash
            ORDER BY received_time DESC
        ) AS rn
    FROM burn_blocks
    WHERE consensus_hash IS NOT NULL
      AND consensus_hash <> ''
) AS ordered
WHERE rn = 1;

DROP TABLE burn_blocks;
ALTER TABLE temp_burn_blocks RENAME TO burn_blocks;

CREATE INDEX IF NOT EXISTS idx_burn_blocks_block_hash ON burn_blocks(block_hash);
"#;

static CREATE_BLOCK_VALIDATION_PENDING_TABLE: &str = r#"
CREATE TABLE IF NOT EXISTS block_validations_pending (
    signer_signature_hash TEXT NOT NULL,
    -- the time at which the block was added to the pending table
    added_time INTEGER NOT NULL,
    PRIMARY KEY (signer_signature_hash)
) STRICT;"#;

static CREATE_TENURE_ACTIVTY_TABLE: &str = r#"
CREATE TABLE IF NOT EXISTS tenure_activity (
    consensus_hash TEXT NOT NULL PRIMARY KEY,
    last_activity_time INTEGER NOT NULL
) STRICT;"#;

static ADD_REJECT_CODE: &str = r#"
ALTER TABLE block_rejection_signer_addrs
    ADD COLUMN reject_code INTEGER;
"#;

static ADD_CONSENSUS_HASH: &str = r#"
ALTER TABLE burn_blocks
    ADD COLUMN consensus_hash TEXT;
"#;

static ADD_CONSENSUS_HASH_INDEX: &str = r#"
CREATE INDEX IF NOT EXISTS burn_blocks_ch on burn_blocks (consensus_hash);
"#;

static CREATE_SIGNER_STATE_MACHINE_UPDATES_TABLE: &str = r#"
CREATE TABLE IF NOT EXISTS signer_state_machine_updates (
    signer_addr TEXT NOT NULL,
    reward_cycle INTEGER NOT NULL,
    state_update TEXT NOT NULL,
    received_time INTEGER NOT NULL,
    PRIMARY KEY (signer_addr, reward_cycle)
) STRICT;"#;

static CREATE_BURN_BLOCK_UPDATES_RECEIVED_TIME_TABLE: &str = r#"
CREATE TABLE IF NOT EXISTS burn_block_updates_received_times (
    signer_addr TEXT NOT NULL,
    burn_block_consensus_hash TEXT NOT NULL,
    received_time INTEGER NOT NULL,
    PRIMARY KEY (signer_addr, burn_block_consensus_hash)
) STRICT;
"#;

static ADD_PARENT_BURN_BLOCK_HASH: &str = r#"
 ALTER TABLE burn_blocks
    ADD COLUMN parent_burn_block_hash TEXT;
"#;

static ADD_PARENT_BURN_BLOCK_HASH_INDEX: &str = r#"
CREATE INDEX IF NOT EXISTS burn_blocks_parent_burn_block_hash_idx on burn_blocks (parent_burn_block_hash);
"#;

static ADD_BLOCK_VALIDATED_BY_REPLAY_TXS_TABLE: &str = r#"
CREATE TABLE IF NOT EXISTS block_validated_by_replay_txs (
    signer_signature_hash TEXT NOT NULL,
    replay_tx_hash TEXT NOT NULL,
    replay_tx_exhausted INTEGER NOT NULL,
    PRIMARY KEY (signer_signature_hash, replay_tx_hash)
) STRICT;"#;

static CREATE_STACKERDB_TRACKING: &str = "
CREATE TABLE stackerdb_tracking(
   public_key TEXT NOT NULL,
   slot_id INTEGER NOT NULL,
   slot_version INTEGER NOT NULL,
   PRIMARY KEY (public_key, slot_id)
) STRICT;";

// Used by get_burn_block_received_time_from_signers
static ADD_BURN_BLOCK_RECEIVED_TIMES_CONSENSUS_HASH_INDEX: &str = r#"
CREATE INDEX IF NOT EXISTS burn_block_updates_received_times_consensus_hash ON burn_block_updates_received_times(burn_block_consensus_hash, received_time ASC);
"#;

// Used by get_last_globally_accepted_block_signed_self
static ADD_BLOCK_SIGNED_SELF_INDEX: &str = r#"
CREATE INDEX idx_blocks_query_opt ON blocks (consensus_hash, state, signed_self, burn_block_height DESC);
"#;

static DROP_BLOCK_SIGNATURES_TABLE: &str = r#"
DROP TABLE IF EXISTS block_signatures;
"#;

static CREATE_BLOCK_SIGNATURES_TABLE_V16: &str = r#"
CREATE TABLE IF NOT EXISTS block_signatures (
    -- The block sighash commits to all of the stacks and burnchain state as of its parent,
    -- as well as the tenure itself so there's no need to include the reward cycle.  Just
    -- the sighash is sufficient to uniquely identify the block across all burnchain, PoX,
    -- and stacks forks.
    signer_signature_hash TEXT NOT NULL,
    -- the signer address that signed the block
    signer_addr TEXT NOT NULL,
    -- signature itself
    signature TEXT NOT NULL,
    PRIMARY KEY (signer_signature_hash, signer_addr)
) STRICT;"#;

static DROP_BLOCK_REJECTION_SIGNER_ADDRS: &str = r#"
DROP TABLE IF EXISTS block_rejection_signer_addrs;
"#;

static CREATE_BLOCK_REJECTION_SIGNER_ADDRS_V16: &str = r#"
CREATE TABLE IF NOT EXISTS block_rejection_signer_addrs (
    -- The block sighash commits to all of the stacks and burnchain state as of its parent,
    -- as well as the tenure itself so there's no need to include the reward cycle.  Just
    -- the sighash is sufficient to uniquely identify the block across all burnchain, PoX,
    -- and stacks forks.
    signer_signature_hash TEXT NOT NULL,
    -- the signer address that rejected the block
    signer_addr TEXT NOT NULL,
    -- the reject reason code
    reject_code INTEGER NOT NULL,
    PRIMARY KEY (signer_signature_hash, signer_addr)
) STRICT;"#;

static SCHEMA_1: &[&str] = &[
    DROP_SCHEMA_0,
    CREATE_DB_CONFIG,
    CREATE_BURN_STATE_TABLE,
    CREATE_BLOCKS_TABLE_1,
    CREATE_SIGNER_STATE_TABLE,
    CREATE_INDEXES_1,
    "INSERT INTO db_config (version) VALUES (1);",
];

static SCHEMA_2: &[&str] = &[
    DROP_SCHEMA_1,
    CREATE_DB_CONFIG,
    CREATE_BURN_STATE_TABLE,
    CREATE_BLOCKS_TABLE_2,
    CREATE_SIGNER_STATE_TABLE,
    CREATE_BLOCK_SIGNATURES_TABLE,
    CREATE_INDEXES_1,
    CREATE_INDEXES_2,
    "INSERT INTO db_config (version) VALUES (2);",
];

static SCHEMA_3: &[&str] = &[
    DROP_SCHEMA_2,
    CREATE_DB_CONFIG,
    CREATE_BURN_STATE_TABLE,
    CREATE_BLOCKS_TABLE_2,
    CREATE_SIGNER_STATE_TABLE,
    CREATE_BLOCK_SIGNATURES_TABLE,
    CREATE_BLOCK_REJECTION_SIGNER_ADDRS_TABLE,
    CREATE_INDEXES_1,
    CREATE_INDEXES_2,
    CREATE_INDEXES_3,
    "INSERT INTO db_config (version) VALUES (3);",
];

static SCHEMA_4: &[&str] = &[
    CREATE_INDEXES_4,
    "INSERT OR REPLACE INTO db_config (version) VALUES (4);",
];

static SCHEMA_5: &[&str] = &[
    MIGRATE_BLOCKS_TABLE_2_BLOCKS_TABLE_3,
    CREATE_INDEXES_5,
    "DELETE FROM db_config;", // Be extra careful. Make sure there is only ever one row in the table.
    "INSERT INTO db_config (version) VALUES (5);",
];

static SCHEMA_6: &[&str] = &[
    CREATE_BLOCK_VALIDATION_PENDING_TABLE,
    CREATE_INDEXES_6,
    "INSERT OR REPLACE INTO db_config (version) VALUES (6);",
];

static SCHEMA_7: &[&str] = &[
    CREATE_TENURE_ACTIVTY_TABLE,
    "INSERT OR REPLACE INTO db_config (version) VALUES (7);",
];

static SCHEMA_8: &[&str] = &[
    CREATE_INDEXES_8,
    "INSERT INTO db_config (version) VALUES (8);",
];

static SCHEMA_9: &[&str] = &[
    ADD_REJECT_CODE,
    "INSERT INTO db_config (version) VALUES (9);",
];

static SCHEMA_10: &[&str] = &[
    ADD_CONSENSUS_HASH,
    ADD_CONSENSUS_HASH_INDEX,
    "INSERT INTO db_config (version) VALUES (10);",
];

static SCHEMA_11: &[&str] = &[
    CREATE_SIGNER_STATE_MACHINE_UPDATES_TABLE,
    CREATE_INDEXES_11,
    "INSERT INTO db_config (version) VALUES (11);",
];

static SCHEMA_12: &[&str] = &[
    MIGRATE_BURN_STATE_TABLE_1_TO_TABLE_2,
    "INSERT OR REPLACE INTO db_config (version) VALUES (12);",
];

static SCHEMA_13: &[&str] = &[
    ADD_PARENT_BURN_BLOCK_HASH,
    ADD_PARENT_BURN_BLOCK_HASH_INDEX,
    "INSERT INTO db_config (version) VALUES (13);",
];

static SCHEMA_14: &[&str] = &[
    CREATE_STACKERDB_TRACKING,
    "INSERT INTO db_config (version) VALUES (14);",
];

static SCHEMA_15: &[&str] = &[
    ADD_BLOCK_VALIDATED_BY_REPLAY_TXS_TABLE,
    "INSERT INTO db_config (version) VALUES (15);",
];

static SCHEMA_16: &[&str] = &[
    CREATE_BURN_BLOCK_UPDATES_RECEIVED_TIME_TABLE,
    ADD_BURN_BLOCK_RECEIVED_TIMES_CONSENSUS_HASH_INDEX,
    ADD_BLOCK_SIGNED_SELF_INDEX,
    DROP_BLOCK_SIGNATURES_TABLE,
    CREATE_BLOCK_SIGNATURES_TABLE_V16,
    DROP_BLOCK_REJECTION_SIGNER_ADDRS,
    CREATE_BLOCK_REJECTION_SIGNER_ADDRS_V16,
    "INSERT INTO db_config (version) VALUES (16);",
];

struct Migration {
    version: u32,
    statements: &'static [&'static str],
}

static MIGRATIONS: &[Migration] = &[
    Migration {
        version: 1,
        statements: SCHEMA_1,
    },
    Migration {
        version: 2,
        statements: SCHEMA_2,
    },
    Migration {
        version: 3,
        statements: SCHEMA_3,
    },
    Migration {
        version: 4,
        statements: SCHEMA_4,
    },
    Migration {
        version: 5,
        statements: SCHEMA_5,
    },
    Migration {
        version: 6,
        statements: SCHEMA_6,
    },
    Migration {
        version: 7,
        statements: SCHEMA_7,
    },
    Migration {
        version: 8,
        statements: SCHEMA_8,
    },
    Migration {
        version: 9,
        statements: SCHEMA_9,
    },
    Migration {
        version: 10,
        statements: SCHEMA_10,
    },
    Migration {
        version: 11,
        statements: SCHEMA_11,
    },
    Migration {
        version: 12,
        statements: SCHEMA_12,
    },
    Migration {
        version: 13,
        statements: SCHEMA_13,
    },
    Migration {
        version: 14,
        statements: SCHEMA_14,
    },
    Migration {
        version: 15,
        statements: SCHEMA_15,
    },
    Migration {
        version: 16,
        statements: SCHEMA_16,
    },
];

impl SignerDb {
    /// The current schema version used in this build of the signer binary.
    pub const SCHEMA_VERSION: u32 = 16;

    /// Create a new `SignerState` instance.
    /// This will create a new SQLite database at the given path
    /// or an in-memory database if the path is ":memory:"
    pub fn new(db_path: impl AsRef<Path>) -> Result<Self, DBError> {
        let connection = Self::connect(db_path)?;

        let mut signer_db = Self { db: connection };
        signer_db.create_or_migrate()?;

        Ok(signer_db)
    }

    /// Returns the schema version of the database
    fn get_schema_version(conn: &Connection) -> Result<u32, DBError> {
        if !table_exists(conn, "db_config")? {
            return Ok(0);
        }
        let result = conn
            .query_row("SELECT MAX(version) FROM db_config LIMIT 1", [], |row| {
                row.get(0)
            })
            .optional();
        match result {
            Ok(x) => Ok(x.unwrap_or(0)),
            Err(e) => Err(DBError::from(e)),
        }
    }

    /// Register custom scalar functions used by the database
    fn register_scalar_functions(&self) -> Result<(), DBError> {
        // Register helper function for determining if a block is a tenure change transaction
        // Required only for data migration from Schema 4 to Schema 5
        self.db.create_scalar_function(
            "is_tenure_change",
            1,
            FunctionFlags::SQLITE_UTF8 | FunctionFlags::SQLITE_DETERMINISTIC,
            |ctx| {
                let value = ctx.get::<String>(0)?;
                let block_info = serde_json::from_str::<BlockInfo>(&value)
                    .map_err(|e| SqliteError::UserFunctionError(e.into()))?;
                Ok(block_info.is_tenure_change())
            },
        )?;
        // Register helper function for extracting the burn_block from the state machine update content
        // Required only for data migration from Schema 14 to Schema 15
        self.db.create_scalar_function(
            "extract_burn_block_consensus_hash",
            1,
            FunctionFlags::SQLITE_UTF8 | FunctionFlags::SQLITE_DETERMINISTIC,
            |ctx| {
                let json_str = ctx.get::<String>(0)?;
                Self::extract_burn_block_consensus_hash_from_json(&json_str)
            },
        )?;
        Ok(())
    }

    /// Drop registered scalar functions used only for data migrations
    fn remove_scalar_functions(&self) -> Result<(), DBError> {
        self.db.remove_function("is_tenure_change", 1)?;
        self.db
            .remove_function("extract_burn_block_consensus_hash", 1)?;
        Ok(())
    }

    /// Either instantiate a new database, or migrate an existing one
    fn create_or_migrate(&mut self) -> Result<(), DBError> {
        self.register_scalar_functions()?;
        let sql_tx = tx_begin_immediate(&mut self.db)?;

        let mut current_db_version = Self::get_schema_version(&sql_tx)?;
        debug!("Current SignerDB schema version: {}", current_db_version);

        for migration in MIGRATIONS.iter() {
            if current_db_version >= migration.version {
                // don't need this migration, continue to see if we need later migrations
                continue;
            }
            if current_db_version != migration.version - 1 {
                // This implies a gap or out-of-order migration definition,
                // or the database is at a version X, and the next migration is X+2 instead of X+1.
                sql_tx.rollback()?;
                return Err(DBError::Other(format!(
                    "Migration step missing or out of order. Current DB version: {}, trying to apply migration for version: {}",
                    current_db_version, migration.version
                )));
            }
            debug!(
                "Applying SignerDB migration for schema version {}",
                migration.version
            );
            for statement in migration.statements.iter() {
                sql_tx.execute_batch(statement)?;
            }

            // Verify that the migration script updated the version correctly
            let new_version_check = Self::get_schema_version(&sql_tx)?;
            if new_version_check != migration.version {
                sql_tx.rollback()?;
                return Err(DBError::Other(format!(
                    "Migration to version {} failed to update DB version. Expected {}, got {}.",
                    migration.version, migration.version, new_version_check
                )));
            }
            current_db_version = new_version_check;
            debug!(
                "Successfully migrated to schema version {}",
                current_db_version
            );
        }

        match current_db_version.cmp(&Self::SCHEMA_VERSION) {
            std::cmp::Ordering::Less => {
                sql_tx.rollback()?;
                return Err(DBError::Other(format!(
                    "Database migration incomplete. Current version: {}, SCHEMA_VERSION: {}",
                    current_db_version,
                    Self::SCHEMA_VERSION
                )));
            }
            std::cmp::Ordering::Greater => {
                sql_tx.rollback()?;
                return Err(DBError::Other(format!(
                    "Database schema is newer than SCHEMA_VERSION. SCHEMA_VERSION = {}, Current version = {}. Did you forget to update SCHEMA_VERSION?",
                    Self::SCHEMA_VERSION, current_db_version
                )));
            }
            std::cmp::Ordering::Equal => {}
        }

        sql_tx.commit()?;
        self.remove_scalar_functions()?;
        Ok(())
    }

    fn connect(db_path: impl AsRef<Path>) -> Result<Connection, SqliteError> {
        sqlite_open(
            db_path,
            OpenFlags::SQLITE_OPEN_READ_WRITE | OpenFlags::SQLITE_OPEN_CREATE,
            false,
        )
    }

    /// Extracts the `burn_block` string from a JSON state machine update payload
    fn extract_burn_block_consensus_hash_from_json(json_str: &str) -> rusqlite::Result<String> {
        let v: serde_json::Value =
            serde_json::from_str(json_str).map_err(|e| SqliteError::UserFunctionError(e.into()))?;

        let content = &v["content"];
        let content_obj = if let Some(v0) = content.get("V0") {
            v0
        } else if let Some(v1) = content.get("V1") {
            v1
        } else {
            return Err(SqliteError::UserFunctionError(
                "Invalid \"content\" struct: Expected one of \"V0\" or \"V1\"".into(),
            ));
        };

        let burn_block_hex = content_obj
            .get("burn_block")
            .and_then(|v| v.as_str())
            .ok_or_else(|| SqliteError::UserFunctionError("Missing burn_block".into()))?;

        Ok(burn_block_hex.to_string())
    }

    /// Get the latest known version from the db for the given slot_id/pk pair
    pub fn get_latest_chunk_version(
        &self,
        pk: &StacksPublicKey,
        slot_id: u32,
    ) -> Result<Option<u32>, DBError> {
        self.db
            .query_row(
                "SELECT slot_version FROM stackerdb_tracking WHERE public_key = ? AND slot_id = ?",
                params![pk.to_hex(), slot_id],
                |row| row.get(0),
            )
            .optional()
            .map_err(DBError::from)
    }

    /// Set the latest known version for the given slot_id/pk pair
    pub fn set_latest_chunk_version(
        &self,
        pk: &StacksPublicKey,
        slot_id: u32,
        slot_version: u32,
    ) -> Result<(), DBError> {
        self.db.execute(
            "INSERT OR REPLACE INTO stackerdb_tracking (public_key, slot_id, slot_version) VALUES (?, ?, ?)",
            params![pk.to_hex(), slot_id, slot_version],
        )?;
        Ok(())
    }

    /// Get the signer state for the provided reward cycle if it exists in the database
    pub fn get_encrypted_signer_state(
        &self,
        reward_cycle: u64,
    ) -> Result<Option<Vec<u8>>, DBError> {
        query_row(
            &self.db,
            "SELECT encrypted_state FROM signer_states WHERE reward_cycle = ?",
            [u64_to_sql(reward_cycle)?],
        )
    }

    /// Insert the given state in the `signer_states` table for the given reward cycle
    pub fn insert_encrypted_signer_state(
        &self,
        reward_cycle: u64,
        encrypted_signer_state: &[u8],
    ) -> Result<(), DBError> {
        self.db.execute(
            "INSERT OR REPLACE INTO signer_states (reward_cycle, encrypted_state) VALUES (?1, ?2)",
            params![u64_to_sql(reward_cycle)?, encrypted_signer_state],
        )?;
        Ok(())
    }

    /// Fetch a block from the database using the block's
    /// `signer_signature_hash`
    pub fn block_lookup(&self, hash: &Sha512Trunc256Sum) -> Result<Option<BlockInfo>, DBError> {
        let result: Option<String> = query_row(
            &self.db,
            "SELECT block_info FROM blocks WHERE signer_signature_hash = ?",
            params![hash.to_string()],
        )?;

        try_deserialize(result)
    }

    /// Return whether there was signed block in a tenure (identified by its consensus hash)
    pub fn has_signed_block_in_tenure(&self, tenure: &ConsensusHash) -> Result<bool, DBError> {
        let query =
            "SELECT block_info FROM blocks WHERE consensus_hash = ? AND signed_over = 1 LIMIT 1";
        let result: Option<String> = query_row(&self.db, query, [tenure])?;

        Ok(result.is_some())
    }

    /// Return the first signed block in a tenure (identified by its consensus hash)
    pub fn get_first_signed_block_in_tenure(
        &self,
        tenure: &ConsensusHash,
    ) -> Result<Option<BlockInfo>, DBError> {
        let query = "SELECT block_info FROM blocks WHERE consensus_hash = ? AND signed_over = 1 ORDER BY stacks_height ASC LIMIT 1";
        let result: Option<String> = query_row(&self.db, query, [tenure])?;

        try_deserialize(result)
    }

    /// Return the count of globally accepted blocks in a tenure (identified by its consensus hash)
    pub fn get_globally_accepted_block_count_in_tenure(
        &self,
        tenure: &ConsensusHash,
    ) -> Result<u64, DBError> {
        let query = "SELECT COALESCE((MAX(stacks_height) - MIN(stacks_height) + 1), 0) AS block_count FROM blocks WHERE consensus_hash = ?1 AND state = ?2";
        let args = params![tenure, &BlockState::GloballyAccepted.to_string()];
        let block_count_opt: Option<u64> = query_row(&self.db, query, args)?;
        match block_count_opt {
            Some(block_count) => Ok(block_count),
            None => Ok(0),
        }
    }

    /// Return the last accepted block in a tenure (identified by its consensus hash).
    pub fn get_last_accepted_block(
        &self,
        tenure: &ConsensusHash,
    ) -> Result<Option<BlockInfo>, DBError> {
        let query = "SELECT block_info FROM blocks WHERE consensus_hash = ?1 AND state IN (?2, ?3) ORDER BY stacks_height DESC LIMIT 1";
        let args = params![
            tenure,
            &BlockState::GloballyAccepted.to_string(),
            &BlockState::LocallyAccepted.to_string()
        ];
        let result: Option<String> = query_row(&self.db, query, args)?;

        try_deserialize(result)
    }

    /// Return the last globally accepted block in a tenure (identified by its consensus hash).
    pub fn get_last_globally_accepted_block(
        &self,
        tenure: &ConsensusHash,
    ) -> Result<Option<BlockInfo>, DBError> {
        let query = "SELECT block_info FROM blocks WHERE consensus_hash = ?1 AND state = ?2 ORDER BY stacks_height DESC LIMIT 1";
        let args = params![tenure, &BlockState::GloballyAccepted.to_string()];
        let result: Option<String> = query_row(&self.db, query, args)?;

        try_deserialize(result)
    }

    /// Return the last globally accepted block self_signed time in a given tenure (identified by its consensus hash).
    pub fn get_last_globally_accepted_block_signed_self(
        &self,
        tenure: &ConsensusHash,
    ) -> Result<Option<SystemTime>, DBError> {
        let query = r#"
            SELECT signed_self
            FROM blocks
            WHERE consensus_hash = ?1
            AND state = ?2
            AND signed_self IS NOT NULL
            ORDER BY burn_block_height DESC
            LIMIT 1;
        "#;
        let args = params![tenure, &BlockState::GloballyAccepted.to_string()];
        let result: Option<u64> = query_row(&self.db, query, args)?;
        Ok(result.map(|signed_self| UNIX_EPOCH + Duration::from_secs(signed_self)))
    }

    /// Return the canonical tip -- the last globally accepted block.
    pub fn get_canonical_tip(&self) -> Result<Option<BlockInfo>, DBError> {
        let query = "SELECT block_info FROM blocks WHERE state = ?1 ORDER BY stacks_height DESC, signed_group DESC LIMIT 1";
        let args = params![&BlockState::GloballyAccepted.to_string()];
        let result: Option<String> = query_row(&self.db, query, args)?;

        try_deserialize(result)
    }

    /// Insert or replace a burn block into the database
    pub fn insert_burn_block(
        &mut self,
        burn_hash: &BurnchainHeaderHash,
        consensus_hash: &ConsensusHash,
        burn_height: u64,
        received_time: &SystemTime,
        parent_burn_block_hash: &BurnchainHeaderHash,
    ) -> Result<(), DBError> {
        let received_ts = received_time
            .duration_since(std::time::UNIX_EPOCH)
            .map_err(|e| DBError::Other(format!("Bad system time: {e}")))?
            .as_secs();
        debug!("Inserting burn block info";
            "burn_block_height" => burn_height,
            "burn_hash" => %burn_hash,
            "received" => received_ts,
            "ch" => %consensus_hash,
            "parent_burn_block_hash" => %parent_burn_block_hash
        );
        self.db.execute(
            "INSERT OR REPLACE INTO burn_blocks (block_hash, consensus_hash, block_height, received_time, parent_burn_block_hash) VALUES (?1, ?2, ?3, ?4, ?5)",
            params![
                burn_hash,
                consensus_hash,
                u64_to_sql(burn_height)?,
                u64_to_sql(received_ts)?,
                parent_burn_block_hash,
            ],
        )?;
        Ok(())
    }

    /// Get timestamp (epoch seconds) at which a burn block was received over the event dispatcher by this signer
    /// if that burn block has been received.
    pub fn get_burn_block_receive_time(
        &self,
        burn_hash: &BurnchainHeaderHash,
    ) -> Result<Option<u64>, DBError> {
        let query = "SELECT received_time FROM burn_blocks WHERE block_hash = ? LIMIT 1";
        let Some(receive_time_i64) = query_row::<i64, _>(&self.db, query, &[burn_hash])? else {
            return Ok(None);
        };
        let receive_time = u64::try_from(receive_time_i64).map_err(|e| {
            error!("Failed to parse db received_time as u64: {e}");
            DBError::Corruption
        })?;
        Ok(Some(receive_time))
    }

    /// Get timestamp (epoch seconds) at which a burn block was received over the event dispatcher by this signer
    /// if that burn block has been received.
    pub fn get_burn_block_receive_time_ch(
        &self,
        ch: &ConsensusHash,
    ) -> Result<Option<u64>, DBError> {
        let query = "SELECT received_time FROM burn_blocks WHERE consensus_hash = ? LIMIT 1";
        let Some(receive_time_i64) = query_row::<i64, _>(&self.db, query, &[ch])? else {
            return Ok(None);
        };
        let receive_time = u64::try_from(receive_time_i64).map_err(|e| {
            error!("Failed to parse db received_time as u64: {e}");
            DBError::Corruption
        })?;
        Ok(Some(receive_time))
    }

    /// Lookup the burn block for a given burn block hash.
    pub fn get_burn_block_by_hash(
        &self,
        burn_block_hash: &BurnchainHeaderHash,
    ) -> Result<BurnBlockInfo, DBError> {
        let query =
            "SELECT block_hash, block_height, consensus_hash, parent_burn_block_hash FROM burn_blocks WHERE block_hash = ?";
        let args = params![burn_block_hash];

        query_row(&self.db, query, args)?.ok_or(DBError::NotFoundError)
    }

    /// Lookup the burn block for a given consensus hash.
    pub fn get_burn_block_by_ch(&self, ch: &ConsensusHash) -> Result<BurnBlockInfo, DBError> {
        let query = "SELECT block_hash, block_height, consensus_hash, parent_burn_block_hash FROM burn_blocks WHERE consensus_hash = ?";
        let args = params![ch];

        query_row(&self.db, query, args)?.ok_or(DBError::NotFoundError)
    }

    /// Insert or replace a block into the database.
    /// Preserves the `broadcast` column if replacing an existing block.
    pub fn insert_block(&mut self, block_info: &BlockInfo) -> Result<(), DBError> {
        let block_json =
            serde_json::to_string(&block_info).expect("Unable to serialize block info");
        let hash = &block_info.signer_signature_hash();
        let block_id = &block_info.block.block_id();
        let signed_over = block_info.signed_over;
        let vote = block_info
            .vote
            .as_ref()
            .map(|v| if v.rejected { "REJECT" } else { "ACCEPT" });
        let broadcasted = self.get_block_broadcasted(hash)?;
        debug!("Inserting block_info.";
            "reward_cycle" => %block_info.reward_cycle,
            "burn_block_height" => %block_info.burn_block_height,
            "signer_signature_hash" => %hash,
            "block_id" => %block_id,
            "signed" => %signed_over,
            "broadcasted" => ?broadcasted,
            "vote" => vote
        );
        self.db.execute("INSERT OR REPLACE INTO blocks (reward_cycle, burn_block_height, signer_signature_hash, block_info, signed_over, broadcasted, stacks_height, consensus_hash, valid, state, signed_group, signed_self, proposed_time, validation_time_ms, tenure_change) VALUES (?1, ?2, ?3, ?4, ?5, ?6, ?7, ?8, ?9, ?10, ?11, ?12, ?13, ?14, ?15)", params![
            u64_to_sql(block_info.reward_cycle)?,
            u64_to_sql(block_info.burn_block_height)?,
            hash.to_string(),
            block_json,
            &block_info.signed_over,
            &broadcasted,
            u64_to_sql(block_info.block.header.chain_length)?,
            block_info.block.header.consensus_hash.to_hex(),
            &block_info.valid, &block_info.state.to_string(),
            &block_info.signed_group,
            &block_info.signed_self,
            &block_info.proposed_time,
            &block_info.validation_time_ms,
            &block_info.is_tenure_change()
        ])?;
        Ok(())
    }

    /// Determine if there are any unprocessed blocks
    pub fn has_unprocessed_blocks(&self, reward_cycle: u64) -> Result<bool, DBError> {
        let query = "SELECT block_info FROM blocks WHERE reward_cycle = ?1 AND state = ?2 LIMIT 1";
        let result: Option<String> = query_row(
            &self.db,
            query,
            params!(
                &u64_to_sql(reward_cycle)?,
                &BlockState::Unprocessed.to_string()
            ),
        )?;

        Ok(result.is_some())
    }

    /// Record an observed block signature
    pub fn add_block_signature(
        &self,
        block_sighash: &Sha512Trunc256Sum,
        signer_addr: &StacksAddress,
        signature: &MessageSignature,
    ) -> Result<bool, DBError> {
        // Remove any block rejection entry for this signer and block hash
        let del_qry = "DELETE FROM block_rejection_signer_addrs WHERE signer_signature_hash = ?1 AND signer_addr = ?2";
        let del_args = params![block_sighash, signer_addr.to_string()];
        self.db.execute(del_qry, del_args)?;

        // Insert the block signature
        let qry = "INSERT OR IGNORE INTO block_signatures (signer_signature_hash, signer_addr, signature) VALUES (?1, ?2, ?3);";
        let args = params![
            block_sighash,
            signer_addr.to_string(),
            serde_json::to_string(signature).map_err(DBError::SerializationError)?
        ];
        let rows_added = self.db.execute(qry, args)?;

        let is_new_signature = rows_added > 0;
        if is_new_signature {
            debug!("Added block signature.";
                "signer_signature_hash" => %block_sighash,
                "signer_address" => %signer_addr,
                "signature" => %signature
            );
        } else {
            debug!("Duplicate block signature.";
                "signer_signature_hash" => %block_sighash,
                "signer_address" => %signer_addr,
                "signature" => %signature
            );
        }
        Ok(is_new_signature)
    }

    /// Get all signatures for a block
    pub fn get_block_signatures(
        &self,
        block_sighash: &Sha512Trunc256Sum,
    ) -> Result<Vec<MessageSignature>, DBError> {
        let qry = "SELECT signature FROM block_signatures WHERE signer_signature_hash = ?1";
        let args = params![block_sighash];
        let sigs_txt: Vec<String> = query_rows(&self.db, qry, args)?;
        sigs_txt
            .into_iter()
            .map(|sig_txt| serde_json::from_str(&sig_txt).map_err(|_| DBError::ParseError))
            .collect()
    }

    /// Record an observed block rejection_signature
    pub fn add_block_rejection_signer_addr(
        &self,
        block_sighash: &Sha512Trunc256Sum,
        addr: &StacksAddress,
        reject_reason: &RejectReason,
    ) -> Result<bool, DBError> {
        // If this signer/block already has a signature, do not allow a rejection
        let sig_qry = "SELECT EXISTS(SELECT 1 FROM block_signatures WHERE signer_signature_hash = ?1 AND signer_addr = ?2)";
        let sig_args = params![block_sighash, addr.to_string()];
        let exists = self.db.query_row(sig_qry, sig_args, |row| row.get(0))?;
        if exists {
            warn!("Cannot add block rejection because a signature already exists.";
                "signer_signature_hash" => %block_sighash,
                "signer_address" => %addr,
                "reject_reason" => %reject_reason
            );
            return Ok(false);
        }

        // Check if a row exists for this sighash/signer combo
        let qry = "SELECT reject_code FROM block_rejection_signer_addrs WHERE signer_signature_hash = ?1 AND signer_addr = ?2 LIMIT 1";
        let args = params![block_sighash, addr.to_string()];
        let existing_code: Option<i64> =
            self.db.query_row(qry, args, |row| row.get(0)).optional()?;

        let reject_code = RejectReasonPrefix::from(reject_reason) as i64;

        match existing_code {
            Some(code) if code == reject_code => {
                // Row exists with same reject_reason, do nothing
                debug!("Duplicate block rejection.";
                    "signer_signature_hash" => %block_sighash,
                    "signer_address" => %addr,
                    "reject_reason" => %reject_reason
                );
                Ok(false)
            }
            Some(_) => {
                // Row exists but with different reject_reason, update it
                let update_qry = "UPDATE block_rejection_signer_addrs SET reject_code = ?1 WHERE signer_signature_hash = ?2 AND signer_addr = ?3";
                let update_args = params![reject_code, block_sighash, addr.to_string()];
                self.db.execute(update_qry, update_args)?;
                debug!("Updated block rejection reason.";
                    "signer_signature_hash" => %block_sighash,
                    "signer_address" => %addr,
                    "reject_reason" => %reject_reason
                );
                Ok(true)
            }
            None => {
                // Row does not exist, insert it
                let insert_qry = "INSERT INTO block_rejection_signer_addrs (signer_signature_hash, signer_addr, reject_code) VALUES (?1, ?2, ?3)";
                let insert_args = params![block_sighash, addr.to_string(), reject_code];
                self.db.execute(insert_qry, insert_args)?;
                debug!("Inserted block rejection.";
                    "signer_signature_hash" => %block_sighash,
                    "signer_address" => %addr,
                    "reject_reason" => %reject_reason
                );
                Ok(true)
            }
        }
    }

    /// Get all signer addresses that rejected the block (and their reject codes)
    pub fn get_block_rejection_signer_addrs(
        &self,
        block_sighash: &Sha512Trunc256Sum,
    ) -> Result<Vec<(StacksAddress, RejectReasonPrefix)>, DBError> {
        let qry =
            "SELECT signer_addr, reject_code FROM block_rejection_signer_addrs WHERE signer_signature_hash = ?1";
        let args = params![block_sighash];
        let mut stmt = self.db.prepare(qry)?;

        let rows = stmt.query_map(args, |row| {
            let addr: String = row.get(0)?;
            let addr = StacksAddress::from_string(&addr).ok_or(SqliteError::InvalidColumnType(
                0,
                "signer_addr".into(),
                rusqlite::types::Type::Text,
            ))?;
            let reject_code: i64 = row.get(1)?;

            let reject_code = u8::try_from(reject_code)
                .map_err(|_| {
                    SqliteError::InvalidColumnType(
                        1,
                        "reject_code".into(),
                        rusqlite::types::Type::Integer,
                    )
                })
                .map(RejectReasonPrefix::from)?;

            Ok((addr, reject_code))
        })?;

        rows.collect::<Result<Vec<_>, _>>().map_err(|e| e.into())
    }

    /// Mark a block as having been broadcasted and therefore GloballyAccepted
    pub fn set_block_broadcasted(
        &self,
        block_sighash: &Sha512Trunc256Sum,
        ts: u64,
    ) -> Result<(), DBError> {
        let qry = "UPDATE blocks SET broadcasted = ?1 WHERE signer_signature_hash = ?2";
        let args = params![u64_to_sql(ts)?, block_sighash];

        debug!("Marking block {} as broadcasted at {}", block_sighash, ts);
        self.db.execute(qry, args)?;
        Ok(())
    }

    /// Get the timestamp at which the block was broadcasted.
    pub fn get_block_broadcasted(
        &self,
        block_sighash: &Sha512Trunc256Sum,
    ) -> Result<Option<u64>, DBError> {
        let qry =
            "SELECT IFNULL(broadcasted,0) AS broadcasted FROM blocks WHERE signer_signature_hash = ?";
        let args = params![block_sighash];

        let Some(broadcasted): Option<u64> = query_row(&self.db, qry, args)? else {
            return Ok(None);
        };
        if broadcasted == 0 {
            return Ok(None);
        }
        Ok(Some(broadcasted))
    }

    /// Get a pending block validation, sorted by the time at which it was added to the pending table.
    /// If found, remove it from the pending table.
    pub fn get_and_remove_pending_block_validation(
        &self,
    ) -> Result<Option<(Sha512Trunc256Sum, u64)>, DBError> {
        let qry = "DELETE FROM block_validations_pending WHERE signer_signature_hash = (SELECT signer_signature_hash FROM block_validations_pending ORDER BY added_time ASC LIMIT 1) RETURNING signer_signature_hash, added_time";
        let args = params![];
        let mut stmt = self.db.prepare(qry)?;
        let result: Option<(String, i64)> = stmt
            .query_row(args, |row| Ok((row.get(0)?, row.get(1)?)))
            .optional()?;
        Ok(result.and_then(|(sighash, ts_i64)| {
            let signer_sighash = Sha512Trunc256Sum::from_hex(&sighash).ok()?;
            let ts = u64::try_from(ts_i64).ok()?;
            Some((signer_sighash, ts))
        }))
    }

    /// Remove a pending block validation
    pub fn remove_pending_block_validation(
        &self,
        sighash: &Sha512Trunc256Sum,
    ) -> Result<(), DBError> {
        self.db.execute(
            "DELETE FROM block_validations_pending WHERE signer_signature_hash = ?1",
            params![sighash.to_string()],
        )?;
        Ok(())
    }

    /// Insert a pending block validation
    pub fn insert_pending_block_validation(
        &self,
        sighash: &Sha512Trunc256Sum,
        ts: u64,
    ) -> Result<(), DBError> {
        self.db.execute(
            "INSERT INTO block_validations_pending (signer_signature_hash, added_time) VALUES (?1, ?2)",
            params![sighash.to_string(), u64_to_sql(ts)?],
        )?;
        Ok(())
    }

    /// Return the start time (epoch time in seconds) and the processing time in milliseconds of the tenure (idenfitied by consensus_hash).
    fn get_tenure_times(&self, tenure: &ConsensusHash) -> Result<(u64, u64), DBError> {
        let query = "SELECT tenure_change, proposed_time, validation_time_ms FROM blocks WHERE consensus_hash = ?1 AND state = ?2 ORDER BY stacks_height DESC";
        let args = params![tenure, BlockState::GloballyAccepted.to_string()];
        let mut stmt = self.db.prepare(query)?;
        let rows = stmt.query_map(args, |row| {
            let tenure_change_block: bool = row.get(0)?;
            let proposed_time: u64 = row.get(1)?;
            let validation_time_ms: Option<u64> = row.get(2)?;
            Ok((tenure_change_block, proposed_time, validation_time_ms))
        })?;
        let mut tenure_processing_time_ms = 0_u64;
        let mut tenure_start_time = None;
        let mut nmb_rows = 0;
        for (i, row) in rows.enumerate() {
            nmb_rows += 1;
            let (tenure_change_block, proposed_time, validation_time_ms) = row?;
            tenure_processing_time_ms =
                tenure_processing_time_ms.saturating_add(validation_time_ms.unwrap_or(0));
            tenure_start_time = Some(proposed_time);
            if tenure_change_block {
                debug!("Found tenure change block {i} blocks ago in tenure {tenure}");
                break;
            }
        }
        debug!("Calculated tenure extend timestamp from {nmb_rows} blocks in tenure {tenure}");
        Ok((
            tenure_start_time.unwrap_or(get_epoch_time_secs()),
            tenure_processing_time_ms,
        ))
    }

    /// Calculate the tenure extend timestamp. If determine the timestamp for a block rejection, check_tenure_extend should be set to false to avoid recalculating
    /// the tenure extend timestamp for a tenure extend block.
    pub fn calculate_tenure_extend_timestamp(
        &self,
        tenure_idle_timeout: Duration,
        block: &NakamotoBlock,
        check_tenure_extend: bool,
    ) -> u64 {
        if check_tenure_extend && block.get_tenure_tx_payload().is_some() {
            let tenure_extend_timestamp =
                get_epoch_time_secs().wrapping_add(tenure_idle_timeout.as_secs());
            debug!("Calculated tenure extend timestamp for a tenure extend block. Rolling over timestamp: {tenure_extend_timestamp}");
            return tenure_extend_timestamp;
        }
        let tenure_idle_timeout_secs = tenure_idle_timeout.as_secs();
        let (tenure_start_time, tenure_process_time_ms) = self.get_tenure_times(&block.header.consensus_hash).inspect_err(|e| error!("Error occurred calculating tenure extend timestamp: {e:?}. Defaulting to {tenure_idle_timeout_secs} from now.")).unwrap_or((get_epoch_time_secs(), 0));
        // Plus (ms + 999)/1000 to round up to the nearest second
        let tenure_extend_timestamp = tenure_start_time
            .saturating_add(tenure_idle_timeout_secs)
            .saturating_add(tenure_process_time_ms.div_ceil(1000));
        debug!("Calculated tenure extend timestamp";
            "tenure_extend_timestamp" => tenure_extend_timestamp,
            "tenure_start_time" => tenure_start_time,
            "tenure_process_time_ms" => tenure_process_time_ms,
            "tenure_idle_timeout_secs" => tenure_idle_timeout_secs,
            "tenure_extend_in" => tenure_extend_timestamp.saturating_sub(get_epoch_time_secs()),
            "consensus_hash" => %block.header.consensus_hash,
        );
        tenure_extend_timestamp
    }

    /// Mark a block as globally accepted. This removes the block from the pending
    /// validations table. This does **not** update the block's state in SignerDb.
    pub fn mark_block_globally_accepted(&self, block_info: &mut BlockInfo) -> Result<(), DBError> {
        block_info
            .mark_globally_accepted()
            .map_err(DBError::Other)?;
        self.remove_pending_block_validation(&block_info.signer_signature_hash())?;
        Ok(())
    }

    /// Mark a block as globally rejected. This removes the block from the pending
    /// validations table. This does **not** update the block's state in SignerDb.
    pub fn mark_block_globally_rejected(&self, block_info: &mut BlockInfo) -> Result<(), DBError> {
        block_info
            .mark_globally_rejected()
            .map_err(DBError::Other)?;
        self.remove_pending_block_validation(&block_info.signer_signature_hash())?;
        Ok(())
    }
    /// Update the tenure (identified by consensus_hash) last activity timestamp
    pub fn update_last_activity_time(
        &mut self,
        tenure: &ConsensusHash,
        last_activity_time: u64,
    ) -> Result<(), DBError> {
        debug!("Updating last activity for tenure"; "consensus_hash" => %tenure, "last_activity_time" => last_activity_time);
        self.db.execute("INSERT OR REPLACE INTO tenure_activity (consensus_hash, last_activity_time) VALUES (?1, ?2)", params![tenure, u64_to_sql(last_activity_time)?])?;
        Ok(())
    }

    /// Get the last activity timestamp for a tenure (identified by consensus_hash)
    pub fn get_last_activity_time(&self, tenure: &ConsensusHash) -> Result<Option<u64>, DBError> {
        let query =
            "SELECT last_activity_time FROM tenure_activity WHERE consensus_hash = ? LIMIT 1";
        let Some(last_activity_time_i64) = query_row::<i64, _>(&self.db, query, &[tenure])? else {
            return Ok(None);
        };
        let last_activity_time = u64::try_from(last_activity_time_i64).map_err(|e| {
            error!("Failed to parse db last_activity_time as u64: {e}");
            DBError::Corruption
        })?;
        Ok(Some(last_activity_time))
    }

    /// Insert the signer state machine update
    pub fn insert_state_machine_update(
        &mut self,
        reward_cycle: u64,
        address: &StacksAddress,
        update: &StateMachineUpdate,
        received_time: &SystemTime,
    ) -> Result<(), DBError> {
        let received_ts = received_time
            .duration_since(std::time::UNIX_EPOCH)
            .map_err(|e| DBError::Other(format!("Bad system time: {e}")))?
            .as_secs();
        let update_str =
            serde_json::to_string(&update).expect("Unable to serialize state machine update");
        debug!("Inserting update.";
            "reward_cycle" => reward_cycle,
            "address" => %address,
            "active_signer_protocol_version" => update.active_signer_protocol_version,
            "local_supported_signer_protocol_version" => update.local_supported_signer_protocol_version
        );
        self.db.execute("INSERT OR REPLACE INTO signer_state_machine_updates (signer_addr, reward_cycle, state_update, received_time) VALUES (?1, ?2, ?3, ?4)", params![
            address.to_string(),
            u64_to_sql(reward_cycle)?,
            update_str,
            u64_to_sql(received_ts)?,
        ])?;

        // Conditionally insert into burn_block_updates_received_times only if missing for (signer_addr, burn_block_consensus_hash)
        let burn_block_consensus_hash = update.content.burn_block_view().0;
        self.db.execute(
            "INSERT OR IGNORE INTO burn_block_updates_received_times
            (signer_addr, burn_block_consensus_hash, received_time)
            VALUES (?1, ?2, ?3)",
            params![
                address.to_string(),
                burn_block_consensus_hash,
                u64_to_sql(received_ts)?,
            ],
        )?;
        Ok(())
    }

    #[cfg(any(test, feature = "testing"))]
    /// Clear out signer state machine updates for testing purposes ONLY.
    pub fn clear_state_machine_updates(&mut self) -> Result<(), DBError> {
        debug!("Clearing all updates.");
        self.db
            .execute("DELETE FROM signer_state_machine_updates", params![])?;
        Ok(())
    }

    /// Get the most recent signer states from the signer state machine for the given reward cycle
    pub fn get_signer_state_machine_updates(
        &mut self,
        reward_cycle: u64,
    ) -> Result<HashMap<StacksAddress, StateMachineUpdate>, DBError> {
        let query = r#"
            SELECT signer_addr, state_update
            FROM signer_state_machine_updates
            WHERE reward_cycle = ?1;
        "#;
        let args = params![u64_to_sql(reward_cycle)?];
        let mut stmt = self.db.prepare(query)?;
        let rows = stmt.query_map(args, |row| {
            let address_str: String = row.get(0)?;
            let update_str: String = row.get(1)?;
            Ok((address_str, update_str))
        })?;
        let mut result = HashMap::new();
        for row in rows {
            let (address_str, update_str) = row?;
            let address = StacksAddress::from_string(&address_str).ok_or(DBError::Corruption)?;
            let update: StateMachineUpdate = serde_json::from_str(&update_str)?;
            result.insert(address, update);
        }
        Ok(result)
    }

    /// Insert a block validated by a replay tx
    pub fn insert_block_validated_by_replay_tx(
        &self,
        signer_signature_hash: &Sha512Trunc256Sum,
        replay_tx_hash: u64,
        replay_tx_exhausted: bool,
    ) -> Result<(), DBError> {
        self.db.execute(
            "INSERT INTO block_validated_by_replay_txs (signer_signature_hash, replay_tx_hash, replay_tx_exhausted) VALUES (?1, ?2, ?3)",
            params![
                signer_signature_hash.to_string(),
                format!("{replay_tx_hash}"),
                replay_tx_exhausted
            ],
        )?;
        Ok(())
    }

    /// Get the replay tx hash for a block validation
    pub fn get_was_block_validated_by_replay_tx(
        &self,
        signer_signature_hash: &Sha512Trunc256Sum,
        replay_tx_hash: u64,
    ) -> Result<Option<BlockValidatedByReplaySet>, DBError> {
        let query = "SELECT replay_tx_hash, replay_tx_exhausted FROM block_validated_by_replay_txs WHERE signer_signature_hash = ? AND replay_tx_hash = ?";
        let args = params![
            signer_signature_hash.to_string(),
            format!("{replay_tx_hash}")
        ];
        query_row(&self.db, query, args)
    }

    /// Get the earliest received time at which the signer state update achieved
    /// a global burn view identified by the provided ConsensusHash
    pub fn get_burn_block_received_time_from_signers(
        &self,
        eval: &GlobalStateEvaluator,
        ch: &ConsensusHash,
        local_address: &StacksAddress,
    ) -> Result<Option<u64>, DBError> {
        let mut entries = Vec::new();

        // Add our own vote if we received this consensus hash
        if let Some(local_received_time) = self.get_burn_block_receive_time_ch(ch)? {
            entries.push((local_address.clone(), local_received_time));
        }

        // Query other signer received times from the DB
        let query = r#"
            SELECT signer_addr, received_time
            FROM burn_block_updates_received_times
            WHERE burn_block_consensus_hash = ?1
        "#;

        let mut stmt = self.db.prepare(query)?;
        let rows = stmt.query_map(params![ch], |row| {
            let signer_addr: String = row.get(0)?;
            let received_time: i64 = row.get(1)?;
            Ok((signer_addr, received_time))
        })?;
        for row in rows {
            let (signer_addr_str, received_time_i64) = row?;
            let address =
                StacksAddress::from_string(&signer_addr_str).ok_or(DBError::Corruption)?;

            let received_time = u64::try_from(received_time_i64).map_err(|e| {
                error!("Failed to convert received_time to u64: {e}");
                DBError::Corruption
            })?;

            entries.push((address, received_time));
        }

        // Sort by received_time ascending
        entries.sort_by_key(|(_, time)| *time);

        // Accumulate vote weight and stop when threshold is reached
        let mut vote_weight: u32 = 0;
        for (address, received_time) in entries {
            let weight = eval.address_weights.get(&address).copied().unwrap_or(0);
            vote_weight = vote_weight.saturating_add(weight);

            if eval.reached_approval(vote_weight) {
                return Ok(Some(received_time));
            }
        }

        Ok(None)
    }
}

fn try_deserialize<T>(s: Option<String>) -> Result<Option<T>, DBError>
where
    T: serde::de::DeserializeOwned,
{
    s.as_deref()
        .map(serde_json::from_str)
        .transpose()
        .map_err(DBError::SerializationError)
}

/// For tests, a struct to represent a pending block validation
#[cfg(any(test, feature = "testing"))]
pub struct PendingBlockValidation {
    /// The signer signature hash of the block
    pub signer_signature_hash: Sha512Trunc256Sum,
    /// The time at which the block was added to the pending table
    pub added_time: u64,
}

#[cfg(any(test, feature = "testing"))]
impl FromRow<PendingBlockValidation> for PendingBlockValidation {
    fn from_row(row: &rusqlite::Row) -> Result<Self, DBError> {
        let signer_signature_hash = Sha512Trunc256Sum::from_column(row, "signer_signature_hash")?;
        let added_time = row.get_unwrap(1);
        Ok(PendingBlockValidation {
            signer_signature_hash,
            added_time,
        })
    }
}

/// A struct used to represent whether a block was validated by a transaction replay set
pub struct BlockValidatedByReplaySet {
    /// The hash of the transaction replay set that validated the block
    pub replay_tx_hash: String,
    /// Whether the transaction replay set exhausted the set of transactions
    pub replay_tx_exhausted: bool,
}

impl FromRow<BlockValidatedByReplaySet> for BlockValidatedByReplaySet {
    fn from_row(row: &rusqlite::Row) -> Result<Self, DBError> {
        let replay_tx_hash = row.get_unwrap(0);
        let replay_tx_exhausted = row.get_unwrap(1);
        Ok(BlockValidatedByReplaySet {
            replay_tx_hash,
            replay_tx_exhausted,
        })
    }
}

#[cfg(any(test, feature = "testing"))]
impl SignerDb {
    /// For tests, fetch all pending block validations
    pub fn get_all_pending_block_validations(
        &self,
    ) -> Result<Vec<PendingBlockValidation>, DBError> {
        let qry = "SELECT signer_signature_hash, added_time FROM block_validations_pending ORDER BY added_time ASC";
        query_rows(&self.db, qry, params![])
    }

    /// For tests, check if a pending block validation exists
    pub fn has_pending_block_validation(
        &self,
        sighash: &Sha512Trunc256Sum,
    ) -> Result<bool, DBError> {
        let qry = "SELECT signer_signature_hash FROM block_validations_pending WHERE signer_signature_hash = ?1";
        let args = params![sighash.to_string()];
        let sighash_opt: Option<String> = query_row(&self.db, qry, args)?;
        Ok(sighash_opt.is_some())
    }
}

/// Tests for SignerDb
#[cfg(test)]
pub mod tests {
    use std::fs;
    use std::path::PathBuf;

    use blockstack_lib::chainstate::nakamoto::{NakamotoBlock, NakamotoBlockHeader};
    use blockstack_lib::chainstate::stacks::{
        StacksTransaction, TenureChangeCause, TenureChangePayload, TransactionAuth,
        TransactionVersion,
    };
    use clarity::types::chainstate::{StacksBlockId, StacksPrivateKey, StacksPublicKey};
    use clarity::util::hash::Hash160;
    use clarity::util::secp256k1::MessageSignature;
    use libsigner::v0::messages::{StateMachineUpdateContent, StateMachineUpdateMinerState};
    use libsigner::{BlockProposal, BlockProposalData};

    use super::*;
    use crate::signerdb::NakamotoBlockVote;

    fn _wipe_db(db_path: &PathBuf) {
        if fs::metadata(db_path).is_ok() {
            fs::remove_file(db_path).unwrap();
        }
    }

    /// Override the creation of a block from a block proposal with the provided function
    pub fn create_block_override(
        overrides: impl FnOnce(&mut BlockProposal),
    ) -> (BlockInfo, BlockProposal) {
        let header = NakamotoBlockHeader::empty();
        let block = NakamotoBlock {
            header,
            txs: vec![],
        };
        let mut block_proposal = BlockProposal {
            block,
            burn_height: 7,
            reward_cycle: 42,
            block_proposal_data: BlockProposalData::empty(),
        };
        overrides(&mut block_proposal);
        (BlockInfo::from(block_proposal.clone()), block_proposal)
    }

    fn create_block() -> (BlockInfo, BlockProposal) {
        create_block_override(|_| {})
    }

    /// Create a temporary db path for testing purposes
    pub fn tmp_db_path() -> PathBuf {
        std::env::temp_dir().join(format!(
            "stacks-signer-test-{}.sqlite",
            rand::random::<u64>()
        ))
    }

    fn test_basic_signer_db_with_path(db_path: impl AsRef<Path>) {
        let mut db = SignerDb::new(db_path).expect("Failed to create signer db");
        let (block_info_1, block_proposal_1) = create_block_override(|b| {
            b.block.header.consensus_hash = ConsensusHash([0x01; 20]);
        });
        let (block_info_2, block_proposal_2) = create_block_override(|b| {
            b.block.header.consensus_hash = ConsensusHash([0x02; 20]);
        });
        db.insert_block(&block_info_1)
            .expect("Unable to insert block into db");
        let block_info = db
            .block_lookup(&block_proposal_1.block.header.signer_signature_hash())
            .unwrap()
            .expect("Unable to get block from db");

        assert_eq!(BlockInfo::from(block_proposal_1), block_info);

        // Test looking up a block with an unknown hash
        let block_info = db
            .block_lookup(&block_proposal_2.block.header.signer_signature_hash())
            .unwrap();
        assert!(block_info.is_none());

        db.insert_block(&block_info_2)
            .expect("Unable to insert block into db");
        let block_info = db
            .block_lookup(&block_proposal_2.block.header.signer_signature_hash())
            .unwrap()
            .expect("Unable to get block from db");

        assert_eq!(BlockInfo::from(block_proposal_2), block_info);
    }

    #[test]
    fn test_basic_signer_db() {
        let db_path = tmp_db_path();
        eprintln!("db path is {}", &db_path.display());
        test_basic_signer_db_with_path(db_path)
    }

    #[test]
    fn test_basic_signer_db_in_memory() {
        test_basic_signer_db_with_path(":memory:")
    }

    #[test]
    fn test_update_block() {
        let db_path = tmp_db_path();
        let mut db = SignerDb::new(db_path).expect("Failed to create signer db");
        let (block_info, block_proposal) = create_block();
        db.insert_block(&block_info)
            .expect("Unable to insert block into db");

        let block_info = db
            .block_lookup(&block_proposal.block.header.signer_signature_hash())
            .unwrap()
            .expect("Unable to get block from db");

        assert_eq!(BlockInfo::from(block_proposal.clone()), block_info);

        let old_block_info = block_info;
        let old_block_proposal = block_proposal;

        let (mut block_info, block_proposal) = create_block_override(|b| {
            b.block.header.signer_signature =
                old_block_proposal.block.header.signer_signature.clone();
        });
        assert_eq!(
            block_info.signer_signature_hash(),
            old_block_info.signer_signature_hash()
        );
        let vote = NakamotoBlockVote {
            signer_signature_hash: Sha512Trunc256Sum([0x01; 32]),
            rejected: false,
        };
        block_info.vote = Some(vote.clone());
        db.insert_block(&block_info)
            .expect("Unable to insert block into db");

        let block_info = db
            .block_lookup(&block_proposal.block.header.signer_signature_hash())
            .unwrap()
            .expect("Unable to get block from db");

        assert_ne!(old_block_info, block_info);
        assert_eq!(block_info.vote, Some(vote));
    }

    #[test]
    fn get_first_signed_block() {
        let db_path = tmp_db_path();
        let mut db = SignerDb::new(db_path).expect("Failed to create signer db");
        let (mut block_info, block_proposal) = create_block();
        db.insert_block(&block_info).unwrap();

        assert!(db
            .get_first_signed_block_in_tenure(&block_proposal.block.header.consensus_hash)
            .unwrap()
            .is_none());

        block_info
            .mark_locally_accepted(false)
            .expect("Failed to mark block as locally accepted");
        db.insert_block(&block_info).unwrap();

        let fetched_info = db
            .get_first_signed_block_in_tenure(&block_proposal.block.header.consensus_hash)
            .unwrap()
            .unwrap();
        assert_eq!(fetched_info, block_info);
    }

    #[test]
    fn insert_burn_block_get_time() {
        let db_path = tmp_db_path();
        let mut db = SignerDb::new(db_path).expect("Failed to create signer db");
        let test_burn_hash = BurnchainHeaderHash([10; 32]);
        let test_consensus_hash = ConsensusHash([13; 20]);
        let stime = SystemTime::now();
        let time_to_epoch = stime
            .duration_since(SystemTime::UNIX_EPOCH)
            .unwrap()
            .as_secs();
        db.insert_burn_block(
            &test_burn_hash,
            &test_consensus_hash,
            10,
            &stime,
            &test_burn_hash,
        )
        .unwrap();

        let stored_time = db
            .get_burn_block_receive_time(&test_burn_hash)
            .unwrap()
            .unwrap();
        assert_eq!(stored_time, time_to_epoch);
    }

    #[test]
    fn test_write_signer_state() {
        let db_path = tmp_db_path();
        let db = SignerDb::new(db_path).expect("Failed to create signer db");
        let state_0 = vec![0];
        let state_1 = vec![1; 1024];

        db.insert_encrypted_signer_state(10, &state_0)
            .expect("Failed to insert signer state");

        db.insert_encrypted_signer_state(11, &state_1)
            .expect("Failed to insert signer state");

        assert_eq!(
            db.get_encrypted_signer_state(10)
                .expect("Failed to get signer state")
                .unwrap(),
            state_0
        );
        assert_eq!(
            db.get_encrypted_signer_state(11)
                .expect("Failed to get signer state")
                .unwrap(),
            state_1
        );
        assert!(db
            .get_encrypted_signer_state(12)
            .expect("Failed to get signer state")
            .is_none());
        assert!(db
            .get_encrypted_signer_state(9)
            .expect("Failed to get signer state")
            .is_none());
    }

    #[test]
    fn test_has_unprocessed_blocks() {
        let db_path = tmp_db_path();
        let mut db = SignerDb::new(db_path).expect("Failed to create signer db");
        let (mut block_info_1, _block_proposal) = create_block_override(|b| {
            b.block.header.miner_signature = MessageSignature([0x01; 65]);
            b.burn_height = 1;
        });
        let (mut block_info_2, _block_proposal) = create_block_override(|b| {
            b.block.header.miner_signature = MessageSignature([0x02; 65]);
            b.burn_height = 2;
        });

        db.insert_block(&block_info_1)
            .expect("Unable to insert block into db");
        db.insert_block(&block_info_2)
            .expect("Unable to insert block into db");

        assert!(db
            .has_unprocessed_blocks(block_info_1.reward_cycle)
            .unwrap());

        block_info_1.state = BlockState::LocallyRejected;

        db.insert_block(&block_info_1)
            .expect("Unable to update block in db");

        assert!(db
            .has_unprocessed_blocks(block_info_1.reward_cycle)
            .unwrap());

        block_info_2.state = BlockState::LocallyAccepted;

        db.insert_block(&block_info_2)
            .expect("Unable to update block in db");

        assert!(!db
            .has_unprocessed_blocks(block_info_1.reward_cycle)
            .unwrap());
    }

    #[test]
    fn test_sqlite_version() {
        let db_path = tmp_db_path();
        let db = SignerDb::new(db_path).expect("Failed to create signer db");
        assert_eq!(
            query_row(&db.db, "SELECT sqlite_version()", []).unwrap(),
            Some("3.45.0".to_string())
        );
    }

    #[test]
    fn add_and_get_block_signatures() {
        let db_path = tmp_db_path();
        let db = SignerDb::new(db_path).expect("Failed to create signer db");

        let block_id = Sha512Trunc256Sum::from_data("foo".as_bytes());
        let address1 = StacksAddress::burn_address(false);
        let address2 = StacksAddress::burn_address(true);
        let sig1 = MessageSignature([0x11; 65]);
        let sig2 = MessageSignature([0x22; 65]);

        assert_eq!(db.get_block_signatures(&block_id).unwrap(), vec![]);

        db.add_block_signature(&block_id, &address1, &sig1).unwrap();
        assert_eq!(db.get_block_signatures(&block_id).unwrap(), vec![sig1]);

        db.add_block_signature(&block_id, &address2, &sig2).unwrap();
        assert_eq!(
            db.get_block_signatures(&block_id).unwrap(),
            vec![sig2, sig1]
        );
    }

    #[test]
    fn duplicate_block_signatures() {
        let db_path = tmp_db_path();
        let db = SignerDb::new(db_path).expect("Failed to create signer db");

        let block_id = Sha512Trunc256Sum::from_data("foo".as_bytes());
        let address = StacksAddress::burn_address(false);
        let sig1 = MessageSignature([0x11; 65]);
        let sig2 = MessageSignature([0x22; 65]);

        assert_eq!(db.get_block_signatures(&block_id).unwrap(), vec![]);

        assert!(db.add_block_signature(&block_id, &address, &sig1).unwrap());
        assert_eq!(db.get_block_signatures(&block_id).unwrap(), vec![sig1]);

        assert!(!db.add_block_signature(&block_id, &address, &sig2).unwrap());
        assert_eq!(db.get_block_signatures(&block_id).unwrap(), vec![sig1]);
    }

    #[test]
    fn add_and_get_block_rejections() {
        let db_path = tmp_db_path();
        let db = SignerDb::new(db_path).expect("Failed to create signer db");

        let block_id = Sha512Trunc256Sum::from_data("foo".as_bytes());
        let address1 = StacksAddress::burn_address(false);
        let address2 = StacksAddress::burn_address(true);

        assert_eq!(
            db.get_block_rejection_signer_addrs(&block_id).unwrap(),
            vec![]
        );

        assert!(db
            .add_block_rejection_signer_addr(
                &block_id,
                &address1,
                &RejectReason::DuplicateBlockFound,
            )
            .unwrap());
        assert_eq!(
            db.get_block_rejection_signer_addrs(&block_id).unwrap(),
            vec![(address1.clone(), RejectReasonPrefix::DuplicateBlockFound)]
        );

        assert!(db
            .add_block_rejection_signer_addr(
                &block_id,
                &address2,
                &RejectReason::InvalidParentBlock
            )
            .unwrap());
        assert_eq!(
            db.get_block_rejection_signer_addrs(&block_id).unwrap(),
            vec![
                (address2, RejectReasonPrefix::InvalidParentBlock),
                (address1, RejectReasonPrefix::DuplicateBlockFound),
            ]
        );
    }

    #[test]
    fn duplicate_block_rejections() {
        let db_path = tmp_db_path();
        let db = SignerDb::new(db_path).expect("Failed to create signer db");

        let block_id = Sha512Trunc256Sum::from_data("foo".as_bytes());
        let address = StacksAddress::burn_address(false);

        assert_eq!(
            db.get_block_rejection_signer_addrs(&block_id).unwrap(),
            vec![]
        );

        assert!(db
            .add_block_rejection_signer_addr(&block_id, &address, &RejectReason::InvalidParentBlock)
            .unwrap());
        assert_eq!(
            db.get_block_rejection_signer_addrs(&block_id).unwrap(),
            vec![(address.clone(), RejectReasonPrefix::InvalidParentBlock)]
        );

        assert!(db
            .add_block_rejection_signer_addr(&block_id, &address, &RejectReason::InvalidMiner)
            .unwrap());
        assert_eq!(
            db.get_block_rejection_signer_addrs(&block_id).unwrap(),
            vec![(address.clone(), RejectReasonPrefix::InvalidMiner)]
        );

        assert!(!db
            .add_block_rejection_signer_addr(&block_id, &address, &RejectReason::InvalidMiner)
            .unwrap());
        assert_eq!(
            db.get_block_rejection_signer_addrs(&block_id).unwrap(),
            vec![(address, RejectReasonPrefix::InvalidMiner)]
        );
    }

    #[test]
    fn reject_then_accept() {
        let db_path = tmp_db_path();
        let db = SignerDb::new(db_path).expect("Failed to create signer db");

        let block_id = Sha512Trunc256Sum::from_data("foo".as_bytes());
        let address = StacksAddress::burn_address(false);
        let sig1 = MessageSignature([0x11; 65]);

        assert_eq!(db.get_block_signatures(&block_id).unwrap(), vec![]);

        assert!(db
            .add_block_rejection_signer_addr(&block_id, &address, &RejectReason::InvalidParentBlock)
            .unwrap());
        assert_eq!(
            db.get_block_rejection_signer_addrs(&block_id).unwrap(),
            vec![(address.clone(), RejectReasonPrefix::InvalidParentBlock)]
        );

        assert!(db.add_block_signature(&block_id, &address, &sig1).unwrap());
        assert_eq!(db.get_block_signatures(&block_id).unwrap(), vec![sig1]);
        assert!(db
            .get_block_rejection_signer_addrs(&block_id)
            .unwrap()
            .is_empty());
    }

    #[test]
    fn accept_then_reject() {
        let db_path = tmp_db_path();
        let db = SignerDb::new(db_path).expect("Failed to create signer db");

        let block_id = Sha512Trunc256Sum::from_data("foo".as_bytes());
        let address = StacksAddress::burn_address(false);
        let sig1 = MessageSignature([0x11; 65]);

        assert_eq!(db.get_block_signatures(&block_id).unwrap(), vec![]);

        assert!(db.add_block_signature(&block_id, &address, &sig1).unwrap());
        assert_eq!(db.get_block_signatures(&block_id).unwrap(), vec![sig1]);
        assert!(db
            .get_block_rejection_signer_addrs(&block_id)
            .unwrap()
            .is_empty());

        assert!(!db
            .add_block_rejection_signer_addr(&block_id, &address, &RejectReason::InvalidParentBlock)
            .unwrap());
        assert_eq!(db.get_block_signatures(&block_id).unwrap(), vec![sig1]);
        assert!(db
            .get_block_rejection_signer_addrs(&block_id)
            .unwrap()
            .is_empty());
    }

    #[test]
    fn test_and_set_block_broadcasted() {
        let db_path = tmp_db_path();
        let mut db = SignerDb::new(db_path).expect("Failed to create signer db");

        let (block_info_1, _block_proposal) = create_block_override(|b| {
            b.block.header.miner_signature = MessageSignature([0x01; 65]);
            b.burn_height = 1;
        });

        db.insert_block(&block_info_1)
            .expect("Unable to insert block into db");

        assert!(db
            .get_block_broadcasted(&block_info_1.signer_signature_hash())
            .unwrap()
            .is_none());
        assert_eq!(
            db.block_lookup(&block_info_1.signer_signature_hash())
                .expect("Unable to get block from db")
                .expect("Unable to get block from db")
                .state,
            BlockState::Unprocessed
        );
        assert!(db
            .get_last_globally_accepted_block(&block_info_1.block.header.consensus_hash)
            .unwrap()
            .is_none());
        db.set_block_broadcasted(&block_info_1.signer_signature_hash(), 12345)
            .unwrap();
        assert_eq!(
            db.block_lookup(&block_info_1.signer_signature_hash())
                .expect("Unable to get block from db")
                .expect("Unable to get block from db")
                .state,
            BlockState::Unprocessed
        );
        db.insert_block(&block_info_1)
            .expect("Unable to insert block into db a second time");

        assert_eq!(
            db.get_block_broadcasted(&block_info_1.signer_signature_hash())
                .unwrap()
                .unwrap(),
            12345
        );
    }

    #[test]
    fn state_machine() {
        let (mut block, _) = create_block();
        assert_eq!(block.state, BlockState::Unprocessed);
        assert!(block.check_state(BlockState::Unprocessed));
        assert!(block.check_state(BlockState::LocallyAccepted));
        assert!(block.check_state(BlockState::LocallyRejected));
        assert!(block.check_state(BlockState::GloballyAccepted));
        assert!(block.check_state(BlockState::GloballyRejected));

        block.move_to(BlockState::LocallyAccepted).unwrap();
        assert_eq!(block.state, BlockState::LocallyAccepted);
        assert!(!block.check_state(BlockState::Unprocessed));
        assert!(block.check_state(BlockState::LocallyAccepted));
        assert!(block.check_state(BlockState::LocallyRejected));
        assert!(block.check_state(BlockState::GloballyAccepted));
        assert!(block.check_state(BlockState::GloballyRejected));

        block.move_to(BlockState::LocallyRejected).unwrap();
        assert!(!block.check_state(BlockState::Unprocessed));
        assert!(block.check_state(BlockState::LocallyAccepted));
        assert!(block.check_state(BlockState::LocallyRejected));
        assert!(block.check_state(BlockState::GloballyAccepted));
        assert!(block.check_state(BlockState::GloballyRejected));

        block.move_to(BlockState::GloballyAccepted).unwrap();
        assert_eq!(block.state, BlockState::GloballyAccepted);
        assert!(!block.check_state(BlockState::Unprocessed));
        assert!(!block.check_state(BlockState::LocallyAccepted));
        assert!(!block.check_state(BlockState::LocallyRejected));
        assert!(block.check_state(BlockState::GloballyAccepted));
        assert!(!block.check_state(BlockState::GloballyRejected));

        // Must manually override as will not be able to move from GloballyAccepted to GloballyRejected
        block.state = BlockState::GloballyRejected;
        assert!(!block.check_state(BlockState::Unprocessed));
        assert!(!block.check_state(BlockState::LocallyAccepted));
        assert!(!block.check_state(BlockState::LocallyRejected));
        assert!(!block.check_state(BlockState::GloballyAccepted));
        assert!(block.check_state(BlockState::GloballyRejected));
    }

    #[test]
    fn test_get_canonical_tip() {
        let db_path = tmp_db_path();
        let mut db = SignerDb::new(db_path).expect("Failed to create signer db");

        let (mut block_info_1, _block_proposal_1) = create_block_override(|b| {
            b.block.header.miner_signature = MessageSignature([0x01; 65]);
            b.block.header.chain_length = 1;
            b.burn_height = 1;
        });

        let (mut block_info_2, _block_proposal_2) = create_block_override(|b| {
            b.block.header.miner_signature = MessageSignature([0x02; 65]);
            b.block.header.chain_length = 2;
            b.burn_height = 2;
        });

        db.insert_block(&block_info_1)
            .expect("Unable to insert block into db");
        db.insert_block(&block_info_2)
            .expect("Unable to insert block into db");

        assert!(db.get_canonical_tip().unwrap().is_none());

        block_info_1
            .mark_globally_accepted()
            .expect("Failed to mark block as globally accepted");
        db.insert_block(&block_info_1)
            .expect("Unable to insert block into db");

        assert_eq!(db.get_canonical_tip().unwrap().unwrap(), block_info_1);

        block_info_2
            .mark_globally_accepted()
            .expect("Failed to mark block as globally accepted");
        db.insert_block(&block_info_2)
            .expect("Unable to insert block into db");

        assert_eq!(db.get_canonical_tip().unwrap().unwrap(), block_info_2);
    }

    #[test]
    fn get_accepted_blocks() {
        let db_path = tmp_db_path();
        let mut db = SignerDb::new(db_path).expect("Failed to create signer db");
        let consensus_hash_1 = ConsensusHash([0x01; 20]);
        let consensus_hash_2 = ConsensusHash([0x02; 20]);
        let consensus_hash_3 = ConsensusHash([0x03; 20]);
        let (mut block_info_1, _block_proposal) = create_block_override(|b| {
            b.block.header.consensus_hash = consensus_hash_1;
            b.block.header.miner_signature = MessageSignature([0x01; 65]);
            b.block.header.chain_length = 1;
            b.burn_height = 1;
        });
        let (mut block_info_2, _block_proposal) = create_block_override(|b| {
            b.block.header.consensus_hash = consensus_hash_1;
            b.block.header.miner_signature = MessageSignature([0x02; 65]);
            b.block.header.chain_length = 2;
            b.burn_height = 2;
        });
        let (mut block_info_3, _block_proposal) = create_block_override(|b| {
            b.block.header.consensus_hash = consensus_hash_1;
            b.block.header.miner_signature = MessageSignature([0x03; 65]);
            b.block.header.chain_length = 3;
            b.burn_height = 3;
        });
        let (mut block_info_4, _block_proposal) = create_block_override(|b| {
            b.block.header.consensus_hash = consensus_hash_2;
            b.block.header.miner_signature = MessageSignature([0x03; 65]);
            b.block.header.chain_length = 3;
            b.burn_height = 4;
        });
        block_info_1.mark_globally_accepted().unwrap();
        block_info_2.mark_locally_accepted(false).unwrap();
        block_info_3.mark_locally_accepted(false).unwrap();
        block_info_4.mark_globally_accepted().unwrap();

        db.insert_block(&block_info_1).unwrap();
        db.insert_block(&block_info_2).unwrap();
        db.insert_block(&block_info_3).unwrap();
        db.insert_block(&block_info_4).unwrap();

        // Verify tenure consensus_hash_1
        let block_info = db
            .get_last_accepted_block(&consensus_hash_1)
            .unwrap()
            .unwrap();
        assert_eq!(block_info, block_info_3);
        let block_info = db
            .get_last_globally_accepted_block(&consensus_hash_1)
            .unwrap()
            .unwrap();
        assert_eq!(block_info, block_info_1);

        // Verify tenure consensus_hash_2
        let block_info = db
            .get_last_accepted_block(&consensus_hash_2)
            .unwrap()
            .unwrap();
        assert_eq!(block_info, block_info_4);
        let block_info = db
            .get_last_globally_accepted_block(&consensus_hash_2)
            .unwrap()
            .unwrap();
        assert_eq!(block_info, block_info_4);

        // Verify tenure consensus_hash_3
        assert!(db
            .get_last_accepted_block(&consensus_hash_3)
            .unwrap()
            .is_none());
        assert!(db
            .get_last_globally_accepted_block(&consensus_hash_3)
            .unwrap()
            .is_none());
    }

    fn generate_tenure_blocks() -> Vec<BlockInfo> {
        let tenure_change_payload = TenureChangePayload {
            tenure_consensus_hash: ConsensusHash([0x04; 20]), // same as in nakamoto header
            prev_tenure_consensus_hash: ConsensusHash([0x01; 20]),
            burn_view_consensus_hash: ConsensusHash([0x04; 20]),
            previous_tenure_end: StacksBlockId([0x03; 32]),
            previous_tenure_blocks: 1,
            cause: TenureChangeCause::BlockFound,
            pubkey_hash: Hash160::from_node_public_key(&StacksPublicKey::from_private(
                &StacksPrivateKey::random(),
            )),
        };
        let tenure_change_tx_payload = TransactionPayload::TenureChange(tenure_change_payload);
        let tenure_change_tx = StacksTransaction::new(
            TransactionVersion::Testnet,
            TransactionAuth::from_p2pkh(&StacksPrivateKey::random()).unwrap(),
            tenure_change_tx_payload,
        );

        let consensus_hash_1 = ConsensusHash([0x01; 20]);
        let consensus_hash_2 = ConsensusHash([0x02; 20]);
        let (mut block_info_1, _block_proposal) = create_block_override(|b| {
            b.block.header.consensus_hash = consensus_hash_1;
            b.block.header.miner_signature = MessageSignature([0x01; 65]);
            b.block.header.chain_length = 1;
            b.burn_height = 1;
        });
        block_info_1.state = BlockState::GloballyAccepted;
        block_info_1.block.txs.push(tenure_change_tx.clone());
        block_info_1.validation_time_ms = Some(1000);
        block_info_1.proposed_time = get_epoch_time_secs() + 500;

        let (mut block_info_2, _block_proposal) = create_block_override(|b| {
            b.block.header.consensus_hash = consensus_hash_1;
            b.block.header.miner_signature = MessageSignature([0x02; 65]);
            b.block.header.chain_length = 2;
            b.burn_height = 2;
        });
        block_info_2.state = BlockState::GloballyAccepted;
        block_info_2.validation_time_ms = Some(2000);
        block_info_2.proposed_time = block_info_1.proposed_time + 5;

        let (mut block_info_3, _block_proposal) = create_block_override(|b| {
            b.block.header.consensus_hash = consensus_hash_1;
            b.block.header.miner_signature = MessageSignature([0x03; 65]);
            b.block.header.chain_length = 3;
            b.burn_height = 2;
        });
        block_info_3.state = BlockState::GloballyAccepted;
        block_info_3.block.txs.push(tenure_change_tx);
        block_info_3.validation_time_ms = Some(5000);
        block_info_3.proposed_time = block_info_1.proposed_time + 10;

        // This should have no effect on the time calculations as its not a globally accepted block
        let (mut block_info_4, _block_proposal) = create_block_override(|b| {
            b.block.header.consensus_hash = consensus_hash_1;
            b.block.header.miner_signature = MessageSignature([0x04; 65]);
            b.block.header.chain_length = 3;
            b.burn_height = 2;
        });
        block_info_4.state = BlockState::LocallyAccepted;
        block_info_4.validation_time_ms = Some(9000);
        block_info_4.proposed_time = block_info_1.proposed_time + 15;

        let (mut block_info_5, _block_proposal) = create_block_override(|b| {
            b.block.header.consensus_hash = consensus_hash_2;
            b.block.header.miner_signature = MessageSignature([0x05; 65]);
            b.block.header.chain_length = 4;
            b.burn_height = 3;
        });
        block_info_5.state = BlockState::GloballyAccepted;
        block_info_5.validation_time_ms = Some(20000);
        block_info_5.proposed_time = block_info_1.proposed_time + 20;

        // This should have no effect on the time calculations as its not a globally accepted block
        let (mut block_info_6, _block_proposal) = create_block_override(|b| {
            b.block.header.consensus_hash = consensus_hash_2;
            b.block.header.miner_signature = MessageSignature([0x06; 65]);
            b.block.header.chain_length = 5;
            b.burn_height = 3;
        });
        block_info_6.state = BlockState::LocallyAccepted;
        block_info_6.validation_time_ms = Some(40000);
        block_info_6.proposed_time = block_info_1.proposed_time + 25;

        vec![
            block_info_1,
            block_info_2,
            block_info_3,
            block_info_4,
            block_info_5,
            block_info_6,
        ]
    }

    #[test]
    fn tenure_times() {
        let db_path = tmp_db_path();
        let mut db = SignerDb::new(db_path).expect("Failed to create signer db");
        let block_infos = generate_tenure_blocks();
        let consensus_hash_1 = block_infos[0].block.header.consensus_hash;
        let consensus_hash_2 = block_infos.last().unwrap().block.header.consensus_hash;
        let consensus_hash_3 = ConsensusHash([0x03; 20]);

        db.insert_block(&block_infos[0]).unwrap();
        db.insert_block(&block_infos[1]).unwrap();

        // Verify tenure consensus_hash_1
        let (start_time, processing_time) = db.get_tenure_times(&consensus_hash_1).unwrap();
        assert_eq!(start_time, block_infos[0].proposed_time);
        assert_eq!(processing_time, 3000);

        db.insert_block(&block_infos[2]).unwrap();
        db.insert_block(&block_infos[3]).unwrap();

        let (start_time, processing_time) = db.get_tenure_times(&consensus_hash_1).unwrap();
        assert_eq!(start_time, block_infos[2].proposed_time);
        assert_eq!(processing_time, 5000);

        db.insert_block(&block_infos[4]).unwrap();
        db.insert_block(&block_infos[5]).unwrap();

        // Verify tenure consensus_hash_2
        let (start_time, processing_time) = db.get_tenure_times(&consensus_hash_2).unwrap();
        assert_eq!(start_time, block_infos[4].proposed_time);
        assert_eq!(processing_time, 20000);

        // Verify tenure consensus_hash_3 (unknown hash)
        let (start_time, validation_time) = db.get_tenure_times(&consensus_hash_3).unwrap();
        assert!(start_time < block_infos[0].proposed_time, "Should have been generated from get_epoch_time_secs() making it much older than our artificially late proposal times");
        assert_eq!(validation_time, 0);
    }

    #[test]
    fn tenure_extend_timestamp() {
        let db_path = tmp_db_path();
        let mut db = SignerDb::new(db_path).expect("Failed to create signer db");

        let block_infos = generate_tenure_blocks();
        let mut unknown_block = block_infos[0].block.clone();
        unknown_block.header.consensus_hash = ConsensusHash([0x03; 20]);

        db.insert_block(&block_infos[0]).unwrap();
        db.insert_block(&block_infos[1]).unwrap();

        let tenure_idle_timeout = Duration::from_secs(10);
        // Verify tenure consensus_hash_1
        let timestamp_hash_1_before =
            db.calculate_tenure_extend_timestamp(tenure_idle_timeout, &block_infos[0].block, true);
        assert_eq!(
            timestamp_hash_1_before,
            block_infos[0]
                .proposed_time
                .saturating_add(tenure_idle_timeout.as_secs())
                .saturating_add(3)
        );

        db.insert_block(&block_infos[2]).unwrap();
        db.insert_block(&block_infos[3]).unwrap();

        let timestamp_hash_1_after =
            db.calculate_tenure_extend_timestamp(tenure_idle_timeout, &block_infos[0].block, true);

        assert_eq!(
            timestamp_hash_1_after,
            block_infos[2]
                .proposed_time
                .saturating_add(tenure_idle_timeout.as_secs())
                .saturating_add(5)
        );

        db.insert_block(&block_infos[4]).unwrap();
        db.insert_block(&block_infos[5]).unwrap();

        // Verify tenure consensus_hash_2
        let timestamp_hash_2 = db.calculate_tenure_extend_timestamp(
            tenure_idle_timeout,
            &block_infos.last().unwrap().block,
            true,
        );
        assert_eq!(
            timestamp_hash_2,
            block_infos[4]
                .proposed_time
                .saturating_add(tenure_idle_timeout.as_secs())
                .saturating_add(20)
        );

        let now = get_epoch_time_secs().saturating_add(tenure_idle_timeout.as_secs());
        let timestamp_hash_2_no_tenure_extend =
            db.calculate_tenure_extend_timestamp(tenure_idle_timeout, &block_infos[0].block, false);
        assert_ne!(timestamp_hash_2, timestamp_hash_2_no_tenure_extend);
        assert!(now < timestamp_hash_2_no_tenure_extend);

        // Verify tenure consensus_hash_3 (unknown hash)
        let timestamp_hash_3 =
            db.calculate_tenure_extend_timestamp(tenure_idle_timeout, &unknown_block, true);
        assert!(
            timestamp_hash_3.saturating_add(tenure_idle_timeout.as_secs())
                < block_infos[0].proposed_time
        );
    }

    #[test]
    fn test_get_and_remove_pending_block_validation() {
        let db_path = tmp_db_path();
        let db = SignerDb::new(db_path).expect("Failed to create signer db");

        let pending_hash = db.get_and_remove_pending_block_validation().unwrap();
        assert!(pending_hash.is_none());

        db.insert_pending_block_validation(&Sha512Trunc256Sum([0x01; 32]), 1000)
            .unwrap();
        db.insert_pending_block_validation(&Sha512Trunc256Sum([0x02; 32]), 2000)
            .unwrap();
        db.insert_pending_block_validation(&Sha512Trunc256Sum([0x03; 32]), 3000)
            .unwrap();

        let (pending_hash, _) = db
            .get_and_remove_pending_block_validation()
            .unwrap()
            .unwrap();
        assert_eq!(pending_hash, Sha512Trunc256Sum([0x01; 32]));

        let pendings = db.get_all_pending_block_validations().unwrap();
        assert_eq!(pendings.len(), 2);

        let (pending_hash, _) = db
            .get_and_remove_pending_block_validation()
            .unwrap()
            .unwrap();
        assert_eq!(pending_hash, Sha512Trunc256Sum([0x02; 32]));

        let pendings = db.get_all_pending_block_validations().unwrap();
        assert_eq!(pendings.len(), 1);

        let (pending_hash, _) = db
            .get_and_remove_pending_block_validation()
            .unwrap()
            .unwrap();
        assert_eq!(pending_hash, Sha512Trunc256Sum([0x03; 32]));

        let pendings = db.get_all_pending_block_validations().unwrap();
        assert!(pendings.is_empty());
    }

    #[test]
    fn check_globally_signed_block_count() {
        let db_path = tmp_db_path();
        let consensus_hash_1 = ConsensusHash([0x01; 20]);
        let mut db = SignerDb::new(db_path).expect("Failed to create signer db");
        let (mut block_info, _) = create_block_override(|b| {
            b.block.header.consensus_hash = consensus_hash_1;
        });

        assert!(matches!(
            db.get_globally_accepted_block_count_in_tenure(&consensus_hash_1)
                .unwrap(),
            0
        ));

        // locally accepted still returns 0
        block_info.signed_over = true;
        block_info.state = BlockState::LocallyAccepted;
        block_info.block.header.chain_length = 1;
        db.insert_block(&block_info).unwrap();

        assert_eq!(
            db.get_globally_accepted_block_count_in_tenure(&consensus_hash_1)
                .unwrap(),
            0
        );

        block_info.signed_over = true;
        block_info.state = BlockState::GloballyAccepted;
        block_info.block.header.chain_length = 2;
        db.insert_block(&block_info).unwrap();

        block_info.signed_over = true;
        block_info.state = BlockState::GloballyAccepted;
        block_info.block.header.chain_length = 3;
        db.insert_block(&block_info).unwrap();

        assert_eq!(
            db.get_globally_accepted_block_count_in_tenure(&consensus_hash_1)
                .unwrap(),
            2
        );

        // add an unsigned block
        block_info.signed_over = false;
        block_info.state = BlockState::GloballyAccepted;
        block_info.block.header.chain_length = 4;
        db.insert_block(&block_info).unwrap();

        assert_eq!(
            db.get_globally_accepted_block_count_in_tenure(&consensus_hash_1)
                .unwrap(),
            3
        );

        // add a locally signed block
        block_info.signed_over = true;
        block_info.state = BlockState::LocallyAccepted;
        block_info.block.header.chain_length = 5;
        db.insert_block(&block_info).unwrap();

        assert_eq!(
            db.get_globally_accepted_block_count_in_tenure(&consensus_hash_1)
                .unwrap(),
            3
        );
    }

    #[test]
    fn has_signed_block() {
        let db_path = tmp_db_path();
        let consensus_hash_1 = ConsensusHash([0x01; 20]);
        let consensus_hash_2 = ConsensusHash([0x02; 20]);
        let mut db = SignerDb::new(db_path).expect("Failed to create signer db");
        let (mut block_info, _) = create_block_override(|b| {
            b.block.header.consensus_hash = consensus_hash_1;
            b.block.header.chain_length = 1;
        });

        assert!(!db.has_signed_block_in_tenure(&consensus_hash_1).unwrap());
        assert!(!db.has_signed_block_in_tenure(&consensus_hash_2).unwrap());

        block_info.signed_over = true;
        db.insert_block(&block_info).unwrap();

        assert!(db.has_signed_block_in_tenure(&consensus_hash_1).unwrap());
        assert!(!db.has_signed_block_in_tenure(&consensus_hash_2).unwrap());

        block_info.block.header.consensus_hash = consensus_hash_2;
        block_info.block.header.chain_length = 2;
        block_info.signed_over = false;

        db.insert_block(&block_info).unwrap();

        assert!(db.has_signed_block_in_tenure(&consensus_hash_1).unwrap());
        assert!(!db.has_signed_block_in_tenure(&consensus_hash_2).unwrap());

        block_info.signed_over = true;

        db.insert_block(&block_info).unwrap();

        assert!(db.has_signed_block_in_tenure(&consensus_hash_1).unwrap());
        assert!(db.has_signed_block_in_tenure(&consensus_hash_2).unwrap());
    }

    #[test]
    fn update_last_activity() {
        let db_path = tmp_db_path();
        let consensus_hash_1 = ConsensusHash([0x01; 20]);
        let consensus_hash_2 = ConsensusHash([0x02; 20]);
        let mut db = SignerDb::new(db_path).expect("Failed to create signer db");

        assert!(db
            .get_last_activity_time(&consensus_hash_1)
            .unwrap()
            .is_none());
        assert!(db
            .get_last_activity_time(&consensus_hash_2)
            .unwrap()
            .is_none());

        let time = get_epoch_time_secs();
        db.update_last_activity_time(&consensus_hash_1, time)
            .unwrap();
        let retrieved_time = db
            .get_last_activity_time(&consensus_hash_1)
            .unwrap()
            .unwrap();
        assert_eq!(time, retrieved_time);
        assert!(db
            .get_last_activity_time(&consensus_hash_2)
            .unwrap()
            .is_none());
    }

    /// BlockInfo without the `reject_reason` field for backwards compatibility testing
    #[derive(Serialize, Deserialize, Debug, PartialEq)]
    pub struct BlockInfoPrev {
        /// The block we are considering
        pub block: NakamotoBlock,
        /// The burn block height at which the block was proposed
        pub burn_block_height: u64,
        /// The reward cycle the block belongs to
        pub reward_cycle: u64,
        /// Our vote on the block if we have one yet
        pub vote: Option<NakamotoBlockVote>,
        /// Whether the block contents are valid
        pub valid: Option<bool>,
        /// Whether this block is already being signed over
        pub signed_over: bool,
        /// Time at which the proposal was received by this signer (epoch time in seconds)
        pub proposed_time: u64,
        /// Time at which the proposal was signed by this signer (epoch time in seconds)
        pub signed_self: Option<u64>,
        /// Time at which the proposal was signed by a threshold in the signer set (epoch time in seconds)
        pub signed_group: Option<u64>,
        /// The block state relative to the signer's view of the stacks blockchain
        pub state: BlockState,
        /// Consumed processing time in milliseconds to validate this block
        pub validation_time_ms: Option<u64>,
        /// Extra data specific to v0, v1, etc.
        pub ext: ExtraBlockInfo,
    }

    /// Verify that we can deserialize the old BlockInfo struct into the new version
    #[test]
    fn deserialize_old_block_info() {
        let block_info_prev = BlockInfoPrev {
            block: NakamotoBlock {
                header: NakamotoBlockHeader::genesis(),
                txs: vec![],
            },
            burn_block_height: 2,
            reward_cycle: 3,
            vote: None,
            valid: None,
            signed_over: true,
            proposed_time: 4,
            signed_self: None,
            signed_group: None,
            state: BlockState::Unprocessed,
            validation_time_ms: Some(5),
            ext: ExtraBlockInfo::default(),
        };

        let block_info: BlockInfo =
            serde_json::from_value(serde_json::to_value(&block_info_prev).unwrap()).unwrap();
        assert_eq!(block_info.block, block_info_prev.block);
        assert_eq!(
            block_info.burn_block_height,
            block_info_prev.burn_block_height
        );
        assert_eq!(block_info.reward_cycle, block_info_prev.reward_cycle);
        assert_eq!(block_info.vote, block_info_prev.vote);
        assert_eq!(block_info.valid, block_info_prev.valid);
        assert_eq!(block_info.signed_over, block_info_prev.signed_over);
        assert_eq!(block_info.proposed_time, block_info_prev.proposed_time);
        assert_eq!(block_info.signed_self, block_info_prev.signed_self);
        assert_eq!(block_info.signed_group, block_info_prev.signed_group);
        assert_eq!(block_info.state, block_info_prev.state);
        assert_eq!(
            block_info.validation_time_ms,
            block_info_prev.validation_time_ms
        );
        assert_eq!(block_info.ext, block_info_prev.ext);
        assert!(block_info.reject_reason.is_none());
    }

    #[test]
    fn insert_and_get_state_machine_updates() {
        let db_path = tmp_db_path();
        let mut db = SignerDb::new(db_path).expect("Failed to create signer db");
        let reward_cycle_1 = 1;
        let address_1 = StacksAddress::p2pkh(false, &StacksPublicKey::new());
        let update_1 = StateMachineUpdate::new(
            0,
            3,
            StateMachineUpdateContent::V0 {
                burn_block: ConsensusHash([0x55; 20]),
                burn_block_height: 100,
                current_miner: StateMachineUpdateMinerState::ActiveMiner {
                    current_miner_pkh: Hash160([0xab; 20]),
                    tenure_id: ConsensusHash([0x44; 20]),
                    parent_tenure_id: ConsensusHash([0x22; 20]),
                    parent_tenure_last_block: StacksBlockId([0x33; 32]),
                    parent_tenure_last_block_height: 1,
                },
            },
        )
        .unwrap();

        let address_2 = StacksAddress::p2pkh(false, &StacksPublicKey::new());
        let update_2 = StateMachineUpdate::new(
            0,
            4,
            StateMachineUpdateContent::V0 {
                burn_block: ConsensusHash([0x55; 20]),
                burn_block_height: 100,
                current_miner: StateMachineUpdateMinerState::NoValidMiner,
            },
        )
        .unwrap();

        let address_3 = StacksAddress::p2pkh(false, &StacksPublicKey::new());
        let update_3 = StateMachineUpdate::new(
            0,
            2,
            StateMachineUpdateContent::V0 {
                burn_block: ConsensusHash([0x66; 20]),
                burn_block_height: 101,
                current_miner: StateMachineUpdateMinerState::NoValidMiner,
            },
        )
        .unwrap();

        assert!(
            db.get_signer_state_machine_updates(reward_cycle_1)
                .unwrap()
                .is_empty(),
            "The database should be empty for reward_cycle {reward_cycle_1}"
        );

        db.insert_state_machine_update(reward_cycle_1, &address_1, &update_1, &SystemTime::now())
            .expect("Unable to insert block into db");
        db.insert_state_machine_update(reward_cycle_1, &address_2, &update_2, &SystemTime::now())
            .expect("Unable to insert block into db");
        db.insert_state_machine_update(
            reward_cycle_1 + 1,
            &address_3,
            &update_3,
            &SystemTime::now(),
        )
        .expect("Unable to insert block into db");

        let updates = db.get_signer_state_machine_updates(reward_cycle_1).unwrap();
        assert_eq!(updates.len(), 2);

        assert_eq!(updates.get(&address_1), Some(&update_1));
        assert_eq!(updates.get(&address_2), Some(&update_2));
        assert_eq!(updates.get(&address_3), None);

        db.insert_state_machine_update(reward_cycle_1, &address_2, &update_3, &SystemTime::now())
            .expect("Unable to insert block into db");
        let updates = db.get_signer_state_machine_updates(reward_cycle_1).unwrap();
        assert_eq!(updates.len(), 2);

        assert_eq!(updates.get(&address_1), Some(&update_1));
        assert_eq!(updates.get(&address_2), Some(&update_3));
        assert_eq!(updates.get(&address_3), None);

        let updates = db
            .get_signer_state_machine_updates(reward_cycle_1 + 1)
            .unwrap();
        assert_eq!(updates.len(), 1);
        assert_eq!(updates.get(&address_1), None);
        assert_eq!(updates.get(&address_2), None);
        assert_eq!(updates.get(&address_3), Some(&update_3));
    }

    #[test]
    fn burn_state_migration_consensus_hash_primary_key() {
        // Construct the old table
        let conn = rusqlite::Connection::open_in_memory().expect("Failed to create in mem db");
        conn.execute_batch(CREATE_BURN_STATE_TABLE)
            .expect("Failed to create old table");
        conn.execute_batch(ADD_CONSENSUS_HASH)
            .expect("Failed to add consensus hash to old table");
        conn.execute_batch(ADD_CONSENSUS_HASH_INDEX)
            .expect("Failed to add consensus hash index to old table");

        let consensus_hash = ConsensusHash([0; 20]);
        let total_nmb_rows = 5;
        // Fill with old data with conflicting consensus hashes
        for i in 0..=total_nmb_rows {
            let now = SystemTime::now();
            let received_ts = now.duration_since(std::time::UNIX_EPOCH).unwrap().as_secs();
            let burn_hash = BurnchainHeaderHash([i; 32]);
            let burn_height = i;
            if i % 2 == 0 {
                // Make sure we have some one empty consensus hash options that will get dropped
                conn.execute(
                    "INSERT OR REPLACE INTO burn_blocks (block_hash, block_height, received_time) VALUES (?1, ?2, ?3)",
                    params![
                        burn_hash,
                        u64_to_sql(burn_height.into()).unwrap(),
                        u64_to_sql(received_ts + i as u64).unwrap(), // Ensure increasing received_time
                    ]
                ).unwrap();
            } else {
                conn.execute(
                    "INSERT OR REPLACE INTO burn_blocks (block_hash, consensus_hash, block_height, received_time) VALUES (?1, ?2, ?3, ?4)",
                    params![
                        burn_hash,
                        consensus_hash,
                        u64_to_sql(burn_height.into()).unwrap(),
                        u64_to_sql(received_ts + i as u64).unwrap(), // Ensure increasing received_time
                    ]
                ).unwrap();
            };
        }

        // Migrate the data and make sure that the primary key conflict is resolved by using the last received time
        // and that the block height and consensus hash of the surviving row is as expected
        conn.execute_batch(MIGRATE_BURN_STATE_TABLE_1_TO_TABLE_2)
            .expect("Failed to migrate data");
        let migrated_count: u64 = conn
            .query_row("SELECT COUNT(*) FROM burn_blocks;", [], |row| row.get(0))
            .expect("Failed to get row count");

        assert_eq!(
            migrated_count, 1,
            "Expected exactly one row after migration"
        );

        let (block_height, hex_hash): (u64, String) = conn
            .query_row(
                "SELECT block_height, consensus_hash FROM burn_blocks;",
                [],
                |row| Ok((row.get(0)?, row.get(1)?)),
            )
            .expect("Failed to get block_height and consensus_hash");

        assert_eq!(
            block_height, total_nmb_rows as u64,
            "Expected block_height {total_nmb_rows} to be retained (has the latest received time)"
        );

        assert_eq!(
            hex_hash,
            consensus_hash.to_hex(),
            "Expected the surviving row to have the correct consensus_hash"
        );
    }

    #[test]
    fn insert_block_validated_by_replay_tx() {
        let db_path = tmp_db_path();
        let db = SignerDb::new(db_path).expect("Failed to create signer db");

        let signer_signature_hash = Sha512Trunc256Sum([0; 32]);
        let replay_tx_hash = 15559610262907183370_u64;
        let replay_tx_exhausted = true;

        db.insert_block_validated_by_replay_tx(
            &signer_signature_hash,
            replay_tx_hash,
            replay_tx_exhausted,
        )
        .expect("Failed to insert block validated by replay tx");

        let result = db
            .get_was_block_validated_by_replay_tx(&signer_signature_hash, replay_tx_hash)
            .expect("Failed to get block validated by replay tx")
            .expect("Expected block validation result to be stored");
        assert_eq!(result.replay_tx_hash, format!("{replay_tx_hash}"));
        assert!(result.replay_tx_exhausted);

        let replay_tx_hash = 15559610262907183369_u64;
        let replay_tx_exhausted = false;

        db.insert_block_validated_by_replay_tx(
            &signer_signature_hash,
            replay_tx_hash,
            replay_tx_exhausted,
        )
        .expect("Failed to insert block validated by replay tx");

        let result = db
            .get_was_block_validated_by_replay_tx(&signer_signature_hash, replay_tx_hash)
            .expect("Failed to get block validated by replay tx")
            .expect("Expected block validation result to be stored");
        assert_eq!(result.replay_tx_hash, format!("{replay_tx_hash}"));
        assert!(!result.replay_tx_exhausted);
    }

    #[test]
    fn check_burn_block_received_time_from_signers() {
        let db_path = tmp_db_path();
        let mut db = SignerDb::new(db_path).expect("Failed to create signer db");
        let reward_cycle_1 = 1;
        let local_address = StacksAddress::p2pkh(false, &StacksPublicKey::new());
        let address_1 = StacksAddress::p2pkh(false, &StacksPublicKey::new());
        let burn_block_1 = ConsensusHash([0x55; 20]);
        let burn_block_2 = ConsensusHash([0x66; 20]);
        let update_1 = StateMachineUpdate::new(
            0,
            3,
            StateMachineUpdateContent::V0 {
                burn_block: burn_block_1,
                burn_block_height: 100,
                current_miner: StateMachineUpdateMinerState::ActiveMiner {
                    current_miner_pkh: Hash160([0xab; 20]),
                    tenure_id: ConsensusHash([0x44; 20]),
                    parent_tenure_id: ConsensusHash([0x22; 20]),
                    parent_tenure_last_block: StacksBlockId([0x33; 32]),
                    parent_tenure_last_block_height: 1,
                },
            },
        )
        .unwrap();

        let address_2 = StacksAddress::p2pkh(false, &StacksPublicKey::new());
        let update_2 = StateMachineUpdate::new(
            0,
            4,
            StateMachineUpdateContent::V0 {
                burn_block: burn_block_1,
                burn_block_height: 100,
                current_miner: StateMachineUpdateMinerState::NoValidMiner,
            },
        )
        .unwrap();

        let address_3 = StacksAddress::p2pkh(false, &StacksPublicKey::new());
        let update_3 = StateMachineUpdate::new(
            0,
            2,
            StateMachineUpdateContent::V0 {
                burn_block: burn_block_2,
                burn_block_height: 101,
                current_miner: StateMachineUpdateMinerState::NoValidMiner,
            },
        )
        .unwrap();

        let mut address_weights = HashMap::new();
<<<<<<< HEAD
        address_weights.insert(local_address, 10);
        address_weights.insert(address_1, 10);
        address_weights.insert(address_2, 10);
        address_weights.insert(address_3, 10);
        let eval = GlobalStateEvaluator::new(HashMap::new(), address_weights, false);
=======
        address_weights.insert(local_address.clone(), 10);
        address_weights.insert(address_1.clone(), 10);
        address_weights.insert(address_2.clone(), 10);
        address_weights.insert(address_3.clone(), 10);
        let eval = GlobalStateEvaluator::new(HashMap::new(), address_weights);
>>>>>>> 26112c73

        assert!(db
            .get_burn_block_received_time_from_signers(&eval, &burn_block_1, &local_address)
            .unwrap()
            .is_none());

        db.insert_state_machine_update(reward_cycle_1, &address_1, &update_1, &SystemTime::now())
            .expect("Unable to insert block into db");
        db.insert_state_machine_update(reward_cycle_1, &address_2, &update_2, &SystemTime::now())
            .expect("Unable to insert block into db");
        db.insert_state_machine_update(reward_cycle_1, &address_3, &update_3, &SystemTime::now())
            .expect("Unable to insert block into db");
        assert!(db
            .get_burn_block_received_time_from_signers(&eval, &burn_block_1, &local_address)
            .unwrap()
            .is_none());

        let burn_hash = BurnchainHeaderHash([10; 32]);
        let stime = SystemTime::now() + Duration::from_secs(30);
        let time_to_epoch = stime
            .duration_since(SystemTime::UNIX_EPOCH)
            .unwrap()
            .as_secs();

        db.insert_burn_block(
            &burn_hash,
            &burn_block_1,
            101,
            &stime,
            &BurnchainHeaderHash([11; 32]),
        )
        .unwrap();
        assert_eq!(
            time_to_epoch,
            db.get_burn_block_received_time_from_signers(&eval, &burn_block_1, &local_address)
                .unwrap()
                .unwrap()
        );
        assert!(db
            .get_burn_block_received_time_from_signers(&eval, &burn_block_2, &local_address)
            .unwrap()
            .is_none());
    }

    #[test]
    fn test_get_last_globally_accepted_block_signed_self() {
        let db_path = tmp_db_path();
        let mut db = SignerDb::new(db_path).expect("Failed to create signer db");

        let consensus_hash_1 = ConsensusHash([0x01; 20]);
        let consensus_hash_2 = ConsensusHash([0x02; 20]);

        // Create blocks with different burn heights and signed_self timestamps (seconds since epoch)
        let (mut block_info_1, _block_proposal) = create_block_override(|b| {
            b.block.header.consensus_hash = consensus_hash_1;
            b.block.header.miner_signature = MessageSignature([0x01; 65]);
            b.block.header.chain_length = 1;
            b.burn_height = 1;
        });
        block_info_1.mark_locally_accepted(false).unwrap();
        let (mut block_info_2, _block_proposal) = create_block_override(|b| {
            b.block.header.consensus_hash = consensus_hash_1;
            b.block.header.miner_signature = MessageSignature([0x02; 65]);
            b.block.header.chain_length = 2;
            b.burn_height = 2;
        });
        block_info_2.mark_locally_accepted(false).unwrap();
        let (mut block_info_3, _block_proposal) = create_block_override(|b| {
            b.block.header.consensus_hash = consensus_hash_2;
            b.block.header.miner_signature = MessageSignature([0x03; 65]);
            b.block.header.chain_length = 3;
            b.burn_height = 3;
        });
        block_info_3.mark_locally_accepted(false).unwrap();

        // Mark only one of the blocks as globally accepted
        block_info_1.mark_globally_accepted().unwrap();

        // Insert into db
        db.insert_block(&block_info_1).unwrap();
        db.insert_block(&block_info_2).unwrap();
        db.insert_block(&block_info_3).unwrap();

        // Query for consensus_hash_1 should return signed_self of block_info_2 (highest burn_height)
        db.get_last_globally_accepted_block_signed_self(&consensus_hash_1)
            .unwrap()
            .expect("Expected a signed_self timestamp");

        // Query for consensus_hash_2 should return none since we only contributed to a locally signed block
        let result_2 = db
            .get_last_globally_accepted_block_signed_self(&consensus_hash_2)
            .unwrap();

        assert!(result_2.is_none());

        // Query for a consensus hash with no blocks should return None
        let consensus_hash_3 = ConsensusHash([0x03; 20]);
        let result_3 = db
            .get_last_globally_accepted_block_signed_self(&consensus_hash_3)
            .unwrap();

        assert!(result_3.is_none());
    }
}<|MERGE_RESOLUTION|>--- conflicted
+++ resolved
@@ -3282,19 +3282,11 @@
         .unwrap();
 
         let mut address_weights = HashMap::new();
-<<<<<<< HEAD
-        address_weights.insert(local_address, 10);
-        address_weights.insert(address_1, 10);
-        address_weights.insert(address_2, 10);
-        address_weights.insert(address_3, 10);
-        let eval = GlobalStateEvaluator::new(HashMap::new(), address_weights, false);
-=======
         address_weights.insert(local_address.clone(), 10);
         address_weights.insert(address_1.clone(), 10);
         address_weights.insert(address_2.clone(), 10);
         address_weights.insert(address_3.clone(), 10);
-        let eval = GlobalStateEvaluator::new(HashMap::new(), address_weights);
->>>>>>> 26112c73
+        let eval = GlobalStateEvaluator::new(HashMap::new(), address_weights, false);
 
         assert!(db
             .get_burn_block_received_time_from_signers(&eval, &burn_block_1, &local_address)
