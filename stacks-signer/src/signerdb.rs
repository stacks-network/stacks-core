// Copyright (C) 2013-2020 Blockstack PBC, a public benefit corporation
// Copyright (C) 2020 Stacks Open Internet Foundation
//
// This program is free software: you can redistribute it and/or modify
// it under the terms of the GNU General Public License as published by
// the Free Software Foundation, either version 3 of the License, or
// (at your option) any later version.
//
// This program is distributed in the hope that it will be useful,
// but WITHOUT ANY WARRANTY; without even the implied warranty of
// MERCHANTABILITY or FITNESS FOR A PARTICULAR PURPOSE.  See the
// GNU General Public License for more details.
//
// You should have received a copy of the GNU General Public License
// along with this program.  If not, see <http://www.gnu.org/licenses/>.

use std::collections::HashMap;
use std::fmt::Display;
use std::path::Path;
use std::time::{Duration, SystemTime};

use blockstack_lib::chainstate::nakamoto::NakamotoBlock;
use blockstack_lib::chainstate::stacks::TransactionPayload;
#[cfg(any(test, feature = "testing"))]
use blockstack_lib::util_lib::db::FromColumn;
use blockstack_lib::util_lib::db::{
    query_row, query_rows, sqlite_open, table_exists, tx_begin_immediate, u64_to_sql,
    Error as DBError, FromRow,
};
use clarity::types::chainstate::{BurnchainHeaderHash, StacksAddress, StacksPublicKey};
use clarity::types::Address;
use libsigner::v0::messages::{RejectReason, RejectReasonPrefix, StateMachineUpdate};
use libsigner::BlockProposal;
use rusqlite::functions::FunctionFlags;
use rusqlite::{
    params, Connection, Error as SqliteError, OpenFlags, OptionalExtension, Transaction,
};
use serde::{Deserialize, Serialize};
use stacks_common::codec::{read_next, write_next, Error as CodecError, StacksMessageCodec};
use stacks_common::types::chainstate::ConsensusHash;
use stacks_common::util::get_epoch_time_secs;
use stacks_common::util::hash::Sha512Trunc256Sum;
use stacks_common::util::secp256k1::MessageSignature;
use stacks_common::{debug, define_u8_enum, error};

#[derive(Debug, Clone, PartialEq, Serialize, Deserialize)]
/// A vote across the signer set for a block
pub struct NakamotoBlockVote {
    /// Signer signature hash (i.e. block hash) of the Nakamoto block
    pub signer_signature_hash: Sha512Trunc256Sum,
    /// Whether or not the block was rejected
    pub rejected: bool,
}

impl StacksMessageCodec for NakamotoBlockVote {
    fn consensus_serialize<W: std::io::Write>(&self, fd: &mut W) -> Result<(), CodecError> {
        write_next(fd, &self.signer_signature_hash)?;
        if self.rejected {
            write_next(fd, &1u8)?;
        }
        Ok(())
    }

    fn consensus_deserialize<R: std::io::Read>(fd: &mut R) -> Result<Self, CodecError> {
        let signer_signature_hash = read_next(fd)?;
        let rejected_byte: Option<u8> = read_next(fd).ok();
        let rejected = rejected_byte.is_some();
        Ok(Self {
            signer_signature_hash,
            rejected,
        })
    }
}

#[derive(Serialize, Deserialize, Debug, PartialEq)]
/// Struct for storing information about a burn block
pub struct BurnBlockInfo {
    /// The hash of the burn block
    pub block_hash: BurnchainHeaderHash,
    /// The height of the burn block
    pub block_height: u64,
    /// The consensus hash of the burn block
    pub consensus_hash: ConsensusHash,
    /// The hash of the parent burn block
    pub parent_burn_block_hash: BurnchainHeaderHash,
}

impl FromRow<BurnBlockInfo> for BurnBlockInfo {
    fn from_row(row: &rusqlite::Row) -> Result<Self, DBError> {
        let block_hash: BurnchainHeaderHash = row.get(0)?;
        let block_height: u64 = row.get(1)?;
        let consensus_hash: ConsensusHash = row.get(2)?;
        let parent_burn_block_hash: BurnchainHeaderHash = row.get(3)?;
        Ok(BurnBlockInfo {
            block_hash,
            block_height,
            consensus_hash,
            parent_burn_block_hash,
        })
    }
}

#[derive(Serialize, Deserialize, Debug, PartialEq, Default)]
/// Store extra version-specific info in `BlockInfo`
pub enum ExtraBlockInfo {
    #[default]
    /// Don't know what version
    None,
    /// Extra data for Signer V0
    V0,
}

define_u8_enum!(
/// Block state relative to the signer's view of the stacks blockchain
BlockState {
    /// The block has not yet been processed by the signer
    Unprocessed = 0,
    /// The block is accepted by the signer but a threshold of signers has not yet signed it
    LocallyAccepted = 1,
    /// The block is rejected by the signer but a threshold of signers has not accepted/rejected it yet
    LocallyRejected = 2,
    /// A threshold number of signers have signed the block
    GloballyAccepted = 3,
    /// A threshold number of signers have rejected the block
    GloballyRejected = 4
});

impl TryFrom<u8> for BlockState {
    type Error = String;
    fn try_from(value: u8) -> Result<BlockState, String> {
        let state = match value {
            0 => BlockState::Unprocessed,
            1 => BlockState::LocallyAccepted,
            2 => BlockState::LocallyRejected,
            3 => BlockState::GloballyAccepted,
            4 => BlockState::GloballyRejected,
            _ => return Err("Invalid block state".into()),
        };
        Ok(state)
    }
}

impl Display for BlockState {
    fn fmt(&self, f: &mut std::fmt::Formatter<'_>) -> std::fmt::Result {
        let state = match self {
            BlockState::Unprocessed => "Unprocessed",
            BlockState::LocallyAccepted => "LocallyAccepted",
            BlockState::LocallyRejected => "LocallyRejected",
            BlockState::GloballyAccepted => "GloballyAccepted",
            BlockState::GloballyRejected => "GloballyRejected",
        };
        write!(f, "{}", state)
    }
}

impl TryFrom<&str> for BlockState {
    type Error = String;
    fn try_from(value: &str) -> Result<BlockState, String> {
        let state = match value {
            "Unprocessed" => BlockState::Unprocessed,
            "LocallyAccepted" => BlockState::LocallyAccepted,
            "LocallyRejected" => BlockState::LocallyRejected,
            "GloballyAccepted" => BlockState::GloballyAccepted,
            "GloballyRejected" => BlockState::GloballyRejected,
            _ => return Err("Unparsable block state".into()),
        };
        Ok(state)
    }
}

/// Additional Info about a proposed block
#[derive(Serialize, Deserialize, Debug, PartialEq)]
pub struct BlockInfo {
    /// The block we are considering
    pub block: NakamotoBlock,
    /// The burn block height at which the block was proposed
    pub burn_block_height: u64,
    /// The reward cycle the block belongs to
    pub reward_cycle: u64,
    /// Our vote on the block if we have one yet
    pub vote: Option<NakamotoBlockVote>,
    /// Whether the block contents are valid
    pub valid: Option<bool>,
    /// Whether this block is already being signed over
    pub signed_over: bool,
    /// Time at which the proposal was received by this signer (epoch time in seconds)
    pub proposed_time: u64,
    /// Time at which the proposal was signed by this signer (epoch time in seconds)
    pub signed_self: Option<u64>,
    /// Time at which the proposal was signed by a threshold in the signer set (epoch time in seconds)
    pub signed_group: Option<u64>,
    /// The block state relative to the signer's view of the stacks blockchain
    pub state: BlockState,
    /// Consumed processing time in milliseconds to validate this block
    pub validation_time_ms: Option<u64>,
    /// Extra data specific to v0, v1, etc.
    pub ext: ExtraBlockInfo,
    /// If this signer rejected this block, what was the reason
    pub reject_reason: Option<RejectReason>,
}

impl From<BlockProposal> for BlockInfo {
    fn from(value: BlockProposal) -> Self {
        Self {
            block: value.block,
            burn_block_height: value.burn_height,
            reward_cycle: value.reward_cycle,
            vote: None,
            valid: None,
            signed_over: false,
            proposed_time: get_epoch_time_secs(),
            signed_self: None,
            signed_group: None,
            ext: ExtraBlockInfo::default(),
            state: BlockState::Unprocessed,
            validation_time_ms: None,
            reject_reason: None,
        }
    }
}
impl BlockInfo {
    /// Whether the block is a tenure change block or not
    pub fn is_tenure_change(&self) -> bool {
        self.block
            .txs
            .first()
            .map(|tx| matches!(tx.payload, TransactionPayload::TenureChange(_)))
            .unwrap_or(false)
    }

    /// Mark this block as locally accepted, valid, signed over, and records either the self or group signed timestamp in the block info if it wasn't
    ///  already set.
    pub fn mark_locally_accepted(&mut self, group_signed: bool) -> Result<(), String> {
        self.move_to(BlockState::LocallyAccepted)?;
        self.valid = Some(true);
        self.signed_over = true;
        if group_signed {
            self.signed_group.get_or_insert(get_epoch_time_secs());
        } else {
            self.signed_self.get_or_insert(get_epoch_time_secs());
        }
        Ok(())
    }

    /// Mark this block as valid, signed over, and records a group timestamp in the block info if it wasn't
    ///  already set.
    fn mark_globally_accepted(&mut self) -> Result<(), String> {
        self.move_to(BlockState::GloballyAccepted)?;
        self.valid = Some(true);
        self.signed_over = true;
        self.signed_group.get_or_insert(get_epoch_time_secs());
        Ok(())
    }

    /// Mark the block as locally rejected and invalid
    pub fn mark_locally_rejected(&mut self) -> Result<(), String> {
        self.move_to(BlockState::LocallyRejected)?;
        self.valid = Some(false);
        Ok(())
    }

    /// Mark the block as globally rejected and invalid
    fn mark_globally_rejected(&mut self) -> Result<(), String> {
        self.move_to(BlockState::GloballyRejected)?;
        self.valid = Some(false);
        Ok(())
    }

    /// Return the block's signer signature hash
    pub fn signer_signature_hash(&self) -> Sha512Trunc256Sum {
        self.block.header.signer_signature_hash()
    }

    /// Check if the block state transition is valid
    fn check_state(&self, state: BlockState) -> bool {
        let prev_state = &self.state;
        if *prev_state == state {
            return true;
        }
        match state {
            BlockState::Unprocessed => false,
            BlockState::LocallyAccepted | BlockState::LocallyRejected => !matches!(
                prev_state,
                BlockState::GloballyRejected | BlockState::GloballyAccepted
            ),
            BlockState::GloballyAccepted => !matches!(prev_state, BlockState::GloballyRejected),
            BlockState::GloballyRejected => !matches!(prev_state, BlockState::GloballyAccepted),
        }
    }

    /// Attempt to transition the block state
    pub fn move_to(&mut self, state: BlockState) -> Result<(), String> {
        if !self.check_state(state) {
            return Err(format!(
                "Invalid state transition from {} to {state}",
                self.state
            ));
        }
        self.state = state;
        Ok(())
    }

    /// Check if the block is globally accepted or rejected
    pub fn has_reached_consensus(&self) -> bool {
        matches!(
            self.state,
            BlockState::GloballyAccepted | BlockState::GloballyRejected
        )
    }

    /// Check if the block is locally accepted or rejected
    pub fn is_locally_finalized(&self) -> bool {
        matches!(
            self.state,
            BlockState::LocallyAccepted | BlockState::LocallyRejected
        )
    }
}

/// This struct manages a SQLite database connection
/// for the signer.
#[derive(Debug)]
pub struct SignerDb {
    /// Connection to the SQLite database
    db: Connection,
}

static CREATE_BLOCKS_TABLE_1: &str = "
CREATE TABLE IF NOT EXISTS blocks (
    reward_cycle INTEGER NOT NULL,
    signer_signature_hash TEXT NOT NULL,
    block_info TEXT NOT NULL,
    consensus_hash TEXT NOT NULL,
    signed_over INTEGER NOT NULL,
    stacks_height INTEGER NOT NULL,
    burn_block_height INTEGER NOT NULL,
    PRIMARY KEY (reward_cycle, signer_signature_hash)
) STRICT";

static CREATE_BLOCKS_TABLE_2: &str = "
CREATE TABLE IF NOT EXISTS blocks (
    reward_cycle INTEGER NOT NULL,
    signer_signature_hash TEXT NOT NULL,
    block_info TEXT NOT NULL,
    consensus_hash TEXT NOT NULL,
    signed_over INTEGER NOT NULL,
    broadcasted INTEGER,
    stacks_height INTEGER NOT NULL,
    burn_block_height INTEGER NOT NULL,
    PRIMARY KEY (reward_cycle, signer_signature_hash)
) STRICT";

static CREATE_INDEXES_1: &str = "
CREATE INDEX IF NOT EXISTS blocks_signed_over ON blocks (signed_over);
CREATE INDEX IF NOT EXISTS blocks_consensus_hash ON blocks (consensus_hash);
CREATE INDEX IF NOT EXISTS blocks_valid ON blocks ((json_extract(block_info, '$.valid')));
CREATE INDEX IF NOT EXISTS burn_blocks_height ON burn_blocks (block_height);
";

static CREATE_INDEXES_2: &str = r#"
CREATE INDEX IF NOT EXISTS block_signatures_on_signer_signature_hash ON block_signatures(signer_signature_hash);
"#;

static CREATE_INDEXES_3: &str = r#"
CREATE INDEX IF NOT EXISTS block_rejection_signer_addrs_on_block_signature_hash ON block_rejection_signer_addrs(signer_signature_hash);
"#;

static CREATE_INDEXES_4: &str = r#"
CREATE INDEX IF NOT EXISTS blocks_state ON blocks ((json_extract(block_info, '$.state')));
CREATE INDEX IF NOT EXISTS blocks_signed_group ON blocks ((json_extract(block_info, '$.signed_group')));
"#;

static CREATE_INDEXES_5: &str = r#"
CREATE INDEX IF NOT EXISTS blocks_signed_over ON blocks (consensus_hash, signed_over);
CREATE INDEX IF NOT EXISTS blocks_consensus_hash_state ON blocks (consensus_hash, state);
CREATE INDEX IF NOT EXISTS blocks_state ON blocks (state);
CREATE INDEX IF NOT EXISTS blocks_signed_group ON blocks (signed_group);
"#;

static CREATE_INDEXES_6: &str = r#"
CREATE INDEX IF NOT EXISTS block_validations_pending_on_added_time ON block_validations_pending(added_time ASC);
"#;

static CREATE_INDEXES_8: &str = r#"
-- Add new index for get_last_globally_accepted_block query
CREATE INDEX IF NOT EXISTS blocks_consensus_hash_state_height ON blocks (consensus_hash, state, stacks_height DESC);

-- Add new index for get_canonical_tip query
CREATE INDEX IF NOT EXISTS blocks_state_height_signed_group ON blocks (state, stacks_height DESC, signed_group DESC);

-- Index for get_first_signed_block_in_tenure
CREATE INDEX IF NOT EXISTS blocks_consensus_hash_status_height ON blocks (consensus_hash, signed_over, stacks_height ASC);

-- Index for has_unprocessed_blocks
CREATE INDEX IF NOT EXISTS blocks_reward_cycle_state on blocks (reward_cycle, state);
"#;

static CREATE_INDEXES_11: &str = r#"
CREATE INDEX IF NOT EXISTS signer_state_machine_updates_reward_cycle_received_time ON signer_state_machine_updates (reward_cycle, received_time ASC);
"#;

static CREATE_SIGNER_STATE_TABLE: &str = "
CREATE TABLE IF NOT EXISTS signer_states (
    reward_cycle INTEGER PRIMARY KEY,
    encrypted_state BLOB NOT NULL
) STRICT";

static CREATE_BURN_STATE_TABLE: &str = "
CREATE TABLE IF NOT EXISTS burn_blocks (
    block_hash TEXT PRIMARY KEY,
    block_height INTEGER NOT NULL,
    received_time INTEGER NOT NULL
) STRICT";

static CREATE_DB_CONFIG: &str = "
    CREATE TABLE db_config(
        version INTEGER NOT NULL
    ) STRICT
";

static DROP_SCHEMA_0: &str = "
   DROP TABLE IF EXISTS burn_blocks;
   DROP TABLE IF EXISTS signer_states;
   DROP TABLE IF EXISTS blocks;
   DROP TABLE IF EXISTS db_config;";

static DROP_SCHEMA_1: &str = "
   DROP TABLE IF EXISTS burn_blocks;
   DROP TABLE IF EXISTS signer_states;
   DROP TABLE IF EXISTS blocks;
   DROP TABLE IF EXISTS db_config;";

static DROP_SCHEMA_2: &str = "
    DROP TABLE IF EXISTS burn_blocks;
    DROP TABLE IF EXISTS signer_states;
    DROP TABLE IF EXISTS blocks;
    DROP TABLE IF EXISTS db_config;";

static CREATE_BLOCK_SIGNATURES_TABLE: &str = r#"
CREATE TABLE IF NOT EXISTS block_signatures (
    -- The block sighash commits to all of the stacks and burnchain state as of its parent,
    -- as well as the tenure itself so there's no need to include the reward cycle.  Just
    -- the sighash is sufficient to uniquely identify the block across all burnchain, PoX,
    -- and stacks forks.
    signer_signature_hash TEXT NOT NULL,
    -- signature itself
    signature TEXT NOT NULL,
    PRIMARY KEY (signature)
) STRICT;"#;

static CREATE_BLOCK_REJECTION_SIGNER_ADDRS_TABLE: &str = r#"
CREATE TABLE IF NOT EXISTS block_rejection_signer_addrs (
    -- The block sighash commits to all of the stacks and burnchain state as of its parent,
    -- as well as the tenure itself so there's no need to include the reward cycle.  Just
    -- the sighash is sufficient to uniquely identify the block across all burnchain, PoX,
    -- and stacks forks.
    signer_signature_hash TEXT NOT NULL,
    -- the signer address that rejected the block
    signer_addr TEXT NOT NULL,
    PRIMARY KEY (signer_addr)
) STRICT;"#;

// Migration logic necessary to move blocks from the old blocks table to the new blocks table
static MIGRATE_BLOCKS_TABLE_2_BLOCKS_TABLE_3: &str = r#"
CREATE TABLE IF NOT EXISTS temp_blocks (
    -- The block sighash commits to all of the stacks and burnchain state as of its parent,
    -- as well as the tenure itself so there's no need to include the reward cycle.  Just
    -- the sighash is sufficient to uniquely identify the block across all burnchain, PoX,
    -- and stacks forks.
    signer_signature_hash TEXT NOT NULL PRIMARY KEY,
    reward_cycle INTEGER NOT NULL,
    block_info TEXT NOT NULL,
    consensus_hash TEXT NOT NULL,
    signed_over INTEGER NOT NULL,
    broadcasted INTEGER,
    stacks_height INTEGER NOT NULL,
    burn_block_height INTEGER NOT NULL,
    valid INTEGER,
    state TEXT NOT NULL,
    signed_group INTEGER,
    signed_self INTEGER,
    proposed_time INTEGER NOT NULL,
    validation_time_ms INTEGER,
    tenure_change INTEGER NOT NULL
) STRICT;

INSERT INTO temp_blocks (
    signer_signature_hash,
    reward_cycle,
    block_info,
    consensus_hash,
    signed_over,
    broadcasted,
    stacks_height,
    burn_block_height,
    valid,
    state,
    signed_group,
    signed_self,
    proposed_time,
    validation_time_ms,
    tenure_change
)
SELECT
    signer_signature_hash,
    reward_cycle,
    block_info,
    consensus_hash,
    signed_over,
    broadcasted,
    stacks_height,
    burn_block_height,
    json_extract(block_info, '$.valid') AS valid,
    json_extract(block_info, '$.state') AS state,
    json_extract(block_info, '$.signed_group') AS signed_group,
    json_extract(block_info, '$.signed_self') AS signed_self,
    json_extract(block_info, '$.proposed_time') AS proposed_time,
    json_extract(block_info, '$.validation_time_ms') AS validation_time_ms,
    is_tenure_change(block_info) AS tenure_change
FROM blocks;

DROP TABLE blocks;

ALTER TABLE temp_blocks RENAME TO blocks;"#;

// Migration logic necessary to move burn blocks from the old burn blocks table to the new burn blocks table
// with the correct primary key
static MIGRATE_BURN_STATE_TABLE_1_TO_TABLE_2: &str = r#"
CREATE TABLE IF NOT EXISTS temp_burn_blocks (
    block_hash TEXT NOT NULL,
    block_height INTEGER NOT NULL,
    received_time INTEGER NOT NULL,
    consensus_hash TEXT PRIMARY KEY NOT NULL
) STRICT;

INSERT INTO temp_burn_blocks (block_hash, block_height, received_time, consensus_hash)
SELECT block_hash, block_height, received_time, consensus_hash
FROM (
    SELECT
        block_hash,
        block_height,
        received_time,
        consensus_hash,
        ROW_NUMBER() OVER (
            PARTITION BY consensus_hash
            ORDER BY received_time DESC
        ) AS rn
    FROM burn_blocks
    WHERE consensus_hash IS NOT NULL
      AND consensus_hash <> ''
) AS ordered
WHERE rn = 1;

DROP TABLE burn_blocks;
ALTER TABLE temp_burn_blocks RENAME TO burn_blocks;

CREATE INDEX IF NOT EXISTS idx_burn_blocks_block_hash ON burn_blocks(block_hash);
"#;

static CREATE_BLOCK_VALIDATION_PENDING_TABLE: &str = r#"
CREATE TABLE IF NOT EXISTS block_validations_pending (
    signer_signature_hash TEXT NOT NULL,
    -- the time at which the block was added to the pending table
    added_time INTEGER NOT NULL,
    PRIMARY KEY (signer_signature_hash)
) STRICT;"#;

static CREATE_TENURE_ACTIVTY_TABLE: &str = r#"
CREATE TABLE IF NOT EXISTS tenure_activity (
    consensus_hash TEXT NOT NULL PRIMARY KEY,
    last_activity_time INTEGER NOT NULL
) STRICT;"#;

static ADD_REJECT_CODE: &str = r#"
ALTER TABLE block_rejection_signer_addrs
    ADD COLUMN reject_code INTEGER;
"#;

static ADD_CONSENSUS_HASH: &str = r#"
ALTER TABLE burn_blocks
    ADD COLUMN consensus_hash TEXT;
"#;

static ADD_CONSENSUS_HASH_INDEX: &str = r#"
CREATE INDEX IF NOT EXISTS burn_blocks_ch on burn_blocks (consensus_hash);
"#;

static CREATE_SIGNER_STATE_MACHINE_UPDATES_TABLE: &str = r#"
CREATE TABLE IF NOT EXISTS signer_state_machine_updates (
    signer_addr TEXT NOT NULL,
    reward_cycle INTEGER NOT NULL,
    state_update TEXT NOT NULL,
    received_time INTEGER NOT NULL,
    PRIMARY KEY (signer_addr, reward_cycle)
) STRICT;"#;

static ADD_PARENT_BURN_BLOCK_HASH: &str = r#"
 ALTER TABLE burn_blocks
    ADD COLUMN parent_burn_block_hash TEXT;
"#;

static ADD_PARENT_BURN_BLOCK_HASH_INDEX: &str = r#"
CREATE INDEX IF NOT EXISTS burn_blocks_parent_burn_block_hash_idx on burn_blocks (parent_burn_block_hash);
"#;

<<<<<<< HEAD
static ADD_BLOCK_VALIDATED_BY_REPLAY_TXS_TABLE: &str = r#"
CREATE TABLE IF NOT EXISTS block_validated_by_replay_txs (
    signer_signature_hash TEXT NOT NULL,
    replay_tx_hash TEXT NOT NULL,
    PRIMARY KEY (signer_signature_hash, replay_tx_hash)
) STRICT;"#;
=======
static CREATE_STACKERDB_TRACKING: &str = "
CREATE TABLE stackerdb_tracking(
   public_key TEXT NOT NULL,
   slot_id INTEGER NOT NULL,
   slot_version INTEGER NOT NULL,
   PRIMARY KEY (public_key, slot_id)
) STRICT;";
>>>>>>> 92bd39ef

static SCHEMA_1: &[&str] = &[
    DROP_SCHEMA_0,
    CREATE_DB_CONFIG,
    CREATE_BURN_STATE_TABLE,
    CREATE_BLOCKS_TABLE_1,
    CREATE_SIGNER_STATE_TABLE,
    CREATE_INDEXES_1,
    "INSERT INTO db_config (version) VALUES (1);",
];

static SCHEMA_2: &[&str] = &[
    DROP_SCHEMA_1,
    CREATE_DB_CONFIG,
    CREATE_BURN_STATE_TABLE,
    CREATE_BLOCKS_TABLE_2,
    CREATE_SIGNER_STATE_TABLE,
    CREATE_BLOCK_SIGNATURES_TABLE,
    CREATE_INDEXES_1,
    CREATE_INDEXES_2,
    "INSERT INTO db_config (version) VALUES (2);",
];

static SCHEMA_3: &[&str] = &[
    DROP_SCHEMA_2,
    CREATE_DB_CONFIG,
    CREATE_BURN_STATE_TABLE,
    CREATE_BLOCKS_TABLE_2,
    CREATE_SIGNER_STATE_TABLE,
    CREATE_BLOCK_SIGNATURES_TABLE,
    CREATE_BLOCK_REJECTION_SIGNER_ADDRS_TABLE,
    CREATE_INDEXES_1,
    CREATE_INDEXES_2,
    CREATE_INDEXES_3,
    "INSERT INTO db_config (version) VALUES (3);",
];

static SCHEMA_4: &[&str] = &[
    CREATE_INDEXES_4,
    "INSERT OR REPLACE INTO db_config (version) VALUES (4);",
];

static SCHEMA_5: &[&str] = &[
    MIGRATE_BLOCKS_TABLE_2_BLOCKS_TABLE_3,
    CREATE_INDEXES_5,
    "DELETE FROM db_config;", // Be extra careful. Make sure there is only ever one row in the table.
    "INSERT INTO db_config (version) VALUES (5);",
];

static SCHEMA_6: &[&str] = &[
    CREATE_BLOCK_VALIDATION_PENDING_TABLE,
    CREATE_INDEXES_6,
    "INSERT OR REPLACE INTO db_config (version) VALUES (6);",
];

static SCHEMA_7: &[&str] = &[
    CREATE_TENURE_ACTIVTY_TABLE,
    "INSERT OR REPLACE INTO db_config (version) VALUES (7);",
];

static SCHEMA_8: &[&str] = &[
    CREATE_INDEXES_8,
    "INSERT INTO db_config (version) VALUES (8);",
];

static SCHEMA_9: &[&str] = &[
    ADD_REJECT_CODE,
    "INSERT INTO db_config (version) VALUES (9);",
];

static SCHEMA_10: &[&str] = &[
    ADD_CONSENSUS_HASH,
    ADD_CONSENSUS_HASH_INDEX,
    "INSERT INTO db_config (version) VALUES (10);",
];

static SCHEMA_11: &[&str] = &[
    CREATE_SIGNER_STATE_MACHINE_UPDATES_TABLE,
    CREATE_INDEXES_11,
    "INSERT INTO db_config (version) VALUES (11);",
];

static SCHEMA_12: &[&str] = &[
    MIGRATE_BURN_STATE_TABLE_1_TO_TABLE_2,
    "INSERT OR REPLACE INTO db_config (version) VALUES (12);",
];

static SCHEMA_13: &[&str] = &[
    ADD_PARENT_BURN_BLOCK_HASH,
    ADD_PARENT_BURN_BLOCK_HASH_INDEX,
    "INSERT INTO db_config (version) VALUES (13);",
];

static SCHEMA_14: &[&str] = &[
<<<<<<< HEAD
    ADD_BLOCK_VALIDATED_BY_REPLAY_TXS_TABLE,
=======
    CREATE_STACKERDB_TRACKING,
>>>>>>> 92bd39ef
    "INSERT INTO db_config (version) VALUES (14);",
];

impl SignerDb {
    /// The current schema version used in this build of the signer binary.
    pub const SCHEMA_VERSION: u32 = 12;

    /// Create a new `SignerState` instance.
    /// This will create a new SQLite database at the given path
    /// or an in-memory database if the path is ":memory:"
    pub fn new(db_path: impl AsRef<Path>) -> Result<Self, DBError> {
        let connection = Self::connect(db_path)?;

        let mut signer_db = Self { db: connection };
        signer_db.create_or_migrate()?;

        Ok(signer_db)
    }

    /// Returns the schema version of the database
    fn get_schema_version(conn: &Connection) -> Result<u32, DBError> {
        if !table_exists(conn, "db_config")? {
            return Ok(0);
        }
        let result = conn
            .query_row("SELECT MAX(version) FROM db_config LIMIT 1", [], |row| {
                row.get(0)
            })
            .optional();
        match result {
            Ok(x) => Ok(x.unwrap_or(0)),
            Err(e) => Err(DBError::from(e)),
        }
    }

    /// Migrate from schema 0 to schema 1
    fn schema_1_migration(tx: &Transaction) -> Result<(), DBError> {
        if Self::get_schema_version(tx)? >= 1 {
            // no migration necessary
            return Ok(());
        }

        for statement in SCHEMA_1.iter() {
            tx.execute_batch(statement)?;
        }

        Ok(())
    }

    /// Migrate from schema 1 to schema 2
    fn schema_2_migration(tx: &Transaction) -> Result<(), DBError> {
        if Self::get_schema_version(tx)? >= 2 {
            // no migration necessary
            return Ok(());
        }

        for statement in SCHEMA_2.iter() {
            tx.execute_batch(statement)?;
        }

        Ok(())
    }

    /// Migrate from schema 2 to schema 3
    fn schema_3_migration(tx: &Transaction) -> Result<(), DBError> {
        if Self::get_schema_version(tx)? >= 3 {
            // no migration necessary
            return Ok(());
        }

        for statement in SCHEMA_3.iter() {
            tx.execute_batch(statement)?;
        }

        Ok(())
    }

    /// Migrate from schema 3 to schema 4
    fn schema_4_migration(tx: &Transaction) -> Result<(), DBError> {
        if Self::get_schema_version(tx)? >= 4 {
            // no migration necessary
            return Ok(());
        }

        for statement in SCHEMA_4.iter() {
            tx.execute_batch(statement)?;
        }

        Ok(())
    }

    /// Migrate from schema 4 to schema 5
    fn schema_5_migration(tx: &Transaction) -> Result<(), DBError> {
        if Self::get_schema_version(tx)? >= 5 {
            // no migration necessary
            return Ok(());
        }

        for statement in SCHEMA_5.iter() {
            tx.execute_batch(statement)?;
        }

        Ok(())
    }

    /// Migrate from schema 5 to schema 6
    fn schema_6_migration(tx: &Transaction) -> Result<(), DBError> {
        if Self::get_schema_version(tx)? >= 6 {
            // no migration necessary
            return Ok(());
        }

        for statement in SCHEMA_6.iter() {
            tx.execute_batch(statement)?;
        }

        Ok(())
    }

    /// Migrate from schema 6 to schema 7
    fn schema_7_migration(tx: &Transaction) -> Result<(), DBError> {
        if Self::get_schema_version(tx)? >= 7 {
            // no migration necessary
            return Ok(());
        }

        for statement in SCHEMA_7.iter() {
            tx.execute_batch(statement)?;
        }

        Ok(())
    }

    /// Migrate from schema 7 to schema 8
    fn schema_8_migration(tx: &Transaction) -> Result<(), DBError> {
        if Self::get_schema_version(tx)? >= 8 {
            // no migration necessary
            return Ok(());
        }

        for statement in SCHEMA_8.iter() {
            tx.execute_batch(statement)?;
        }

        Ok(())
    }

    /// Migrate from schema 8 to schema 9
    fn schema_9_migration(tx: &Transaction) -> Result<(), DBError> {
        if Self::get_schema_version(tx)? >= 9 {
            // no migration necessary
            return Ok(());
        }

        for statement in SCHEMA_9.iter() {
            tx.execute_batch(statement)?;
        }

        Ok(())
    }

    /// Migrate from schema 9 to schema 10
    fn schema_10_migration(tx: &Transaction) -> Result<(), DBError> {
        if Self::get_schema_version(tx)? >= 10 {
            // no migration necessary
            return Ok(());
        }

        for statement in SCHEMA_10.iter() {
            tx.execute_batch(statement)?;
        }

        Ok(())
    }

    /// Migrate from schema 10 to schema 11
    fn schema_11_migration(tx: &Transaction) -> Result<(), DBError> {
        if Self::get_schema_version(tx)? >= 11 {
            // no migration necessary
            return Ok(());
        }

        for statement in SCHEMA_11.iter() {
            tx.execute_batch(statement)?;
        }

        Ok(())
    }

    /// Migrate from schema 11 to schema 12
    fn schema_12_migration(tx: &Transaction) -> Result<(), DBError> {
        if Self::get_schema_version(tx)? >= 12 {
            // no migration necessary
            return Ok(());
        }

        for statement in SCHEMA_12.iter() {
            tx.execute_batch(statement)?;
        }

        Ok(())
    }

    /// Migrate from schema 12 to schema 13
    fn schema_13_migration(tx: &Transaction) -> Result<(), DBError> {
        if Self::get_schema_version(tx)? >= 13 {
            // no migration necessary
            return Ok(());
        }

        for statement in SCHEMA_13.iter() {
            tx.execute_batch(statement)?;
        }

        Ok(())
    }

    /// Migrate from schema 13 to schema 14
    fn schema_14_migration(tx: &Transaction) -> Result<(), DBError> {
        if Self::get_schema_version(tx)? >= 14 {
            // no migration necessary
            return Ok(());
        }

        for statement in SCHEMA_14.iter() {
            tx.execute_batch(statement)?;
        }

        Ok(())
    }

    /// Register custom scalar functions used by the database
    fn register_scalar_functions(&self) -> Result<(), DBError> {
        // Register helper function for determining if a block is a tenure change transaction
        // Required only for data migration from Schema 4 to Schema 5
        self.db.create_scalar_function(
            "is_tenure_change",
            1,
            FunctionFlags::SQLITE_UTF8 | FunctionFlags::SQLITE_DETERMINISTIC,
            |ctx| {
                let value = ctx.get::<String>(0)?;
                let block_info = serde_json::from_str::<BlockInfo>(&value)
                    .map_err(|e| SqliteError::UserFunctionError(e.into()))?;
                Ok(block_info.is_tenure_change())
            },
        )?;
        Ok(())
    }

    /// Drop registered scalar functions used only for data migrations
    fn remove_scalar_functions(&self) -> Result<(), DBError> {
        self.db.remove_function("is_tenure_change", 1)?;
        Ok(())
    }

    /// Either instantiate a new database, or migrate an existing one
    /// If the detected version of the existing database is 0 (i.e., a pre-migration
    /// logic DB, the DB will be dropped).
    fn create_or_migrate(&mut self) -> Result<(), DBError> {
        self.register_scalar_functions()?;
        let sql_tx = tx_begin_immediate(&mut self.db)?;
        loop {
            let version = Self::get_schema_version(&sql_tx)?;
            match version {
                0 => Self::schema_1_migration(&sql_tx)?,
                1 => Self::schema_2_migration(&sql_tx)?,
                2 => Self::schema_3_migration(&sql_tx)?,
                3 => Self::schema_4_migration(&sql_tx)?,
                4 => Self::schema_5_migration(&sql_tx)?,
                5 => Self::schema_6_migration(&sql_tx)?,
                6 => Self::schema_7_migration(&sql_tx)?,
                7 => Self::schema_8_migration(&sql_tx)?,
                8 => Self::schema_9_migration(&sql_tx)?,
                9 => Self::schema_10_migration(&sql_tx)?,
                10 => Self::schema_11_migration(&sql_tx)?,
                11 => Self::schema_12_migration(&sql_tx)?,
                12 => Self::schema_13_migration(&sql_tx)?,
                13 => Self::schema_14_migration(&sql_tx)?,
                14 => break,
                x => return Err(DBError::Other(format!(
                    "Database schema is newer than supported by this binary. Expected version = {}, Database version = {x}",
                    Self::SCHEMA_VERSION,
                ))),
            }
        }
        sql_tx.commit()?;
        self.remove_scalar_functions()?;
        Ok(())
    }

    fn connect(db_path: impl AsRef<Path>) -> Result<Connection, SqliteError> {
        sqlite_open(
            db_path,
            OpenFlags::SQLITE_OPEN_READ_WRITE | OpenFlags::SQLITE_OPEN_CREATE,
            false,
        )
    }

    /// Get the latest known version from the db for the given slot_id/pk pair
    pub fn get_latest_chunk_version(
        &self,
        pk: &StacksPublicKey,
        slot_id: u32,
    ) -> Result<Option<u32>, DBError> {
        self.db
            .query_row(
                "SELECT slot_version FROM stackerdb_tracking WHERE public_key = ? AND slot_id = ?",
                params![pk.to_hex(), slot_id],
                |row| row.get(0),
            )
            .optional()
            .map_err(DBError::from)
    }

    /// Set the latest known version for the given slot_id/pk pair
    pub fn set_latest_chunk_version(
        &self,
        pk: &StacksPublicKey,
        slot_id: u32,
        slot_version: u32,
    ) -> Result<(), DBError> {
        self.db.execute(
            "INSERT OR REPLACE INTO stackerdb_tracking (public_key, slot_id, slot_version) VALUES (?, ?, ?)",
            params![pk.to_hex(), slot_id, slot_version],
        )?;
        Ok(())
    }

    /// Get the signer state for the provided reward cycle if it exists in the database
    pub fn get_encrypted_signer_state(
        &self,
        reward_cycle: u64,
    ) -> Result<Option<Vec<u8>>, DBError> {
        query_row(
            &self.db,
            "SELECT encrypted_state FROM signer_states WHERE reward_cycle = ?",
            [u64_to_sql(reward_cycle)?],
        )
    }

    /// Insert the given state in the `signer_states` table for the given reward cycle
    pub fn insert_encrypted_signer_state(
        &self,
        reward_cycle: u64,
        encrypted_signer_state: &[u8],
    ) -> Result<(), DBError> {
        self.db.execute(
            "INSERT OR REPLACE INTO signer_states (reward_cycle, encrypted_state) VALUES (?1, ?2)",
            params![u64_to_sql(reward_cycle)?, encrypted_signer_state],
        )?;
        Ok(())
    }

    /// Fetch a block from the database using the block's
    /// `signer_signature_hash`
    pub fn block_lookup(&self, hash: &Sha512Trunc256Sum) -> Result<Option<BlockInfo>, DBError> {
        let result: Option<String> = query_row(
            &self.db,
            "SELECT block_info FROM blocks WHERE signer_signature_hash = ?",
            params![hash.to_string()],
        )?;

        try_deserialize(result)
    }

    /// Return whether there was signed block in a tenure (identified by its consensus hash)
    pub fn has_signed_block_in_tenure(&self, tenure: &ConsensusHash) -> Result<bool, DBError> {
        let query =
            "SELECT block_info FROM blocks WHERE consensus_hash = ? AND signed_over = 1 LIMIT 1";
        let result: Option<String> = query_row(&self.db, query, [tenure])?;

        Ok(result.is_some())
    }

    /// Return the first signed block in a tenure (identified by its consensus hash)
    pub fn get_first_signed_block_in_tenure(
        &self,
        tenure: &ConsensusHash,
    ) -> Result<Option<BlockInfo>, DBError> {
        let query = "SELECT block_info FROM blocks WHERE consensus_hash = ? AND signed_over = 1 ORDER BY stacks_height ASC LIMIT 1";
        let result: Option<String> = query_row(&self.db, query, [tenure])?;

        try_deserialize(result)
    }

    /// Return the count of globally accepted blocks in a tenure (identified by its consensus hash)
    pub fn get_globally_accepted_block_count_in_tenure(
        &self,
        tenure: &ConsensusHash,
    ) -> Result<u64, DBError> {
        let query = "SELECT COALESCE((MAX(stacks_height) - MIN(stacks_height) + 1), 0) AS block_count FROM blocks WHERE consensus_hash = ?1 AND state = ?2";
        let args = params![tenure, &BlockState::GloballyAccepted.to_string()];
        let block_count_opt: Option<u64> = query_row(&self.db, query, args)?;
        match block_count_opt {
            Some(block_count) => Ok(block_count),
            None => Ok(0),
        }
    }

    /// Return the last accepted block in a tenure (identified by its consensus hash).
    pub fn get_last_accepted_block(
        &self,
        tenure: &ConsensusHash,
    ) -> Result<Option<BlockInfo>, DBError> {
        let query = "SELECT block_info FROM blocks WHERE consensus_hash = ?1 AND state IN (?2, ?3) ORDER BY stacks_height DESC LIMIT 1";
        let args = params![
            tenure,
            &BlockState::GloballyAccepted.to_string(),
            &BlockState::LocallyAccepted.to_string()
        ];
        let result: Option<String> = query_row(&self.db, query, args)?;

        try_deserialize(result)
    }

    /// Return the last globally accepted block in a tenure (identified by its consensus hash).
    pub fn get_last_globally_accepted_block(
        &self,
        tenure: &ConsensusHash,
    ) -> Result<Option<BlockInfo>, DBError> {
        let query = "SELECT block_info FROM blocks WHERE consensus_hash = ?1 AND state = ?2 ORDER BY stacks_height DESC LIMIT 1";
        let args = params![tenure, &BlockState::GloballyAccepted.to_string()];
        let result: Option<String> = query_row(&self.db, query, args)?;

        try_deserialize(result)
    }

    /// Return the canonical tip -- the last globally accepted block.
    pub fn get_canonical_tip(&self) -> Result<Option<BlockInfo>, DBError> {
        let query = "SELECT block_info FROM blocks WHERE state = ?1 ORDER BY stacks_height DESC, signed_group DESC LIMIT 1";
        let args = params![&BlockState::GloballyAccepted.to_string()];
        let result: Option<String> = query_row(&self.db, query, args)?;

        try_deserialize(result)
    }

    /// Insert or replace a burn block into the database
    pub fn insert_burn_block(
        &mut self,
        burn_hash: &BurnchainHeaderHash,
        consensus_hash: &ConsensusHash,
        burn_height: u64,
        received_time: &SystemTime,
        parent_burn_block_hash: &BurnchainHeaderHash,
    ) -> Result<(), DBError> {
        let received_ts = received_time
            .duration_since(std::time::UNIX_EPOCH)
            .map_err(|e| DBError::Other(format!("Bad system time: {e}")))?
            .as_secs();
        debug!("Inserting burn block info";
            "burn_block_height" => burn_height,
            "burn_hash" => %burn_hash,
            "received" => received_ts,
            "ch" => %consensus_hash,
            "parent_burn_block_hash" => %parent_burn_block_hash
        );
        self.db.execute(
            "INSERT OR REPLACE INTO burn_blocks (block_hash, consensus_hash, block_height, received_time, parent_burn_block_hash) VALUES (?1, ?2, ?3, ?4, ?5)",
            params![
                burn_hash,
                consensus_hash,
                u64_to_sql(burn_height)?,
                u64_to_sql(received_ts)?,
                parent_burn_block_hash,
            ],
        )?;
        Ok(())
    }

    /// Get timestamp (epoch seconds) at which a burn block was received over the event dispatcher by this signer
    /// if that burn block has been received.
    pub fn get_burn_block_receive_time(
        &self,
        burn_hash: &BurnchainHeaderHash,
    ) -> Result<Option<u64>, DBError> {
        let query = "SELECT received_time FROM burn_blocks WHERE block_hash = ? LIMIT 1";
        let Some(receive_time_i64) = query_row::<i64, _>(&self.db, query, &[burn_hash])? else {
            return Ok(None);
        };
        let receive_time = u64::try_from(receive_time_i64).map_err(|e| {
            error!("Failed to parse db received_time as u64: {e}");
            DBError::Corruption
        })?;
        Ok(Some(receive_time))
    }

    /// Get timestamp (epoch seconds) at which a burn block was received over the event dispatcher by this signer
    /// if that burn block has been received.
    pub fn get_burn_block_receive_time_ch(
        &self,
        ch: &ConsensusHash,
    ) -> Result<Option<u64>, DBError> {
        let query = "SELECT received_time FROM burn_blocks WHERE consensus_hash = ? LIMIT 1";
        let Some(receive_time_i64) = query_row::<i64, _>(&self.db, query, &[ch])? else {
            return Ok(None);
        };
        let receive_time = u64::try_from(receive_time_i64).map_err(|e| {
            error!("Failed to parse db received_time as u64: {e}");
            DBError::Corruption
        })?;
        Ok(Some(receive_time))
    }

    /// Lookup the burn block for a given burn block hash.
    pub fn get_burn_block_by_hash(
        &self,
        burn_block_hash: &BurnchainHeaderHash,
    ) -> Result<BurnBlockInfo, DBError> {
        let query =
            "SELECT block_hash, block_height, consensus_hash, parent_burn_block_hash FROM burn_blocks WHERE block_hash = ?";
        let args = params![burn_block_hash];

        query_row(&self.db, query, args)?.ok_or(DBError::NotFoundError)
    }

    /// Lookup the burn block for a given consensus hash.
    pub fn get_burn_block_by_ch(&self, ch: &ConsensusHash) -> Result<BurnBlockInfo, DBError> {
        let query = "SELECT block_hash, block_height, consensus_hash, parent_burn_block_hash FROM burn_blocks WHERE consensus_hash = ?";
        let args = params![ch];

        query_row(&self.db, query, args)?.ok_or(DBError::NotFoundError)
    }

    /// Insert or replace a block into the database.
    /// Preserves the `broadcast` column if replacing an existing block.
    pub fn insert_block(&mut self, block_info: &BlockInfo) -> Result<(), DBError> {
        let block_json =
            serde_json::to_string(&block_info).expect("Unable to serialize block info");
        let hash = &block_info.signer_signature_hash();
        let block_id = &block_info.block.block_id();
        let signed_over = block_info.signed_over;
        let vote = block_info
            .vote
            .as_ref()
            .map(|v| if v.rejected { "REJECT" } else { "ACCEPT" });
        let broadcasted = self.get_block_broadcasted(hash)?;
        debug!("Inserting block_info.";
            "reward_cycle" => %block_info.reward_cycle,
            "burn_block_height" => %block_info.burn_block_height,
            "signer_signature_hash" => %hash,
            "block_id" => %block_id,
            "signed" => %signed_over,
            "broadcasted" => ?broadcasted,
            "vote" => vote
        );
        self.db.execute("INSERT OR REPLACE INTO blocks (reward_cycle, burn_block_height, signer_signature_hash, block_info, signed_over, broadcasted, stacks_height, consensus_hash, valid, state, signed_group, signed_self, proposed_time, validation_time_ms, tenure_change) VALUES (?1, ?2, ?3, ?4, ?5, ?6, ?7, ?8, ?9, ?10, ?11, ?12, ?13, ?14, ?15)", params![
            u64_to_sql(block_info.reward_cycle)?,
            u64_to_sql(block_info.burn_block_height)?,
            hash.to_string(),
            block_json,
            &block_info.signed_over,
            &broadcasted,
            u64_to_sql(block_info.block.header.chain_length)?,
            block_info.block.header.consensus_hash.to_hex(),
            &block_info.valid, &block_info.state.to_string(),
            &block_info.signed_group,
            &block_info.signed_self,
            &block_info.proposed_time,
            &block_info.validation_time_ms,
            &block_info.is_tenure_change()
        ])?;
        Ok(())
    }

    /// Determine if there are any unprocessed blocks
    pub fn has_unprocessed_blocks(&self, reward_cycle: u64) -> Result<bool, DBError> {
        let query = "SELECT block_info FROM blocks WHERE reward_cycle = ?1 AND state = ?2 LIMIT 1";
        let result: Option<String> = query_row(
            &self.db,
            query,
            params!(
                &u64_to_sql(reward_cycle)?,
                &BlockState::Unprocessed.to_string()
            ),
        )?;

        Ok(result.is_some())
    }

    /// Record an observed block signature
    pub fn add_block_signature(
        &self,
        block_sighash: &Sha512Trunc256Sum,
        signature: &MessageSignature,
    ) -> Result<(), DBError> {
        let qry = "INSERT OR REPLACE INTO block_signatures (signer_signature_hash, signature) VALUES (?1, ?2);";
        let args = params![
            block_sighash,
            serde_json::to_string(signature).map_err(DBError::SerializationError)?
        ];

        debug!("Inserting block signature.";
            "signer_signature_hash" => %block_sighash,
            "signature" => %signature);

        self.db.execute(qry, args)?;
        Ok(())
    }

    /// Get all signatures for a block
    pub fn get_block_signatures(
        &self,
        block_sighash: &Sha512Trunc256Sum,
    ) -> Result<Vec<MessageSignature>, DBError> {
        let qry = "SELECT signature FROM block_signatures WHERE signer_signature_hash = ?1";
        let args = params![block_sighash];
        let sigs_txt: Vec<String> = query_rows(&self.db, qry, args)?;
        sigs_txt
            .into_iter()
            .map(|sig_txt| serde_json::from_str(&sig_txt).map_err(|_| DBError::ParseError))
            .collect()
    }

    /// Record an observed block rejection_signature
    pub fn add_block_rejection_signer_addr(
        &self,
        block_sighash: &Sha512Trunc256Sum,
        addr: &StacksAddress,
        reject_reason: &RejectReason,
    ) -> Result<(), DBError> {
        let qry = "INSERT OR REPLACE INTO block_rejection_signer_addrs (signer_signature_hash, signer_addr, reject_code) VALUES (?1, ?2, ?3);";
        let args = params![
            block_sighash,
            addr.to_string(),
            RejectReasonPrefix::from(reject_reason) as i64
        ];

        debug!("Inserting block rejection.";
            "signer_signature_hash" => %block_sighash,
            "signer_address" => %addr,
            "reject_reason" => %reject_reason
        );

        self.db.execute(qry, args)?;
        Ok(())
    }

    /// Get all signer addresses that rejected the block (and their reject codes)
    pub fn get_block_rejection_signer_addrs(
        &self,
        block_sighash: &Sha512Trunc256Sum,
    ) -> Result<Vec<(StacksAddress, RejectReasonPrefix)>, DBError> {
        let qry =
            "SELECT signer_addr, reject_code FROM block_rejection_signer_addrs WHERE signer_signature_hash = ?1";
        let args = params![block_sighash];
        let mut stmt = self.db.prepare(qry)?;

        let rows = stmt.query_map(args, |row| {
            let addr: String = row.get(0)?;
            let addr = StacksAddress::from_string(&addr).ok_or(SqliteError::InvalidColumnType(
                0,
                "signer_addr".into(),
                rusqlite::types::Type::Text,
            ))?;
            let reject_code: i64 = row.get(1)?;

            let reject_code = u8::try_from(reject_code)
                .map_err(|_| {
                    SqliteError::InvalidColumnType(
                        1,
                        "reject_code".into(),
                        rusqlite::types::Type::Integer,
                    )
                })
                .map(RejectReasonPrefix::from)?;

            Ok((addr, reject_code))
        })?;

        rows.collect::<Result<Vec<_>, _>>().map_err(|e| e.into())
    }

    /// Mark a block as having been broadcasted and therefore GloballyAccepted
    pub fn set_block_broadcasted(
        &self,
        block_sighash: &Sha512Trunc256Sum,
        ts: u64,
    ) -> Result<(), DBError> {
        let qry = "UPDATE blocks SET broadcasted = ?1 WHERE signer_signature_hash = ?2";
        let args = params![u64_to_sql(ts)?, block_sighash];

        debug!("Marking block {} as broadcasted at {}", block_sighash, ts);
        self.db.execute(qry, args)?;
        Ok(())
    }

    /// Get the timestamp at which the block was broadcasted.
    pub fn get_block_broadcasted(
        &self,
        block_sighash: &Sha512Trunc256Sum,
    ) -> Result<Option<u64>, DBError> {
        let qry =
            "SELECT IFNULL(broadcasted,0) AS broadcasted FROM blocks WHERE signer_signature_hash = ?";
        let args = params![block_sighash];

        let Some(broadcasted): Option<u64> = query_row(&self.db, qry, args)? else {
            return Ok(None);
        };
        if broadcasted == 0 {
            return Ok(None);
        }
        Ok(Some(broadcasted))
    }

    /// Get a pending block validation, sorted by the time at which it was added to the pending table.
    /// If found, remove it from the pending table.
    pub fn get_and_remove_pending_block_validation(
        &self,
    ) -> Result<Option<(Sha512Trunc256Sum, u64)>, DBError> {
        let qry = "DELETE FROM block_validations_pending WHERE signer_signature_hash = (SELECT signer_signature_hash FROM block_validations_pending ORDER BY added_time ASC LIMIT 1) RETURNING signer_signature_hash, added_time";
        let args = params![];
        let mut stmt = self.db.prepare(qry)?;
        let result: Option<(String, i64)> = stmt
            .query_row(args, |row| Ok((row.get(0)?, row.get(1)?)))
            .optional()?;
        Ok(result.and_then(|(sighash, ts_i64)| {
            let signer_sighash = Sha512Trunc256Sum::from_hex(&sighash).ok()?;
            let ts = u64::try_from(ts_i64).ok()?;
            Some((signer_sighash, ts))
        }))
    }

    /// Remove a pending block validation
    pub fn remove_pending_block_validation(
        &self,
        sighash: &Sha512Trunc256Sum,
    ) -> Result<(), DBError> {
        self.db.execute(
            "DELETE FROM block_validations_pending WHERE signer_signature_hash = ?1",
            params![sighash.to_string()],
        )?;
        Ok(())
    }

    /// Insert a pending block validation
    pub fn insert_pending_block_validation(
        &self,
        sighash: &Sha512Trunc256Sum,
        ts: u64,
    ) -> Result<(), DBError> {
        self.db.execute(
            "INSERT INTO block_validations_pending (signer_signature_hash, added_time) VALUES (?1, ?2)",
            params![sighash.to_string(), u64_to_sql(ts)?],
        )?;
        Ok(())
    }

    /// Return the start time (epoch time in seconds) and the processing time in milliseconds of the tenure (idenfitied by consensus_hash).
    fn get_tenure_times(&self, tenure: &ConsensusHash) -> Result<(u64, u64), DBError> {
        let query = "SELECT tenure_change, proposed_time, validation_time_ms FROM blocks WHERE consensus_hash = ?1 AND state = ?2 ORDER BY stacks_height DESC";
        let args = params![tenure, BlockState::GloballyAccepted.to_string()];
        let mut stmt = self.db.prepare(query)?;
        let rows = stmt.query_map(args, |row| {
            let tenure_change_block: bool = row.get(0)?;
            let proposed_time: u64 = row.get(1)?;
            let validation_time_ms: Option<u64> = row.get(2)?;
            Ok((tenure_change_block, proposed_time, validation_time_ms))
        })?;
        let mut tenure_processing_time_ms = 0_u64;
        let mut tenure_start_time = None;
        let mut nmb_rows = 0;
        for (i, row) in rows.enumerate() {
            nmb_rows += 1;
            let (tenure_change_block, proposed_time, validation_time_ms) = row?;
            tenure_processing_time_ms =
                tenure_processing_time_ms.saturating_add(validation_time_ms.unwrap_or(0));
            tenure_start_time = Some(proposed_time);
            if tenure_change_block {
                debug!("Found tenure change block {i} blocks ago in tenure {tenure}");
                break;
            }
        }
        debug!("Calculated tenure extend timestamp from {nmb_rows} blocks in tenure {tenure}");
        Ok((
            tenure_start_time.unwrap_or(get_epoch_time_secs()),
            tenure_processing_time_ms,
        ))
    }

    /// Calculate the tenure extend timestamp. If determine the timestamp for a block rejection, check_tenure_extend should be set to false to avoid recalculating
    /// the tenure extend timestamp for a tenure extend block.
    pub fn calculate_tenure_extend_timestamp(
        &self,
        tenure_idle_timeout: Duration,
        block: &NakamotoBlock,
        check_tenure_extend: bool,
    ) -> u64 {
        if check_tenure_extend && block.get_tenure_tx_payload().is_some() {
            let tenure_extend_timestamp =
                get_epoch_time_secs().wrapping_add(tenure_idle_timeout.as_secs());
            debug!("Calculated tenure extend timestamp for a tenure extend block. Rolling over timestamp: {tenure_extend_timestamp}");
            return tenure_extend_timestamp;
        }
        let tenure_idle_timeout_secs = tenure_idle_timeout.as_secs();
        let (tenure_start_time, tenure_process_time_ms) = self.get_tenure_times(&block.header.consensus_hash).inspect_err(|e| error!("Error occurred calculating tenure extend timestamp: {e:?}. Defaulting to {tenure_idle_timeout_secs} from now.")).unwrap_or((get_epoch_time_secs(), 0));
        // Plus (ms + 999)/1000 to round up to the nearest second
        let tenure_extend_timestamp = tenure_start_time
            .saturating_add(tenure_idle_timeout_secs)
            .saturating_add(tenure_process_time_ms.div_ceil(1000));
        debug!("Calculated tenure extend timestamp";
            "tenure_extend_timestamp" => tenure_extend_timestamp,
            "tenure_start_time" => tenure_start_time,
            "tenure_process_time_ms" => tenure_process_time_ms,
            "tenure_idle_timeout_secs" => tenure_idle_timeout_secs,
            "tenure_extend_in" => tenure_extend_timestamp.saturating_sub(get_epoch_time_secs()),
            "consensus_hash" => %block.header.consensus_hash,
        );
        tenure_extend_timestamp
    }

    /// Mark a block as globally accepted. This removes the block from the pending
    /// validations table. This does **not** update the block's state in SignerDb.
    pub fn mark_block_globally_accepted(&self, block_info: &mut BlockInfo) -> Result<(), DBError> {
        block_info
            .mark_globally_accepted()
            .map_err(DBError::Other)?;
        self.remove_pending_block_validation(&block_info.signer_signature_hash())?;
        Ok(())
    }

    /// Mark a block as globally rejected. This removes the block from the pending
    /// validations table. This does **not** update the block's state in SignerDb.
    pub fn mark_block_globally_rejected(&self, block_info: &mut BlockInfo) -> Result<(), DBError> {
        block_info
            .mark_globally_rejected()
            .map_err(DBError::Other)?;
        self.remove_pending_block_validation(&block_info.signer_signature_hash())?;
        Ok(())
    }
    /// Update the tenure (identified by consensus_hash) last activity timestamp
    pub fn update_last_activity_time(
        &mut self,
        tenure: &ConsensusHash,
        last_activity_time: u64,
    ) -> Result<(), DBError> {
        debug!("Updating last activity for tenure"; "consensus_hash" => %tenure, "last_activity_time" => last_activity_time);
        self.db.execute("INSERT OR REPLACE INTO tenure_activity (consensus_hash, last_activity_time) VALUES (?1, ?2)", params![tenure, u64_to_sql(last_activity_time)?])?;
        Ok(())
    }

    /// Get the last activity timestamp for a tenure (identified by consensus_hash)
    pub fn get_last_activity_time(&self, tenure: &ConsensusHash) -> Result<Option<u64>, DBError> {
        let query =
            "SELECT last_activity_time FROM tenure_activity WHERE consensus_hash = ? LIMIT 1";
        let Some(last_activity_time_i64) = query_row::<i64, _>(&self.db, query, &[tenure])? else {
            return Ok(None);
        };
        let last_activity_time = u64::try_from(last_activity_time_i64).map_err(|e| {
            error!("Failed to parse db last_activity_time as u64: {e}");
            DBError::Corruption
        })?;
        Ok(Some(last_activity_time))
    }

    /// Insert the signer state machine update
    pub fn insert_state_machine_update(
        &mut self,
        reward_cycle: u64,
        address: &StacksAddress,
        update: &StateMachineUpdate,
        received_time: &SystemTime,
    ) -> Result<(), DBError> {
        let received_ts = received_time
            .duration_since(std::time::UNIX_EPOCH)
            .map_err(|e| DBError::Other(format!("Bad system time: {e}")))?
            .as_secs();
        let update_str =
            serde_json::to_string(&update).expect("Unable to serialize state machine update");
        debug!("Inserting update.";
            "reward_cycle" => reward_cycle,
            "address" => %address,
            "active_signer_protocol_version" => update.active_signer_protocol_version,
            "local_supported_signer_protocol_version" => update.local_supported_signer_protocol_version
        );
        self.db.execute("INSERT OR REPLACE INTO signer_state_machine_updates (signer_addr, reward_cycle, state_update, received_time) VALUES (?1, ?2, ?3, ?4)", params![
            address.to_string(),
            u64_to_sql(reward_cycle)?,
            update_str,
            u64_to_sql(received_ts)?
        ])?;
        Ok(())
    }

    /// Get all signer states from the signer state machine for the given reward cycle
    pub fn get_signer_state_machine_updates(
        &mut self,
        reward_cycle: u64,
    ) -> Result<HashMap<StacksAddress, StateMachineUpdate>, DBError> {
        let query = "SELECT signer_addr, state_update FROM signer_state_machine_updates WHERE reward_cycle = ?";
        let args = params![u64_to_sql(reward_cycle)?];
        let mut stmt = self.db.prepare(query)?;
        let rows = stmt.query_map(args, |row| {
            let address_str: String = row.get(0)?;
            let update_str: String = row.get(1)?;
            Ok((address_str, update_str))
        })?;
        let mut result = HashMap::new();
        for row in rows {
            let (address_str, update_str) = row?;
            let address = StacksAddress::from_string(&address_str).ok_or(DBError::Corruption)?;
            let update: StateMachineUpdate = serde_json::from_str(&update_str)?;
            result.insert(address, update);
        }
        Ok(result)
    }

    /// Retrieve the elapsed time (in seconds) between
    /// the oldest and the newest state machine update messages
    /// produced by the signer set
    pub fn get_signer_state_machine_updates_latency(
        &self,
        reward_cycle: u64,
    ) -> Result<u64, DBError> {
        let query = "SELECT COALESCE( (MAX(received_time) - MIN(received_time)), 0 ) AS elapsed_time FROM signer_state_machine_updates WHERE reward_cycle = ?1";
        let args = params![u64_to_sql(reward_cycle)?];
        let elapsed_time_opt: Option<u64> = query_row(&self.db, query, args)?;
        match elapsed_time_opt {
            Some(seconds) => Ok(seconds),
            None => Ok(0),
        }
    }

    /// Insert a block validated by a replay tx
    pub fn insert_block_validated_by_replay_tx(
        &self,
        signer_signature_hash: &Sha512Trunc256Sum,
        replay_tx_hash: u64,
    ) -> Result<(), DBError> {
        self.db.execute(
            "INSERT INTO block_validated_by_replay_txs (signer_signature_hash, replay_tx_hash) VALUES (?1, ?2)",
            params![signer_signature_hash.to_string(), format!("{replay_tx_hash}")],
        )?;
        Ok(())
    }

    /// Get the replay tx hash for a block validation
    pub fn get_was_block_validated_by_replay_tx(
        &self,
        signer_signature_hash: &Sha512Trunc256Sum,
        replay_tx_hash: u64,
    ) -> Result<bool, DBError> {
        let query = "SELECT replay_tx_hash FROM block_validated_by_replay_txs WHERE signer_signature_hash = ? AND replay_tx_hash = ?";
        let args = params![
            signer_signature_hash.to_string(),
            format!("{replay_tx_hash}")
        ];
        let replay_tx_hash_opt: Option<String> = query_row(&self.db, query, args)?;
        Ok(replay_tx_hash_opt.is_some())
    }
}

fn try_deserialize<T>(s: Option<String>) -> Result<Option<T>, DBError>
where
    T: serde::de::DeserializeOwned,
{
    s.as_deref()
        .map(serde_json::from_str)
        .transpose()
        .map_err(DBError::SerializationError)
}

/// For tests, a struct to represent a pending block validation
#[cfg(any(test, feature = "testing"))]
pub struct PendingBlockValidation {
    /// The signer signature hash of the block
    pub signer_signature_hash: Sha512Trunc256Sum,
    /// The time at which the block was added to the pending table
    pub added_time: u64,
}

#[cfg(any(test, feature = "testing"))]
impl FromRow<PendingBlockValidation> for PendingBlockValidation {
    fn from_row(row: &rusqlite::Row) -> Result<Self, DBError> {
        let signer_signature_hash = Sha512Trunc256Sum::from_column(row, "signer_signature_hash")?;
        let added_time = row.get_unwrap(1);
        Ok(PendingBlockValidation {
            signer_signature_hash,
            added_time,
        })
    }
}

#[cfg(any(test, feature = "testing"))]
impl SignerDb {
    /// For tests, fetch all pending block validations
    pub fn get_all_pending_block_validations(
        &self,
    ) -> Result<Vec<PendingBlockValidation>, DBError> {
        let qry = "SELECT signer_signature_hash, added_time FROM block_validations_pending ORDER BY added_time ASC";
        query_rows(&self.db, qry, params![])
    }

    /// For tests, check if a pending block validation exists
    pub fn has_pending_block_validation(
        &self,
        sighash: &Sha512Trunc256Sum,
    ) -> Result<bool, DBError> {
        let qry = "SELECT signer_signature_hash FROM block_validations_pending WHERE signer_signature_hash = ?1";
        let args = params![sighash.to_string()];
        let sighash_opt: Option<String> = query_row(&self.db, qry, args)?;
        Ok(sighash_opt.is_some())
    }
}

/// Tests for SignerDb
#[cfg(test)]
pub mod tests {
    use std::fs;
    use std::path::PathBuf;

    use blockstack_lib::chainstate::nakamoto::{NakamotoBlock, NakamotoBlockHeader};
    use blockstack_lib::chainstate::stacks::{
        StacksTransaction, TenureChangeCause, TenureChangePayload, TransactionAuth,
        TransactionVersion,
    };
    use clarity::types::chainstate::{StacksBlockId, StacksPrivateKey, StacksPublicKey};
    use clarity::util::hash::Hash160;
    use clarity::util::secp256k1::MessageSignature;
    use libsigner::v0::messages::{StateMachineUpdateContent, StateMachineUpdateMinerState};
    use libsigner::{BlockProposal, BlockProposalData};

    use super::*;
    use crate::signerdb::NakamotoBlockVote;

    fn _wipe_db(db_path: &PathBuf) {
        if fs::metadata(db_path).is_ok() {
            fs::remove_file(db_path).unwrap();
        }
    }

    /// Override the creation of a block from a block proposal with the provided function
    pub fn create_block_override(
        overrides: impl FnOnce(&mut BlockProposal),
    ) -> (BlockInfo, BlockProposal) {
        let header = NakamotoBlockHeader::empty();
        let block = NakamotoBlock {
            header,
            txs: vec![],
        };
        let mut block_proposal = BlockProposal {
            block,
            burn_height: 7,
            reward_cycle: 42,
            block_proposal_data: BlockProposalData::empty(),
        };
        overrides(&mut block_proposal);
        (BlockInfo::from(block_proposal.clone()), block_proposal)
    }

    fn create_block() -> (BlockInfo, BlockProposal) {
        create_block_override(|_| {})
    }

    /// Create a temporary db path for testing purposes
    pub fn tmp_db_path() -> PathBuf {
        std::env::temp_dir().join(format!(
            "stacks-signer-test-{}.sqlite",
            rand::random::<u64>()
        ))
    }

    fn test_basic_signer_db_with_path(db_path: impl AsRef<Path>) {
        let mut db = SignerDb::new(db_path).expect("Failed to create signer db");
        let (block_info_1, block_proposal_1) = create_block_override(|b| {
            b.block.header.consensus_hash = ConsensusHash([0x01; 20]);
        });
        let (block_info_2, block_proposal_2) = create_block_override(|b| {
            b.block.header.consensus_hash = ConsensusHash([0x02; 20]);
        });
        db.insert_block(&block_info_1)
            .expect("Unable to insert block into db");
        let block_info = db
            .block_lookup(&block_proposal_1.block.header.signer_signature_hash())
            .unwrap()
            .expect("Unable to get block from db");

        assert_eq!(BlockInfo::from(block_proposal_1), block_info);

        // Test looking up a block with an unknown hash
        let block_info = db
            .block_lookup(&block_proposal_2.block.header.signer_signature_hash())
            .unwrap();
        assert!(block_info.is_none());

        db.insert_block(&block_info_2)
            .expect("Unable to insert block into db");
        let block_info = db
            .block_lookup(&block_proposal_2.block.header.signer_signature_hash())
            .unwrap()
            .expect("Unable to get block from db");

        assert_eq!(BlockInfo::from(block_proposal_2), block_info);
    }

    #[test]
    fn test_basic_signer_db() {
        let db_path = tmp_db_path();
        eprintln!("db path is {}", &db_path.display());
        test_basic_signer_db_with_path(db_path)
    }

    #[test]
    fn test_basic_signer_db_in_memory() {
        test_basic_signer_db_with_path(":memory:")
    }

    #[test]
    fn test_update_block() {
        let db_path = tmp_db_path();
        let mut db = SignerDb::new(db_path).expect("Failed to create signer db");
        let (block_info, block_proposal) = create_block();
        db.insert_block(&block_info)
            .expect("Unable to insert block into db");

        let block_info = db
            .block_lookup(&block_proposal.block.header.signer_signature_hash())
            .unwrap()
            .expect("Unable to get block from db");

        assert_eq!(BlockInfo::from(block_proposal.clone()), block_info);

        let old_block_info = block_info;
        let old_block_proposal = block_proposal;

        let (mut block_info, block_proposal) = create_block_override(|b| {
            b.block.header.signer_signature =
                old_block_proposal.block.header.signer_signature.clone();
        });
        assert_eq!(
            block_info.signer_signature_hash(),
            old_block_info.signer_signature_hash()
        );
        let vote = NakamotoBlockVote {
            signer_signature_hash: Sha512Trunc256Sum([0x01; 32]),
            rejected: false,
        };
        block_info.vote = Some(vote.clone());
        db.insert_block(&block_info)
            .expect("Unable to insert block into db");

        let block_info = db
            .block_lookup(&block_proposal.block.header.signer_signature_hash())
            .unwrap()
            .expect("Unable to get block from db");

        assert_ne!(old_block_info, block_info);
        assert_eq!(block_info.vote, Some(vote));
    }

    #[test]
    fn get_first_signed_block() {
        let db_path = tmp_db_path();
        let mut db = SignerDb::new(db_path).expect("Failed to create signer db");
        let (mut block_info, block_proposal) = create_block();
        db.insert_block(&block_info).unwrap();

        assert!(db
            .get_first_signed_block_in_tenure(&block_proposal.block.header.consensus_hash)
            .unwrap()
            .is_none());

        block_info
            .mark_locally_accepted(false)
            .expect("Failed to mark block as locally accepted");
        db.insert_block(&block_info).unwrap();

        let fetched_info = db
            .get_first_signed_block_in_tenure(&block_proposal.block.header.consensus_hash)
            .unwrap()
            .unwrap();
        assert_eq!(fetched_info, block_info);
    }

    #[test]
    fn insert_burn_block_get_time() {
        let db_path = tmp_db_path();
        let mut db = SignerDb::new(db_path).expect("Failed to create signer db");
        let test_burn_hash = BurnchainHeaderHash([10; 32]);
        let test_consensus_hash = ConsensusHash([13; 20]);
        let stime = SystemTime::now();
        let time_to_epoch = stime
            .duration_since(SystemTime::UNIX_EPOCH)
            .unwrap()
            .as_secs();
        db.insert_burn_block(
            &test_burn_hash,
            &test_consensus_hash,
            10,
            &stime,
            &test_burn_hash,
        )
        .unwrap();

        let stored_time = db
            .get_burn_block_receive_time(&test_burn_hash)
            .unwrap()
            .unwrap();
        assert_eq!(stored_time, time_to_epoch);
    }

    #[test]
    fn test_write_signer_state() {
        let db_path = tmp_db_path();
        let db = SignerDb::new(db_path).expect("Failed to create signer db");
        let state_0 = vec![0];
        let state_1 = vec![1; 1024];

        db.insert_encrypted_signer_state(10, &state_0)
            .expect("Failed to insert signer state");

        db.insert_encrypted_signer_state(11, &state_1)
            .expect("Failed to insert signer state");

        assert_eq!(
            db.get_encrypted_signer_state(10)
                .expect("Failed to get signer state")
                .unwrap(),
            state_0
        );
        assert_eq!(
            db.get_encrypted_signer_state(11)
                .expect("Failed to get signer state")
                .unwrap(),
            state_1
        );
        assert!(db
            .get_encrypted_signer_state(12)
            .expect("Failed to get signer state")
            .is_none());
        assert!(db
            .get_encrypted_signer_state(9)
            .expect("Failed to get signer state")
            .is_none());
    }

    #[test]
    fn test_has_unprocessed_blocks() {
        let db_path = tmp_db_path();
        let mut db = SignerDb::new(db_path).expect("Failed to create signer db");
        let (mut block_info_1, _block_proposal) = create_block_override(|b| {
            b.block.header.miner_signature = MessageSignature([0x01; 65]);
            b.burn_height = 1;
        });
        let (mut block_info_2, _block_proposal) = create_block_override(|b| {
            b.block.header.miner_signature = MessageSignature([0x02; 65]);
            b.burn_height = 2;
        });

        db.insert_block(&block_info_1)
            .expect("Unable to insert block into db");
        db.insert_block(&block_info_2)
            .expect("Unable to insert block into db");

        assert!(db
            .has_unprocessed_blocks(block_info_1.reward_cycle)
            .unwrap());

        block_info_1.state = BlockState::LocallyRejected;

        db.insert_block(&block_info_1)
            .expect("Unable to update block in db");

        assert!(db
            .has_unprocessed_blocks(block_info_1.reward_cycle)
            .unwrap());

        block_info_2.state = BlockState::LocallyAccepted;

        db.insert_block(&block_info_2)
            .expect("Unable to update block in db");

        assert!(!db
            .has_unprocessed_blocks(block_info_1.reward_cycle)
            .unwrap());
    }

    #[test]
    fn test_sqlite_version() {
        let db_path = tmp_db_path();
        let db = SignerDb::new(db_path).expect("Failed to create signer db");
        assert_eq!(
            query_row(&db.db, "SELECT sqlite_version()", []).unwrap(),
            Some("3.45.0".to_string())
        );
    }

    #[test]
    fn add_and_get_block_signatures() {
        let db_path = tmp_db_path();
        let db = SignerDb::new(db_path).expect("Failed to create signer db");

        let block_id = Sha512Trunc256Sum::from_data("foo".as_bytes());
        let sig1 = MessageSignature([0x11; 65]);
        let sig2 = MessageSignature([0x22; 65]);

        assert_eq!(db.get_block_signatures(&block_id).unwrap(), vec![]);

        db.add_block_signature(&block_id, &sig1).unwrap();
        assert_eq!(db.get_block_signatures(&block_id).unwrap(), vec![sig1]);

        db.add_block_signature(&block_id, &sig2).unwrap();
        assert_eq!(
            db.get_block_signatures(&block_id).unwrap(),
            vec![sig1, sig2]
        );
    }

    #[test]
    fn test_and_set_block_broadcasted() {
        let db_path = tmp_db_path();
        let mut db = SignerDb::new(db_path).expect("Failed to create signer db");

        let (block_info_1, _block_proposal) = create_block_override(|b| {
            b.block.header.miner_signature = MessageSignature([0x01; 65]);
            b.burn_height = 1;
        });

        db.insert_block(&block_info_1)
            .expect("Unable to insert block into db");

        assert!(db
            .get_block_broadcasted(&block_info_1.signer_signature_hash())
            .unwrap()
            .is_none());
        assert_eq!(
            db.block_lookup(&block_info_1.signer_signature_hash())
                .expect("Unable to get block from db")
                .expect("Unable to get block from db")
                .state,
            BlockState::Unprocessed
        );
        assert!(db
            .get_last_globally_accepted_block(&block_info_1.block.header.consensus_hash)
            .unwrap()
            .is_none());
        db.set_block_broadcasted(&block_info_1.signer_signature_hash(), 12345)
            .unwrap();
        assert_eq!(
            db.block_lookup(&block_info_1.signer_signature_hash())
                .expect("Unable to get block from db")
                .expect("Unable to get block from db")
                .state,
            BlockState::Unprocessed
        );
        db.insert_block(&block_info_1)
            .expect("Unable to insert block into db a second time");

        assert_eq!(
            db.get_block_broadcasted(&block_info_1.signer_signature_hash())
                .unwrap()
                .unwrap(),
            12345
        );
    }

    #[test]
    fn state_machine() {
        let (mut block, _) = create_block();
        assert_eq!(block.state, BlockState::Unprocessed);
        assert!(block.check_state(BlockState::Unprocessed));
        assert!(block.check_state(BlockState::LocallyAccepted));
        assert!(block.check_state(BlockState::LocallyRejected));
        assert!(block.check_state(BlockState::GloballyAccepted));
        assert!(block.check_state(BlockState::GloballyRejected));

        block.move_to(BlockState::LocallyAccepted).unwrap();
        assert_eq!(block.state, BlockState::LocallyAccepted);
        assert!(!block.check_state(BlockState::Unprocessed));
        assert!(block.check_state(BlockState::LocallyAccepted));
        assert!(block.check_state(BlockState::LocallyRejected));
        assert!(block.check_state(BlockState::GloballyAccepted));
        assert!(block.check_state(BlockState::GloballyRejected));

        block.move_to(BlockState::LocallyRejected).unwrap();
        assert!(!block.check_state(BlockState::Unprocessed));
        assert!(block.check_state(BlockState::LocallyAccepted));
        assert!(block.check_state(BlockState::LocallyRejected));
        assert!(block.check_state(BlockState::GloballyAccepted));
        assert!(block.check_state(BlockState::GloballyRejected));

        block.move_to(BlockState::GloballyAccepted).unwrap();
        assert_eq!(block.state, BlockState::GloballyAccepted);
        assert!(!block.check_state(BlockState::Unprocessed));
        assert!(!block.check_state(BlockState::LocallyAccepted));
        assert!(!block.check_state(BlockState::LocallyRejected));
        assert!(block.check_state(BlockState::GloballyAccepted));
        assert!(!block.check_state(BlockState::GloballyRejected));

        // Must manually override as will not be able to move from GloballyAccepted to GloballyRejected
        block.state = BlockState::GloballyRejected;
        assert!(!block.check_state(BlockState::Unprocessed));
        assert!(!block.check_state(BlockState::LocallyAccepted));
        assert!(!block.check_state(BlockState::LocallyRejected));
        assert!(!block.check_state(BlockState::GloballyAccepted));
        assert!(block.check_state(BlockState::GloballyRejected));
    }

    #[test]
    fn test_get_canonical_tip() {
        let db_path = tmp_db_path();
        let mut db = SignerDb::new(db_path).expect("Failed to create signer db");

        let (mut block_info_1, _block_proposal_1) = create_block_override(|b| {
            b.block.header.miner_signature = MessageSignature([0x01; 65]);
            b.block.header.chain_length = 1;
            b.burn_height = 1;
        });

        let (mut block_info_2, _block_proposal_2) = create_block_override(|b| {
            b.block.header.miner_signature = MessageSignature([0x02; 65]);
            b.block.header.chain_length = 2;
            b.burn_height = 2;
        });

        db.insert_block(&block_info_1)
            .expect("Unable to insert block into db");
        db.insert_block(&block_info_2)
            .expect("Unable to insert block into db");

        assert!(db.get_canonical_tip().unwrap().is_none());

        block_info_1
            .mark_globally_accepted()
            .expect("Failed to mark block as globally accepted");
        db.insert_block(&block_info_1)
            .expect("Unable to insert block into db");

        assert_eq!(db.get_canonical_tip().unwrap().unwrap(), block_info_1);

        block_info_2
            .mark_globally_accepted()
            .expect("Failed to mark block as globally accepted");
        db.insert_block(&block_info_2)
            .expect("Unable to insert block into db");

        assert_eq!(db.get_canonical_tip().unwrap().unwrap(), block_info_2);
    }

    #[test]
    fn get_accepted_blocks() {
        let db_path = tmp_db_path();
        let mut db = SignerDb::new(db_path).expect("Failed to create signer db");
        let consensus_hash_1 = ConsensusHash([0x01; 20]);
        let consensus_hash_2 = ConsensusHash([0x02; 20]);
        let consensus_hash_3 = ConsensusHash([0x03; 20]);
        let (mut block_info_1, _block_proposal) = create_block_override(|b| {
            b.block.header.consensus_hash = consensus_hash_1;
            b.block.header.miner_signature = MessageSignature([0x01; 65]);
            b.block.header.chain_length = 1;
            b.burn_height = 1;
        });
        let (mut block_info_2, _block_proposal) = create_block_override(|b| {
            b.block.header.consensus_hash = consensus_hash_1;
            b.block.header.miner_signature = MessageSignature([0x02; 65]);
            b.block.header.chain_length = 2;
            b.burn_height = 2;
        });
        let (mut block_info_3, _block_proposal) = create_block_override(|b| {
            b.block.header.consensus_hash = consensus_hash_1;
            b.block.header.miner_signature = MessageSignature([0x03; 65]);
            b.block.header.chain_length = 3;
            b.burn_height = 3;
        });
        let (mut block_info_4, _block_proposal) = create_block_override(|b| {
            b.block.header.consensus_hash = consensus_hash_2;
            b.block.header.miner_signature = MessageSignature([0x03; 65]);
            b.block.header.chain_length = 3;
            b.burn_height = 4;
        });
        block_info_1.mark_globally_accepted().unwrap();
        block_info_2.mark_locally_accepted(false).unwrap();
        block_info_3.mark_locally_accepted(false).unwrap();
        block_info_4.mark_globally_accepted().unwrap();

        db.insert_block(&block_info_1).unwrap();
        db.insert_block(&block_info_2).unwrap();
        db.insert_block(&block_info_3).unwrap();
        db.insert_block(&block_info_4).unwrap();

        // Verify tenure consensus_hash_1
        let block_info = db
            .get_last_accepted_block(&consensus_hash_1)
            .unwrap()
            .unwrap();
        assert_eq!(block_info, block_info_3);
        let block_info = db
            .get_last_globally_accepted_block(&consensus_hash_1)
            .unwrap()
            .unwrap();
        assert_eq!(block_info, block_info_1);

        // Verify tenure consensus_hash_2
        let block_info = db
            .get_last_accepted_block(&consensus_hash_2)
            .unwrap()
            .unwrap();
        assert_eq!(block_info, block_info_4);
        let block_info = db
            .get_last_globally_accepted_block(&consensus_hash_2)
            .unwrap()
            .unwrap();
        assert_eq!(block_info, block_info_4);

        // Verify tenure consensus_hash_3
        assert!(db
            .get_last_accepted_block(&consensus_hash_3)
            .unwrap()
            .is_none());
        assert!(db
            .get_last_globally_accepted_block(&consensus_hash_3)
            .unwrap()
            .is_none());
    }

    fn generate_tenure_blocks() -> Vec<BlockInfo> {
        let tenure_change_payload = TenureChangePayload {
            tenure_consensus_hash: ConsensusHash([0x04; 20]), // same as in nakamoto header
            prev_tenure_consensus_hash: ConsensusHash([0x01; 20]),
            burn_view_consensus_hash: ConsensusHash([0x04; 20]),
            previous_tenure_end: StacksBlockId([0x03; 32]),
            previous_tenure_blocks: 1,
            cause: TenureChangeCause::BlockFound,
            pubkey_hash: Hash160::from_node_public_key(&StacksPublicKey::from_private(
                &StacksPrivateKey::random(),
            )),
        };
        let tenure_change_tx_payload = TransactionPayload::TenureChange(tenure_change_payload);
        let tenure_change_tx = StacksTransaction::new(
            TransactionVersion::Testnet,
            TransactionAuth::from_p2pkh(&StacksPrivateKey::random()).unwrap(),
            tenure_change_tx_payload,
        );

        let consensus_hash_1 = ConsensusHash([0x01; 20]);
        let consensus_hash_2 = ConsensusHash([0x02; 20]);
        let (mut block_info_1, _block_proposal) = create_block_override(|b| {
            b.block.header.consensus_hash = consensus_hash_1;
            b.block.header.miner_signature = MessageSignature([0x01; 65]);
            b.block.header.chain_length = 1;
            b.burn_height = 1;
        });
        block_info_1.state = BlockState::GloballyAccepted;
        block_info_1.block.txs.push(tenure_change_tx.clone());
        block_info_1.validation_time_ms = Some(1000);
        block_info_1.proposed_time = get_epoch_time_secs() + 500;

        let (mut block_info_2, _block_proposal) = create_block_override(|b| {
            b.block.header.consensus_hash = consensus_hash_1;
            b.block.header.miner_signature = MessageSignature([0x02; 65]);
            b.block.header.chain_length = 2;
            b.burn_height = 2;
        });
        block_info_2.state = BlockState::GloballyAccepted;
        block_info_2.validation_time_ms = Some(2000);
        block_info_2.proposed_time = block_info_1.proposed_time + 5;

        let (mut block_info_3, _block_proposal) = create_block_override(|b| {
            b.block.header.consensus_hash = consensus_hash_1;
            b.block.header.miner_signature = MessageSignature([0x03; 65]);
            b.block.header.chain_length = 3;
            b.burn_height = 2;
        });
        block_info_3.state = BlockState::GloballyAccepted;
        block_info_3.block.txs.push(tenure_change_tx);
        block_info_3.validation_time_ms = Some(5000);
        block_info_3.proposed_time = block_info_1.proposed_time + 10;

        // This should have no effect on the time calculations as its not a globally accepted block
        let (mut block_info_4, _block_proposal) = create_block_override(|b| {
            b.block.header.consensus_hash = consensus_hash_1;
            b.block.header.miner_signature = MessageSignature([0x04; 65]);
            b.block.header.chain_length = 3;
            b.burn_height = 2;
        });
        block_info_4.state = BlockState::LocallyAccepted;
        block_info_4.validation_time_ms = Some(9000);
        block_info_4.proposed_time = block_info_1.proposed_time + 15;

        let (mut block_info_5, _block_proposal) = create_block_override(|b| {
            b.block.header.consensus_hash = consensus_hash_2;
            b.block.header.miner_signature = MessageSignature([0x05; 65]);
            b.block.header.chain_length = 4;
            b.burn_height = 3;
        });
        block_info_5.state = BlockState::GloballyAccepted;
        block_info_5.validation_time_ms = Some(20000);
        block_info_5.proposed_time = block_info_1.proposed_time + 20;

        // This should have no effect on the time calculations as its not a globally accepted block
        let (mut block_info_6, _block_proposal) = create_block_override(|b| {
            b.block.header.consensus_hash = consensus_hash_2;
            b.block.header.miner_signature = MessageSignature([0x06; 65]);
            b.block.header.chain_length = 5;
            b.burn_height = 3;
        });
        block_info_6.state = BlockState::LocallyAccepted;
        block_info_6.validation_time_ms = Some(40000);
        block_info_6.proposed_time = block_info_1.proposed_time + 25;

        vec![
            block_info_1,
            block_info_2,
            block_info_3,
            block_info_4,
            block_info_5,
            block_info_6,
        ]
    }

    #[test]
    fn tenure_times() {
        let db_path = tmp_db_path();
        let mut db = SignerDb::new(db_path).expect("Failed to create signer db");
        let block_infos = generate_tenure_blocks();
        let consensus_hash_1 = block_infos[0].block.header.consensus_hash;
        let consensus_hash_2 = block_infos.last().unwrap().block.header.consensus_hash;
        let consensus_hash_3 = ConsensusHash([0x03; 20]);

        db.insert_block(&block_infos[0]).unwrap();
        db.insert_block(&block_infos[1]).unwrap();

        // Verify tenure consensus_hash_1
        let (start_time, processing_time) = db.get_tenure_times(&consensus_hash_1).unwrap();
        assert_eq!(start_time, block_infos[0].proposed_time);
        assert_eq!(processing_time, 3000);

        db.insert_block(&block_infos[2]).unwrap();
        db.insert_block(&block_infos[3]).unwrap();

        let (start_time, processing_time) = db.get_tenure_times(&consensus_hash_1).unwrap();
        assert_eq!(start_time, block_infos[2].proposed_time);
        assert_eq!(processing_time, 5000);

        db.insert_block(&block_infos[4]).unwrap();
        db.insert_block(&block_infos[5]).unwrap();

        // Verify tenure consensus_hash_2
        let (start_time, processing_time) = db.get_tenure_times(&consensus_hash_2).unwrap();
        assert_eq!(start_time, block_infos[4].proposed_time);
        assert_eq!(processing_time, 20000);

        // Verify tenure consensus_hash_3 (unknown hash)
        let (start_time, validation_time) = db.get_tenure_times(&consensus_hash_3).unwrap();
        assert!(start_time < block_infos[0].proposed_time, "Should have been generated from get_epoch_time_secs() making it much older than our artificially late proposal times");
        assert_eq!(validation_time, 0);
    }

    #[test]
    fn tenure_extend_timestamp() {
        let db_path = tmp_db_path();
        let mut db = SignerDb::new(db_path).expect("Failed to create signer db");

        let block_infos = generate_tenure_blocks();
        let mut unknown_block = block_infos[0].block.clone();
        unknown_block.header.consensus_hash = ConsensusHash([0x03; 20]);

        db.insert_block(&block_infos[0]).unwrap();
        db.insert_block(&block_infos[1]).unwrap();

        let tenure_idle_timeout = Duration::from_secs(10);
        // Verify tenure consensus_hash_1
        let timestamp_hash_1_before =
            db.calculate_tenure_extend_timestamp(tenure_idle_timeout, &block_infos[0].block, true);
        assert_eq!(
            timestamp_hash_1_before,
            block_infos[0]
                .proposed_time
                .saturating_add(tenure_idle_timeout.as_secs())
                .saturating_add(3)
        );

        db.insert_block(&block_infos[2]).unwrap();
        db.insert_block(&block_infos[3]).unwrap();

        let timestamp_hash_1_after =
            db.calculate_tenure_extend_timestamp(tenure_idle_timeout, &block_infos[0].block, true);

        assert_eq!(
            timestamp_hash_1_after,
            block_infos[2]
                .proposed_time
                .saturating_add(tenure_idle_timeout.as_secs())
                .saturating_add(5)
        );

        db.insert_block(&block_infos[4]).unwrap();
        db.insert_block(&block_infos[5]).unwrap();

        // Verify tenure consensus_hash_2
        let timestamp_hash_2 = db.calculate_tenure_extend_timestamp(
            tenure_idle_timeout,
            &block_infos.last().unwrap().block,
            true,
        );
        assert_eq!(
            timestamp_hash_2,
            block_infos[4]
                .proposed_time
                .saturating_add(tenure_idle_timeout.as_secs())
                .saturating_add(20)
        );

        let now = get_epoch_time_secs().saturating_add(tenure_idle_timeout.as_secs());
        let timestamp_hash_2_no_tenure_extend =
            db.calculate_tenure_extend_timestamp(tenure_idle_timeout, &block_infos[0].block, false);
        assert_ne!(timestamp_hash_2, timestamp_hash_2_no_tenure_extend);
        assert!(now < timestamp_hash_2_no_tenure_extend);

        // Verify tenure consensus_hash_3 (unknown hash)
        let timestamp_hash_3 =
            db.calculate_tenure_extend_timestamp(tenure_idle_timeout, &unknown_block, true);
        assert!(
            timestamp_hash_3.saturating_add(tenure_idle_timeout.as_secs())
                < block_infos[0].proposed_time
        );
    }

    #[test]
    fn test_get_and_remove_pending_block_validation() {
        let db_path = tmp_db_path();
        let db = SignerDb::new(db_path).expect("Failed to create signer db");

        let pending_hash = db.get_and_remove_pending_block_validation().unwrap();
        assert!(pending_hash.is_none());

        db.insert_pending_block_validation(&Sha512Trunc256Sum([0x01; 32]), 1000)
            .unwrap();
        db.insert_pending_block_validation(&Sha512Trunc256Sum([0x02; 32]), 2000)
            .unwrap();
        db.insert_pending_block_validation(&Sha512Trunc256Sum([0x03; 32]), 3000)
            .unwrap();

        let (pending_hash, _) = db
            .get_and_remove_pending_block_validation()
            .unwrap()
            .unwrap();
        assert_eq!(pending_hash, Sha512Trunc256Sum([0x01; 32]));

        let pendings = db.get_all_pending_block_validations().unwrap();
        assert_eq!(pendings.len(), 2);

        let (pending_hash, _) = db
            .get_and_remove_pending_block_validation()
            .unwrap()
            .unwrap();
        assert_eq!(pending_hash, Sha512Trunc256Sum([0x02; 32]));

        let pendings = db.get_all_pending_block_validations().unwrap();
        assert_eq!(pendings.len(), 1);

        let (pending_hash, _) = db
            .get_and_remove_pending_block_validation()
            .unwrap()
            .unwrap();
        assert_eq!(pending_hash, Sha512Trunc256Sum([0x03; 32]));

        let pendings = db.get_all_pending_block_validations().unwrap();
        assert!(pendings.is_empty());
    }

    #[test]
    fn check_globally_signed_block_count() {
        let db_path = tmp_db_path();
        let consensus_hash_1 = ConsensusHash([0x01; 20]);
        let mut db = SignerDb::new(db_path).expect("Failed to create signer db");
        let (mut block_info, _) = create_block_override(|b| {
            b.block.header.consensus_hash = consensus_hash_1;
        });

        assert!(matches!(
            db.get_globally_accepted_block_count_in_tenure(&consensus_hash_1)
                .unwrap(),
            0
        ));

        // locally accepted still returns 0
        block_info.signed_over = true;
        block_info.state = BlockState::LocallyAccepted;
        block_info.block.header.chain_length = 1;
        db.insert_block(&block_info).unwrap();

        assert_eq!(
            db.get_globally_accepted_block_count_in_tenure(&consensus_hash_1)
                .unwrap(),
            0
        );

        block_info.signed_over = true;
        block_info.state = BlockState::GloballyAccepted;
        block_info.block.header.chain_length = 2;
        db.insert_block(&block_info).unwrap();

        block_info.signed_over = true;
        block_info.state = BlockState::GloballyAccepted;
        block_info.block.header.chain_length = 3;
        db.insert_block(&block_info).unwrap();

        assert_eq!(
            db.get_globally_accepted_block_count_in_tenure(&consensus_hash_1)
                .unwrap(),
            2
        );

        // add an unsigned block
        block_info.signed_over = false;
        block_info.state = BlockState::GloballyAccepted;
        block_info.block.header.chain_length = 4;
        db.insert_block(&block_info).unwrap();

        assert_eq!(
            db.get_globally_accepted_block_count_in_tenure(&consensus_hash_1)
                .unwrap(),
            3
        );

        // add a locally signed block
        block_info.signed_over = true;
        block_info.state = BlockState::LocallyAccepted;
        block_info.block.header.chain_length = 5;
        db.insert_block(&block_info).unwrap();

        assert_eq!(
            db.get_globally_accepted_block_count_in_tenure(&consensus_hash_1)
                .unwrap(),
            3
        );
    }

    #[test]
    fn has_signed_block() {
        let db_path = tmp_db_path();
        let consensus_hash_1 = ConsensusHash([0x01; 20]);
        let consensus_hash_2 = ConsensusHash([0x02; 20]);
        let mut db = SignerDb::new(db_path).expect("Failed to create signer db");
        let (mut block_info, _) = create_block_override(|b| {
            b.block.header.consensus_hash = consensus_hash_1;
            b.block.header.chain_length = 1;
        });

        assert!(!db.has_signed_block_in_tenure(&consensus_hash_1).unwrap());
        assert!(!db.has_signed_block_in_tenure(&consensus_hash_2).unwrap());

        block_info.signed_over = true;
        db.insert_block(&block_info).unwrap();

        assert!(db.has_signed_block_in_tenure(&consensus_hash_1).unwrap());
        assert!(!db.has_signed_block_in_tenure(&consensus_hash_2).unwrap());

        block_info.block.header.consensus_hash = consensus_hash_2;
        block_info.block.header.chain_length = 2;
        block_info.signed_over = false;

        db.insert_block(&block_info).unwrap();

        assert!(db.has_signed_block_in_tenure(&consensus_hash_1).unwrap());
        assert!(!db.has_signed_block_in_tenure(&consensus_hash_2).unwrap());

        block_info.signed_over = true;

        db.insert_block(&block_info).unwrap();

        assert!(db.has_signed_block_in_tenure(&consensus_hash_1).unwrap());
        assert!(db.has_signed_block_in_tenure(&consensus_hash_2).unwrap());
    }

    #[test]
    fn update_last_activity() {
        let db_path = tmp_db_path();
        let consensus_hash_1 = ConsensusHash([0x01; 20]);
        let consensus_hash_2 = ConsensusHash([0x02; 20]);
        let mut db = SignerDb::new(db_path).expect("Failed to create signer db");

        assert!(db
            .get_last_activity_time(&consensus_hash_1)
            .unwrap()
            .is_none());
        assert!(db
            .get_last_activity_time(&consensus_hash_2)
            .unwrap()
            .is_none());

        let time = get_epoch_time_secs();
        db.update_last_activity_time(&consensus_hash_1, time)
            .unwrap();
        let retrieved_time = db
            .get_last_activity_time(&consensus_hash_1)
            .unwrap()
            .unwrap();
        assert_eq!(time, retrieved_time);
        assert!(db
            .get_last_activity_time(&consensus_hash_2)
            .unwrap()
            .is_none());
    }

    /// BlockInfo without the `reject_reason` field for backwards compatibility testing
    #[derive(Serialize, Deserialize, Debug, PartialEq)]
    pub struct BlockInfoPrev {
        /// The block we are considering
        pub block: NakamotoBlock,
        /// The burn block height at which the block was proposed
        pub burn_block_height: u64,
        /// The reward cycle the block belongs to
        pub reward_cycle: u64,
        /// Our vote on the block if we have one yet
        pub vote: Option<NakamotoBlockVote>,
        /// Whether the block contents are valid
        pub valid: Option<bool>,
        /// Whether this block is already being signed over
        pub signed_over: bool,
        /// Time at which the proposal was received by this signer (epoch time in seconds)
        pub proposed_time: u64,
        /// Time at which the proposal was signed by this signer (epoch time in seconds)
        pub signed_self: Option<u64>,
        /// Time at which the proposal was signed by a threshold in the signer set (epoch time in seconds)
        pub signed_group: Option<u64>,
        /// The block state relative to the signer's view of the stacks blockchain
        pub state: BlockState,
        /// Consumed processing time in milliseconds to validate this block
        pub validation_time_ms: Option<u64>,
        /// Extra data specific to v0, v1, etc.
        pub ext: ExtraBlockInfo,
    }

    /// Verify that we can deserialize the old BlockInfo struct into the new version
    #[test]
    fn deserialize_old_block_info() {
        let block_info_prev = BlockInfoPrev {
            block: NakamotoBlock {
                header: NakamotoBlockHeader::genesis(),
                txs: vec![],
            },
            burn_block_height: 2,
            reward_cycle: 3,
            vote: None,
            valid: None,
            signed_over: true,
            proposed_time: 4,
            signed_self: None,
            signed_group: None,
            state: BlockState::Unprocessed,
            validation_time_ms: Some(5),
            ext: ExtraBlockInfo::default(),
        };

        let block_info: BlockInfo =
            serde_json::from_value(serde_json::to_value(&block_info_prev).unwrap()).unwrap();
        assert_eq!(block_info.block, block_info_prev.block);
        assert_eq!(
            block_info.burn_block_height,
            block_info_prev.burn_block_height
        );
        assert_eq!(block_info.reward_cycle, block_info_prev.reward_cycle);
        assert_eq!(block_info.vote, block_info_prev.vote);
        assert_eq!(block_info.valid, block_info_prev.valid);
        assert_eq!(block_info.signed_over, block_info_prev.signed_over);
        assert_eq!(block_info.proposed_time, block_info_prev.proposed_time);
        assert_eq!(block_info.signed_self, block_info_prev.signed_self);
        assert_eq!(block_info.signed_group, block_info_prev.signed_group);
        assert_eq!(block_info.state, block_info_prev.state);
        assert_eq!(
            block_info.validation_time_ms,
            block_info_prev.validation_time_ms
        );
        assert_eq!(block_info.ext, block_info_prev.ext);
        assert!(block_info.reject_reason.is_none());
    }

    #[test]
    fn insert_and_get_state_machine_updates() {
        let db_path = tmp_db_path();
        let mut db = SignerDb::new(db_path).expect("Failed to create signer db");
        let reward_cycle_1 = 1;
        let address_1 = StacksAddress::p2pkh(false, &StacksPublicKey::new());
        let update_1 = StateMachineUpdate::new(
            0,
            3,
            StateMachineUpdateContent::V0 {
                burn_block: ConsensusHash([0x55; 20]),
                burn_block_height: 100,
                current_miner: StateMachineUpdateMinerState::ActiveMiner {
                    current_miner_pkh: Hash160([0xab; 20]),
                    tenure_id: ConsensusHash([0x44; 20]),
                    parent_tenure_id: ConsensusHash([0x22; 20]),
                    parent_tenure_last_block: StacksBlockId([0x33; 32]),
                    parent_tenure_last_block_height: 1,
                },
            },
        )
        .unwrap();

        let address_2 = StacksAddress::p2pkh(false, &StacksPublicKey::new());
        let update_2 = StateMachineUpdate::new(
            0,
            4,
            StateMachineUpdateContent::V0 {
                burn_block: ConsensusHash([0x55; 20]),
                burn_block_height: 100,
                current_miner: StateMachineUpdateMinerState::NoValidMiner,
            },
        )
        .unwrap();

        let address_3 = StacksAddress::p2pkh(false, &StacksPublicKey::new());
        let update_3 = StateMachineUpdate::new(
            0,
            2,
            StateMachineUpdateContent::V0 {
                burn_block: ConsensusHash([0x66; 20]),
                burn_block_height: 101,
                current_miner: StateMachineUpdateMinerState::NoValidMiner,
            },
        )
        .unwrap();

        assert!(
            db.get_signer_state_machine_updates(reward_cycle_1)
                .unwrap()
                .is_empty(),
            "The database should be empty for reward_cycle {reward_cycle_1}"
        );

        db.insert_state_machine_update(reward_cycle_1, &address_1, &update_1, &SystemTime::now())
            .expect("Unable to insert block into db");
        db.insert_state_machine_update(reward_cycle_1, &address_2, &update_2, &SystemTime::now())
            .expect("Unable to insert block into db");
        db.insert_state_machine_update(
            reward_cycle_1 + 1,
            &address_3,
            &update_3,
            &SystemTime::now(),
        )
        .expect("Unable to insert block into db");

        let updates = db.get_signer_state_machine_updates(reward_cycle_1).unwrap();
        assert_eq!(updates.len(), 2);

        assert_eq!(updates.get(&address_1), Some(&update_1));
        assert_eq!(updates.get(&address_2), Some(&update_2));
        assert_eq!(updates.get(&address_3), None);

        db.insert_state_machine_update(reward_cycle_1, &address_2, &update_3, &SystemTime::now())
            .expect("Unable to insert block into db");
        let updates = db.get_signer_state_machine_updates(reward_cycle_1).unwrap();
        assert_eq!(updates.len(), 2);

        assert_eq!(updates.get(&address_1), Some(&update_1));
        assert_eq!(updates.get(&address_2), Some(&update_3));
        assert_eq!(updates.get(&address_3), None);

        let updates = db
            .get_signer_state_machine_updates(reward_cycle_1 + 1)
            .unwrap();
        assert_eq!(updates.len(), 1);
        assert_eq!(updates.get(&address_1), None);
        assert_eq!(updates.get(&address_2), None);
        assert_eq!(updates.get(&address_3), Some(&update_3));
    }

    #[test]
    fn retrieve_latency_for_signer_state_machine_updates() {
        let db_path = tmp_db_path();
        let mut db = SignerDb::new(db_path).expect("Failed to create signer db");
        let reward_cycle_1 = 1;
        let address_1 = StacksAddress::p2pkh(false, &StacksPublicKey::new());
        let update_1 = StateMachineUpdate::new(
            0,
            3,
            StateMachineUpdateContent::V0 {
                burn_block: ConsensusHash([0x55; 20]),
                burn_block_height: 100,
                current_miner: StateMachineUpdateMinerState::ActiveMiner {
                    current_miner_pkh: Hash160([0xab; 20]),
                    tenure_id: ConsensusHash([0x44; 20]),
                    parent_tenure_id: ConsensusHash([0x22; 20]),
                    parent_tenure_last_block: StacksBlockId([0x33; 32]),
                    parent_tenure_last_block_height: 1,
                },
            },
        )
        .unwrap();
        let time_1 = SystemTime::UNIX_EPOCH;

        let address_2 = StacksAddress::p2pkh(false, &StacksPublicKey::new());
        let update_2 = StateMachineUpdate::new(
            0,
            4,
            StateMachineUpdateContent::V0 {
                burn_block: ConsensusHash([0x55; 20]),
                burn_block_height: 100,
                current_miner: StateMachineUpdateMinerState::NoValidMiner,
            },
        )
        .unwrap();
        let time_2 = SystemTime::UNIX_EPOCH + Duration::from_secs(1);

        let address_3 = StacksAddress::p2pkh(false, &StacksPublicKey::new());
        let update_3 = StateMachineUpdate::new(
            0,
            2,
            StateMachineUpdateContent::V0 {
                burn_block: ConsensusHash([0x66; 20]),
                burn_block_height: 101,
                current_miner: StateMachineUpdateMinerState::NoValidMiner,
            },
        )
        .unwrap();
        let time_3 = SystemTime::UNIX_EPOCH + Duration::from_secs(10);

        assert_eq!(
            0,
            db.get_signer_state_machine_updates_latency(reward_cycle_1)
                .unwrap(),
            "latency on empty database should be 0 seconds for reward_cycle {reward_cycle_1}"
        );

        db.insert_state_machine_update(reward_cycle_1, &address_1, &update_1, &time_1)
            .expect("Unable to insert block into db");

        assert_eq!(
            0,
            db.get_signer_state_machine_updates_latency(reward_cycle_1)
                .unwrap(),
            "latency between same update should be 0 seconds"
        );

        db.insert_state_machine_update(reward_cycle_1, &address_2, &update_2, &time_2)
            .expect("Unable to insert block into db");

        assert_eq!(
            1,
            db.get_signer_state_machine_updates_latency(reward_cycle_1)
                .unwrap(),
            "latency between updates should be 1 second"
        );

        db.insert_state_machine_update(reward_cycle_1, &address_3, &update_3, &time_3)
            .expect("Unable to insert block into db");

        assert_eq!(
            10,
            db.get_signer_state_machine_updates_latency(reward_cycle_1)
                .unwrap(),
            "latency between updates should be 10 second"
        );
    }

    #[test]
    fn burn_state_migration_consensus_hash_primary_key() {
        // Construct the old table
        let conn = rusqlite::Connection::open_in_memory().expect("Failed to create in mem db");
        conn.execute_batch(CREATE_BURN_STATE_TABLE)
            .expect("Failed to create old table");
        conn.execute_batch(ADD_CONSENSUS_HASH)
            .expect("Failed to add consensus hash to old table");
        conn.execute_batch(ADD_CONSENSUS_HASH_INDEX)
            .expect("Failed to add consensus hash index to old table");

        let consensus_hash = ConsensusHash([0; 20]);
        let total_nmb_rows = 5;
        // Fill with old data with conflicting consensus hashes
        for i in 0..=total_nmb_rows {
            let now = SystemTime::now();
            let received_ts = now.duration_since(std::time::UNIX_EPOCH).unwrap().as_secs();
            let burn_hash = BurnchainHeaderHash([i; 32]);
            let burn_height = i;
            if i % 2 == 0 {
                // Make sure we have some one empty consensus hash options that will get dropped
                conn.execute(
                    "INSERT OR REPLACE INTO burn_blocks (block_hash, block_height, received_time) VALUES (?1, ?2, ?3)",
                    params![
                        burn_hash,
                        u64_to_sql(burn_height.into()).unwrap(),
                        u64_to_sql(received_ts + i as u64).unwrap(), // Ensure increasing received_time
                    ]
                ).unwrap();
            } else {
                conn.execute(
                    "INSERT OR REPLACE INTO burn_blocks (block_hash, consensus_hash, block_height, received_time) VALUES (?1, ?2, ?3, ?4)",
                    params![
                        burn_hash,
                        consensus_hash,
                        u64_to_sql(burn_height.into()).unwrap(),
                        u64_to_sql(received_ts + i as u64).unwrap(), // Ensure increasing received_time
                    ]
                ).unwrap();
            };
        }

        // Migrate the data and make sure that the primary key conflict is resolved by using the last received time
        // and that the block height and consensus hash of the surviving row is as expected
        conn.execute_batch(MIGRATE_BURN_STATE_TABLE_1_TO_TABLE_2)
            .expect("Failed to migrate data");
        let migrated_count: u64 = conn
            .query_row("SELECT COUNT(*) FROM burn_blocks;", [], |row| row.get(0))
            .expect("Failed to get row count");

        assert_eq!(
            migrated_count, 1,
            "Expected exactly one row after migration"
        );

        let (block_height, hex_hash): (u64, String) = conn
            .query_row(
                "SELECT block_height, consensus_hash FROM burn_blocks;",
                [],
                |row| Ok((row.get(0)?, row.get(1)?)),
            )
            .expect("Failed to get block_height and consensus_hash");

        assert_eq!(
            block_height, total_nmb_rows as u64,
            "Expected block_height {total_nmb_rows} to be retained (has the latest received time)"
        );

        assert_eq!(
            hex_hash,
            consensus_hash.to_hex(),
            "Expected the surviving row to have the correct consensus_hash"
        );
    }

    #[test]
    fn insert_block_validated_by_replay_tx() {
        let db_path = tmp_db_path();
        let db = SignerDb::new(db_path).expect("Failed to create signer db");

        let signer_signature_hash = Sha512Trunc256Sum([0; 32]);
        let replay_tx_hash = 15559610262907183370_u64;

        db.insert_block_validated_by_replay_tx(&signer_signature_hash, replay_tx_hash)
            .expect("Failed to insert block validated by replay tx");

        let result = db
            .get_was_block_validated_by_replay_tx(&signer_signature_hash, replay_tx_hash)
            .expect("Failed to get block validated by replay tx");
        assert_eq!(result, true);
    }
}<|MERGE_RESOLUTION|>--- conflicted
+++ resolved
@@ -603,14 +603,13 @@
 CREATE INDEX IF NOT EXISTS burn_blocks_parent_burn_block_hash_idx on burn_blocks (parent_burn_block_hash);
 "#;
 
-<<<<<<< HEAD
 static ADD_BLOCK_VALIDATED_BY_REPLAY_TXS_TABLE: &str = r#"
 CREATE TABLE IF NOT EXISTS block_validated_by_replay_txs (
     signer_signature_hash TEXT NOT NULL,
     replay_tx_hash TEXT NOT NULL,
     PRIMARY KEY (signer_signature_hash, replay_tx_hash)
 ) STRICT;"#;
-=======
+
 static CREATE_STACKERDB_TRACKING: &str = "
 CREATE TABLE stackerdb_tracking(
    public_key TEXT NOT NULL,
@@ -618,7 +617,6 @@
    slot_version INTEGER NOT NULL,
    PRIMARY KEY (public_key, slot_id)
 ) STRICT;";
->>>>>>> 92bd39ef
 
 static SCHEMA_1: &[&str] = &[
     DROP_SCHEMA_0,
@@ -713,12 +711,13 @@
 ];
 
 static SCHEMA_14: &[&str] = &[
-<<<<<<< HEAD
+    CREATE_STACKERDB_TRACKING,
+    "INSERT INTO db_config (version) VALUES (14);",
+];
+
+static SCHEMA_15: &[&str] = &[
     ADD_BLOCK_VALIDATED_BY_REPLAY_TXS_TABLE,
-=======
-    CREATE_STACKERDB_TRACKING,
->>>>>>> 92bd39ef
-    "INSERT INTO db_config (version) VALUES (14);",
+    "INSERT INTO db_config (version) VALUES (15);",
 ];
 
 impl SignerDb {
@@ -943,6 +942,19 @@
         }
 
         for statement in SCHEMA_14.iter() {
+            tx.execute_batch(statement)?;
+        }
+
+        Ok(())
+    }
+
+    /// Migrate from schema 14 to schema 15
+    fn schema_15_migration(tx: &Transaction) -> Result<(), DBError> {
+        if Self::get_schema_version(tx)? >= 15 {
+            return Ok(());
+        }
+
+        for statement in SCHEMA_15.iter() {
             tx.execute_batch(statement)?;
         }
 
@@ -996,7 +1008,8 @@
                 11 => Self::schema_12_migration(&sql_tx)?,
                 12 => Self::schema_13_migration(&sql_tx)?,
                 13 => Self::schema_14_migration(&sql_tx)?,
-                14 => break,
+                14 => Self::schema_15_migration(&sql_tx)?,
+                15 => break,
                 x => return Err(DBError::Other(format!(
                     "Database schema is newer than supported by this binary. Expected version = {}, Database version = {x}",
                     Self::SCHEMA_VERSION,
