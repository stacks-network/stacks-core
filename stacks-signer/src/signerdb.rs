// Copyright (C) 2013-2020 Blockstack PBC, a public benefit corporation
// Copyright (C) 2020 Stacks Open Internet Foundation
//
// This program is free software: you can redistribute it and/or modify
// it under the terms of the GNU General Public License as published by
// the Free Software Foundation, either version 3 of the License, or
// (at your option) any later version.
//
// This program is distributed in the hope that it will be useful,
// but WITHOUT ANY WARRANTY; without even the implied warranty of
// MERCHANTABILITY or FITNESS FOR A PARTICULAR PURPOSE.  See the
// GNU General Public License for more details.
//
// You should have received a copy of the GNU General Public License
// along with this program.  If not, see <http://www.gnu.org/licenses/>.

use std::collections::HashMap;
use std::fmt::Display;
use std::path::Path;
use std::time::{Duration, SystemTime};

use blockstack_lib::chainstate::nakamoto::NakamotoBlock;
use blockstack_lib::chainstate::stacks::TransactionPayload;
#[cfg(any(test, feature = "testing"))]
use blockstack_lib::util_lib::db::FromColumn;
use blockstack_lib::util_lib::db::{
    query_row, query_rows, sqlite_open, table_exists, tx_begin_immediate, u64_to_sql,
    Error as DBError, FromRow,
};
use clarity::types::chainstate::{BurnchainHeaderHash, StacksAddress, StacksPublicKey};
use clarity::types::Address;
use libsigner::v0::messages::{RejectReason, RejectReasonPrefix, StateMachineUpdate};
use libsigner::v0::signer_state::GlobalStateEvaluator;
use libsigner::BlockProposal;
use rusqlite::functions::FunctionFlags;
use rusqlite::{params, Connection, Error as SqliteError, OpenFlags, OptionalExtension};
use serde::{Deserialize, Serialize};
use stacks_common::codec::{read_next, write_next, Error as CodecError, StacksMessageCodec};
use stacks_common::types::chainstate::ConsensusHash;
use stacks_common::util::get_epoch_time_secs;
use stacks_common::util::hash::Sha512Trunc256Sum;
use stacks_common::util::secp256k1::MessageSignature;
use stacks_common::{debug, define_u8_enum, error};

#[derive(Debug, Clone, PartialEq, Serialize, Deserialize)]
/// A vote across the signer set for a block
pub struct NakamotoBlockVote {
    /// Signer signature hash (i.e. block hash) of the Nakamoto block
    pub signer_signature_hash: Sha512Trunc256Sum,
    /// Whether or not the block was rejected
    pub rejected: bool,
}

impl StacksMessageCodec for NakamotoBlockVote {
    fn consensus_serialize<W: std::io::Write>(&self, fd: &mut W) -> Result<(), CodecError> {
        write_next(fd, &self.signer_signature_hash)?;
        if self.rejected {
            write_next(fd, &1u8)?;
        }
        Ok(())
    }

    fn consensus_deserialize<R: std::io::Read>(fd: &mut R) -> Result<Self, CodecError> {
        let signer_signature_hash = read_next(fd)?;
        let rejected_byte: Option<u8> = read_next(fd).ok();
        let rejected = rejected_byte.is_some();
        Ok(Self {
            signer_signature_hash,
            rejected,
        })
    }
}

#[derive(Serialize, Deserialize, Debug, PartialEq)]
/// Struct for storing information about a burn block
pub struct BurnBlockInfo {
    /// The hash of the burn block
    pub block_hash: BurnchainHeaderHash,
    /// The height of the burn block
    pub block_height: u64,
    /// The consensus hash of the burn block
    pub consensus_hash: ConsensusHash,
    /// The hash of the parent burn block
    pub parent_burn_block_hash: BurnchainHeaderHash,
}

impl FromRow<BurnBlockInfo> for BurnBlockInfo {
    fn from_row(row: &rusqlite::Row) -> Result<Self, DBError> {
        let block_hash: BurnchainHeaderHash = row.get(0)?;
        let block_height: u64 = row.get(1)?;
        let consensus_hash: ConsensusHash = row.get(2)?;
        let parent_burn_block_hash: BurnchainHeaderHash = row.get(3)?;
        Ok(BurnBlockInfo {
            block_hash,
            block_height,
            consensus_hash,
            parent_burn_block_hash,
        })
    }
}

#[derive(Serialize, Deserialize, Debug, PartialEq, Default, Clone)]
/// Store extra version-specific info in `BlockInfo`
pub enum ExtraBlockInfo {
    #[default]
    /// Don't know what version
    None,
    /// Extra data for Signer V0
    V0,
}

define_u8_enum!(
/// Block state relative to the signer's view of the stacks blockchain
BlockState {
    /// The block has not yet been processed by the signer
    Unprocessed = 0,
    /// The block is accepted by the signer but a threshold of signers has not yet signed it
    LocallyAccepted = 1,
    /// The block is rejected by the signer but a threshold of signers has not accepted/rejected it yet
    LocallyRejected = 2,
    /// A threshold number of signers have signed the block
    GloballyAccepted = 3,
    /// A threshold number of signers have rejected the block
    GloballyRejected = 4
});

impl TryFrom<u8> for BlockState {
    type Error = String;
    fn try_from(value: u8) -> Result<BlockState, String> {
        let state = match value {
            0 => BlockState::Unprocessed,
            1 => BlockState::LocallyAccepted,
            2 => BlockState::LocallyRejected,
            3 => BlockState::GloballyAccepted,
            4 => BlockState::GloballyRejected,
            _ => return Err("Invalid block state".into()),
        };
        Ok(state)
    }
}

impl Display for BlockState {
    fn fmt(&self, f: &mut std::fmt::Formatter<'_>) -> std::fmt::Result {
        let state = match self {
            BlockState::Unprocessed => "Unprocessed",
            BlockState::LocallyAccepted => "LocallyAccepted",
            BlockState::LocallyRejected => "LocallyRejected",
            BlockState::GloballyAccepted => "GloballyAccepted",
            BlockState::GloballyRejected => "GloballyRejected",
        };
        write!(f, "{}", state)
    }
}

impl TryFrom<&str> for BlockState {
    type Error = String;
    fn try_from(value: &str) -> Result<BlockState, String> {
        let state = match value {
            "Unprocessed" => BlockState::Unprocessed,
            "LocallyAccepted" => BlockState::LocallyAccepted,
            "LocallyRejected" => BlockState::LocallyRejected,
            "GloballyAccepted" => BlockState::GloballyAccepted,
            "GloballyRejected" => BlockState::GloballyRejected,
            _ => return Err("Unparsable block state".into()),
        };
        Ok(state)
    }
}

/// Additional Info about a proposed block
#[derive(Serialize, Deserialize, Debug, PartialEq, Clone)]
pub struct BlockInfo {
    /// The block we are considering
    pub block: NakamotoBlock,
    /// The burn block height at which the block was proposed
    pub burn_block_height: u64,
    /// The reward cycle the block belongs to
    pub reward_cycle: u64,
    /// Our vote on the block if we have one yet
    pub vote: Option<NakamotoBlockVote>,
    /// Whether the block contents are valid
    pub valid: Option<bool>,
    /// Whether this block is already being signed over
    pub signed_over: bool,
    /// Time at which the proposal was received by this signer (epoch time in seconds)
    pub proposed_time: u64,
    /// Time at which the proposal was signed by this signer (epoch time in seconds)
    pub signed_self: Option<u64>,
    /// Time at which the proposal was signed by a threshold in the signer set (epoch time in seconds)
    pub signed_group: Option<u64>,
    /// The block state relative to the signer's view of the stacks blockchain
    pub state: BlockState,
    /// Consumed processing time in milliseconds to validate this block
    pub validation_time_ms: Option<u64>,
    /// Extra data specific to v0, v1, etc.
    pub ext: ExtraBlockInfo,
    /// If this signer rejected this block, what was the reason
    pub reject_reason: Option<RejectReason>,
}

impl From<BlockProposal> for BlockInfo {
    fn from(value: BlockProposal) -> Self {
        Self {
            block: value.block,
            burn_block_height: value.burn_height,
            reward_cycle: value.reward_cycle,
            vote: None,
            valid: None,
            signed_over: false,
            proposed_time: get_epoch_time_secs(),
            signed_self: None,
            signed_group: None,
            ext: ExtraBlockInfo::default(),
            state: BlockState::Unprocessed,
            validation_time_ms: None,
            reject_reason: None,
        }
    }
}
impl BlockInfo {
    /// Whether the block is a tenure change block or not
    pub fn is_tenure_change(&self) -> bool {
        self.block
            .txs
            .first()
            .map(|tx| matches!(tx.payload, TransactionPayload::TenureChange(_)))
            .unwrap_or(false)
    }

    /// Mark this block as locally accepted, valid, signed over, and records either the self or group signed timestamp in the block info if it wasn't
    ///  already set.
    pub fn mark_locally_accepted(&mut self, group_signed: bool) -> Result<(), String> {
        self.move_to(BlockState::LocallyAccepted)?;
        self.valid = Some(true);
        self.signed_over = true;
        if group_signed {
            self.signed_group.get_or_insert(get_epoch_time_secs());
        } else {
            self.signed_self.get_or_insert(get_epoch_time_secs());
        }
        Ok(())
    }

    /// Mark this block as valid, signed over, and records a group timestamp in the block info if it wasn't
    ///  already set.
    fn mark_globally_accepted(&mut self) -> Result<(), String> {
        self.move_to(BlockState::GloballyAccepted)?;
        self.valid = Some(true);
        self.signed_over = true;
        self.signed_group.get_or_insert(get_epoch_time_secs());
        Ok(())
    }

    /// Mark the block as locally rejected and invalid
    pub fn mark_locally_rejected(&mut self) -> Result<(), String> {
        self.move_to(BlockState::LocallyRejected)?;
        self.valid = Some(false);
        Ok(())
    }

    /// Mark the block as globally rejected and invalid
    fn mark_globally_rejected(&mut self) -> Result<(), String> {
        self.move_to(BlockState::GloballyRejected)?;
        self.valid = Some(false);
        Ok(())
    }

    /// Return the block's signer signature hash
    pub fn signer_signature_hash(&self) -> Sha512Trunc256Sum {
        self.block.header.signer_signature_hash()
    }

    /// Check if the block state transition is valid
    fn check_state(&self, state: BlockState) -> bool {
        let prev_state = &self.state;
        if *prev_state == state {
            return true;
        }
        match state {
            BlockState::Unprocessed => false,
            BlockState::LocallyAccepted | BlockState::LocallyRejected => !matches!(
                prev_state,
                BlockState::GloballyRejected | BlockState::GloballyAccepted
            ),
            BlockState::GloballyAccepted => !matches!(prev_state, BlockState::GloballyRejected),
            BlockState::GloballyRejected => !matches!(prev_state, BlockState::GloballyAccepted),
        }
    }

    /// Attempt to transition the block state
    pub fn move_to(&mut self, state: BlockState) -> Result<(), String> {
        if !self.check_state(state) {
            return Err(format!(
                "Invalid state transition from {} to {state}",
                self.state
            ));
        }
        self.state = state;
        Ok(())
    }

    /// Check if the block is globally accepted or rejected
    pub fn has_reached_consensus(&self) -> bool {
        matches!(
            self.state,
            BlockState::GloballyAccepted | BlockState::GloballyRejected
        )
    }

    /// Check if the block is locally accepted or rejected
    pub fn is_locally_finalized(&self) -> bool {
        matches!(
            self.state,
            BlockState::LocallyAccepted | BlockState::LocallyRejected
        )
    }
}

/// This struct manages a SQLite database connection
/// for the signer.
#[derive(Debug)]
pub struct SignerDb {
    /// Connection to the SQLite database
    db: Connection,
}

static CREATE_BLOCKS_TABLE_1: &str = "
CREATE TABLE IF NOT EXISTS blocks (
    reward_cycle INTEGER NOT NULL,
    signer_signature_hash TEXT NOT NULL,
    block_info TEXT NOT NULL,
    consensus_hash TEXT NOT NULL,
    signed_over INTEGER NOT NULL,
    stacks_height INTEGER NOT NULL,
    burn_block_height INTEGER NOT NULL,
    PRIMARY KEY (reward_cycle, signer_signature_hash)
) STRICT";

static CREATE_BLOCKS_TABLE_2: &str = "
CREATE TABLE IF NOT EXISTS blocks (
    reward_cycle INTEGER NOT NULL,
    signer_signature_hash TEXT NOT NULL,
    block_info TEXT NOT NULL,
    consensus_hash TEXT NOT NULL,
    signed_over INTEGER NOT NULL,
    broadcasted INTEGER,
    stacks_height INTEGER NOT NULL,
    burn_block_height INTEGER NOT NULL,
    PRIMARY KEY (reward_cycle, signer_signature_hash)
) STRICT";

static CREATE_INDEXES_1: &str = "
CREATE INDEX IF NOT EXISTS blocks_signed_over ON blocks (signed_over);
CREATE INDEX IF NOT EXISTS blocks_consensus_hash ON blocks (consensus_hash);
CREATE INDEX IF NOT EXISTS blocks_valid ON blocks ((json_extract(block_info, '$.valid')));
CREATE INDEX IF NOT EXISTS burn_blocks_height ON burn_blocks (block_height);
";

static CREATE_INDEXES_2: &str = r#"
CREATE INDEX IF NOT EXISTS block_signatures_on_signer_signature_hash ON block_signatures(signer_signature_hash);
"#;

static CREATE_INDEXES_3: &str = r#"
CREATE INDEX IF NOT EXISTS block_rejection_signer_addrs_on_block_signature_hash ON block_rejection_signer_addrs(signer_signature_hash);
"#;

static CREATE_INDEXES_4: &str = r#"
CREATE INDEX IF NOT EXISTS blocks_state ON blocks ((json_extract(block_info, '$.state')));
CREATE INDEX IF NOT EXISTS blocks_signed_group ON blocks ((json_extract(block_info, '$.signed_group')));
"#;

static CREATE_INDEXES_5: &str = r#"
CREATE INDEX IF NOT EXISTS blocks_signed_over ON blocks (consensus_hash, signed_over);
CREATE INDEX IF NOT EXISTS blocks_consensus_hash_state ON blocks (consensus_hash, state);
CREATE INDEX IF NOT EXISTS blocks_state ON blocks (state);
CREATE INDEX IF NOT EXISTS blocks_signed_group ON blocks (signed_group);
"#;

static CREATE_INDEXES_6: &str = r#"
CREATE INDEX IF NOT EXISTS block_validations_pending_on_added_time ON block_validations_pending(added_time ASC);
"#;

static CREATE_INDEXES_8: &str = r#"
-- Add new index for get_last_globally_accepted_block query
CREATE INDEX IF NOT EXISTS blocks_consensus_hash_state_height ON blocks (consensus_hash, state, stacks_height DESC);

-- Add new index for get_canonical_tip query
CREATE INDEX IF NOT EXISTS blocks_state_height_signed_group ON blocks (state, stacks_height DESC, signed_group DESC);

-- Index for get_first_signed_block_in_tenure
CREATE INDEX IF NOT EXISTS blocks_consensus_hash_status_height ON blocks (consensus_hash, signed_over, stacks_height ASC);

-- Index for has_unprocessed_blocks
CREATE INDEX IF NOT EXISTS blocks_reward_cycle_state on blocks (reward_cycle, state);
"#;

static CREATE_INDEXES_11: &str = r#"
CREATE INDEX IF NOT EXISTS signer_state_machine_updates_reward_cycle_received_time ON signer_state_machine_updates (reward_cycle, received_time ASC);
"#;

static CREATE_SIGNER_STATE_TABLE: &str = "
CREATE TABLE IF NOT EXISTS signer_states (
    reward_cycle INTEGER PRIMARY KEY,
    encrypted_state BLOB NOT NULL
) STRICT";

static CREATE_BURN_STATE_TABLE: &str = "
CREATE TABLE IF NOT EXISTS burn_blocks (
    block_hash TEXT PRIMARY KEY,
    block_height INTEGER NOT NULL,
    received_time INTEGER NOT NULL
) STRICT";

static CREATE_DB_CONFIG: &str = "
    CREATE TABLE db_config(
        version INTEGER NOT NULL
    ) STRICT
";

static DROP_SCHEMA_0: &str = "
   DROP TABLE IF EXISTS burn_blocks;
   DROP TABLE IF EXISTS signer_states;
   DROP TABLE IF EXISTS blocks;
   DROP TABLE IF EXISTS db_config;";

static DROP_SCHEMA_1: &str = "
   DROP TABLE IF EXISTS burn_blocks;
   DROP TABLE IF EXISTS signer_states;
   DROP TABLE IF EXISTS blocks;
   DROP TABLE IF EXISTS db_config;";

static DROP_SCHEMA_2: &str = "
    DROP TABLE IF EXISTS burn_blocks;
    DROP TABLE IF EXISTS signer_states;
    DROP TABLE IF EXISTS blocks;
    DROP TABLE IF EXISTS db_config;";

static CREATE_BLOCK_SIGNATURES_TABLE: &str = r#"
CREATE TABLE IF NOT EXISTS block_signatures (
    -- The block sighash commits to all of the stacks and burnchain state as of its parent,
    -- as well as the tenure itself so there's no need to include the reward cycle.  Just
    -- the sighash is sufficient to uniquely identify the block across all burnchain, PoX,
    -- and stacks forks.
    signer_signature_hash TEXT NOT NULL,
    -- signature itself
    signature TEXT NOT NULL,
    PRIMARY KEY (signature)
) STRICT;"#;

static CREATE_BLOCK_REJECTION_SIGNER_ADDRS_TABLE: &str = r#"
CREATE TABLE IF NOT EXISTS block_rejection_signer_addrs (
    -- The block sighash commits to all of the stacks and burnchain state as of its parent,
    -- as well as the tenure itself so there's no need to include the reward cycle.  Just
    -- the sighash is sufficient to uniquely identify the block across all burnchain, PoX,
    -- and stacks forks.
    signer_signature_hash TEXT NOT NULL,
    -- the signer address that rejected the block
    signer_addr TEXT NOT NULL,
    PRIMARY KEY (signer_addr)
) STRICT;"#;

// Migration logic necessary to move blocks from the old blocks table to the new blocks table
static MIGRATE_BLOCKS_TABLE_2_BLOCKS_TABLE_3: &str = r#"
CREATE TABLE IF NOT EXISTS temp_blocks (
    -- The block sighash commits to all of the stacks and burnchain state as of its parent,
    -- as well as the tenure itself so there's no need to include the reward cycle.  Just
    -- the sighash is sufficient to uniquely identify the block across all burnchain, PoX,
    -- and stacks forks.
    signer_signature_hash TEXT NOT NULL PRIMARY KEY,
    reward_cycle INTEGER NOT NULL,
    block_info TEXT NOT NULL,
    consensus_hash TEXT NOT NULL,
    signed_over INTEGER NOT NULL,
    broadcasted INTEGER,
    stacks_height INTEGER NOT NULL,
    burn_block_height INTEGER NOT NULL,
    valid INTEGER,
    state TEXT NOT NULL,
    signed_group INTEGER,
    signed_self INTEGER,
    proposed_time INTEGER NOT NULL,
    validation_time_ms INTEGER,
    tenure_change INTEGER NOT NULL
) STRICT;

INSERT INTO temp_blocks (
    signer_signature_hash,
    reward_cycle,
    block_info,
    consensus_hash,
    signed_over,
    broadcasted,
    stacks_height,
    burn_block_height,
    valid,
    state,
    signed_group,
    signed_self,
    proposed_time,
    validation_time_ms,
    tenure_change
)
SELECT
    signer_signature_hash,
    reward_cycle,
    block_info,
    consensus_hash,
    signed_over,
    broadcasted,
    stacks_height,
    burn_block_height,
    json_extract(block_info, '$.valid') AS valid,
    json_extract(block_info, '$.state') AS state,
    json_extract(block_info, '$.signed_group') AS signed_group,
    json_extract(block_info, '$.signed_self') AS signed_self,
    json_extract(block_info, '$.proposed_time') AS proposed_time,
    json_extract(block_info, '$.validation_time_ms') AS validation_time_ms,
    is_tenure_change(block_info) AS tenure_change
FROM blocks;

DROP TABLE blocks;

ALTER TABLE temp_blocks RENAME TO blocks;"#;

// Migration logic necessary to move burn blocks from the old burn blocks table to the new burn blocks table
// with the correct primary key
static MIGRATE_BURN_STATE_TABLE_1_TO_TABLE_2: &str = r#"
CREATE TABLE IF NOT EXISTS temp_burn_blocks (
    block_hash TEXT NOT NULL,
    block_height INTEGER NOT NULL,
    received_time INTEGER NOT NULL,
    consensus_hash TEXT PRIMARY KEY NOT NULL
) STRICT;

INSERT INTO temp_burn_blocks (block_hash, block_height, received_time, consensus_hash)
SELECT block_hash, block_height, received_time, consensus_hash
FROM (
    SELECT
        block_hash,
        block_height,
        received_time,
        consensus_hash,
        ROW_NUMBER() OVER (
            PARTITION BY consensus_hash
            ORDER BY received_time DESC
        ) AS rn
    FROM burn_blocks
    WHERE consensus_hash IS NOT NULL
      AND consensus_hash <> ''
) AS ordered
WHERE rn = 1;

DROP TABLE burn_blocks;
ALTER TABLE temp_burn_blocks RENAME TO burn_blocks;

CREATE INDEX IF NOT EXISTS idx_burn_blocks_block_hash ON burn_blocks(block_hash);
"#;

static CREATE_BLOCK_VALIDATION_PENDING_TABLE: &str = r#"
CREATE TABLE IF NOT EXISTS block_validations_pending (
    signer_signature_hash TEXT NOT NULL,
    -- the time at which the block was added to the pending table
    added_time INTEGER NOT NULL,
    PRIMARY KEY (signer_signature_hash)
) STRICT;"#;

static CREATE_TENURE_ACTIVTY_TABLE: &str = r#"
CREATE TABLE IF NOT EXISTS tenure_activity (
    consensus_hash TEXT NOT NULL PRIMARY KEY,
    last_activity_time INTEGER NOT NULL
) STRICT;"#;

static ADD_REJECT_CODE: &str = r#"
ALTER TABLE block_rejection_signer_addrs
    ADD COLUMN reject_code INTEGER;
"#;

static ADD_CONSENSUS_HASH: &str = r#"
ALTER TABLE burn_blocks
    ADD COLUMN consensus_hash TEXT;
"#;

static ADD_CONSENSUS_HASH_INDEX: &str = r#"
CREATE INDEX IF NOT EXISTS burn_blocks_ch on burn_blocks (consensus_hash);
"#;

static CREATE_SIGNER_STATE_MACHINE_UPDATES_TABLE: &str = r#"
CREATE TABLE IF NOT EXISTS signer_state_machine_updates (
    signer_addr TEXT NOT NULL,
    reward_cycle INTEGER NOT NULL,
    state_update TEXT NOT NULL,
    received_time INTEGER NOT NULL,
    PRIMARY KEY (signer_addr, reward_cycle)
) STRICT;"#;

static MIGRATE_SIGNER_STATE_MACHINE_UPDATES_TABLE_1_TO_2: &str = r#"
CREATE TABLE signer_state_machine_updates_temp(
    signer_addr TEXT NOT NULL,
    reward_cycle INTEGER NOT NULL,
    state_update TEXT NOT NULL,
    received_time INTEGER NOT NULL,
    burn_block_consensus_hash TEXT NOT NULL,
    PRIMARY KEY (signer_addr, reward_cycle, received_time)
) STRICT;
INSERT INTO signer_state_machine_updates_temp
SELECT signer_addr, reward_cycle, state_update, received_time, extract_burn_block_consensus_hash(state_update) AS burn_block_consensus_hash
FROM signer_state_machine_updates;
DROP TABLE signer_state_machine_updates;
ALTER TABLE signer_state_machine_updates_temp RENAME TO signer_state_machine_updates;
"#;

static ADD_PARENT_BURN_BLOCK_HASH: &str = r#"
 ALTER TABLE burn_blocks
    ADD COLUMN parent_burn_block_hash TEXT;
"#;

static ADD_PARENT_BURN_BLOCK_HASH_INDEX: &str = r#"
CREATE INDEX IF NOT EXISTS burn_blocks_parent_burn_block_hash_idx on burn_blocks (parent_burn_block_hash);
"#;

static ADD_BLOCK_VALIDATED_BY_REPLAY_TXS_TABLE: &str = r#"
CREATE TABLE IF NOT EXISTS block_validated_by_replay_txs (
    signer_signature_hash TEXT NOT NULL,
    replay_tx_hash TEXT NOT NULL,
    replay_tx_exhausted INTEGER NOT NULL,
    PRIMARY KEY (signer_signature_hash, replay_tx_hash)
) STRICT;"#;

static CREATE_STACKERDB_TRACKING: &str = "
CREATE TABLE stackerdb_tracking(
   public_key TEXT NOT NULL,
   slot_id INTEGER NOT NULL,
   slot_version INTEGER NOT NULL,
   PRIMARY KEY (public_key, slot_id)
) STRICT;";

<<<<<<< HEAD
static CREATE_BLOCK_PRE_COMMITS_TABLE: &str = r#"
CREATE TABLE IF NOT EXISTS block_pre_commits (
    -- The block sighash commits to all of the stacks and burnchain state as of its parent,
    -- as well as the tenure itself so there's no need to include the reward cycle.  Just
    -- the sighash is sufficient to uniquely identify the block across all burnchain, PoX,
    -- and stacks forks.
    signer_signature_hash TEXT NOT NULL,
    -- signer address committing to sign the block
    signer_addr TEXT NOT NULL,
    PRIMARY KEY (signer_signature_hash, signer_addr)
) STRICT;"#;
=======
// Used by get_burn_block_received_time_from_signers
static ADD_SIGNER_STATE_MACHINE_UPDATES_BURN_BLOCK_CONSENSUS_HASH_INDEX: &str = r#"
CREATE INDEX IF NOT EXISTS idx_signer_state_machine_consensus_hash ON signer_state_machine_updates(burn_block_consensus_hash, received_time ASC);
"#;

/// Used by get_signer_state_machine_updates_latency
static ADD_SIGNER_STATE_MACHINE_UPDATES_RECEIVED_TIME_INDEX: &str = r#"
CREATE INDEX idx_reward_cycle_received_time ON signer_state_machine_updates(reward_cycle, received_time);
"#;

/// Used by get_signer_state_machine_updates
static ADD_SIGNER_STATE_MACHINE_UPDATES_SIGNER_ADDR_REWARD_CYCLE_INDEX: &str = r#"
CREATE INDEX idx_signer_addr_reward_cycle ON signer_state_machine_updates(reward_cycle, signer_addr, received_time DESC);
"#;
>>>>>>> e886f7c1

static SCHEMA_1: &[&str] = &[
    DROP_SCHEMA_0,
    CREATE_DB_CONFIG,
    CREATE_BURN_STATE_TABLE,
    CREATE_BLOCKS_TABLE_1,
    CREATE_SIGNER_STATE_TABLE,
    CREATE_INDEXES_1,
    "INSERT INTO db_config (version) VALUES (1);",
];

static SCHEMA_2: &[&str] = &[
    DROP_SCHEMA_1,
    CREATE_DB_CONFIG,
    CREATE_BURN_STATE_TABLE,
    CREATE_BLOCKS_TABLE_2,
    CREATE_SIGNER_STATE_TABLE,
    CREATE_BLOCK_SIGNATURES_TABLE,
    CREATE_INDEXES_1,
    CREATE_INDEXES_2,
    "INSERT INTO db_config (version) VALUES (2);",
];

static SCHEMA_3: &[&str] = &[
    DROP_SCHEMA_2,
    CREATE_DB_CONFIG,
    CREATE_BURN_STATE_TABLE,
    CREATE_BLOCKS_TABLE_2,
    CREATE_SIGNER_STATE_TABLE,
    CREATE_BLOCK_SIGNATURES_TABLE,
    CREATE_BLOCK_REJECTION_SIGNER_ADDRS_TABLE,
    CREATE_INDEXES_1,
    CREATE_INDEXES_2,
    CREATE_INDEXES_3,
    "INSERT INTO db_config (version) VALUES (3);",
];

static SCHEMA_4: &[&str] = &[
    CREATE_INDEXES_4,
    "INSERT OR REPLACE INTO db_config (version) VALUES (4);",
];

static SCHEMA_5: &[&str] = &[
    MIGRATE_BLOCKS_TABLE_2_BLOCKS_TABLE_3,
    CREATE_INDEXES_5,
    "DELETE FROM db_config;", // Be extra careful. Make sure there is only ever one row in the table.
    "INSERT INTO db_config (version) VALUES (5);",
];

static SCHEMA_6: &[&str] = &[
    CREATE_BLOCK_VALIDATION_PENDING_TABLE,
    CREATE_INDEXES_6,
    "INSERT OR REPLACE INTO db_config (version) VALUES (6);",
];

static SCHEMA_7: &[&str] = &[
    CREATE_TENURE_ACTIVTY_TABLE,
    "INSERT OR REPLACE INTO db_config (version) VALUES (7);",
];

static SCHEMA_8: &[&str] = &[
    CREATE_INDEXES_8,
    "INSERT INTO db_config (version) VALUES (8);",
];

static SCHEMA_9: &[&str] = &[
    ADD_REJECT_CODE,
    "INSERT INTO db_config (version) VALUES (9);",
];

static SCHEMA_10: &[&str] = &[
    ADD_CONSENSUS_HASH,
    ADD_CONSENSUS_HASH_INDEX,
    "INSERT INTO db_config (version) VALUES (10);",
];

static SCHEMA_11: &[&str] = &[
    CREATE_SIGNER_STATE_MACHINE_UPDATES_TABLE,
    CREATE_INDEXES_11,
    "INSERT INTO db_config (version) VALUES (11);",
];

static SCHEMA_12: &[&str] = &[
    MIGRATE_BURN_STATE_TABLE_1_TO_TABLE_2,
    "INSERT OR REPLACE INTO db_config (version) VALUES (12);",
];

static SCHEMA_13: &[&str] = &[
    ADD_PARENT_BURN_BLOCK_HASH,
    ADD_PARENT_BURN_BLOCK_HASH_INDEX,
    "INSERT INTO db_config (version) VALUES (13);",
];

static SCHEMA_14: &[&str] = &[
    CREATE_STACKERDB_TRACKING,
    "INSERT INTO db_config (version) VALUES (14);",
];

static SCHEMA_15: &[&str] = &[
    ADD_BLOCK_VALIDATED_BY_REPLAY_TXS_TABLE,
    "INSERT INTO db_config (version) VALUES (15);",
];

static SCHEMA_16: &[&str] = &[
<<<<<<< HEAD
    CREATE_BLOCK_PRE_COMMITS_TABLE,
=======
    MIGRATE_SIGNER_STATE_MACHINE_UPDATES_TABLE_1_TO_2,
    ADD_SIGNER_STATE_MACHINE_UPDATES_BURN_BLOCK_CONSENSUS_HASH_INDEX,
    ADD_SIGNER_STATE_MACHINE_UPDATES_RECEIVED_TIME_INDEX,
    ADD_SIGNER_STATE_MACHINE_UPDATES_SIGNER_ADDR_REWARD_CYCLE_INDEX,
>>>>>>> e886f7c1
    "INSERT INTO db_config (version) VALUES (16);",
];

struct Migration {
    version: u32,
    statements: &'static [&'static str],
}

static MIGRATIONS: &[Migration] = &[
    Migration {
        version: 1,
        statements: SCHEMA_1,
    },
    Migration {
        version: 2,
        statements: SCHEMA_2,
    },
    Migration {
        version: 3,
        statements: SCHEMA_3,
    },
    Migration {
        version: 4,
        statements: SCHEMA_4,
    },
    Migration {
        version: 5,
        statements: SCHEMA_5,
    },
    Migration {
        version: 6,
        statements: SCHEMA_6,
    },
    Migration {
        version: 7,
        statements: SCHEMA_7,
    },
    Migration {
        version: 8,
        statements: SCHEMA_8,
    },
    Migration {
        version: 9,
        statements: SCHEMA_9,
    },
    Migration {
        version: 10,
        statements: SCHEMA_10,
    },
    Migration {
        version: 11,
        statements: SCHEMA_11,
    },
    Migration {
        version: 12,
        statements: SCHEMA_12,
    },
    Migration {
        version: 13,
        statements: SCHEMA_13,
    },
    Migration {
        version: 14,
        statements: SCHEMA_14,
    },
    Migration {
        version: 15,
        statements: SCHEMA_15,
    },
    Migration {
        version: 16,
        statements: SCHEMA_16,
    },
];

impl SignerDb {
    /// The current schema version used in this build of the signer binary.
    pub const SCHEMA_VERSION: u32 = 16;

    /// Create a new `SignerState` instance.
    /// This will create a new SQLite database at the given path
    /// or an in-memory database if the path is ":memory:"
    pub fn new(db_path: impl AsRef<Path>) -> Result<Self, DBError> {
        let connection = Self::connect(db_path)?;

        let mut signer_db = Self { db: connection };
        signer_db.create_or_migrate()?;

        Ok(signer_db)
    }

    /// Returns the schema version of the database
    fn get_schema_version(conn: &Connection) -> Result<u32, DBError> {
        if !table_exists(conn, "db_config")? {
            return Ok(0);
        }
        let result = conn
            .query_row("SELECT MAX(version) FROM db_config LIMIT 1", [], |row| {
                row.get(0)
            })
            .optional();
        match result {
            Ok(x) => Ok(x.unwrap_or(0)),
            Err(e) => Err(DBError::from(e)),
        }
    }

    /// Register custom scalar functions used by the database
    fn register_scalar_functions(&self) -> Result<(), DBError> {
        // Register helper function for determining if a block is a tenure change transaction
        // Required only for data migration from Schema 4 to Schema 5
        self.db.create_scalar_function(
            "is_tenure_change",
            1,
            FunctionFlags::SQLITE_UTF8 | FunctionFlags::SQLITE_DETERMINISTIC,
            |ctx| {
                let value = ctx.get::<String>(0)?;
                let block_info = serde_json::from_str::<BlockInfo>(&value)
                    .map_err(|e| SqliteError::UserFunctionError(e.into()))?;
                Ok(block_info.is_tenure_change())
            },
        )?;
        // Register helper function for extracting the burn_block from the state machine update content
        // Required only for data migration from Schema 14 to Schema 15
        self.db.create_scalar_function(
            "extract_burn_block_consensus_hash",
            1,
            FunctionFlags::SQLITE_UTF8 | FunctionFlags::SQLITE_DETERMINISTIC,
            |ctx| {
                let json_str = ctx.get::<String>(0)?;
                Self::extract_burn_block_consensus_hash_from_json(&json_str)
            },
        )?;
        Ok(())
    }

    /// Drop registered scalar functions used only for data migrations
    fn remove_scalar_functions(&self) -> Result<(), DBError> {
        self.db.remove_function("is_tenure_change", 1)?;
        self.db
            .remove_function("extract_burn_block_consensus_hash", 1)?;
        Ok(())
    }

    /// Either instantiate a new database, or migrate an existing one
    fn create_or_migrate(&mut self) -> Result<(), DBError> {
        self.register_scalar_functions()?;
        let sql_tx = tx_begin_immediate(&mut self.db)?;

        let mut current_db_version = Self::get_schema_version(&sql_tx)?;
        debug!("Current SignerDB schema version: {}", current_db_version);

        for migration in MIGRATIONS.iter() {
            if current_db_version >= migration.version {
                // don't need this migration, continue to see if we need later migrations
                continue;
            }
            if current_db_version != migration.version - 1 {
                // This implies a gap or out-of-order migration definition,
                // or the database is at a version X, and the next migration is X+2 instead of X+1.
                sql_tx.rollback()?;
                return Err(DBError::Other(format!(
                    "Migration step missing or out of order. Current DB version: {}, trying to apply migration for version: {}",
                    current_db_version, migration.version
                )));
            }
            debug!(
                "Applying SignerDB migration for schema version {}",
                migration.version
            );
            for statement in migration.statements.iter() {
                sql_tx.execute_batch(statement)?;
            }

            // Verify that the migration script updated the version correctly
            let new_version_check = Self::get_schema_version(&sql_tx)?;
            if new_version_check != migration.version {
                sql_tx.rollback()?;
                return Err(DBError::Other(format!(
                    "Migration to version {} failed to update DB version. Expected {}, got {}.",
                    migration.version, migration.version, new_version_check
                )));
            }
            current_db_version = new_version_check;
            debug!(
                "Successfully migrated to schema version {}",
                current_db_version
            );
        }

        match current_db_version.cmp(&Self::SCHEMA_VERSION) {
            std::cmp::Ordering::Less => {
                sql_tx.rollback()?;
                return Err(DBError::Other(format!(
                    "Database migration incomplete. Current version: {}, SCHEMA_VERSION: {}",
                    current_db_version,
                    Self::SCHEMA_VERSION
                )));
            }
            std::cmp::Ordering::Greater => {
                sql_tx.rollback()?;
                return Err(DBError::Other(format!(
                    "Database schema is newer than SCHEMA_VERSION. SCHEMA_VERSION = {}, Current version = {}. Did you forget to update SCHEMA_VERSION?",
                    Self::SCHEMA_VERSION, current_db_version
                )));
            }
            std::cmp::Ordering::Equal => {}
        }

        sql_tx.commit()?;
        self.remove_scalar_functions()?;
        Ok(())
    }

    fn connect(db_path: impl AsRef<Path>) -> Result<Connection, SqliteError> {
        sqlite_open(
            db_path,
            OpenFlags::SQLITE_OPEN_READ_WRITE | OpenFlags::SQLITE_OPEN_CREATE,
            false,
        )
    }

    /// Extracts the `burn_block` string from a JSON state machine update payload
    fn extract_burn_block_consensus_hash_from_json(json_str: &str) -> rusqlite::Result<String> {
        let v: serde_json::Value =
            serde_json::from_str(json_str).map_err(|e| SqliteError::UserFunctionError(e.into()))?;

        let content = &v["content"];
        let content_obj = if let Some(v0) = content.get("V0") {
            v0
        } else if let Some(v1) = content.get("V1") {
            v1
        } else {
            return Err(SqliteError::UserFunctionError(
                "Invalid \"content\" struct: Expected one of \"V0\" or \"V1\"".into(),
            ));
        };

        let burn_block_hex = content_obj
            .get("burn_block")
            .and_then(|v| v.as_str())
            .ok_or_else(|| SqliteError::UserFunctionError("Missing burn_block".into()))?;

        Ok(burn_block_hex.to_string())
    }

    /// Get the latest known version from the db for the given slot_id/pk pair
    pub fn get_latest_chunk_version(
        &self,
        pk: &StacksPublicKey,
        slot_id: u32,
    ) -> Result<Option<u32>, DBError> {
        self.db
            .query_row(
                "SELECT slot_version FROM stackerdb_tracking WHERE public_key = ? AND slot_id = ?",
                params![pk.to_hex(), slot_id],
                |row| row.get(0),
            )
            .optional()
            .map_err(DBError::from)
    }

    /// Set the latest known version for the given slot_id/pk pair
    pub fn set_latest_chunk_version(
        &self,
        pk: &StacksPublicKey,
        slot_id: u32,
        slot_version: u32,
    ) -> Result<(), DBError> {
        self.db.execute(
            "INSERT OR REPLACE INTO stackerdb_tracking (public_key, slot_id, slot_version) VALUES (?, ?, ?)",
            params![pk.to_hex(), slot_id, slot_version],
        )?;
        Ok(())
    }

    /// Get the signer state for the provided reward cycle if it exists in the database
    pub fn get_encrypted_signer_state(
        &self,
        reward_cycle: u64,
    ) -> Result<Option<Vec<u8>>, DBError> {
        query_row(
            &self.db,
            "SELECT encrypted_state FROM signer_states WHERE reward_cycle = ?",
            [u64_to_sql(reward_cycle)?],
        )
    }

    /// Insert the given state in the `signer_states` table for the given reward cycle
    pub fn insert_encrypted_signer_state(
        &self,
        reward_cycle: u64,
        encrypted_signer_state: &[u8],
    ) -> Result<(), DBError> {
        self.db.execute(
            "INSERT OR REPLACE INTO signer_states (reward_cycle, encrypted_state) VALUES (?1, ?2)",
            params![u64_to_sql(reward_cycle)?, encrypted_signer_state],
        )?;
        Ok(())
    }

    /// Fetch a block from the database using the block's
    /// `signer_signature_hash`
    pub fn block_lookup(&self, hash: &Sha512Trunc256Sum) -> Result<Option<BlockInfo>, DBError> {
        let result: Option<String> = query_row(
            &self.db,
            "SELECT block_info FROM blocks WHERE signer_signature_hash = ?",
            params![hash.to_string()],
        )?;

        try_deserialize(result)
    }

    /// Return whether there was signed block in a tenure (identified by its consensus hash)
    pub fn has_signed_block_in_tenure(&self, tenure: &ConsensusHash) -> Result<bool, DBError> {
        let query =
            "SELECT block_info FROM blocks WHERE consensus_hash = ? AND signed_over = 1 LIMIT 1";
        let result: Option<String> = query_row(&self.db, query, [tenure])?;

        Ok(result.is_some())
    }

    /// Return the first signed block in a tenure (identified by its consensus hash)
    pub fn get_first_signed_block_in_tenure(
        &self,
        tenure: &ConsensusHash,
    ) -> Result<Option<BlockInfo>, DBError> {
        let query = "SELECT block_info FROM blocks WHERE consensus_hash = ? AND signed_over = 1 ORDER BY stacks_height ASC LIMIT 1";
        let result: Option<String> = query_row(&self.db, query, [tenure])?;

        try_deserialize(result)
    }

    /// Return the count of globally accepted blocks in a tenure (identified by its consensus hash)
    pub fn get_globally_accepted_block_count_in_tenure(
        &self,
        tenure: &ConsensusHash,
    ) -> Result<u64, DBError> {
        let query = "SELECT COALESCE((MAX(stacks_height) - MIN(stacks_height) + 1), 0) AS block_count FROM blocks WHERE consensus_hash = ?1 AND state = ?2";
        let args = params![tenure, &BlockState::GloballyAccepted.to_string()];
        let block_count_opt: Option<u64> = query_row(&self.db, query, args)?;
        match block_count_opt {
            Some(block_count) => Ok(block_count),
            None => Ok(0),
        }
    }

    /// Return the last accepted block in a tenure (identified by its consensus hash).
    pub fn get_last_accepted_block(
        &self,
        tenure: &ConsensusHash,
    ) -> Result<Option<BlockInfo>, DBError> {
        let query = "SELECT block_info FROM blocks WHERE consensus_hash = ?1 AND state IN (?2, ?3) ORDER BY stacks_height DESC LIMIT 1";
        let args = params![
            tenure,
            &BlockState::GloballyAccepted.to_string(),
            &BlockState::LocallyAccepted.to_string()
        ];
        let result: Option<String> = query_row(&self.db, query, args)?;

        try_deserialize(result)
    }

    /// Return the last globally accepted block in a tenure (identified by its consensus hash).
    pub fn get_last_globally_accepted_block(
        &self,
        tenure: &ConsensusHash,
    ) -> Result<Option<BlockInfo>, DBError> {
        let query = "SELECT block_info FROM blocks WHERE consensus_hash = ?1 AND state = ?2 ORDER BY stacks_height DESC LIMIT 1";
        let args = params![tenure, &BlockState::GloballyAccepted.to_string()];
        let result: Option<String> = query_row(&self.db, query, args)?;

        try_deserialize(result)
    }

    /// Return the canonical tip -- the last globally accepted block.
    pub fn get_canonical_tip(&self) -> Result<Option<BlockInfo>, DBError> {
        let query = "SELECT block_info FROM blocks WHERE state = ?1 ORDER BY stacks_height DESC, signed_group DESC LIMIT 1";
        let args = params![&BlockState::GloballyAccepted.to_string()];
        let result: Option<String> = query_row(&self.db, query, args)?;

        try_deserialize(result)
    }

    /// Insert or replace a burn block into the database
    pub fn insert_burn_block(
        &mut self,
        burn_hash: &BurnchainHeaderHash,
        consensus_hash: &ConsensusHash,
        burn_height: u64,
        received_time: &SystemTime,
        parent_burn_block_hash: &BurnchainHeaderHash,
    ) -> Result<(), DBError> {
        let received_ts = received_time
            .duration_since(std::time::UNIX_EPOCH)
            .map_err(|e| DBError::Other(format!("Bad system time: {e}")))?
            .as_secs();
        debug!("Inserting burn block info";
            "burn_block_height" => burn_height,
            "burn_hash" => %burn_hash,
            "received" => received_ts,
            "ch" => %consensus_hash,
            "parent_burn_block_hash" => %parent_burn_block_hash
        );
        self.db.execute(
            "INSERT OR REPLACE INTO burn_blocks (block_hash, consensus_hash, block_height, received_time, parent_burn_block_hash) VALUES (?1, ?2, ?3, ?4, ?5)",
            params![
                burn_hash,
                consensus_hash,
                u64_to_sql(burn_height)?,
                u64_to_sql(received_ts)?,
                parent_burn_block_hash,
            ],
        )?;
        Ok(())
    }

    /// Get timestamp (epoch seconds) at which a burn block was received over the event dispatcher by this signer
    /// if that burn block has been received.
    pub fn get_burn_block_receive_time(
        &self,
        burn_hash: &BurnchainHeaderHash,
    ) -> Result<Option<u64>, DBError> {
        let query = "SELECT received_time FROM burn_blocks WHERE block_hash = ? LIMIT 1";
        let Some(receive_time_i64) = query_row::<i64, _>(&self.db, query, &[burn_hash])? else {
            return Ok(None);
        };
        let receive_time = u64::try_from(receive_time_i64).map_err(|e| {
            error!("Failed to parse db received_time as u64: {e}");
            DBError::Corruption
        })?;
        Ok(Some(receive_time))
    }

    /// Get timestamp (epoch seconds) at which a burn block was received over the event dispatcher by this signer
    /// if that burn block has been received.
    pub fn get_burn_block_receive_time_ch(
        &self,
        ch: &ConsensusHash,
    ) -> Result<Option<u64>, DBError> {
        let query = "SELECT received_time FROM burn_blocks WHERE consensus_hash = ? LIMIT 1";
        let Some(receive_time_i64) = query_row::<i64, _>(&self.db, query, &[ch])? else {
            return Ok(None);
        };
        let receive_time = u64::try_from(receive_time_i64).map_err(|e| {
            error!("Failed to parse db received_time as u64: {e}");
            DBError::Corruption
        })?;
        Ok(Some(receive_time))
    }

    /// Lookup the burn block for a given burn block hash.
    pub fn get_burn_block_by_hash(
        &self,
        burn_block_hash: &BurnchainHeaderHash,
    ) -> Result<BurnBlockInfo, DBError> {
        let query =
            "SELECT block_hash, block_height, consensus_hash, parent_burn_block_hash FROM burn_blocks WHERE block_hash = ?";
        let args = params![burn_block_hash];

        query_row(&self.db, query, args)?.ok_or(DBError::NotFoundError)
    }

    /// Lookup the burn block for a given consensus hash.
    pub fn get_burn_block_by_ch(&self, ch: &ConsensusHash) -> Result<BurnBlockInfo, DBError> {
        let query = "SELECT block_hash, block_height, consensus_hash, parent_burn_block_hash FROM burn_blocks WHERE consensus_hash = ?";
        let args = params![ch];

        query_row(&self.db, query, args)?.ok_or(DBError::NotFoundError)
    }

    /// Insert or replace a block into the database.
    /// Preserves the `broadcast` column if replacing an existing block.
    pub fn insert_block(&mut self, block_info: &BlockInfo) -> Result<(), DBError> {
        let block_json =
            serde_json::to_string(&block_info).expect("Unable to serialize block info");
        let hash = &block_info.signer_signature_hash();
        let block_id = &block_info.block.block_id();
        let signed_over = block_info.signed_over;
        let vote = block_info
            .vote
            .as_ref()
            .map(|v| if v.rejected { "REJECT" } else { "ACCEPT" });
        let broadcasted = self.get_block_broadcasted(hash)?;
        debug!("Inserting block_info.";
            "reward_cycle" => %block_info.reward_cycle,
            "burn_block_height" => %block_info.burn_block_height,
            "signer_signature_hash" => %hash,
            "block_id" => %block_id,
            "signed" => %signed_over,
            "broadcasted" => ?broadcasted,
            "vote" => vote
        );
        self.db.execute("INSERT OR REPLACE INTO blocks (reward_cycle, burn_block_height, signer_signature_hash, block_info, signed_over, broadcasted, stacks_height, consensus_hash, valid, state, signed_group, signed_self, proposed_time, validation_time_ms, tenure_change) VALUES (?1, ?2, ?3, ?4, ?5, ?6, ?7, ?8, ?9, ?10, ?11, ?12, ?13, ?14, ?15)", params![
            u64_to_sql(block_info.reward_cycle)?,
            u64_to_sql(block_info.burn_block_height)?,
            hash.to_string(),
            block_json,
            &block_info.signed_over,
            &broadcasted,
            u64_to_sql(block_info.block.header.chain_length)?,
            block_info.block.header.consensus_hash.to_hex(),
            &block_info.valid, &block_info.state.to_string(),
            &block_info.signed_group,
            &block_info.signed_self,
            &block_info.proposed_time,
            &block_info.validation_time_ms,
            &block_info.is_tenure_change()
        ])?;
        Ok(())
    }

    /// Determine if there are any unprocessed blocks
    pub fn has_unprocessed_blocks(&self, reward_cycle: u64) -> Result<bool, DBError> {
        let query = "SELECT block_info FROM blocks WHERE reward_cycle = ?1 AND state = ?2 LIMIT 1";
        let result: Option<String> = query_row(
            &self.db,
            query,
            params!(
                &u64_to_sql(reward_cycle)?,
                &BlockState::Unprocessed.to_string()
            ),
        )?;

        Ok(result.is_some())
    }

    /// Record an observed block signature
    pub fn add_block_signature(
        &self,
        block_sighash: &Sha512Trunc256Sum,
        signature: &MessageSignature,
    ) -> Result<(), DBError> {
        let qry = "INSERT OR REPLACE INTO block_signatures (signer_signature_hash, signature) VALUES (?1, ?2);";
        let args = params![
            block_sighash,
            serde_json::to_string(signature).map_err(DBError::SerializationError)?
        ];

        debug!("Inserting block signature.";
            "signer_signature_hash" => %block_sighash,
            "signature" => %signature);

        self.db.execute(qry, args)?;
        Ok(())
    }

    /// Get all signatures for a block
    pub fn get_block_signatures(
        &self,
        block_sighash: &Sha512Trunc256Sum,
    ) -> Result<Vec<MessageSignature>, DBError> {
        let qry = "SELECT signature FROM block_signatures WHERE signer_signature_hash = ?1";
        let args = params![block_sighash];
        let sigs_txt: Vec<String> = query_rows(&self.db, qry, args)?;
        sigs_txt
            .into_iter()
            .map(|sig_txt| serde_json::from_str(&sig_txt).map_err(|_| DBError::ParseError))
            .collect()
    }

    /// Record an observed block rejection_signature
    pub fn add_block_rejection_signer_addr(
        &self,
        block_sighash: &Sha512Trunc256Sum,
        addr: &StacksAddress,
        reject_reason: &RejectReason,
    ) -> Result<(), DBError> {
        let qry = "INSERT OR REPLACE INTO block_rejection_signer_addrs (signer_signature_hash, signer_addr, reject_code) VALUES (?1, ?2, ?3);";
        let args = params![
            block_sighash,
            addr.to_string(),
            RejectReasonPrefix::from(reject_reason) as i64
        ];

        debug!("Inserting block rejection.";
            "signer_signature_hash" => %block_sighash,
            "signer_address" => %addr,
            "reject_reason" => %reject_reason
        );

        self.db.execute(qry, args)?;
        Ok(())
    }

    /// Get all signer addresses that rejected the block (and their reject codes)
    pub fn get_block_rejection_signer_addrs(
        &self,
        block_sighash: &Sha512Trunc256Sum,
    ) -> Result<Vec<(StacksAddress, RejectReasonPrefix)>, DBError> {
        let qry =
            "SELECT signer_addr, reject_code FROM block_rejection_signer_addrs WHERE signer_signature_hash = ?1";
        let args = params![block_sighash];
        let mut stmt = self.db.prepare(qry)?;

        let rows = stmt.query_map(args, |row| {
            let addr: String = row.get(0)?;
            let addr = StacksAddress::from_string(&addr).ok_or(SqliteError::InvalidColumnType(
                0,
                "signer_addr".into(),
                rusqlite::types::Type::Text,
            ))?;
            let reject_code: i64 = row.get(1)?;

            let reject_code = u8::try_from(reject_code)
                .map_err(|_| {
                    SqliteError::InvalidColumnType(
                        1,
                        "reject_code".into(),
                        rusqlite::types::Type::Integer,
                    )
                })
                .map(RejectReasonPrefix::from)?;

            Ok((addr, reject_code))
        })?;

        rows.collect::<Result<Vec<_>, _>>().map_err(|e| e.into())
    }

    /// Mark a block as having been broadcasted and therefore GloballyAccepted
    pub fn set_block_broadcasted(
        &self,
        block_sighash: &Sha512Trunc256Sum,
        ts: u64,
    ) -> Result<(), DBError> {
        let qry = "UPDATE blocks SET broadcasted = ?1 WHERE signer_signature_hash = ?2";
        let args = params![u64_to_sql(ts)?, block_sighash];

        debug!("Marking block {} as broadcasted at {}", block_sighash, ts);
        self.db.execute(qry, args)?;
        Ok(())
    }

    /// Get the timestamp at which the block was broadcasted.
    pub fn get_block_broadcasted(
        &self,
        block_sighash: &Sha512Trunc256Sum,
    ) -> Result<Option<u64>, DBError> {
        let qry =
            "SELECT IFNULL(broadcasted,0) AS broadcasted FROM blocks WHERE signer_signature_hash = ?";
        let args = params![block_sighash];

        let Some(broadcasted): Option<u64> = query_row(&self.db, qry, args)? else {
            return Ok(None);
        };
        if broadcasted == 0 {
            return Ok(None);
        }
        Ok(Some(broadcasted))
    }

    /// Get a pending block validation, sorted by the time at which it was added to the pending table.
    /// If found, remove it from the pending table.
    pub fn get_and_remove_pending_block_validation(
        &self,
    ) -> Result<Option<(Sha512Trunc256Sum, u64)>, DBError> {
        let qry = "DELETE FROM block_validations_pending WHERE signer_signature_hash = (SELECT signer_signature_hash FROM block_validations_pending ORDER BY added_time ASC LIMIT 1) RETURNING signer_signature_hash, added_time";
        let args = params![];
        let mut stmt = self.db.prepare(qry)?;
        let result: Option<(String, i64)> = stmt
            .query_row(args, |row| Ok((row.get(0)?, row.get(1)?)))
            .optional()?;
        Ok(result.and_then(|(sighash, ts_i64)| {
            let signer_sighash = Sha512Trunc256Sum::from_hex(&sighash).ok()?;
            let ts = u64::try_from(ts_i64).ok()?;
            Some((signer_sighash, ts))
        }))
    }

    /// Remove a pending block validation
    pub fn remove_pending_block_validation(
        &self,
        sighash: &Sha512Trunc256Sum,
    ) -> Result<(), DBError> {
        self.db.execute(
            "DELETE FROM block_validations_pending WHERE signer_signature_hash = ?1",
            params![sighash.to_string()],
        )?;
        Ok(())
    }

    /// Insert a pending block validation
    pub fn insert_pending_block_validation(
        &self,
        sighash: &Sha512Trunc256Sum,
        ts: u64,
    ) -> Result<(), DBError> {
        self.db.execute(
            "INSERT INTO block_validations_pending (signer_signature_hash, added_time) VALUES (?1, ?2)",
            params![sighash.to_string(), u64_to_sql(ts)?],
        )?;
        Ok(())
    }

    /// Return the start time (epoch time in seconds) and the processing time in milliseconds of the tenure (idenfitied by consensus_hash).
    fn get_tenure_times(&self, tenure: &ConsensusHash) -> Result<(u64, u64), DBError> {
        let query = "SELECT tenure_change, proposed_time, validation_time_ms FROM blocks WHERE consensus_hash = ?1 AND state = ?2 ORDER BY stacks_height DESC";
        let args = params![tenure, BlockState::GloballyAccepted.to_string()];
        let mut stmt = self.db.prepare(query)?;
        let rows = stmt.query_map(args, |row| {
            let tenure_change_block: bool = row.get(0)?;
            let proposed_time: u64 = row.get(1)?;
            let validation_time_ms: Option<u64> = row.get(2)?;
            Ok((tenure_change_block, proposed_time, validation_time_ms))
        })?;
        let mut tenure_processing_time_ms = 0_u64;
        let mut tenure_start_time = None;
        let mut nmb_rows = 0;
        for (i, row) in rows.enumerate() {
            nmb_rows += 1;
            let (tenure_change_block, proposed_time, validation_time_ms) = row?;
            tenure_processing_time_ms =
                tenure_processing_time_ms.saturating_add(validation_time_ms.unwrap_or(0));
            tenure_start_time = Some(proposed_time);
            if tenure_change_block {
                debug!("Found tenure change block {i} blocks ago in tenure {tenure}");
                break;
            }
        }
        debug!("Calculated tenure extend timestamp from {nmb_rows} blocks in tenure {tenure}");
        Ok((
            tenure_start_time.unwrap_or(get_epoch_time_secs()),
            tenure_processing_time_ms,
        ))
    }

    /// Calculate the tenure extend timestamp. If determine the timestamp for a block rejection, check_tenure_extend should be set to false to avoid recalculating
    /// the tenure extend timestamp for a tenure extend block.
    pub fn calculate_tenure_extend_timestamp(
        &self,
        tenure_idle_timeout: Duration,
        block: &NakamotoBlock,
        check_tenure_extend: bool,
    ) -> u64 {
        if check_tenure_extend && block.get_tenure_tx_payload().is_some() {
            let tenure_extend_timestamp =
                get_epoch_time_secs().wrapping_add(tenure_idle_timeout.as_secs());
            debug!("Calculated tenure extend timestamp for a tenure extend block. Rolling over timestamp: {tenure_extend_timestamp}");
            return tenure_extend_timestamp;
        }
        let tenure_idle_timeout_secs = tenure_idle_timeout.as_secs();
        let (tenure_start_time, tenure_process_time_ms) = self.get_tenure_times(&block.header.consensus_hash).inspect_err(|e| error!("Error occurred calculating tenure extend timestamp: {e:?}. Defaulting to {tenure_idle_timeout_secs} from now.")).unwrap_or((get_epoch_time_secs(), 0));
        // Plus (ms + 999)/1000 to round up to the nearest second
        let tenure_extend_timestamp = tenure_start_time
            .saturating_add(tenure_idle_timeout_secs)
            .saturating_add(tenure_process_time_ms.div_ceil(1000));
        debug!("Calculated tenure extend timestamp";
            "tenure_extend_timestamp" => tenure_extend_timestamp,
            "tenure_start_time" => tenure_start_time,
            "tenure_process_time_ms" => tenure_process_time_ms,
            "tenure_idle_timeout_secs" => tenure_idle_timeout_secs,
            "tenure_extend_in" => tenure_extend_timestamp.saturating_sub(get_epoch_time_secs()),
            "consensus_hash" => %block.header.consensus_hash,
        );
        tenure_extend_timestamp
    }

    /// Mark a block as globally accepted. This removes the block from the pending
    /// validations table. This does **not** update the block's state in SignerDb.
    pub fn mark_block_globally_accepted(&self, block_info: &mut BlockInfo) -> Result<(), DBError> {
        block_info
            .mark_globally_accepted()
            .map_err(DBError::Other)?;
        self.remove_pending_block_validation(&block_info.signer_signature_hash())?;
        Ok(())
    }

    /// Mark a block as globally rejected. This removes the block from the pending
    /// validations table. This does **not** update the block's state in SignerDb.
    pub fn mark_block_globally_rejected(&self, block_info: &mut BlockInfo) -> Result<(), DBError> {
        block_info
            .mark_globally_rejected()
            .map_err(DBError::Other)?;
        self.remove_pending_block_validation(&block_info.signer_signature_hash())?;
        Ok(())
    }
    /// Update the tenure (identified by consensus_hash) last activity timestamp
    pub fn update_last_activity_time(
        &mut self,
        tenure: &ConsensusHash,
        last_activity_time: u64,
    ) -> Result<(), DBError> {
        debug!("Updating last activity for tenure"; "consensus_hash" => %tenure, "last_activity_time" => last_activity_time);
        self.db.execute("INSERT OR REPLACE INTO tenure_activity (consensus_hash, last_activity_time) VALUES (?1, ?2)", params![tenure, u64_to_sql(last_activity_time)?])?;
        Ok(())
    }

    /// Get the last activity timestamp for a tenure (identified by consensus_hash)
    pub fn get_last_activity_time(&self, tenure: &ConsensusHash) -> Result<Option<u64>, DBError> {
        let query =
            "SELECT last_activity_time FROM tenure_activity WHERE consensus_hash = ? LIMIT 1";
        let Some(last_activity_time_i64) = query_row::<i64, _>(&self.db, query, &[tenure])? else {
            return Ok(None);
        };
        let last_activity_time = u64::try_from(last_activity_time_i64).map_err(|e| {
            error!("Failed to parse db last_activity_time as u64: {e}");
            DBError::Corruption
        })?;
        Ok(Some(last_activity_time))
    }

    /// Insert the signer state machine update
    pub fn insert_state_machine_update(
        &mut self,
        reward_cycle: u64,
        address: &StacksAddress,
        update: &StateMachineUpdate,
        received_time: &SystemTime,
    ) -> Result<(), DBError> {
        let received_ts = received_time
            .duration_since(std::time::UNIX_EPOCH)
            .map_err(|e| DBError::Other(format!("Bad system time: {e}")))?
            .as_secs();
        let update_str =
            serde_json::to_string(&update).expect("Unable to serialize state machine update");
        debug!("Inserting update.";
            "reward_cycle" => reward_cycle,
            "address" => %address,
            "active_signer_protocol_version" => update.active_signer_protocol_version,
            "local_supported_signer_protocol_version" => update.local_supported_signer_protocol_version
        );
        let burn_block_consensus_hash = update.content.burn_block_view().0;
        self.db.execute("INSERT OR REPLACE INTO signer_state_machine_updates (signer_addr, reward_cycle, burn_block_consensus_hash, state_update, received_time) VALUES (?1, ?2, ?3, ?4, ?5)", params![
            address.to_string(),
            u64_to_sql(reward_cycle)?,
            burn_block_consensus_hash,
            update_str,
            u64_to_sql(received_ts)?,
        ])?;
        Ok(())
    }

    /// Get the most recent signer states from the signer state machine for the given reward cycle
    pub fn get_signer_state_machine_updates(
        &mut self,
        reward_cycle: u64,
    ) -> Result<HashMap<StacksAddress, StateMachineUpdate>, DBError> {
        let query = r#"
        SELECT signer_addr, state_update
        FROM (
            SELECT *,
                ROW_NUMBER() OVER (
                    PARTITION BY signer_addr
                    ORDER BY received_time DESC
                ) AS rn
            FROM signer_state_machine_updates
            WHERE reward_cycle = ?1
        )
        WHERE rn = 1;
        "#;
        let args = params![u64_to_sql(reward_cycle)?];
        let mut stmt = self.db.prepare(query)?;
        let rows = stmt.query_map(args, |row| {
            let address_str: String = row.get(0)?;
            let update_str: String = row.get(1)?;
            Ok((address_str, update_str))
        })?;
        let mut result = HashMap::new();
        for row in rows {
            let (address_str, update_str) = row?;
            let address = StacksAddress::from_string(&address_str).ok_or(DBError::Corruption)?;
            let update: StateMachineUpdate = serde_json::from_str(&update_str)?;
            result.insert(address, update);
        }
        Ok(result)
    }

    /// Retrieve the elapsed time (in seconds) between
    /// the oldest and the newest state machine update messages
    /// produced by the signer set
    pub fn get_signer_state_machine_updates_latency(
        &self,
        reward_cycle: u64,
    ) -> Result<u64, DBError> {
        let query = "SELECT COALESCE( (MAX(received_time) - MIN(received_time)), 0 ) AS elapsed_time FROM signer_state_machine_updates WHERE reward_cycle = ?1";
        let args = params![u64_to_sql(reward_cycle)?];
        let elapsed_time_opt: Option<u64> = query_row(&self.db, query, args)?;
        match elapsed_time_opt {
            Some(seconds) => Ok(seconds),
            None => Ok(0),
        }
    }

    /// Insert a block validated by a replay tx
    pub fn insert_block_validated_by_replay_tx(
        &self,
        signer_signature_hash: &Sha512Trunc256Sum,
        replay_tx_hash: u64,
        replay_tx_exhausted: bool,
    ) -> Result<(), DBError> {
        self.db.execute(
            "INSERT INTO block_validated_by_replay_txs (signer_signature_hash, replay_tx_hash, replay_tx_exhausted) VALUES (?1, ?2, ?3)",
            params![
                signer_signature_hash.to_string(),
                format!("{replay_tx_hash}"),
                replay_tx_exhausted
            ],
        )?;
        Ok(())
    }

    /// Get the replay tx hash for a block validation
    pub fn get_was_block_validated_by_replay_tx(
        &self,
        signer_signature_hash: &Sha512Trunc256Sum,
        replay_tx_hash: u64,
    ) -> Result<Option<BlockValidatedByReplaySet>, DBError> {
        let query = "SELECT replay_tx_hash, replay_tx_exhausted FROM block_validated_by_replay_txs WHERE signer_signature_hash = ? AND replay_tx_hash = ?";
        let args = params![
            signer_signature_hash.to_string(),
            format!("{replay_tx_hash}")
        ];
        query_row(&self.db, query, args)
    }

<<<<<<< HEAD
    /// Record an observed block pre commit
    pub fn add_block_pre_commit(
        &self,
        block_sighash: &Sha512Trunc256Sum,
        address: &StacksAddress,
    ) -> Result<(), DBError> {
        let qry = "INSERT OR REPLACE INTO block_pre_commits (signer_signature_hash, signer_addr) VALUES (?1, ?2);";
        let args = params![block_sighash, address.to_string()];

        debug!("Inserting block pre commit.";
            "signer_signature_hash" => %block_sighash,
            "signer_addr" => %address);

        self.db.execute(qry, args)?;
        Ok(())
    }

    /// Get all pre committers for a block
    pub fn get_block_pre_committers(
        &self,
        block_sighash: &Sha512Trunc256Sum,
    ) -> Result<Vec<StacksAddress>, DBError> {
        let qry = "SELECT signer_addr FROM block_pre_commits WHERE signer_signature_hash = ?1";
        let args = params![block_sighash];
        let addrs_txt: Vec<String> = query_rows(&self.db, qry, args)?;

        let res: Result<Vec<_>, _> = addrs_txt
            .into_iter()
            .map(|addr| StacksAddress::from_string(&addr).ok_or(DBError::Corruption))
            .collect();
        res
=======
    /// Get the received time of the signer state update that achieved a global burn view identified by the provided ConsensusHash
    pub fn get_burn_block_received_time_from_signers(
        &self,
        eval: &GlobalStateEvaluator,
        ch: &ConsensusHash,
        local_address: &StacksAddress,
    ) -> Result<Option<u64>, DBError> {
        // First make sure we consider the time at which we received the burn block view
        let local_received_time = self.get_burn_block_receive_time_ch(ch)?;

        let mut vote_weight = 0;
        if local_received_time.is_some() {
            vote_weight = eval
                .address_weights
                .get(local_address)
                .copied()
                .unwrap_or(0);
        };
        // Just in case we reached agreement with just our own vote weight...Hopefully this never happens.
        if eval.reached_agreement(vote_weight) {
            return Ok(local_received_time);
        }

        // Then calculate the time at which we received updates from a threshold number of signers with the same burn view
        let query = r#"
            SELECT signer_addr, received_time
            FROM signer_state_machine_updates
            WHERE burn_block_consensus_hash = ?1
            ORDER BY received_time ASC
        "#;

        let mut stmt = self.db.prepare(query)?;
        let rows = stmt.query_map(params![ch], |row| {
            let signer_addr: String = row.get(0)?;
            let received_time: i64 = row.get(1)?;
            Ok((signer_addr, received_time))
        })?;
        for row in rows {
            let (signer_addr_str, received_time_i64) = row?;
            let address =
                StacksAddress::from_string(&signer_addr_str).ok_or(DBError::Corruption)?;

            let weight = eval.address_weights.get(&address).copied().unwrap_or(0);
            vote_weight = vote_weight.saturating_add(weight);

            if eval.reached_agreement(vote_weight) {
                let received_time = u64::try_from(received_time_i64).map_err(|e| {
                    error!("Failed to convert received_time to u64: {e}");
                    DBError::Corruption
                })?;
                return Ok(Some(received_time));
            }
        }

        Ok(None)
>>>>>>> e886f7c1
    }
}

fn try_deserialize<T>(s: Option<String>) -> Result<Option<T>, DBError>
where
    T: serde::de::DeserializeOwned,
{
    s.as_deref()
        .map(serde_json::from_str)
        .transpose()
        .map_err(DBError::SerializationError)
}

/// For tests, a struct to represent a pending block validation
#[cfg(any(test, feature = "testing"))]
pub struct PendingBlockValidation {
    /// The signer signature hash of the block
    pub signer_signature_hash: Sha512Trunc256Sum,
    /// The time at which the block was added to the pending table
    pub added_time: u64,
}

#[cfg(any(test, feature = "testing"))]
impl FromRow<PendingBlockValidation> for PendingBlockValidation {
    fn from_row(row: &rusqlite::Row) -> Result<Self, DBError> {
        let signer_signature_hash = Sha512Trunc256Sum::from_column(row, "signer_signature_hash")?;
        let added_time = row.get_unwrap(1);
        Ok(PendingBlockValidation {
            signer_signature_hash,
            added_time,
        })
    }
}

/// A struct used to represent whether a block was validated by a transaction replay set
pub struct BlockValidatedByReplaySet {
    /// The hash of the transaction replay set that validated the block
    pub replay_tx_hash: String,
    /// Whether the transaction replay set exhausted the set of transactions
    pub replay_tx_exhausted: bool,
}

impl FromRow<BlockValidatedByReplaySet> for BlockValidatedByReplaySet {
    fn from_row(row: &rusqlite::Row) -> Result<Self, DBError> {
        let replay_tx_hash = row.get_unwrap(0);
        let replay_tx_exhausted = row.get_unwrap(1);
        Ok(BlockValidatedByReplaySet {
            replay_tx_hash,
            replay_tx_exhausted,
        })
    }
}

#[cfg(any(test, feature = "testing"))]
impl SignerDb {
    /// For tests, fetch all pending block validations
    pub fn get_all_pending_block_validations(
        &self,
    ) -> Result<Vec<PendingBlockValidation>, DBError> {
        let qry = "SELECT signer_signature_hash, added_time FROM block_validations_pending ORDER BY added_time ASC";
        query_rows(&self.db, qry, params![])
    }

    /// For tests, check if a pending block validation exists
    pub fn has_pending_block_validation(
        &self,
        sighash: &Sha512Trunc256Sum,
    ) -> Result<bool, DBError> {
        let qry = "SELECT signer_signature_hash FROM block_validations_pending WHERE signer_signature_hash = ?1";
        let args = params![sighash.to_string()];
        let sighash_opt: Option<String> = query_row(&self.db, qry, args)?;
        Ok(sighash_opt.is_some())
    }
}

/// Tests for SignerDb
#[cfg(test)]
pub mod tests {
    use std::fs;
    use std::path::PathBuf;

    use blockstack_lib::chainstate::nakamoto::{NakamotoBlock, NakamotoBlockHeader};
    use blockstack_lib::chainstate::stacks::{
        StacksTransaction, TenureChangeCause, TenureChangePayload, TransactionAuth,
        TransactionVersion,
    };
    use clarity::types::chainstate::{StacksBlockId, StacksPrivateKey, StacksPublicKey};
    use clarity::util::hash::Hash160;
    use clarity::util::secp256k1::MessageSignature;
    use libsigner::v0::messages::{StateMachineUpdateContent, StateMachineUpdateMinerState};
    use libsigner::{BlockProposal, BlockProposalData};

    use super::*;
    use crate::signerdb::NakamotoBlockVote;

    fn _wipe_db(db_path: &PathBuf) {
        if fs::metadata(db_path).is_ok() {
            fs::remove_file(db_path).unwrap();
        }
    }

    /// Override the creation of a block from a block proposal with the provided function
    pub fn create_block_override(
        overrides: impl FnOnce(&mut BlockProposal),
    ) -> (BlockInfo, BlockProposal) {
        let header = NakamotoBlockHeader::empty();
        let block = NakamotoBlock {
            header,
            txs: vec![],
        };
        let mut block_proposal = BlockProposal {
            block,
            burn_height: 7,
            reward_cycle: 42,
            block_proposal_data: BlockProposalData::empty(),
        };
        overrides(&mut block_proposal);
        (BlockInfo::from(block_proposal.clone()), block_proposal)
    }

    fn create_block() -> (BlockInfo, BlockProposal) {
        create_block_override(|_| {})
    }

    /// Create a temporary db path for testing purposes
    pub fn tmp_db_path() -> PathBuf {
        std::env::temp_dir().join(format!(
            "stacks-signer-test-{}.sqlite",
            rand::random::<u64>()
        ))
    }

    fn test_basic_signer_db_with_path(db_path: impl AsRef<Path>) {
        let mut db = SignerDb::new(db_path).expect("Failed to create signer db");
        let (block_info_1, block_proposal_1) = create_block_override(|b| {
            b.block.header.consensus_hash = ConsensusHash([0x01; 20]);
        });
        let (block_info_2, block_proposal_2) = create_block_override(|b| {
            b.block.header.consensus_hash = ConsensusHash([0x02; 20]);
        });
        db.insert_block(&block_info_1)
            .expect("Unable to insert block into db");
        let block_info = db
            .block_lookup(&block_proposal_1.block.header.signer_signature_hash())
            .unwrap()
            .expect("Unable to get block from db");

        assert_eq!(BlockInfo::from(block_proposal_1), block_info);

        // Test looking up a block with an unknown hash
        let block_info = db
            .block_lookup(&block_proposal_2.block.header.signer_signature_hash())
            .unwrap();
        assert!(block_info.is_none());

        db.insert_block(&block_info_2)
            .expect("Unable to insert block into db");
        let block_info = db
            .block_lookup(&block_proposal_2.block.header.signer_signature_hash())
            .unwrap()
            .expect("Unable to get block from db");

        assert_eq!(BlockInfo::from(block_proposal_2), block_info);
    }

    #[test]
    fn test_basic_signer_db() {
        let db_path = tmp_db_path();
        eprintln!("db path is {}", &db_path.display());
        test_basic_signer_db_with_path(db_path)
    }

    #[test]
    fn test_basic_signer_db_in_memory() {
        test_basic_signer_db_with_path(":memory:")
    }

    #[test]
    fn test_update_block() {
        let db_path = tmp_db_path();
        let mut db = SignerDb::new(db_path).expect("Failed to create signer db");
        let (block_info, block_proposal) = create_block();
        db.insert_block(&block_info)
            .expect("Unable to insert block into db");

        let block_info = db
            .block_lookup(&block_proposal.block.header.signer_signature_hash())
            .unwrap()
            .expect("Unable to get block from db");

        assert_eq!(BlockInfo::from(block_proposal.clone()), block_info);

        let old_block_info = block_info;
        let old_block_proposal = block_proposal;

        let (mut block_info, block_proposal) = create_block_override(|b| {
            b.block.header.signer_signature =
                old_block_proposal.block.header.signer_signature.clone();
        });
        assert_eq!(
            block_info.signer_signature_hash(),
            old_block_info.signer_signature_hash()
        );
        let vote = NakamotoBlockVote {
            signer_signature_hash: Sha512Trunc256Sum([0x01; 32]),
            rejected: false,
        };
        block_info.vote = Some(vote.clone());
        db.insert_block(&block_info)
            .expect("Unable to insert block into db");

        let block_info = db
            .block_lookup(&block_proposal.block.header.signer_signature_hash())
            .unwrap()
            .expect("Unable to get block from db");

        assert_ne!(old_block_info, block_info);
        assert_eq!(block_info.vote, Some(vote));
    }

    #[test]
    fn get_first_signed_block() {
        let db_path = tmp_db_path();
        let mut db = SignerDb::new(db_path).expect("Failed to create signer db");
        let (mut block_info, block_proposal) = create_block();
        db.insert_block(&block_info).unwrap();

        assert!(db
            .get_first_signed_block_in_tenure(&block_proposal.block.header.consensus_hash)
            .unwrap()
            .is_none());

        block_info
            .mark_locally_accepted(false)
            .expect("Failed to mark block as locally accepted");
        db.insert_block(&block_info).unwrap();

        let fetched_info = db
            .get_first_signed_block_in_tenure(&block_proposal.block.header.consensus_hash)
            .unwrap()
            .unwrap();
        assert_eq!(fetched_info, block_info);
    }

    #[test]
    fn insert_burn_block_get_time() {
        let db_path = tmp_db_path();
        let mut db = SignerDb::new(db_path).expect("Failed to create signer db");
        let test_burn_hash = BurnchainHeaderHash([10; 32]);
        let test_consensus_hash = ConsensusHash([13; 20]);
        let stime = SystemTime::now();
        let time_to_epoch = stime
            .duration_since(SystemTime::UNIX_EPOCH)
            .unwrap()
            .as_secs();
        db.insert_burn_block(
            &test_burn_hash,
            &test_consensus_hash,
            10,
            &stime,
            &test_burn_hash,
        )
        .unwrap();

        let stored_time = db
            .get_burn_block_receive_time(&test_burn_hash)
            .unwrap()
            .unwrap();
        assert_eq!(stored_time, time_to_epoch);
    }

    #[test]
    fn test_write_signer_state() {
        let db_path = tmp_db_path();
        let db = SignerDb::new(db_path).expect("Failed to create signer db");
        let state_0 = vec![0];
        let state_1 = vec![1; 1024];

        db.insert_encrypted_signer_state(10, &state_0)
            .expect("Failed to insert signer state");

        db.insert_encrypted_signer_state(11, &state_1)
            .expect("Failed to insert signer state");

        assert_eq!(
            db.get_encrypted_signer_state(10)
                .expect("Failed to get signer state")
                .unwrap(),
            state_0
        );
        assert_eq!(
            db.get_encrypted_signer_state(11)
                .expect("Failed to get signer state")
                .unwrap(),
            state_1
        );
        assert!(db
            .get_encrypted_signer_state(12)
            .expect("Failed to get signer state")
            .is_none());
        assert!(db
            .get_encrypted_signer_state(9)
            .expect("Failed to get signer state")
            .is_none());
    }

    #[test]
    fn test_has_unprocessed_blocks() {
        let db_path = tmp_db_path();
        let mut db = SignerDb::new(db_path).expect("Failed to create signer db");
        let (mut block_info_1, _block_proposal) = create_block_override(|b| {
            b.block.header.miner_signature = MessageSignature([0x01; 65]);
            b.burn_height = 1;
        });
        let (mut block_info_2, _block_proposal) = create_block_override(|b| {
            b.block.header.miner_signature = MessageSignature([0x02; 65]);
            b.burn_height = 2;
        });

        db.insert_block(&block_info_1)
            .expect("Unable to insert block into db");
        db.insert_block(&block_info_2)
            .expect("Unable to insert block into db");

        assert!(db
            .has_unprocessed_blocks(block_info_1.reward_cycle)
            .unwrap());

        block_info_1.state = BlockState::LocallyRejected;

        db.insert_block(&block_info_1)
            .expect("Unable to update block in db");

        assert!(db
            .has_unprocessed_blocks(block_info_1.reward_cycle)
            .unwrap());

        block_info_2.state = BlockState::LocallyAccepted;

        db.insert_block(&block_info_2)
            .expect("Unable to update block in db");

        assert!(!db
            .has_unprocessed_blocks(block_info_1.reward_cycle)
            .unwrap());
    }

    #[test]
    fn test_sqlite_version() {
        let db_path = tmp_db_path();
        let db = SignerDb::new(db_path).expect("Failed to create signer db");
        assert_eq!(
            query_row(&db.db, "SELECT sqlite_version()", []).unwrap(),
            Some("3.45.0".to_string())
        );
    }

    #[test]
    fn add_and_get_block_signatures() {
        let db_path = tmp_db_path();
        let db = SignerDb::new(db_path).expect("Failed to create signer db");

        let block_id = Sha512Trunc256Sum::from_data("foo".as_bytes());
        let sig1 = MessageSignature([0x11; 65]);
        let sig2 = MessageSignature([0x22; 65]);

        assert_eq!(db.get_block_signatures(&block_id).unwrap(), vec![]);

        db.add_block_signature(&block_id, &sig1).unwrap();
        assert_eq!(db.get_block_signatures(&block_id).unwrap(), vec![sig1]);

        db.add_block_signature(&block_id, &sig2).unwrap();
        assert_eq!(
            db.get_block_signatures(&block_id).unwrap(),
            vec![sig1, sig2]
        );
    }

    #[test]
    fn test_and_set_block_broadcasted() {
        let db_path = tmp_db_path();
        let mut db = SignerDb::new(db_path).expect("Failed to create signer db");

        let (block_info_1, _block_proposal) = create_block_override(|b| {
            b.block.header.miner_signature = MessageSignature([0x01; 65]);
            b.burn_height = 1;
        });

        db.insert_block(&block_info_1)
            .expect("Unable to insert block into db");

        assert!(db
            .get_block_broadcasted(&block_info_1.signer_signature_hash())
            .unwrap()
            .is_none());
        assert_eq!(
            db.block_lookup(&block_info_1.signer_signature_hash())
                .expect("Unable to get block from db")
                .expect("Unable to get block from db")
                .state,
            BlockState::Unprocessed
        );
        assert!(db
            .get_last_globally_accepted_block(&block_info_1.block.header.consensus_hash)
            .unwrap()
            .is_none());
        db.set_block_broadcasted(&block_info_1.signer_signature_hash(), 12345)
            .unwrap();
        assert_eq!(
            db.block_lookup(&block_info_1.signer_signature_hash())
                .expect("Unable to get block from db")
                .expect("Unable to get block from db")
                .state,
            BlockState::Unprocessed
        );
        db.insert_block(&block_info_1)
            .expect("Unable to insert block into db a second time");

        assert_eq!(
            db.get_block_broadcasted(&block_info_1.signer_signature_hash())
                .unwrap()
                .unwrap(),
            12345
        );
    }

    #[test]
    fn state_machine() {
        let (mut block, _) = create_block();
        assert_eq!(block.state, BlockState::Unprocessed);
        assert!(block.check_state(BlockState::Unprocessed));
        assert!(block.check_state(BlockState::LocallyAccepted));
        assert!(block.check_state(BlockState::LocallyRejected));
        assert!(block.check_state(BlockState::GloballyAccepted));
        assert!(block.check_state(BlockState::GloballyRejected));

        block.move_to(BlockState::LocallyAccepted).unwrap();
        assert_eq!(block.state, BlockState::LocallyAccepted);
        assert!(!block.check_state(BlockState::Unprocessed));
        assert!(block.check_state(BlockState::LocallyAccepted));
        assert!(block.check_state(BlockState::LocallyRejected));
        assert!(block.check_state(BlockState::GloballyAccepted));
        assert!(block.check_state(BlockState::GloballyRejected));

        block.move_to(BlockState::LocallyRejected).unwrap();
        assert!(!block.check_state(BlockState::Unprocessed));
        assert!(block.check_state(BlockState::LocallyAccepted));
        assert!(block.check_state(BlockState::LocallyRejected));
        assert!(block.check_state(BlockState::GloballyAccepted));
        assert!(block.check_state(BlockState::GloballyRejected));

        block.move_to(BlockState::GloballyAccepted).unwrap();
        assert_eq!(block.state, BlockState::GloballyAccepted);
        assert!(!block.check_state(BlockState::Unprocessed));
        assert!(!block.check_state(BlockState::LocallyAccepted));
        assert!(!block.check_state(BlockState::LocallyRejected));
        assert!(block.check_state(BlockState::GloballyAccepted));
        assert!(!block.check_state(BlockState::GloballyRejected));

        // Must manually override as will not be able to move from GloballyAccepted to GloballyRejected
        block.state = BlockState::GloballyRejected;
        assert!(!block.check_state(BlockState::Unprocessed));
        assert!(!block.check_state(BlockState::LocallyAccepted));
        assert!(!block.check_state(BlockState::LocallyRejected));
        assert!(!block.check_state(BlockState::GloballyAccepted));
        assert!(block.check_state(BlockState::GloballyRejected));
    }

    #[test]
    fn test_get_canonical_tip() {
        let db_path = tmp_db_path();
        let mut db = SignerDb::new(db_path).expect("Failed to create signer db");

        let (mut block_info_1, _block_proposal_1) = create_block_override(|b| {
            b.block.header.miner_signature = MessageSignature([0x01; 65]);
            b.block.header.chain_length = 1;
            b.burn_height = 1;
        });

        let (mut block_info_2, _block_proposal_2) = create_block_override(|b| {
            b.block.header.miner_signature = MessageSignature([0x02; 65]);
            b.block.header.chain_length = 2;
            b.burn_height = 2;
        });

        db.insert_block(&block_info_1)
            .expect("Unable to insert block into db");
        db.insert_block(&block_info_2)
            .expect("Unable to insert block into db");

        assert!(db.get_canonical_tip().unwrap().is_none());

        block_info_1
            .mark_globally_accepted()
            .expect("Failed to mark block as globally accepted");
        db.insert_block(&block_info_1)
            .expect("Unable to insert block into db");

        assert_eq!(db.get_canonical_tip().unwrap().unwrap(), block_info_1);

        block_info_2
            .mark_globally_accepted()
            .expect("Failed to mark block as globally accepted");
        db.insert_block(&block_info_2)
            .expect("Unable to insert block into db");

        assert_eq!(db.get_canonical_tip().unwrap().unwrap(), block_info_2);
    }

    #[test]
    fn get_accepted_blocks() {
        let db_path = tmp_db_path();
        let mut db = SignerDb::new(db_path).expect("Failed to create signer db");
        let consensus_hash_1 = ConsensusHash([0x01; 20]);
        let consensus_hash_2 = ConsensusHash([0x02; 20]);
        let consensus_hash_3 = ConsensusHash([0x03; 20]);
        let (mut block_info_1, _block_proposal) = create_block_override(|b| {
            b.block.header.consensus_hash = consensus_hash_1;
            b.block.header.miner_signature = MessageSignature([0x01; 65]);
            b.block.header.chain_length = 1;
            b.burn_height = 1;
        });
        let (mut block_info_2, _block_proposal) = create_block_override(|b| {
            b.block.header.consensus_hash = consensus_hash_1;
            b.block.header.miner_signature = MessageSignature([0x02; 65]);
            b.block.header.chain_length = 2;
            b.burn_height = 2;
        });
        let (mut block_info_3, _block_proposal) = create_block_override(|b| {
            b.block.header.consensus_hash = consensus_hash_1;
            b.block.header.miner_signature = MessageSignature([0x03; 65]);
            b.block.header.chain_length = 3;
            b.burn_height = 3;
        });
        let (mut block_info_4, _block_proposal) = create_block_override(|b| {
            b.block.header.consensus_hash = consensus_hash_2;
            b.block.header.miner_signature = MessageSignature([0x03; 65]);
            b.block.header.chain_length = 3;
            b.burn_height = 4;
        });
        block_info_1.mark_globally_accepted().unwrap();
        block_info_2.mark_locally_accepted(false).unwrap();
        block_info_3.mark_locally_accepted(false).unwrap();
        block_info_4.mark_globally_accepted().unwrap();

        db.insert_block(&block_info_1).unwrap();
        db.insert_block(&block_info_2).unwrap();
        db.insert_block(&block_info_3).unwrap();
        db.insert_block(&block_info_4).unwrap();

        // Verify tenure consensus_hash_1
        let block_info = db
            .get_last_accepted_block(&consensus_hash_1)
            .unwrap()
            .unwrap();
        assert_eq!(block_info, block_info_3);
        let block_info = db
            .get_last_globally_accepted_block(&consensus_hash_1)
            .unwrap()
            .unwrap();
        assert_eq!(block_info, block_info_1);

        // Verify tenure consensus_hash_2
        let block_info = db
            .get_last_accepted_block(&consensus_hash_2)
            .unwrap()
            .unwrap();
        assert_eq!(block_info, block_info_4);
        let block_info = db
            .get_last_globally_accepted_block(&consensus_hash_2)
            .unwrap()
            .unwrap();
        assert_eq!(block_info, block_info_4);

        // Verify tenure consensus_hash_3
        assert!(db
            .get_last_accepted_block(&consensus_hash_3)
            .unwrap()
            .is_none());
        assert!(db
            .get_last_globally_accepted_block(&consensus_hash_3)
            .unwrap()
            .is_none());
    }

    fn generate_tenure_blocks() -> Vec<BlockInfo> {
        let tenure_change_payload = TenureChangePayload {
            tenure_consensus_hash: ConsensusHash([0x04; 20]), // same as in nakamoto header
            prev_tenure_consensus_hash: ConsensusHash([0x01; 20]),
            burn_view_consensus_hash: ConsensusHash([0x04; 20]),
            previous_tenure_end: StacksBlockId([0x03; 32]),
            previous_tenure_blocks: 1,
            cause: TenureChangeCause::BlockFound,
            pubkey_hash: Hash160::from_node_public_key(&StacksPublicKey::from_private(
                &StacksPrivateKey::random(),
            )),
        };
        let tenure_change_tx_payload = TransactionPayload::TenureChange(tenure_change_payload);
        let tenure_change_tx = StacksTransaction::new(
            TransactionVersion::Testnet,
            TransactionAuth::from_p2pkh(&StacksPrivateKey::random()).unwrap(),
            tenure_change_tx_payload,
        );

        let consensus_hash_1 = ConsensusHash([0x01; 20]);
        let consensus_hash_2 = ConsensusHash([0x02; 20]);
        let (mut block_info_1, _block_proposal) = create_block_override(|b| {
            b.block.header.consensus_hash = consensus_hash_1;
            b.block.header.miner_signature = MessageSignature([0x01; 65]);
            b.block.header.chain_length = 1;
            b.burn_height = 1;
        });
        block_info_1.state = BlockState::GloballyAccepted;
        block_info_1.block.txs.push(tenure_change_tx.clone());
        block_info_1.validation_time_ms = Some(1000);
        block_info_1.proposed_time = get_epoch_time_secs() + 500;

        let (mut block_info_2, _block_proposal) = create_block_override(|b| {
            b.block.header.consensus_hash = consensus_hash_1;
            b.block.header.miner_signature = MessageSignature([0x02; 65]);
            b.block.header.chain_length = 2;
            b.burn_height = 2;
        });
        block_info_2.state = BlockState::GloballyAccepted;
        block_info_2.validation_time_ms = Some(2000);
        block_info_2.proposed_time = block_info_1.proposed_time + 5;

        let (mut block_info_3, _block_proposal) = create_block_override(|b| {
            b.block.header.consensus_hash = consensus_hash_1;
            b.block.header.miner_signature = MessageSignature([0x03; 65]);
            b.block.header.chain_length = 3;
            b.burn_height = 2;
        });
        block_info_3.state = BlockState::GloballyAccepted;
        block_info_3.block.txs.push(tenure_change_tx);
        block_info_3.validation_time_ms = Some(5000);
        block_info_3.proposed_time = block_info_1.proposed_time + 10;

        // This should have no effect on the time calculations as its not a globally accepted block
        let (mut block_info_4, _block_proposal) = create_block_override(|b| {
            b.block.header.consensus_hash = consensus_hash_1;
            b.block.header.miner_signature = MessageSignature([0x04; 65]);
            b.block.header.chain_length = 3;
            b.burn_height = 2;
        });
        block_info_4.state = BlockState::LocallyAccepted;
        block_info_4.validation_time_ms = Some(9000);
        block_info_4.proposed_time = block_info_1.proposed_time + 15;

        let (mut block_info_5, _block_proposal) = create_block_override(|b| {
            b.block.header.consensus_hash = consensus_hash_2;
            b.block.header.miner_signature = MessageSignature([0x05; 65]);
            b.block.header.chain_length = 4;
            b.burn_height = 3;
        });
        block_info_5.state = BlockState::GloballyAccepted;
        block_info_5.validation_time_ms = Some(20000);
        block_info_5.proposed_time = block_info_1.proposed_time + 20;

        // This should have no effect on the time calculations as its not a globally accepted block
        let (mut block_info_6, _block_proposal) = create_block_override(|b| {
            b.block.header.consensus_hash = consensus_hash_2;
            b.block.header.miner_signature = MessageSignature([0x06; 65]);
            b.block.header.chain_length = 5;
            b.burn_height = 3;
        });
        block_info_6.state = BlockState::LocallyAccepted;
        block_info_6.validation_time_ms = Some(40000);
        block_info_6.proposed_time = block_info_1.proposed_time + 25;

        vec![
            block_info_1,
            block_info_2,
            block_info_3,
            block_info_4,
            block_info_5,
            block_info_6,
        ]
    }

    #[test]
    fn tenure_times() {
        let db_path = tmp_db_path();
        let mut db = SignerDb::new(db_path).expect("Failed to create signer db");
        let block_infos = generate_tenure_blocks();
        let consensus_hash_1 = block_infos[0].block.header.consensus_hash;
        let consensus_hash_2 = block_infos.last().unwrap().block.header.consensus_hash;
        let consensus_hash_3 = ConsensusHash([0x03; 20]);

        db.insert_block(&block_infos[0]).unwrap();
        db.insert_block(&block_infos[1]).unwrap();

        // Verify tenure consensus_hash_1
        let (start_time, processing_time) = db.get_tenure_times(&consensus_hash_1).unwrap();
        assert_eq!(start_time, block_infos[0].proposed_time);
        assert_eq!(processing_time, 3000);

        db.insert_block(&block_infos[2]).unwrap();
        db.insert_block(&block_infos[3]).unwrap();

        let (start_time, processing_time) = db.get_tenure_times(&consensus_hash_1).unwrap();
        assert_eq!(start_time, block_infos[2].proposed_time);
        assert_eq!(processing_time, 5000);

        db.insert_block(&block_infos[4]).unwrap();
        db.insert_block(&block_infos[5]).unwrap();

        // Verify tenure consensus_hash_2
        let (start_time, processing_time) = db.get_tenure_times(&consensus_hash_2).unwrap();
        assert_eq!(start_time, block_infos[4].proposed_time);
        assert_eq!(processing_time, 20000);

        // Verify tenure consensus_hash_3 (unknown hash)
        let (start_time, validation_time) = db.get_tenure_times(&consensus_hash_3).unwrap();
        assert!(start_time < block_infos[0].proposed_time, "Should have been generated from get_epoch_time_secs() making it much older than our artificially late proposal times");
        assert_eq!(validation_time, 0);
    }

    #[test]
    fn tenure_extend_timestamp() {
        let db_path = tmp_db_path();
        let mut db = SignerDb::new(db_path).expect("Failed to create signer db");

        let block_infos = generate_tenure_blocks();
        let mut unknown_block = block_infos[0].block.clone();
        unknown_block.header.consensus_hash = ConsensusHash([0x03; 20]);

        db.insert_block(&block_infos[0]).unwrap();
        db.insert_block(&block_infos[1]).unwrap();

        let tenure_idle_timeout = Duration::from_secs(10);
        // Verify tenure consensus_hash_1
        let timestamp_hash_1_before =
            db.calculate_tenure_extend_timestamp(tenure_idle_timeout, &block_infos[0].block, true);
        assert_eq!(
            timestamp_hash_1_before,
            block_infos[0]
                .proposed_time
                .saturating_add(tenure_idle_timeout.as_secs())
                .saturating_add(3)
        );

        db.insert_block(&block_infos[2]).unwrap();
        db.insert_block(&block_infos[3]).unwrap();

        let timestamp_hash_1_after =
            db.calculate_tenure_extend_timestamp(tenure_idle_timeout, &block_infos[0].block, true);

        assert_eq!(
            timestamp_hash_1_after,
            block_infos[2]
                .proposed_time
                .saturating_add(tenure_idle_timeout.as_secs())
                .saturating_add(5)
        );

        db.insert_block(&block_infos[4]).unwrap();
        db.insert_block(&block_infos[5]).unwrap();

        // Verify tenure consensus_hash_2
        let timestamp_hash_2 = db.calculate_tenure_extend_timestamp(
            tenure_idle_timeout,
            &block_infos.last().unwrap().block,
            true,
        );
        assert_eq!(
            timestamp_hash_2,
            block_infos[4]
                .proposed_time
                .saturating_add(tenure_idle_timeout.as_secs())
                .saturating_add(20)
        );

        let now = get_epoch_time_secs().saturating_add(tenure_idle_timeout.as_secs());
        let timestamp_hash_2_no_tenure_extend =
            db.calculate_tenure_extend_timestamp(tenure_idle_timeout, &block_infos[0].block, false);
        assert_ne!(timestamp_hash_2, timestamp_hash_2_no_tenure_extend);
        assert!(now < timestamp_hash_2_no_tenure_extend);

        // Verify tenure consensus_hash_3 (unknown hash)
        let timestamp_hash_3 =
            db.calculate_tenure_extend_timestamp(tenure_idle_timeout, &unknown_block, true);
        assert!(
            timestamp_hash_3.saturating_add(tenure_idle_timeout.as_secs())
                < block_infos[0].proposed_time
        );
    }

    #[test]
    fn test_get_and_remove_pending_block_validation() {
        let db_path = tmp_db_path();
        let db = SignerDb::new(db_path).expect("Failed to create signer db");

        let pending_hash = db.get_and_remove_pending_block_validation().unwrap();
        assert!(pending_hash.is_none());

        db.insert_pending_block_validation(&Sha512Trunc256Sum([0x01; 32]), 1000)
            .unwrap();
        db.insert_pending_block_validation(&Sha512Trunc256Sum([0x02; 32]), 2000)
            .unwrap();
        db.insert_pending_block_validation(&Sha512Trunc256Sum([0x03; 32]), 3000)
            .unwrap();

        let (pending_hash, _) = db
            .get_and_remove_pending_block_validation()
            .unwrap()
            .unwrap();
        assert_eq!(pending_hash, Sha512Trunc256Sum([0x01; 32]));

        let pendings = db.get_all_pending_block_validations().unwrap();
        assert_eq!(pendings.len(), 2);

        let (pending_hash, _) = db
            .get_and_remove_pending_block_validation()
            .unwrap()
            .unwrap();
        assert_eq!(pending_hash, Sha512Trunc256Sum([0x02; 32]));

        let pendings = db.get_all_pending_block_validations().unwrap();
        assert_eq!(pendings.len(), 1);

        let (pending_hash, _) = db
            .get_and_remove_pending_block_validation()
            .unwrap()
            .unwrap();
        assert_eq!(pending_hash, Sha512Trunc256Sum([0x03; 32]));

        let pendings = db.get_all_pending_block_validations().unwrap();
        assert!(pendings.is_empty());
    }

    #[test]
    fn check_globally_signed_block_count() {
        let db_path = tmp_db_path();
        let consensus_hash_1 = ConsensusHash([0x01; 20]);
        let mut db = SignerDb::new(db_path).expect("Failed to create signer db");
        let (mut block_info, _) = create_block_override(|b| {
            b.block.header.consensus_hash = consensus_hash_1;
        });

        assert!(matches!(
            db.get_globally_accepted_block_count_in_tenure(&consensus_hash_1)
                .unwrap(),
            0
        ));

        // locally accepted still returns 0
        block_info.signed_over = true;
        block_info.state = BlockState::LocallyAccepted;
        block_info.block.header.chain_length = 1;
        db.insert_block(&block_info).unwrap();

        assert_eq!(
            db.get_globally_accepted_block_count_in_tenure(&consensus_hash_1)
                .unwrap(),
            0
        );

        block_info.signed_over = true;
        block_info.state = BlockState::GloballyAccepted;
        block_info.block.header.chain_length = 2;
        db.insert_block(&block_info).unwrap();

        block_info.signed_over = true;
        block_info.state = BlockState::GloballyAccepted;
        block_info.block.header.chain_length = 3;
        db.insert_block(&block_info).unwrap();

        assert_eq!(
            db.get_globally_accepted_block_count_in_tenure(&consensus_hash_1)
                .unwrap(),
            2
        );

        // add an unsigned block
        block_info.signed_over = false;
        block_info.state = BlockState::GloballyAccepted;
        block_info.block.header.chain_length = 4;
        db.insert_block(&block_info).unwrap();

        assert_eq!(
            db.get_globally_accepted_block_count_in_tenure(&consensus_hash_1)
                .unwrap(),
            3
        );

        // add a locally signed block
        block_info.signed_over = true;
        block_info.state = BlockState::LocallyAccepted;
        block_info.block.header.chain_length = 5;
        db.insert_block(&block_info).unwrap();

        assert_eq!(
            db.get_globally_accepted_block_count_in_tenure(&consensus_hash_1)
                .unwrap(),
            3
        );
    }

    #[test]
    fn has_signed_block() {
        let db_path = tmp_db_path();
        let consensus_hash_1 = ConsensusHash([0x01; 20]);
        let consensus_hash_2 = ConsensusHash([0x02; 20]);
        let mut db = SignerDb::new(db_path).expect("Failed to create signer db");
        let (mut block_info, _) = create_block_override(|b| {
            b.block.header.consensus_hash = consensus_hash_1;
            b.block.header.chain_length = 1;
        });

        assert!(!db.has_signed_block_in_tenure(&consensus_hash_1).unwrap());
        assert!(!db.has_signed_block_in_tenure(&consensus_hash_2).unwrap());

        block_info.signed_over = true;
        db.insert_block(&block_info).unwrap();

        assert!(db.has_signed_block_in_tenure(&consensus_hash_1).unwrap());
        assert!(!db.has_signed_block_in_tenure(&consensus_hash_2).unwrap());

        block_info.block.header.consensus_hash = consensus_hash_2;
        block_info.block.header.chain_length = 2;
        block_info.signed_over = false;

        db.insert_block(&block_info).unwrap();

        assert!(db.has_signed_block_in_tenure(&consensus_hash_1).unwrap());
        assert!(!db.has_signed_block_in_tenure(&consensus_hash_2).unwrap());

        block_info.signed_over = true;

        db.insert_block(&block_info).unwrap();

        assert!(db.has_signed_block_in_tenure(&consensus_hash_1).unwrap());
        assert!(db.has_signed_block_in_tenure(&consensus_hash_2).unwrap());
    }

    #[test]
    fn update_last_activity() {
        let db_path = tmp_db_path();
        let consensus_hash_1 = ConsensusHash([0x01; 20]);
        let consensus_hash_2 = ConsensusHash([0x02; 20]);
        let mut db = SignerDb::new(db_path).expect("Failed to create signer db");

        assert!(db
            .get_last_activity_time(&consensus_hash_1)
            .unwrap()
            .is_none());
        assert!(db
            .get_last_activity_time(&consensus_hash_2)
            .unwrap()
            .is_none());

        let time = get_epoch_time_secs();
        db.update_last_activity_time(&consensus_hash_1, time)
            .unwrap();
        let retrieved_time = db
            .get_last_activity_time(&consensus_hash_1)
            .unwrap()
            .unwrap();
        assert_eq!(time, retrieved_time);
        assert!(db
            .get_last_activity_time(&consensus_hash_2)
            .unwrap()
            .is_none());
    }

    /// BlockInfo without the `reject_reason` field for backwards compatibility testing
    #[derive(Serialize, Deserialize, Debug, PartialEq)]
    pub struct BlockInfoPrev {
        /// The block we are considering
        pub block: NakamotoBlock,
        /// The burn block height at which the block was proposed
        pub burn_block_height: u64,
        /// The reward cycle the block belongs to
        pub reward_cycle: u64,
        /// Our vote on the block if we have one yet
        pub vote: Option<NakamotoBlockVote>,
        /// Whether the block contents are valid
        pub valid: Option<bool>,
        /// Whether this block is already being signed over
        pub signed_over: bool,
        /// Time at which the proposal was received by this signer (epoch time in seconds)
        pub proposed_time: u64,
        /// Time at which the proposal was signed by this signer (epoch time in seconds)
        pub signed_self: Option<u64>,
        /// Time at which the proposal was signed by a threshold in the signer set (epoch time in seconds)
        pub signed_group: Option<u64>,
        /// The block state relative to the signer's view of the stacks blockchain
        pub state: BlockState,
        /// Consumed processing time in milliseconds to validate this block
        pub validation_time_ms: Option<u64>,
        /// Extra data specific to v0, v1, etc.
        pub ext: ExtraBlockInfo,
    }

    /// Verify that we can deserialize the old BlockInfo struct into the new version
    #[test]
    fn deserialize_old_block_info() {
        let block_info_prev = BlockInfoPrev {
            block: NakamotoBlock {
                header: NakamotoBlockHeader::genesis(),
                txs: vec![],
            },
            burn_block_height: 2,
            reward_cycle: 3,
            vote: None,
            valid: None,
            signed_over: true,
            proposed_time: 4,
            signed_self: None,
            signed_group: None,
            state: BlockState::Unprocessed,
            validation_time_ms: Some(5),
            ext: ExtraBlockInfo::default(),
        };

        let block_info: BlockInfo =
            serde_json::from_value(serde_json::to_value(&block_info_prev).unwrap()).unwrap();
        assert_eq!(block_info.block, block_info_prev.block);
        assert_eq!(
            block_info.burn_block_height,
            block_info_prev.burn_block_height
        );
        assert_eq!(block_info.reward_cycle, block_info_prev.reward_cycle);
        assert_eq!(block_info.vote, block_info_prev.vote);
        assert_eq!(block_info.valid, block_info_prev.valid);
        assert_eq!(block_info.signed_over, block_info_prev.signed_over);
        assert_eq!(block_info.proposed_time, block_info_prev.proposed_time);
        assert_eq!(block_info.signed_self, block_info_prev.signed_self);
        assert_eq!(block_info.signed_group, block_info_prev.signed_group);
        assert_eq!(block_info.state, block_info_prev.state);
        assert_eq!(
            block_info.validation_time_ms,
            block_info_prev.validation_time_ms
        );
        assert_eq!(block_info.ext, block_info_prev.ext);
        assert!(block_info.reject_reason.is_none());
    }

    #[test]
    fn insert_and_get_state_machine_updates() {
        let db_path = tmp_db_path();
        let mut db = SignerDb::new(db_path).expect("Failed to create signer db");
        let reward_cycle_1 = 1;
        let address_1 = StacksAddress::p2pkh(false, &StacksPublicKey::new());
        let update_1 = StateMachineUpdate::new(
            0,
            3,
            StateMachineUpdateContent::V0 {
                burn_block: ConsensusHash([0x55; 20]),
                burn_block_height: 100,
                current_miner: StateMachineUpdateMinerState::ActiveMiner {
                    current_miner_pkh: Hash160([0xab; 20]),
                    tenure_id: ConsensusHash([0x44; 20]),
                    parent_tenure_id: ConsensusHash([0x22; 20]),
                    parent_tenure_last_block: StacksBlockId([0x33; 32]),
                    parent_tenure_last_block_height: 1,
                },
            },
        )
        .unwrap();

        let address_2 = StacksAddress::p2pkh(false, &StacksPublicKey::new());
        let update_2 = StateMachineUpdate::new(
            0,
            4,
            StateMachineUpdateContent::V0 {
                burn_block: ConsensusHash([0x55; 20]),
                burn_block_height: 100,
                current_miner: StateMachineUpdateMinerState::NoValidMiner,
            },
        )
        .unwrap();

        let address_3 = StacksAddress::p2pkh(false, &StacksPublicKey::new());
        let update_3 = StateMachineUpdate::new(
            0,
            2,
            StateMachineUpdateContent::V0 {
                burn_block: ConsensusHash([0x66; 20]),
                burn_block_height: 101,
                current_miner: StateMachineUpdateMinerState::NoValidMiner,
            },
        )
        .unwrap();

        assert!(
            db.get_signer_state_machine_updates(reward_cycle_1)
                .unwrap()
                .is_empty(),
            "The database should be empty for reward_cycle {reward_cycle_1}"
        );

        db.insert_state_machine_update(reward_cycle_1, &address_1, &update_1, &SystemTime::now())
            .expect("Unable to insert block into db");
        db.insert_state_machine_update(reward_cycle_1, &address_2, &update_2, &SystemTime::now())
            .expect("Unable to insert block into db");
        db.insert_state_machine_update(
            reward_cycle_1 + 1,
            &address_3,
            &update_3,
            &SystemTime::now(),
        )
        .expect("Unable to insert block into db");

        let updates = db.get_signer_state_machine_updates(reward_cycle_1).unwrap();
        assert_eq!(updates.len(), 2);

        assert_eq!(updates.get(&address_1), Some(&update_1));
        assert_eq!(updates.get(&address_2), Some(&update_2));
        assert_eq!(updates.get(&address_3), None);

        db.insert_state_machine_update(reward_cycle_1, &address_2, &update_3, &SystemTime::now())
            .expect("Unable to insert block into db");
        let updates = db.get_signer_state_machine_updates(reward_cycle_1).unwrap();
        assert_eq!(updates.len(), 2);

        assert_eq!(updates.get(&address_1), Some(&update_1));
        assert_eq!(updates.get(&address_2), Some(&update_3));
        assert_eq!(updates.get(&address_3), None);

        let updates = db
            .get_signer_state_machine_updates(reward_cycle_1 + 1)
            .unwrap();
        assert_eq!(updates.len(), 1);
        assert_eq!(updates.get(&address_1), None);
        assert_eq!(updates.get(&address_2), None);
        assert_eq!(updates.get(&address_3), Some(&update_3));
    }

    #[test]
    fn retrieve_latency_for_signer_state_machine_updates() {
        let db_path = tmp_db_path();
        let mut db = SignerDb::new(db_path).expect("Failed to create signer db");
        let reward_cycle_1 = 1;
        let address_1 = StacksAddress::p2pkh(false, &StacksPublicKey::new());
        let update_1 = StateMachineUpdate::new(
            0,
            3,
            StateMachineUpdateContent::V0 {
                burn_block: ConsensusHash([0x55; 20]),
                burn_block_height: 100,
                current_miner: StateMachineUpdateMinerState::ActiveMiner {
                    current_miner_pkh: Hash160([0xab; 20]),
                    tenure_id: ConsensusHash([0x44; 20]),
                    parent_tenure_id: ConsensusHash([0x22; 20]),
                    parent_tenure_last_block: StacksBlockId([0x33; 32]),
                    parent_tenure_last_block_height: 1,
                },
            },
        )
        .unwrap();
        let time_1 = SystemTime::UNIX_EPOCH;

        let address_2 = StacksAddress::p2pkh(false, &StacksPublicKey::new());
        let update_2 = StateMachineUpdate::new(
            0,
            4,
            StateMachineUpdateContent::V0 {
                burn_block: ConsensusHash([0x55; 20]),
                burn_block_height: 100,
                current_miner: StateMachineUpdateMinerState::NoValidMiner,
            },
        )
        .unwrap();
        let time_2 = SystemTime::UNIX_EPOCH + Duration::from_secs(1);

        let address_3 = StacksAddress::p2pkh(false, &StacksPublicKey::new());
        let update_3 = StateMachineUpdate::new(
            0,
            2,
            StateMachineUpdateContent::V0 {
                burn_block: ConsensusHash([0x66; 20]),
                burn_block_height: 101,
                current_miner: StateMachineUpdateMinerState::NoValidMiner,
            },
        )
        .unwrap();
        let time_3 = SystemTime::UNIX_EPOCH + Duration::from_secs(10);

        assert_eq!(
            0,
            db.get_signer_state_machine_updates_latency(reward_cycle_1)
                .unwrap(),
            "latency on empty database should be 0 seconds for reward_cycle {reward_cycle_1}"
        );

        db.insert_state_machine_update(reward_cycle_1, &address_1, &update_1, &time_1)
            .expect("Unable to insert block into db");

        assert_eq!(
            0,
            db.get_signer_state_machine_updates_latency(reward_cycle_1)
                .unwrap(),
            "latency between same update should be 0 seconds"
        );

        db.insert_state_machine_update(reward_cycle_1, &address_2, &update_2, &time_2)
            .expect("Unable to insert block into db");

        assert_eq!(
            1,
            db.get_signer_state_machine_updates_latency(reward_cycle_1)
                .unwrap(),
            "latency between updates should be 1 second"
        );

        db.insert_state_machine_update(reward_cycle_1, &address_3, &update_3, &time_3)
            .expect("Unable to insert block into db");

        assert_eq!(
            10,
            db.get_signer_state_machine_updates_latency(reward_cycle_1)
                .unwrap(),
            "latency between updates should be 10 second"
        );
    }

    #[test]
    fn burn_state_migration_consensus_hash_primary_key() {
        // Construct the old table
        let conn = rusqlite::Connection::open_in_memory().expect("Failed to create in mem db");
        conn.execute_batch(CREATE_BURN_STATE_TABLE)
            .expect("Failed to create old table");
        conn.execute_batch(ADD_CONSENSUS_HASH)
            .expect("Failed to add consensus hash to old table");
        conn.execute_batch(ADD_CONSENSUS_HASH_INDEX)
            .expect("Failed to add consensus hash index to old table");

        let consensus_hash = ConsensusHash([0; 20]);
        let total_nmb_rows = 5;
        // Fill with old data with conflicting consensus hashes
        for i in 0..=total_nmb_rows {
            let now = SystemTime::now();
            let received_ts = now.duration_since(std::time::UNIX_EPOCH).unwrap().as_secs();
            let burn_hash = BurnchainHeaderHash([i; 32]);
            let burn_height = i;
            if i % 2 == 0 {
                // Make sure we have some one empty consensus hash options that will get dropped
                conn.execute(
                    "INSERT OR REPLACE INTO burn_blocks (block_hash, block_height, received_time) VALUES (?1, ?2, ?3)",
                    params![
                        burn_hash,
                        u64_to_sql(burn_height.into()).unwrap(),
                        u64_to_sql(received_ts + i as u64).unwrap(), // Ensure increasing received_time
                    ]
                ).unwrap();
            } else {
                conn.execute(
                    "INSERT OR REPLACE INTO burn_blocks (block_hash, consensus_hash, block_height, received_time) VALUES (?1, ?2, ?3, ?4)",
                    params![
                        burn_hash,
                        consensus_hash,
                        u64_to_sql(burn_height.into()).unwrap(),
                        u64_to_sql(received_ts + i as u64).unwrap(), // Ensure increasing received_time
                    ]
                ).unwrap();
            };
        }

        // Migrate the data and make sure that the primary key conflict is resolved by using the last received time
        // and that the block height and consensus hash of the surviving row is as expected
        conn.execute_batch(MIGRATE_BURN_STATE_TABLE_1_TO_TABLE_2)
            .expect("Failed to migrate data");
        let migrated_count: u64 = conn
            .query_row("SELECT COUNT(*) FROM burn_blocks;", [], |row| row.get(0))
            .expect("Failed to get row count");

        assert_eq!(
            migrated_count, 1,
            "Expected exactly one row after migration"
        );

        let (block_height, hex_hash): (u64, String) = conn
            .query_row(
                "SELECT block_height, consensus_hash FROM burn_blocks;",
                [],
                |row| Ok((row.get(0)?, row.get(1)?)),
            )
            .expect("Failed to get block_height and consensus_hash");

        assert_eq!(
            block_height, total_nmb_rows as u64,
            "Expected block_height {total_nmb_rows} to be retained (has the latest received time)"
        );

        assert_eq!(
            hex_hash,
            consensus_hash.to_hex(),
            "Expected the surviving row to have the correct consensus_hash"
        );
    }

    #[test]
    fn insert_block_validated_by_replay_tx() {
        let db_path = tmp_db_path();
        let db = SignerDb::new(db_path).expect("Failed to create signer db");

        let signer_signature_hash = Sha512Trunc256Sum([0; 32]);
        let replay_tx_hash = 15559610262907183370_u64;
        let replay_tx_exhausted = true;

        db.insert_block_validated_by_replay_tx(
            &signer_signature_hash,
            replay_tx_hash,
            replay_tx_exhausted,
        )
        .expect("Failed to insert block validated by replay tx");

        let result = db
            .get_was_block_validated_by_replay_tx(&signer_signature_hash, replay_tx_hash)
            .expect("Failed to get block validated by replay tx")
            .expect("Expected block validation result to be stored");
        assert_eq!(result.replay_tx_hash, format!("{replay_tx_hash}"));
        assert!(result.replay_tx_exhausted);

        let replay_tx_hash = 15559610262907183369_u64;
        let replay_tx_exhausted = false;

        db.insert_block_validated_by_replay_tx(
            &signer_signature_hash,
            replay_tx_hash,
            replay_tx_exhausted,
        )
        .expect("Failed to insert block validated by replay tx");

        let result = db
            .get_was_block_validated_by_replay_tx(&signer_signature_hash, replay_tx_hash)
            .expect("Failed to get block validated by replay tx")
            .expect("Expected block validation result to be stored");
        assert_eq!(result.replay_tx_hash, format!("{replay_tx_hash}"));
        assert!(!result.replay_tx_exhausted);
    }

    #[test]
<<<<<<< HEAD
    fn insert_and_get_state_block_pre_commits() {
        let db_path = tmp_db_path();
        let db = SignerDb::new(db_path).expect("Failed to create signer db");
        let block_sighash1 = Sha512Trunc256Sum([1u8; 32]);
        let address1 = StacksAddress::p2pkh(
            false,
            &StacksPublicKey::from_private(&StacksPrivateKey::random()),
        );
        let block_sighash2 = Sha512Trunc256Sum([2u8; 32]);
        let address2 = StacksAddress::p2pkh(
            false,
            &StacksPublicKey::from_private(&StacksPrivateKey::random()),
        );
        let address3 = StacksAddress::p2pkh(
            false,
            &StacksPublicKey::from_private(&StacksPrivateKey::random()),
        );
        assert!(db
            .get_block_pre_committers(&block_sighash1)
            .unwrap()
            .is_empty());

        db.add_block_pre_commit(&block_sighash1, &address1).unwrap();
        assert_eq!(
            db.get_block_pre_committers(&block_sighash1).unwrap(),
            vec![address1]
        );

        db.add_block_pre_commit(&block_sighash1, &address2).unwrap();
        let commits = db.get_block_pre_committers(&block_sighash1).unwrap();
        assert_eq!(commits.len(), 2);
        assert!(commits.contains(&address2));
        assert!(commits.contains(&address1));

        db.add_block_pre_commit(&block_sighash2, &address3).unwrap();
        let commits = db.get_block_pre_committers(&block_sighash1).unwrap();
        assert_eq!(commits.len(), 2);
        assert!(commits.contains(&address2));
        assert!(commits.contains(&address1));
        let commits = db.get_block_pre_committers(&block_sighash2).unwrap();
        assert_eq!(commits.len(), 1);
        assert!(commits.contains(&address3));
=======
    fn signer_state_machine_update_migration_adds_consensus_hash_and_expands_primary_key() {
        let conn = Connection::open_in_memory().expect("Failed to create in-memory DB");
        // Register helper function for extracting the burn_block from the state machine update content
        conn.create_scalar_function(
            "extract_burn_block_consensus_hash",
            1,
            FunctionFlags::SQLITE_UTF8 | FunctionFlags::SQLITE_DETERMINISTIC,
            |ctx| {
                let json_str = ctx.get::<String>(0)?;
                SignerDb::extract_burn_block_consensus_hash_from_json(&json_str)
            },
        )
        .unwrap();

        conn.execute_batch(CREATE_SIGNER_STATE_MACHINE_UPDATES_TABLE)
            .expect("Failed to create old table");

        let reward_cycle = 12;

        let total_nmb_rows = 5;
        let addresses: Vec<_> = (0..=total_nmb_rows)
            .map(|_| StacksAddress::p2pkh(false, &StacksPublicKey::new()))
            .collect();
        // Fill with data
        for i in 0..=total_nmb_rows {
            let now = SystemTime::now();
            let received_ts = now.duration_since(std::time::UNIX_EPOCH).unwrap().as_secs();
            let burn_block = ConsensusHash([i; 20]);
            let burn_height = i;
            let update = if i % 2 == 0 {
                StateMachineUpdate::new(
                    1,
                    1,
                    StateMachineUpdateContent::V1 {
                        burn_block,
                        burn_block_height: burn_height.into(),
                        current_miner: StateMachineUpdateMinerState::NoValidMiner,
                        replay_transactions: vec![],
                    },
                )
                .unwrap()
            } else {
                StateMachineUpdate::new(
                    0,
                    0,
                    StateMachineUpdateContent::V0 {
                        burn_block,
                        burn_block_height: burn_height.into(),
                        current_miner: StateMachineUpdateMinerState::NoValidMiner,
                    },
                )
                .unwrap()
            };
            let address = &addresses[i as usize];
            let update_str = if i == 0 {
                r#"{"active_signer_protocol_version":0,"local_supported_signer_protocol_version":1,"content":{"V0":{"burn_block":"0000000000000000000000000000000000000000","burn_block_height":896952,"current_miner":{"ActiveMiner":{"current_miner_pkh":"a0fd31044d7542fd81b6d6f8c074a3fd1c1714f6","tenure_id":"11d5b9f05bcb4a1acac21f7a5053d148545728af","parent_tenure_id":"50673996e2ec9ff600ba24ddd820c26ab74007b4","parent_tenure_last_block":"d30fac0a139c3e55f989ea3b62dc5b7d8cd116f1a52216ee957ee8353f4b9be5","parent_tenure_last_block_height":1180772}}}},"no_manual_construct":null}"#.to_string()
            } else {
                serde_json::to_string(&update).expect("Unable to serialize state machine update")
            };

            conn.execute("INSERT OR REPLACE INTO signer_state_machine_updates (signer_addr, reward_cycle, state_update, received_time) VALUES (?1, ?2, ?3, ?4)", params![
                address.to_string(),
                u64_to_sql(reward_cycle).unwrap(),
                update_str,
                u64_to_sql(received_ts + i as u64).unwrap()
            ]).unwrap();
        }

        // Run migration
        conn.execute_batch(MIGRATE_SIGNER_STATE_MACHINE_UPDATES_TABLE_1_TO_2)
            .expect("Migration failed");

        // Query new schema
        let mut stmt = conn
            .prepare(
                r#"
                SELECT burn_block_consensus_hash
                FROM signer_state_machine_updates
                ORDER BY received_time ASC
                "#,
            )
            .expect("Prepare failed");

        let rows: Vec<String> = stmt
            .query_map([], |row| row.get(0))
            .expect("Query failed")
            .map(|r| r.expect("Row map failed"))
            .collect();

        for (i, block_hash) in rows.iter().enumerate() {
            let consensus_hash = ConsensusHash([i as u8; 20]);
            assert_eq!(block_hash, &consensus_hash.to_string());
        }
>>>>>>> e886f7c1
    }
}<|MERGE_RESOLUTION|>--- conflicted
+++ resolved
@@ -634,7 +634,21 @@
    PRIMARY KEY (public_key, slot_id)
 ) STRICT;";
 
-<<<<<<< HEAD
+// Used by get_burn_block_received_time_from_signers
+static ADD_SIGNER_STATE_MACHINE_UPDATES_BURN_BLOCK_CONSENSUS_HASH_INDEX: &str = r#"
+CREATE INDEX IF NOT EXISTS idx_signer_state_machine_consensus_hash ON signer_state_machine_updates(burn_block_consensus_hash, received_time ASC);
+"#;
+
+/// Used by get_signer_state_machine_updates_latency
+static ADD_SIGNER_STATE_MACHINE_UPDATES_RECEIVED_TIME_INDEX: &str = r#"
+CREATE INDEX idx_reward_cycle_received_time ON signer_state_machine_updates(reward_cycle, received_time);
+"#;
+
+/// Used by get_signer_state_machine_updates
+static ADD_SIGNER_STATE_MACHINE_UPDATES_SIGNER_ADDR_REWARD_CYCLE_INDEX: &str = r#"
+CREATE INDEX idx_signer_addr_reward_cycle ON signer_state_machine_updates(reward_cycle, signer_addr, received_time DESC);
+"#;
+
 static CREATE_BLOCK_PRE_COMMITS_TABLE: &str = r#"
 CREATE TABLE IF NOT EXISTS block_pre_commits (
     -- The block sighash commits to all of the stacks and burnchain state as of its parent,
@@ -646,22 +660,6 @@
     signer_addr TEXT NOT NULL,
     PRIMARY KEY (signer_signature_hash, signer_addr)
 ) STRICT;"#;
-=======
-// Used by get_burn_block_received_time_from_signers
-static ADD_SIGNER_STATE_MACHINE_UPDATES_BURN_BLOCK_CONSENSUS_HASH_INDEX: &str = r#"
-CREATE INDEX IF NOT EXISTS idx_signer_state_machine_consensus_hash ON signer_state_machine_updates(burn_block_consensus_hash, received_time ASC);
-"#;
-
-/// Used by get_signer_state_machine_updates_latency
-static ADD_SIGNER_STATE_MACHINE_UPDATES_RECEIVED_TIME_INDEX: &str = r#"
-CREATE INDEX idx_reward_cycle_received_time ON signer_state_machine_updates(reward_cycle, received_time);
-"#;
-
-/// Used by get_signer_state_machine_updates
-static ADD_SIGNER_STATE_MACHINE_UPDATES_SIGNER_ADDR_REWARD_CYCLE_INDEX: &str = r#"
-CREATE INDEX idx_signer_addr_reward_cycle ON signer_state_machine_updates(reward_cycle, signer_addr, received_time DESC);
-"#;
->>>>>>> e886f7c1
 
 static SCHEMA_1: &[&str] = &[
     DROP_SCHEMA_0,
@@ -766,15 +764,16 @@
 ];
 
 static SCHEMA_16: &[&str] = &[
-<<<<<<< HEAD
-    CREATE_BLOCK_PRE_COMMITS_TABLE,
-=======
     MIGRATE_SIGNER_STATE_MACHINE_UPDATES_TABLE_1_TO_2,
     ADD_SIGNER_STATE_MACHINE_UPDATES_BURN_BLOCK_CONSENSUS_HASH_INDEX,
     ADD_SIGNER_STATE_MACHINE_UPDATES_RECEIVED_TIME_INDEX,
     ADD_SIGNER_STATE_MACHINE_UPDATES_SIGNER_ADDR_REWARD_CYCLE_INDEX,
->>>>>>> e886f7c1
     "INSERT INTO db_config (version) VALUES (16);",
+];
+
+static SCHEMA_17: &[&str] = &[
+    CREATE_BLOCK_PRE_COMMITS_TABLE,
+    "INSERT INTO db_config (version) VALUES (17);",
 ];
 
 struct Migration {
@@ -847,11 +846,15 @@
         version: 16,
         statements: SCHEMA_16,
     },
+    Migration {
+        version: 17,
+        statements: SCHEMA_17,
+    },
 ];
 
 impl SignerDb {
     /// The current schema version used in this build of the signer binary.
-    pub const SCHEMA_VERSION: u32 = 16;
+    pub const SCHEMA_VERSION: u32 = 17;
 
     /// Create a new `SignerState` instance.
     /// This will create a new SQLite database at the given path
@@ -1690,39 +1693,6 @@
         query_row(&self.db, query, args)
     }
 
-<<<<<<< HEAD
-    /// Record an observed block pre commit
-    pub fn add_block_pre_commit(
-        &self,
-        block_sighash: &Sha512Trunc256Sum,
-        address: &StacksAddress,
-    ) -> Result<(), DBError> {
-        let qry = "INSERT OR REPLACE INTO block_pre_commits (signer_signature_hash, signer_addr) VALUES (?1, ?2);";
-        let args = params![block_sighash, address.to_string()];
-
-        debug!("Inserting block pre commit.";
-            "signer_signature_hash" => %block_sighash,
-            "signer_addr" => %address);
-
-        self.db.execute(qry, args)?;
-        Ok(())
-    }
-
-    /// Get all pre committers for a block
-    pub fn get_block_pre_committers(
-        &self,
-        block_sighash: &Sha512Trunc256Sum,
-    ) -> Result<Vec<StacksAddress>, DBError> {
-        let qry = "SELECT signer_addr FROM block_pre_commits WHERE signer_signature_hash = ?1";
-        let args = params![block_sighash];
-        let addrs_txt: Vec<String> = query_rows(&self.db, qry, args)?;
-
-        let res: Result<Vec<_>, _> = addrs_txt
-            .into_iter()
-            .map(|addr| StacksAddress::from_string(&addr).ok_or(DBError::Corruption))
-            .collect();
-        res
-=======
     /// Get the received time of the signer state update that achieved a global burn view identified by the provided ConsensusHash
     pub fn get_burn_block_received_time_from_signers(
         &self,
@@ -1778,7 +1748,39 @@
         }
 
         Ok(None)
->>>>>>> e886f7c1
+    }
+
+    /// Record an observed block pre commit
+    pub fn add_block_pre_commit(
+        &self,
+        block_sighash: &Sha512Trunc256Sum,
+        address: &StacksAddress,
+    ) -> Result<(), DBError> {
+        let qry = "INSERT OR REPLACE INTO block_pre_commits (signer_signature_hash, signer_addr) VALUES (?1, ?2);";
+        let args = params![block_sighash, address.to_string()];
+
+        debug!("Inserting block pre commit.";
+            "signer_signature_hash" => %block_sighash,
+            "signer_addr" => %address);
+
+        self.db.execute(qry, args)?;
+        Ok(())
+    }
+
+    /// Get all pre committers for a block
+    pub fn get_block_pre_committers(
+        &self,
+        block_sighash: &Sha512Trunc256Sum,
+    ) -> Result<Vec<StacksAddress>, DBError> {
+        let qry = "SELECT signer_addr FROM block_pre_commits WHERE signer_signature_hash = ?1";
+        let args = params![block_sighash];
+        let addrs_txt: Vec<String> = query_rows(&self.db, qry, args)?;
+
+        let res: Result<Vec<_>, _> = addrs_txt
+            .into_iter()
+            .map(|addr| StacksAddress::from_string(&addr).ok_or(DBError::Corruption))
+            .collect();
+        res
     }
 }
 
@@ -3114,50 +3116,6 @@
     }
 
     #[test]
-<<<<<<< HEAD
-    fn insert_and_get_state_block_pre_commits() {
-        let db_path = tmp_db_path();
-        let db = SignerDb::new(db_path).expect("Failed to create signer db");
-        let block_sighash1 = Sha512Trunc256Sum([1u8; 32]);
-        let address1 = StacksAddress::p2pkh(
-            false,
-            &StacksPublicKey::from_private(&StacksPrivateKey::random()),
-        );
-        let block_sighash2 = Sha512Trunc256Sum([2u8; 32]);
-        let address2 = StacksAddress::p2pkh(
-            false,
-            &StacksPublicKey::from_private(&StacksPrivateKey::random()),
-        );
-        let address3 = StacksAddress::p2pkh(
-            false,
-            &StacksPublicKey::from_private(&StacksPrivateKey::random()),
-        );
-        assert!(db
-            .get_block_pre_committers(&block_sighash1)
-            .unwrap()
-            .is_empty());
-
-        db.add_block_pre_commit(&block_sighash1, &address1).unwrap();
-        assert_eq!(
-            db.get_block_pre_committers(&block_sighash1).unwrap(),
-            vec![address1]
-        );
-
-        db.add_block_pre_commit(&block_sighash1, &address2).unwrap();
-        let commits = db.get_block_pre_committers(&block_sighash1).unwrap();
-        assert_eq!(commits.len(), 2);
-        assert!(commits.contains(&address2));
-        assert!(commits.contains(&address1));
-
-        db.add_block_pre_commit(&block_sighash2, &address3).unwrap();
-        let commits = db.get_block_pre_committers(&block_sighash1).unwrap();
-        assert_eq!(commits.len(), 2);
-        assert!(commits.contains(&address2));
-        assert!(commits.contains(&address1));
-        let commits = db.get_block_pre_committers(&block_sighash2).unwrap();
-        assert_eq!(commits.len(), 1);
-        assert!(commits.contains(&address3));
-=======
     fn signer_state_machine_update_migration_adds_consensus_hash_and_expands_primary_key() {
         let conn = Connection::open_in_memory().expect("Failed to create in-memory DB");
         // Register helper function for extracting the burn_block from the state machine update content
@@ -3251,6 +3209,50 @@
             let consensus_hash = ConsensusHash([i as u8; 20]);
             assert_eq!(block_hash, &consensus_hash.to_string());
         }
->>>>>>> e886f7c1
+    }
+
+    #[test]
+    fn insert_and_get_state_block_pre_commits() {
+        let db_path = tmp_db_path();
+        let db = SignerDb::new(db_path).expect("Failed to create signer db");
+        let block_sighash1 = Sha512Trunc256Sum([1u8; 32]);
+        let address1 = StacksAddress::p2pkh(
+            false,
+            &StacksPublicKey::from_private(&StacksPrivateKey::random()),
+        );
+        let block_sighash2 = Sha512Trunc256Sum([2u8; 32]);
+        let address2 = StacksAddress::p2pkh(
+            false,
+            &StacksPublicKey::from_private(&StacksPrivateKey::random()),
+        );
+        let address3 = StacksAddress::p2pkh(
+            false,
+            &StacksPublicKey::from_private(&StacksPrivateKey::random()),
+        );
+        assert!(db
+            .get_block_pre_committers(&block_sighash1)
+            .unwrap()
+            .is_empty());
+
+        db.add_block_pre_commit(&block_sighash1, &address1).unwrap();
+        assert_eq!(
+            db.get_block_pre_committers(&block_sighash1).unwrap(),
+            vec![address1]
+        );
+
+        db.add_block_pre_commit(&block_sighash1, &address2).unwrap();
+        let commits = db.get_block_pre_committers(&block_sighash1).unwrap();
+        assert_eq!(commits.len(), 2);
+        assert!(commits.contains(&address2));
+        assert!(commits.contains(&address1));
+
+        db.add_block_pre_commit(&block_sighash2, &address3).unwrap();
+        let commits = db.get_block_pre_committers(&block_sighash1).unwrap();
+        assert_eq!(commits.len(), 2);
+        assert!(commits.contains(&address2));
+        assert!(commits.contains(&address1));
+        let commits = db.get_block_pre_committers(&block_sighash2).unwrap();
+        assert_eq!(commits.len(), 1);
+        assert!(commits.contains(&address3));
     }
 }