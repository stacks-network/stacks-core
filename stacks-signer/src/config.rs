// Copyright (C) 2013-2020 Blockstack PBC, a public benefit corporation
// Copyright (C) 2020-2024 Stacks Open Internet Foundation
//
// This program is free software: you can redistribute it and/or modify
// it under the terms of the GNU General Public License as published by
// the Free Software Foundation, either version 3 of the License, or
// (at your option) any later version.
//
// This program is distributed in the hope that it will be useful,
// but WITHOUT ANY WARRANTY; without even the implied warranty of
// MERCHANTABILITY or FITNESS FOR A PARTICULAR PURPOSE.  See the
// GNU General Public License for more details.
//
// You should have received a copy of the GNU General Public License
// along with this program.  If not, see <http://www.gnu.org/licenses/>.

use std::fmt::{Debug, Display};
use std::fs;
use std::net::{SocketAddr, ToSocketAddrs};
use std::path::PathBuf;
use std::time::Duration;

use blockstack_lib::chainstate::stacks::TransactionVersion;
use blockstack_lib::net::connection::DEFAULT_BLOCK_PROPOSAL_MAX_AGE_SECS;
use clarity::util::hash::to_hex;
use libsigner::SignerEntries;
use serde::Deserialize;
use stacks_common::address::{
    C32_ADDRESS_VERSION_MAINNET_SINGLESIG, C32_ADDRESS_VERSION_TESTNET_SINGLESIG,
};
use stacks_common::consts::{CHAIN_ID_MAINNET, CHAIN_ID_TESTNET};
use stacks_common::types::chainstate::{StacksAddress, StacksPrivateKey, StacksPublicKey};
use stacks_common::util::hash::Hash160;

use crate::client::SignerSlotID;

const EVENT_TIMEOUT_MS: u64 = 5000;
const BLOCK_PROPOSAL_TIMEOUT_MS: u64 = 120_000;
const BLOCK_PROPOSAL_VALIDATION_TIMEOUT_MS: u64 = 120_000;
const DEFAULT_FIRST_PROPOSAL_BURN_BLOCK_TIMING_SECS: u64 = 60;
const DEFAULT_TENURE_LAST_BLOCK_PROPOSAL_TIMEOUT_SECS: u64 = 30;
const DEFAULT_DRY_RUN: bool = false;
const TENURE_IDLE_TIMEOUT_SECS: u64 = 120;
const DEFAULT_REORG_ATTEMPTS_ACTIVITY_TIMEOUT_MS: u64 = 200_000;
/// Default number of seconds to add to the tenure extend time, after computing the idle timeout,
/// to allow for clock skew between the signer and the miner
const DEFAULT_TENURE_IDLE_TIMEOUT_BUFFER_SECS: u64 = 2;
/// Default time (in ms) to wait before submitting a proposal if we
///  cannot determine that our stacks-node has processed the parent
///  block
const DEFAULT_PROPOSAL_WAIT_TIME_FOR_PARENT_SECS: u64 = 15;
/// Default time (in secs) to wait between updating our local state
/// machine view point and capitulating to other signers tenure view
const DEFAULT_CAPITULATE_TENURE_SECS: u64 = 20;

#[derive(thiserror::Error, Debug)]
/// An error occurred parsing the provided configuration
pub enum ConfigError {
    /// Error occurred reading config file
    #[error("{0}")]
    InvalidConfig(String),
    /// An error occurred parsing the TOML data
    #[error("{0}")]
    ParseError(String),
    /// A field was malformed
    #[error("identifier={0}, value={1}")]
    BadField(String, String),
    /// An unsupported address version
    #[error("Failed to convert private key to address: unsupported address version.")]
    UnsupportedAddressVersion,
}

#[derive(serde::Deserialize, Debug, Clone, PartialEq, Eq)]
#[serde(rename_all = "lowercase")]
/// The Stacks network to use.
pub enum Network {
    /// The mainnet network
    Mainnet,
    /// The testnet network
    Testnet,
    /// The mocknet network
    Mocknet,
}

impl std::fmt::Display for Network {
    fn fmt(&self, f: &mut std::fmt::Formatter<'_>) -> std::fmt::Result {
        match self {
            Self::Mainnet => write!(f, "mainnet"),
            Self::Testnet => write!(f, "testnet"),
            Self::Mocknet => write!(f, "mocknet"),
        }
    }
}

impl Network {
    /// Convert a Network enum variant to a corresponding address version
    pub const fn to_address_version(&self) -> u8 {
        match self {
            Self::Mainnet => C32_ADDRESS_VERSION_MAINNET_SINGLESIG,
            Self::Testnet | Self::Mocknet => C32_ADDRESS_VERSION_TESTNET_SINGLESIG,
        }
    }

    /// Convert a Network enum variant to a Transaction Version
    pub const fn to_transaction_version(&self) -> TransactionVersion {
        match self {
            Self::Mainnet => TransactionVersion::Mainnet,
            Self::Testnet | Self::Mocknet => TransactionVersion::Testnet,
        }
    }

    /// Check if the network is Mainnet or not
    pub const fn is_mainnet(&self) -> bool {
        match self {
            Self::Mainnet => true,
            Self::Testnet | Self::Mocknet => false,
        }
    }
}

/// Signer config mode (whether dry-run or real)
#[derive(Debug, Clone)]
pub enum SignerConfigMode {
    /// Dry run operation: signer is not actually registered, the signer
    ///  will not submit stackerdb messages, etc.
    DryRun,
    /// Normal signer operation: if registered, the signer will submit
    /// stackerdb messages, etc.
    Normal {
        /// The signer ID assigned to this signer (may be different from signer_slot_id)
        signer_id: u32,
        /// The signer stackerdb slot id (may be different from signer_id)
        signer_slot_id: SignerSlotID,
    },
}

impl std::fmt::Display for SignerConfigMode {
    fn fmt(&self, f: &mut std::fmt::Formatter<'_>) -> std::fmt::Result {
        match self {
            SignerConfigMode::DryRun => write!(f, "Dry-Run signer"),
            SignerConfigMode::Normal { signer_id, .. } => write!(f, "signer #{signer_id}"),
        }
    }
}

/// The Configuration info needed for an individual signer per reward cycle
#[derive(Debug, Clone)]
pub struct SignerConfig {
    /// The reward cycle of the configuration
    pub reward_cycle: u64,
    /// The registered signers for this reward cycle
    pub signer_entries: SignerEntries,
    /// The signer slot ids of all signers registered for this reward cycle
    pub signer_slot_ids: Vec<SignerSlotID>,
    /// The private key for this signer
    pub stacks_private_key: StacksPrivateKey,
    /// The node host for this signer
    pub node_host: String,
    /// Whether this signer is running on mainnet or not
    pub mainnet: bool,
    /// The path to the signer's database file
    pub db_path: PathBuf,
    /// How much time must pass between the first block proposal in a tenure and the next bitcoin block
    ///  before a subsequent miner isn't allowed to reorg the tenure
    pub first_proposal_burn_block_timing: Duration,
    /// How much time to wait for a miner to propose a block following a sortition
    pub block_proposal_timeout: Duration,
    /// Time to wait for the last block of a tenure to be globally accepted or rejected
    /// before considering a new miner's block at the same height as potentially valid.
    pub tenure_last_block_proposal_timeout: Duration,
    /// How much time to wait for a block proposal validation response before marking the block invalid
    pub block_proposal_validation_timeout: Duration,
    /// How much idle time must pass before allowing a tenure extend
    pub tenure_idle_timeout: Duration,
    /// Amount of buffer time to add to the tenure extend time sent to miners to allow for
    /// clock skew
    pub tenure_idle_timeout_buffer: Duration,
    /// The maximum age of a block proposal in seconds that will be processed by the signer
    pub block_proposal_max_age_secs: u64,
    /// Time following the last block of the previous tenure's global acceptance that a signer will consider an attempt by
    /// the new miner to reorg it as valid towards miner activity
    pub reorg_attempts_activity_timeout: Duration,
    /// The running mode for the signer (dry-run or normal)
    pub signer_mode: SignerConfigMode,
    /// Time to wait before submitting a block proposal to the stacks-node if we cannot
    ///  determine that the stacks-node has processed the parent
    pub proposal_wait_for_parent_time: Duration,
<<<<<<< HEAD
    /// Time to wait between updating our local state machine view point and capitulating to other signers miner view
    pub capitulate_tenure_timeout: Duration,
=======
    /// Whether or not to validate blocks with replay transactions
    pub validate_with_replay_tx: bool,
>>>>>>> 90014e58
}

/// The parsed configuration for the signer
#[derive(Clone)]
pub struct GlobalConfig {
    /// endpoint to the stacks node
    pub node_host: String,
    /// endpoint to the event receiver
    pub endpoint: SocketAddr,
    /// The signer's Stacks private key
    pub stacks_private_key: StacksPrivateKey,
    /// The signer's Stacks address
    pub stacks_address: StacksAddress,
    /// The network to use. One of "mainnet" or "testnet".
    pub network: Network,
    /// The time to wait for a response from the stacker-db instance
    pub event_timeout: Duration,
    /// the authorization password for the block proposal endpoint
    pub auth_password: String,
    /// The path to the signer's database file
    pub db_path: PathBuf,
    /// Metrics endpoint
    pub metrics_endpoint: Option<SocketAddr>,
    /// How much time between the first block proposal in a tenure and the next bitcoin block
    ///  must pass before a subsequent miner isn't allowed to reorg the tenure
    pub first_proposal_burn_block_timing: Duration,
    /// How much time to wait for a miner to propose a block following a sortition
    pub block_proposal_timeout: Duration,
    /// An optional custom Chain ID
    pub chain_id: Option<u32>,
    /// Time to wait for the last block of a tenure to be globally accepted or rejected
    /// before considering a new miner's block at the same height as potentially valid.
    pub tenure_last_block_proposal_timeout: Duration,
    /// How long to wait for a response from a block proposal validation response from the node
    /// before marking that block as invalid and rejecting it
    pub block_proposal_validation_timeout: Duration,
    /// How much idle time must pass before allowing a tenure extend
    pub tenure_idle_timeout: Duration,
    /// Amount of buffer time to add to the tenure extend time sent to miners to allow for
    /// clock skew
    pub tenure_idle_timeout_buffer: Duration,
    /// The maximum age of a block proposal that will be processed by the signer
    pub block_proposal_max_age_secs: u64,
    /// Time following the last block of the previous tenure's global acceptance that a signer will consider an attempt by
    /// the new miner to reorg it as valid towards miner activity
    pub reorg_attempts_activity_timeout: Duration,
    /// Time to wait before submitting a block proposal to the stacks-node if we cannot
    ///  determine that the stacks-node has processed the parent
    pub proposal_wait_for_parent_time: Duration,
    /// Time to wait between updating our local state machine view point and capitulating to other signers miner view
    pub capitulate_tenure_timeout: Duration,
    /// Is this signer binary going to be running in dry-run mode?
    pub dry_run: bool,
    /// Whether or not to validate blocks with replay transactions
    pub validate_with_replay_tx: bool,
}

/// Internal struct for loading up the config file
#[derive(Deserialize, Debug)]
struct RawConfigFile {
    /// endpoint to stacks node
    pub node_host: String,
    /// endpoint to event receiver
    pub endpoint: String,
    /// The hex representation of the signer's Stacks private key used for communicating
    /// with the Stacks Node, including writing to the Stacker DB instance.
    pub stacks_private_key: String,
    /// The network to use. One of "mainnet" or "testnet".
    pub network: Network,
    /// The time to wait (in millisecs) for a response from the stacker-db instance
    pub event_timeout_ms: Option<u64>,
    /// The authorization password for the block proposal endpoint
    pub auth_password: String,
    /// The path to the signer's database file or :memory: for an in-memory database
    pub db_path: String,
    /// Metrics endpoint
    pub metrics_endpoint: Option<String>,
    /// How much time (in secs) must pass between the first block proposal in a tenure and the next bitcoin block
    /// before a subsequent miner isn't allowed to reorg the tenure
    pub first_proposal_burn_block_timing_secs: Option<u64>,
    /// How much time (in millisecs) to wait for a miner to propose a block following a sortition
    pub block_proposal_timeout_ms: Option<u64>,
    /// An optional custom Chain ID
    pub chain_id: Option<u32>,
    /// Time in seconds to wait for the last block of a tenure to be globally accepted or rejected
    /// before considering a new miner's block at the same height as potentially valid.
    pub tenure_last_block_proposal_timeout_secs: Option<u64>,
    /// How long to wait (in millisecs) for a response from a block proposal validation response from the node
    /// before marking that block as invalid and rejecting it
    pub block_proposal_validation_timeout_ms: Option<u64>,
    /// How much idle time (in seconds) must pass before a tenure extend is allowed
    pub tenure_idle_timeout_secs: Option<u64>,
    /// Number of seconds of buffer to add to the tenure extend time sent to miners to allow for
    /// clock skew
    pub tenure_idle_timeout_buffer_secs: Option<u64>,
    /// The maximum age of a block proposal (in secs) that will be processed by the signer.
    pub block_proposal_max_age_secs: Option<u64>,
    /// Time (in millisecs) following a block's global acceptance that a signer will consider an attempt by a miner
    /// to reorg the block as valid towards miner activity
    pub reorg_attempts_activity_timeout_ms: Option<u64>,
    /// Time to wait (in millisecs) before submitting a block proposal to the stacks-node
    pub proposal_wait_for_parent_time_secs: Option<u64>,
    /// Time to wait (in secs) between updating our local state machine view point and capitulating to other signers miner view
    pub capitulate_tenure_timeout: Option<u64>,
    /// Is this signer binary going to be running in dry-run mode?
    pub dry_run: Option<bool>,
    /// Whether or not to validate blocks with replay transactions
    pub validate_with_replay_tx: Option<bool>,
}

impl RawConfigFile {
    /// load the config from a string
    pub fn load_from_str(data: &str) -> Result<Self, ConfigError> {
        let config: Self =
            toml::from_str(data).map_err(|e| ConfigError::ParseError(format!("{e:?}")))?;
        Ok(config)
    }
    /// load the config from a file and parse it
    #[allow(dead_code)]
    pub fn load_from_file(path: &str) -> Result<Self, ConfigError> {
        Self::try_from(&PathBuf::from(path))
    }
}

impl TryFrom<&PathBuf> for RawConfigFile {
    type Error = ConfigError;

    fn try_from(path: &PathBuf) -> Result<Self, Self::Error> {
        Self::load_from_str(&fs::read_to_string(path).map_err(|e| {
            ConfigError::InvalidConfig(format!("failed to read config file: {e:?}"))
        })?)
    }
}

impl TryFrom<RawConfigFile> for GlobalConfig {
    type Error = ConfigError;

    /// Attempt to decode the raw config file's primitive types into our types.
    /// NOTE: network access is required for this to work
    fn try_from(raw_data: RawConfigFile) -> Result<Self, Self::Error> {
        url::Url::parse(&format!("http://{}", raw_data.node_host)).map_err(|_| {
            ConfigError::BadField("node_host".to_string(), raw_data.node_host.clone())
        })?;

        let endpoint = raw_data
            .endpoint
            .to_socket_addrs()
            .map_err(|_| ConfigError::BadField("endpoint".to_string(), raw_data.endpoint.clone()))?
            .next()
            .ok_or_else(|| {
                ConfigError::BadField("endpoint".to_string(), raw_data.endpoint.clone())
            })?;

        let stacks_private_key = StacksPrivateKey::from_hex(&raw_data.stacks_private_key)
            .map_err(|e| ConfigError::BadField("stacks_private_key".to_string(), e.into()))?;
        let stacks_public_key = StacksPublicKey::from_private(&stacks_private_key);
        let signer_hash = Hash160::from_data(stacks_public_key.to_bytes_compressed().as_slice());
        let stacks_address =
            StacksAddress::p2pkh_from_hash(raw_data.network.is_mainnet(), signer_hash);
        let event_timeout =
            Duration::from_millis(raw_data.event_timeout_ms.unwrap_or(EVENT_TIMEOUT_MS));
        let first_proposal_burn_block_timing = Duration::from_secs(
            raw_data
                .first_proposal_burn_block_timing_secs
                .unwrap_or(DEFAULT_FIRST_PROPOSAL_BURN_BLOCK_TIMING_SECS),
        );
        let db_path = raw_data.db_path.into();

        let metrics_endpoint = match raw_data.metrics_endpoint {
            Some(endpoint) => Some(
                endpoint
                    .to_socket_addrs()
                    .map_err(|_| ConfigError::BadField("endpoint".to_string(), endpoint.clone()))?
                    .next()
                    .ok_or_else(|| {
                        ConfigError::BadField("endpoint".to_string(), endpoint.clone())
                    })?,
            ),
            None => None,
        };

        let block_proposal_timeout = Duration::from_millis(
            raw_data
                .block_proposal_timeout_ms
                .unwrap_or(BLOCK_PROPOSAL_TIMEOUT_MS),
        );

        let tenure_last_block_proposal_timeout = Duration::from_secs(
            raw_data
                .tenure_last_block_proposal_timeout_secs
                .unwrap_or(DEFAULT_TENURE_LAST_BLOCK_PROPOSAL_TIMEOUT_SECS),
        );

        let block_proposal_validation_timeout = Duration::from_millis(
            raw_data
                .block_proposal_validation_timeout_ms
                .unwrap_or(BLOCK_PROPOSAL_VALIDATION_TIMEOUT_MS),
        );

        let tenure_idle_timeout = Duration::from_secs(
            raw_data
                .tenure_idle_timeout_secs
                .unwrap_or(TENURE_IDLE_TIMEOUT_SECS),
        );

        let block_proposal_max_age_secs = raw_data
            .block_proposal_max_age_secs
            .unwrap_or(DEFAULT_BLOCK_PROPOSAL_MAX_AGE_SECS);

        let reorg_attempts_activity_timeout = Duration::from_millis(
            raw_data
                .reorg_attempts_activity_timeout_ms
                .unwrap_or(DEFAULT_REORG_ATTEMPTS_ACTIVITY_TIMEOUT_MS),
        );

        let dry_run = raw_data.dry_run.unwrap_or(DEFAULT_DRY_RUN);

        let tenure_idle_timeout_buffer = Duration::from_secs(
            raw_data
                .tenure_idle_timeout_buffer_secs
                .unwrap_or(DEFAULT_TENURE_IDLE_TIMEOUT_BUFFER_SECS),
        );

        let proposal_wait_for_parent_time = Duration::from_secs(
            raw_data
                .proposal_wait_for_parent_time_secs
                .unwrap_or(DEFAULT_PROPOSAL_WAIT_TIME_FOR_PARENT_SECS),
        );

<<<<<<< HEAD
        let capitulate_tenure_timeout = Duration::from_secs(
            raw_data
                .capitulate_tenure_timeout
                .unwrap_or(DEFAULT_CAPITULATE_TENURE_SECS),
        );
=======
        // TODO: remove this before going to mainnet
        // https://github.com/stacks-network/stacks-core/issues/6087
        let validate_with_replay_tx = raw_data.validate_with_replay_tx.unwrap_or(false);
>>>>>>> 90014e58

        Ok(Self {
            node_host: raw_data.node_host,
            endpoint,
            stacks_private_key,
            stacks_address,
            network: raw_data.network,
            event_timeout,
            auth_password: raw_data.auth_password,
            db_path,
            metrics_endpoint,
            first_proposal_burn_block_timing,
            block_proposal_timeout,
            chain_id: raw_data.chain_id,
            tenure_last_block_proposal_timeout,
            block_proposal_validation_timeout,
            tenure_idle_timeout,
            block_proposal_max_age_secs,
            reorg_attempts_activity_timeout,
            dry_run,
            tenure_idle_timeout_buffer,
            proposal_wait_for_parent_time,
<<<<<<< HEAD
            capitulate_tenure_timeout,
=======
            validate_with_replay_tx,
>>>>>>> 90014e58
        })
    }
}

impl TryFrom<&PathBuf> for GlobalConfig {
    type Error = ConfigError;
    fn try_from(path: &PathBuf) -> Result<Self, ConfigError> {
        let config_file = RawConfigFile::try_from(path)?;
        Self::try_from(config_file)
    }
}

impl GlobalConfig {
    /// load the config from a string and parse it
    pub fn load_from_str(data: &str) -> Result<Self, ConfigError> {
        RawConfigFile::load_from_str(data)?.try_into()
    }

    /// load the config from a file and parse it
    pub fn load_from_file(path: &str) -> Result<Self, ConfigError> {
        Self::try_from(&PathBuf::from(path))
    }

    /// Return a string with non-sensitive configuration
    /// information for logging purposes
    pub fn config_to_log_string(&self) -> String {
        let metrics_endpoint = match &self.metrics_endpoint {
            Some(endpoint) => endpoint.to_string(),
            None => "None".to_string(),
        };
        let chain_id = format!("{:x}", self.to_chain_id());
        format!(
            r#"
Stacks node host: {node_host}
Signer endpoint: {endpoint}
Stacks address: {stacks_address}
Public key: {public_key}
Network: {network}
Chain ID: 0x{chain_id}
Database path: {db_path}
Metrics endpoint: {metrics_endpoint}
Dry run: {dry_run}
"#,
            node_host = self.node_host,
            endpoint = self.endpoint,
            stacks_address = self.stacks_address,
            public_key = to_hex(
                &StacksPublicKey::from_private(&self.stacks_private_key).to_bytes_compressed()
            ),
            network = self.network,
            db_path = self.db_path.to_str().unwrap_or_default(),
            metrics_endpoint = metrics_endpoint,
            dry_run = self.dry_run,
        )
    }

    /// Get the chain ID for the network
    pub fn to_chain_id(&self) -> u32 {
        self.chain_id.unwrap_or(match self.network {
            Network::Mainnet => CHAIN_ID_MAINNET,
            Network::Testnet | Network::Mocknet => CHAIN_ID_TESTNET,
        })
    }
}

impl Display for GlobalConfig {
    fn fmt(&self, f: &mut std::fmt::Formatter<'_>) -> std::fmt::Result {
        write!(f, "{}", self.config_to_log_string())
    }
}

impl Debug for GlobalConfig {
    fn fmt(&self, f: &mut std::fmt::Formatter<'_>) -> std::fmt::Result {
        write!(f, "{}", self.config_to_log_string())
    }
}

/// Helper function for building a signer config for each provided signer private key
#[allow(clippy::too_many_arguments)]
pub fn build_signer_config_tomls(
    stacks_private_keys: &[StacksPrivateKey],
    node_host: &str,
    timeout: Option<Duration>,
    network: &Network,
    password: &str,
    run_stamp: u16,
    mut port_start: usize,
    max_tx_fee_ustx: Option<u64>,
    tx_fee_ustx: Option<u64>,
    mut metrics_port_start: Option<usize>,
    chain_id: Option<u32>,
) -> Vec<String> {
    let mut signer_config_tomls = vec![];

    for stacks_private_key in stacks_private_keys {
        let endpoint = format!("localhost:{}", port_start);
        port_start += 1;

        let stacks_public_key = StacksPublicKey::from_private(stacks_private_key).to_hex();
        let db_dir = format!(
            "/tmp/stacks-node-tests/integrations-signers/{run_stamp}/signer_{stacks_public_key}"
        );
        let db_path = format!("{db_dir}/signerdb.sqlite");
        fs::create_dir_all(&db_dir).unwrap();

        let stacks_private_key = stacks_private_key.to_hex();
        let mut signer_config_toml = format!(
            r#"
stacks_private_key = "{stacks_private_key}"
node_host = "{node_host}"
endpoint = "{endpoint}"
network = "{network}"
auth_password = "{password}"
db_path = "{db_path}"
"#
        );

        if let Some(timeout) = timeout {
            let event_timeout_ms = timeout.as_millis();
            signer_config_toml = format!(
                r#"
{signer_config_toml}
event_timeout = {event_timeout_ms}
"#
            )
        }

        if let Some(max_tx_fee_ustx) = max_tx_fee_ustx {
            signer_config_toml = format!(
                r#"
{signer_config_toml}
max_tx_fee_ustx = {max_tx_fee_ustx}
"#
            )
        }

        if let Some(tx_fee_ustx) = tx_fee_ustx {
            signer_config_toml = format!(
                r#"
{signer_config_toml}
tx_fee_ustx = {tx_fee_ustx}
"#
            )
        }

        if let Some(metrics_port) = metrics_port_start {
            let metrics_endpoint = format!("localhost:{}", metrics_port);
            signer_config_toml = format!(
                r#"
{signer_config_toml}
metrics_endpoint = "{metrics_endpoint}"
"#
            );
            metrics_port_start = Some(metrics_port + 1);
        }

        if let Some(chain_id) = chain_id {
            signer_config_toml = format!(
                r#"
{signer_config_toml}
chain_id = {chain_id}
"#
            )
        }

        signer_config_tomls.push(signer_config_toml);
    }

    signer_config_tomls
}

#[cfg(test)]
mod tests {
    use super::*;

    #[test]
    fn build_signer_config_tomls_should_produce_deserializable_strings() {
        let pk = StacksPrivateKey::from_hex(
            "eb05c83546fdd2c79f10f5ad5434a90dd28f7e3acb7c092157aa1bc3656b012c01",
        )
        .unwrap();

        let node_host = "localhost";
        let network = Network::Testnet;
        let password = "melon";

        let config_tomls = build_signer_config_tomls(
            &[pk],
            node_host,
            None,
            &network,
            password,
            rand::random(),
            3000,
            None,
            None,
            Some(4000),
            None,
        );

        let config =
            RawConfigFile::load_from_str(&config_tomls[0]).expect("Failed to parse config file");

        assert_eq!(config.auth_password, "melon");
        assert_eq!(config.metrics_endpoint, Some("localhost:4000".to_string()));
        let global_config = GlobalConfig::try_from(config).unwrap();
        assert_eq!(global_config.to_chain_id(), CHAIN_ID_TESTNET);
    }

    #[test]
    fn test_config_to_string() {
        let config = GlobalConfig::load_from_file("./src/tests/conf/signer-0.toml").unwrap();
        let config_str = config.config_to_log_string();

        let expected_str_v4 = r#"
Stacks node host: 127.0.0.1:20443
Signer endpoint: 127.0.0.1:30000
Stacks address: ST3FPN8KBZ3YPBP0ZJGAAHTVFMQDTJCR5QPS7VTNJ
Public key: 03bc489f27da3701d9f9e577c88de5567cf4023111b7577042d55cde4d823a3505
Network: testnet
Chain ID: 0x80000000
Database path: :memory:
Metrics endpoint: 0.0.0.0:9090
Dry run: false
"#;

        let expected_str_v6: &'static str = r#"
Stacks node host: 127.0.0.1:20443
Signer endpoint: [::1]:30000
Stacks address: ST3FPN8KBZ3YPBP0ZJGAAHTVFMQDTJCR5QPS7VTNJ
Public key: 03bc489f27da3701d9f9e577c88de5567cf4023111b7577042d55cde4d823a3505
Network: testnet
Chain ID: 0x80000000
Database path: :memory:
Metrics endpoint: 0.0.0.0:9090
Dry run: false
"#;

        assert!(
            config_str == expected_str_v4 || config_str == expected_str_v6,
            "Config string does not match expected output. Actual:\n{}",
            config_str
        );
    }

    #[test]
    // Test the same private key twice, with and without a compression flag.
    // Ensure that the address is the same in both cases.
    fn test_stacks_addr_from_priv_key() {
        // 64 bytes, no compression flag
        let sk_hex = "2de4e77aab89c0c2570bb8bb90824f5cf2a5204a975905fee450ff9dad0fcf28";

        let expected_addr = "SP1286C62P3TAWVQV2VM2CEGTRBQZSZ6MHMS9RW05";

        let config_toml = format!(
            r#"
stacks_private_key = "{sk_hex}"
node_host = "localhost"
endpoint = "localhost:30000"
network = "mainnet"
auth_password = "abcd"
db_path = ":memory:"
            "#
        );
        let config = GlobalConfig::load_from_str(&config_toml).unwrap();
        assert_eq!(config.stacks_address.to_string(), expected_addr);
        assert!(!config.validate_with_replay_tx);
        // 65 bytes (with compression flag)
        let sk_hex = "2de4e77aab89c0c2570bb8bb90824f5cf2a5204a975905fee450ff9dad0fcf2801";

        let config_toml = format!(
            r#"
stacks_private_key = "{sk_hex}"
node_host = "localhost"
endpoint = "localhost:30000"
network = "mainnet"
auth_password = "abcd"
db_path = ":memory:"
validate_with_replay_tx = true
            "#
        );
        let config = GlobalConfig::load_from_str(&config_toml).unwrap();
        assert_eq!(config.stacks_address.to_string(), expected_addr);
        assert_eq!(config.to_chain_id(), CHAIN_ID_MAINNET);
        assert!(config.validate_with_replay_tx);
    }

    #[test]
    fn test_custom_chain_id() {
        let pk = StacksPrivateKey::from_hex(
            "eb05c83546fdd2c79f10f5ad5434a90dd28f7e3acb7c092157aa1bc3656b012c01",
        )
        .unwrap();

        let node_host = "localhost";
        let network = Network::Testnet;
        let password = "melon";
        let config_tomls = build_signer_config_tomls(
            &[pk],
            node_host,
            None,
            &network,
            password,
            rand::random(),
            3000,
            None,
            None,
            Some(4000),
            Some(0x80000100),
        );

        let config =
            RawConfigFile::load_from_str(&config_tomls[0]).expect("Failed to parse config file");
        assert_eq!(config.chain_id, Some(0x80000100));
        let global_config = GlobalConfig::try_from(config).unwrap();
        assert_eq!(global_config.to_chain_id(), 0x80000100);
    }
}<|MERGE_RESOLUTION|>--- conflicted
+++ resolved
@@ -185,13 +185,10 @@
     /// Time to wait before submitting a block proposal to the stacks-node if we cannot
     ///  determine that the stacks-node has processed the parent
     pub proposal_wait_for_parent_time: Duration,
-<<<<<<< HEAD
+    /// Whether or not to validate blocks with replay transactions
+    pub validate_with_replay_tx: bool,
     /// Time to wait between updating our local state machine view point and capitulating to other signers miner view
     pub capitulate_tenure_timeout: Duration,
-=======
-    /// Whether or not to validate blocks with replay transactions
-    pub validate_with_replay_tx: bool,
->>>>>>> 90014e58
 }
 
 /// The parsed configuration for the signer
@@ -421,17 +418,15 @@
                 .unwrap_or(DEFAULT_PROPOSAL_WAIT_TIME_FOR_PARENT_SECS),
         );
 
-<<<<<<< HEAD
-        let capitulate_tenure_timeout = Duration::from_secs(
-            raw_data
-                .capitulate_tenure_timeout
-                .unwrap_or(DEFAULT_CAPITULATE_TENURE_SECS),
-        );
-=======
         // TODO: remove this before going to mainnet
         // https://github.com/stacks-network/stacks-core/issues/6087
         let validate_with_replay_tx = raw_data.validate_with_replay_tx.unwrap_or(false);
->>>>>>> 90014e58
+
+        let capitulate_tenure_timeout = Duration::from_secs(
+            raw_data
+                .capitulate_tenure_timeout
+                .unwrap_or(DEFAULT_CAPITULATE_TENURE_SECS),
+        );
 
         Ok(Self {
             node_host: raw_data.node_host,
@@ -454,11 +449,8 @@
             dry_run,
             tenure_idle_timeout_buffer,
             proposal_wait_for_parent_time,
-<<<<<<< HEAD
+            validate_with_replay_tx,
             capitulate_tenure_timeout,
-=======
-            validate_with_replay_tx,
->>>>>>> 90014e58
         })
     }
 }
