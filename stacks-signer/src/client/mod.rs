--- conflicted
+++ resolved
@@ -431,11 +431,8 @@
             block_proposal_max_age_secs: config.block_proposal_max_age_secs,
             reorg_attempts_activity_timeout: config.reorg_attempts_activity_timeout,
             proposal_wait_for_parent_time: config.proposal_wait_for_parent_time,
-<<<<<<< HEAD
+            validate_with_replay_tx: config.validate_with_replay_tx,
             capitulate_tenure_timeout: config.capitulate_tenure_timeout,
-=======
-            validate_with_replay_tx: config.validate_with_replay_tx,
->>>>>>> 90014e58
         }
     }
 
