--- conflicted
+++ resolved
@@ -42,11 +42,6 @@
 from ConfigParser import SafeConfigParser
 
 import virtualchain
-<<<<<<< HEAD
-from utxo import *
-from constants import *
-from logger import get_logger
-=======
 from .utxo import (
     SUPPORTED_UTXO_PROVIDERS, default_utxo_provider_opts,
     SUPPORTED_UTXO_PARAMS, SUPPORTED_UTXO_PROMPT_MESSAGES,
@@ -62,7 +57,6 @@
     VERSION
 )
 from .logger import get_logger
->>>>>>> 486c35b3
 
 log = get_logger('blockstack-client')
 
