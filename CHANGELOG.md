# Changelog

All notable changes to this project will be documented in this file.

The format is based on [Keep a Changelog](https://keepachangelog.com/en/1.0.0/),
and this project adheres to the versioning scheme outlined in the [README.md](README.md).

## [Unreleased]

### Added

- Added new `ValidateRejectCode` values to the `/v3/block_proposal` endpoint
<<<<<<< HEAD
- Include a reason string in the transaction receipt when a transaction is rolled back due to a post-condition. This should help users in understanding what went wrong.
=======
- Added `StateMachineUpdateContent::V1` to support a vector of `StacksTransaction` expected to be replayed in subsequent Stacks blocks
>>>>>>> a1e0b254

### Changed

- Reduce the default `block_rejection_timeout_steps` configuration so that miners will retry faster when blocks fail to reach 70% approved or 30% rejected.
- Added index for `next_ready_nakamoto_block()` which improves block processing performance.
- Added a new field, `parent_burn_block_hash`, to the payload that is included in the `/new_burn_block` event observer payload.

## [3.1.0.0.8]

### Added

- Add fee information to transaction log ending with "success" or "skipped", while building a new block
- Add `max_execution_time_secs` to miner config for limiting duration of contract calls
- When a miner's config file is updated (ie with a new fee rate), a new block commit is issued using
  the new values ([#5924](https://github.com/stacks-network/stacks-core/pull/5924))
- Add `txindex` configuration option enabling the storage (and querying via api) of transactions. Note: the old STACKS_TRANSACTION_LOG environment var configuration is no longer available.

### Changed

- When a miner times out waiting for signatures, it will re-propose the same block instead of building a new block ([#5877](https://github.com/stacks-network/stacks-core/pull/5877))
- Improve tenure downloader trace verbosity applying proper logging level depending on the tenure state ("debug" if unconfirmed, "info" otherwise) ([#5871](https://github.com/stacks-network/stacks-core/issues/5871))
- Remove warning log about missing UTXOs when a node is configured as `miner` with `mock_mining` mode enabled ([#5841](https://github.com/stacks-network/stacks-core/issues/5841))
- Deprecated the `wait_on_interim_blocks` option in the miner config file. This option is no longer needed, as the miner will always wait for interim blocks to be processed before mining a new block. To wait extra time in between blocks, use the `min_time_between_blocks_ms` option instead. ([#5979](https://github.com/stacks-network/stacks-core/pull/5979))
- Added `empty_mempool_sleep_ms` to the miner config file to control the time to wait in between mining attempts when the mempool is empty. If not set, the default sleep time is 2.5s. ([#5997](https://github.com/stacks-network/stacks-core/pull/5997))

## [3.1.0.0.7]

### Added

- Add `disable_retries` mode for events_observer disabling automatic retry on error

### Changed

- Implement faster cost tracker for default cost functions in Clarity
- By default, miners will wait for a new tenure to start for a configurable amount of time after receiving a burn block before
  submitting a block commit. This will reduce the amount of RBF transactions miners are expected to need.
- Add weight threshold and percentages to `StackerDBListener` logs
- Signer will not allow reorg if more than one block in the current tenure has already been globally approved

## [3.1.0.0.6]

### Added

- The `BlockProposal` StackerDB message serialization struct now includes a `server_version` string, which represents the version of the node that the miner is using. ([#5803](https://github.com/stacks-network/stacks-core/pull/5803))
- Add `vrf_seed` to the `/v3/sortitions` rpc endpoint
- Added hot-reloading of `burnchain.burn_fee_cap` from a miner's config file ([#5857](https://github.com/stacks-network/stacks-core/pull/5857))

### Changed

- Miner will stop waiting for signatures on a block if the Stacks tip advances (causing the block it had proposed to be invalid).
- Logging improvements:
  - P2P logs now includes a reason for dropping a peer or neighbor
  - Improvements to how a PeerAddress is logged (human readable format vs hex)
- Pending event dispatcher requests will no longer be sent to URLs that are no longer registered as event observers ([#5834](https://github.com/stacks-network/stacks-core/pull/5834))

### Fixed

- Error responses to /v2/transactions/fees are once again expressed as JSON ([#4145](https://github.com/stacks-network/stacks-core/issues/4145)).

## [3.1.0.0.5]

### Added

- Add miner configuration option `tenure_extend_cost_threshold` to specify the percentage of the tenure budget that must be spent before a time-based tenure extend is attempted
- Add miner configuration option `tenure_extend_wait_timeout_ms` to specify the time to wait before trying to continue a tenure because the next miner did not produce blocks

### Changed

- Miner will include other transactions in blocks with tenure extend transactions (#5760)
- Add `block_rejection_timeout_steps` to miner configuration for defining rejections-based timeouts while waiting for signers response (#5705)
- Miner will not issue a tenure extend until at least half of the block budget has been spent (#5757)
- Miner will issue a tenure extend if the incoming miner has failed to produce a block (#5729)

### Fixed

- Miners who restart their nodes immediately before a winning tenure now correctly detect that
  they won the tenure after their nodes restart ([#5750](https://github.com/stacks-network/stacks-core/issues/5750)).

## [3.1.0.0.4]

### Added

- The stacks-node miner now performs accurate tenure-extensions in certain bitcoin block production
  cases: when a bitcoin block is produced before the previous bitcoin block's Stacks tenure started.
  Previously, the miner had difficulty restarting their missed tenure and extending into the new
  bitcoin block, leading to 1-2 bitcoin blocks of missed Stacks block production.
- The event dispatcher now includes `consensus_hash` in the `/new_block` and `/new_burn_block` payloads. ([#5677](https://github.com/stacks-network/stacks-core/pull/5677))

## Changed

- When a miner reorgs the previous tenure due to a poorly timed block, it can now continue to build blocks on this new chain tip (#5691)

## [3.1.0.0.3]

### Added

- Add `tenure_timeout_secs` to the miner for determining when a time-based tenure extend should be attempted.
- Added configuration option `block_proposal_max_age_secs` under `[connection_options]` to prevent processing stale block proposals

### Changed

- The RPC endpoint `/v3/block_proposal` no longer will evaluate block proposals more than `block_proposal_max_age_secs` old
- When a transaction is dropped due to replace-by-fee, the `/drop_mempool_tx` event observer payload now includes `new_txid`, which is the transaction that replaced this dropped transaction. When a transaction is dropped for other reasons, `new_txid` is `null`. [#5381](https://github.com/stacks-network/stacks-core/pull/5381)
- Nodes will assume that all PoX anchor blocks exist by default, and stall initial block download indefinitely to await their arrival (#5502)

### Fixed

- Signers no longer accept messages for blocks from different reward cycles (#5662)

## [3.1.0.0.2]

### Added

- **SIP-029 consensus rules, activating in epoch 3.1 at block 875,000** (see [SIP-029](https://github.com/stacksgov/sips/blob/main/sips/sip-029/sip-029-halving-alignment.md) for details)
- New RPC endpoints
  - `/v2/clarity/marf/:marf_key_hash`
  - `/v2/clarity/metadata/:principal/:contract_name/:clarity_metadata_key`
- When a proposed block is validated by a node, the block can be validated even when the block version is different than the node's default ([#5539](https://github.com/stacks-network/stacks-core/pull/5539))
- A miner will now generate a tenure-extend when at least 70% of the signers have confirmed that they are willing to allow one, via the new timestamp included in block responses. This allows the miner to refresh its budget in between Bitcoin blocks. ([#5476](https://github.com/stacks-network/stacks-core/discussions/5476))
- Set the epoch to 3.1 in the Clarity DB upon activation.

### Changed

## [3.0.0.0.4]

### Added

### Changed

- Use the same burn view loader in both block validation and block processing

## [3.0.0.0.3]

### Added

### Changed
- Add index for StacksBlockId to nakamoto block headers table (improves node performance)
- Remove the panic for reporting DB deadlocks (just error and continue waiting)
- Add index to `metadata_table` in Clarity DB on `blockhash`
- Add `block_commit_delay_ms` to the config file to control the time to wait after seeing a new burn block, before submitting a block commit, to allow time for the first Nakamoto block of the new tenure to be mined, allowing this miner to avoid the need to RBF the block commit.
- Add `tenure_cost_limit_per_block_percentage` to the miner config file to control the percentage remaining tenure cost limit to consume per nakamoto block.
- Add `/v3/blocks/height/:block_height` rpc endpoint
- If the winning miner of a sortition is committed to the wrong parent tenure, the previous miner can immediately tenure extend and continue mining since the winning miner would never be able to propose a valid block. (#5361)

## [3.0.0.0.2]

### Added

### Changed
- Fixes  a few bugs in the relayer and networking stack
  - detects and deprioritizes unhealthy replicas
  - fixes an issue in the p2p stack which was preventing it from caching the reward set.

## [3.0.0.0.1]

### Changed
- Add index for StacksBlockId to nakamoto block headers table (improves node performance)
- Remove the panic for reporting DB deadlocks (just error and continue waiting)
- Various test fixes for CI (5353, 5368, 5372, 5371, 5380, 5378, 5387, 5396, 5390, 5394)
- Various log fixes:
    - don't say proceeding to mine blocks if not a miner
    - misc. warns downgraded to debugs
- 5391: Update default block proposal timeout to 10 minutes
- 5406: After block rejection, miner pauses
- Docs fixes
    - Fix signer docs link
    - Specify burn block in clarity docs

## [3.0.0.0.0]

### Added

- **Nakamoto consensus rules, activating in epoch 3.0 at block 867,867** (see [SIP-021](https://github.com/stacksgov/sips/blob/main/sips/sip-021/sip-021-nakamoto.md) for details)
- Clarity 3, activating with epoch 3.0
  - Keywords / variable
    - `tenure-height` added
    - `stacks-block-height` added
    - `block-height` removed
  - Functions
    - `get-stacks-block-info?` added
    - `get-tenure-info?` added
    - `get-block-info?` removed
- New RPC endpoints
  - `/v3/blocks/:block_id`
  - `/v3/blocks/upload/`
  - `/v3/signer/:signer_pubkey/:cycle_num`
  - `/v3/sortitions`
  - `/v3/stacker_set/:cycle_num`
  - `/v3/tenures/:block_id`
  - `/v3/tenures/fork_info/:start/:stop`
  - `/v3/tenures/info`
  - `/v3/tenures/tip/:consensus_hash`
- Re-send events to event observers across restarts
- Support custom chain-ids for testing
- Add `replay-block` command to CLI

### Changed

- Strict config file validation (unknown fields will cause the node to fail to start)
- Add optional `timeout_ms` to `events_observer` configuration
- Modified RPC endpoints
  - Include `tenure_height` in `/v2/info` endpoint
  - Include `block_time` and `tenure_height` in `/new/block` event payload
- Various improvements to logging, reducing log spam and improving log messages
- Various improvements and bugfixes

## [2.5.0.0.7]

### Added

- Add warn logs for block validate rejections (#5079)
- Neon mock miner replay (#5060)

### Changed

- Revert BurnchainHeaderHash serialization change (#5094)
- boot_to_epoch_3 in SignerTest should wait for a new commit (#5087)
- Fix block proposal rejection test (#5084)
- Mock signing revamp (#5070)
- Multi miner fixes jude (#5040)
- Remove spurious deadlock condition whenever the sortition DB is opened

## [2.5.0.0.6]

### Changed

- If there is a getchunk/putchunk that fails due to a stale (or future) version NACK, the StackerDB sync state machine should immediately retry sync (#5066)

## [2.5.0.0.5]

### Added

- Added configuration option `connections.antientropy_retry` (#4932)

### Changed

- Set default antientropy_retry to run once per hour (#4935)

## [2.5.0.0.4]

### Added

- Adds the solo stacking scenarios to the stateful property-based testing strategy for PoX-4 (#4725)
- Add signer-key to synthetic stack-aggregation-increase event (#4728)
- Implement the assumed total commit with carry-over (ATC-C) strategy for denying opportunistic Bitcoin miners from mining Stacks at a discount (#4733)
- Adding support for stacks-block-height and tenure-height in Clarity 3 (#4745)
- Preserve PeerNetwork struct when transitioning to 3.0 (#4767)
- Implement singer monitor server error (#4773)
- Pull current stacks signer out into v1 implementation and create placeholder v0 mod (#4778)
- Create new block signature message type for v0 signer (#4787)
- Isolate the rusqlite dependency in stacks-common and clarity behind a cargo feature (#4791)
- Add next_initiative_delay config option to control how frequently the miner checks if a new burnchain block has been processed (#4795)
- Various performance improvements and cleanup

### Changed

- Downgraded log messages about transactions from warning to info (#4697)
- Fix race condition between the signer binary and the /v2/pox endpoint (#4738)
- Make node config mock_miner item hot-swappable (#4743)
- Mandates that a burnchain block header be resolved by a BurnchainHeaderReader, which will resolve a block height to at most one burnchain header (#4748)
- Optional config option to resolve DNS of bootstrap nodes (#4749)
- Limit inventory syncs with new peers (#4750)
- Update /v2/fees/transfer to report the median transaction fee estimate for a STX-transfer of 180 bytes (#4754)
- Reduce connection spamming in stackerdb (#4759)
- Remove deprecated signer cli commands (#4772)
- Extra pair of signer slots got introduced at the epoch 2.5 boundary (#4845, #4868, #4891)
- Never consider Stacks chain tips that are not on the canonical burn chain #4886 (#4893)

### Fixed

- Allow Nakamoto blocks to access the burn block associated with the current tenure (#4333)

## [2.5.0.0.3]

This release fixes a regression in `2.5.0.0.0` from `2.4.0.1.0` caused by git merge

## [2.5.0.0.2]

This release fixes two bugs in `2.5.0.0.0`, correctly setting the activation height for 2.5, and the network peer version.

## [2.5.0.0.0]

This release implements the 2.5 Stacks consensus rules which activates at Bitcoin block `840,360`: primarily the instantiation
of the pox-4 contract. For more details see SIP-021.

This is the first consensus-critical release for Nakamoto. Nodes which do not update before the 2.5 activation height will be forked away from the rest of the network. This release is compatible with 2.4.x chain state directories and does not require resyncing from genesis. The first time a node boots with this version it will perform some database migrations which could lengthen the normal node startup time.

**This is a required release before Nakamoto rules are enabled in 3.0.**

### Timing of Release from 2.5 to 3.0

Activating Nakamoto will include two epochs:

- **Epoch 2.5:** Pox-4 contract is booted up but no Nakamoto consensus rules take effect.
- **Epoch 3:** Nakamoto consensus rules take effect.

### Added

- New RPC endpoint `/v2/stacker_set/{cycle_number}` to fetch stacker sets in PoX-4
- New `/new_pox_anchor` endpoint for broadcasting PoX anchor block processing.
- Stacker bitvec in NakamotoBlock
- New [`pox-4` contract](./stackslib/src/chainstate/stacks/boot/pox-4.clar) that reflects changes in how Stackers are signers in Nakamoto:
  - `stack-stx`, `stack-extend`, `stack-increase` and `stack-aggregation-commit` now include a `signer-key` parameter, which represents the public key used by the Signer. This key is used for determining the signer set in Nakamoto.
  - Functions that include a `signer-key` parameter also include a `signer-sig` parameter to demonstrate that the owner of `signer-key` is approving that particular Stacking operation. For more details, refer to the `verify-signer-key-sig` method in the `pox-4` contract.
  - Signer key authorizations can be added via `set-signer-key-authorization` to omit the need for `signer-key` signatures
  - A `max-amount` field is a field in signer key authorizations and defines the maximum amount of STX that can be locked in a single transaction.
- Added configuration parameters to customize the burn block at which to start processing Stacks blocks, when running on testnet or regtest.
  ```
  [burnchain]
  first_burn_block_height = 2582526
  first_burn_block_timestamp = 1710780828
  first_burn_block_hash = "000000000000001a17c68d43cb577d62074b63a09805e4a07e829ee717507f66"
  ```

### Modified

- `pox-4.aggregation-commit` contains a signing-key parameter (like
  `stack-stx` and `stack-extend`), the signing-key parameter is removed from
  `delegate-*` functions.

## [2.4.0.1.0]

### Added

- When the Clarity library is built with feature flag `developer-mode`, comments
  from the source code are now attached to the `SymbolicExpression` nodes. This
  will be useful for tools that use the Clarity library to analyze and
  manipulate Clarity source code, e.g. a formatter.
- New RPC endpoint at /v2/constant_val to fetch a constant from a contract.
- A new subsystem, called StackerDB, has been added, which allows a set of
  Stacks nodes to store off-chain data on behalf of a specially-crafter smart
  contract. This is an opt-in feature; Stacks nodes explicitly subscribe to
  StackerDB replicas in their config files.
- Message definitions and codecs for Stacker DB, a replicated off-chain DB
  hosted by subscribed Stacks nodes and controlled by smart contracts
- Added 3 new public and regionally diverse bootstrap nodes: est.stacksnodes.org, cet.stacksnodes.org, sgt.stacksnodes.org
- satoshis_per_byte can be changed in the config file and miners will always use
  the most up to date value
- New RPC endpoint at /v2/block_proposal for miner to validate proposed block.
  Only accessible on local loopback interface

In addition, this introduces a set of improvements to the Stacks miner behavior. In
particular:

- The VRF public key can be re-used across node restarts.
- Settings that affect mining are hot-reloaded from the config file. They take
  effect once the file is updated; there is no longer a need to restart the
  node.
- The act of changing the miner settings in the config file automatically
  triggers a subsequent block-build attempt, allowing the operator to force the
  miner to re-try building blocks.
- This adds a new tip-selection algorithm that minimizes block orphans within a
  configurable window of time.
- When configured, the node will automatically stop mining if it is not achieving a
  targeted win rate over a configurable window of blocks.
- When configured, the node will selectively mine transactions from only certain
  addresses, or only of certain types (STX-transfers, contract-publishes,
  contract-calls).
- When configured, the node will optionally only RBF block-commits if it can
  produce a block with strictly more transactions.

### Changed

- `developer-mode` is no longer enabled in the default feature set. This is the correct default behavior, since the stacks-node should NOT build with developer-mode enabled by default. Tools that need to use developer-mode should enable it explicitly.

### Fixed

- The transaction receipts for smart contract publish transactions now indicate
  a result of `(err none)` if the top-level code of the smart contract contained
  runtime error and include details about the error in the `vm_error` field of
  the receipt. Fixes issues #3154, #3328.
- Added config setting `burnchain.wallet_name` which addresses blank wallets no
  longer being created by default in recent bitcoin versions. Fixes issue #3596
- Use the current burnchain tip to lookup UTXOs (Issue #3733)
- The node now gracefully shuts down even if it is in the middle of a handshake with
  bitcoind. Fixes issue #3734.

## [2.4.0.0.4]

This is a high-priority hotfix that addresses a bug in transaction processing which
could impact miner availability.

## [2.4.0.0.3]

This is a high-priority hotfix that addresses a bug in transaction processing which
could impact miner availability.

## [2.4.0.0.2]

This is a hotfix that changes the logging failure behavior from panicking to dropping
the log message (PR #3784).

## [2.4.0.0.4]

This is a high-priority hotfix that addresses a bug in transaction processing which
could impact miner availability.

## [2.4.0.0.3]

This is a high-priority hotfix that addresses a bug in transaction processing which
could impact miner availability.

## [2.4.0.0.2]

This is a hotfix that changes the logging failure behavior from panicking to dropping
the log message (PR #3784).

## [2.4.0.0.1]

This is a minor change to add `txid` fields into the log messages from failing
contract deploys. This will help tools (and users) more easily find the log
messages to determine what went wrong.

## [2.4.0.0.0]

This is a **consensus-breaking** release to revert consensus to PoX, and is the second fork proposed in SIP-022.

- [SIP-022](https://github.com/stacksgov/sips/blob/main/sips/sip-022/sip-022-emergency-pox-fix.md)
- [SIP-024](https://github.com/stacksgov/sips/blob/main/sips/sip-024/sip-024-least-supertype-fix.md)

### Fixed

- PoX is re-enabled and stacking resumes starting at Bitcoin block `791551`
- Peer network id is updated to `0x18000009`
- Adds the type sanitization described in SIP-024

This release is compatible with chainstate directories from 2.1.0.0.x and 2.3.0.0.x

## [2.3.0.0.2]

This is a high-priority hotfix release to address a bug in the
stacks-node miner logic which could impact miner availability.

This release is compatible with chainstate directories from 2.3.0.0.x and 2.1.0.0.x

## [2.3.0.0.1]

This is a hotfix release to update:

- peer version identifier used by the stacks-node p2p network.
- yield interpreter errors in deser_hex

This release is compatible with chainstate directories from 2.3.0.0.x and 2.1.0.0.x

## [2.3.0.0.0]

This is a **consensus-breaking** release to address a Clarity VM bug discovered in 2.2.0.0.1.
Tx and read-only calls to functions with traits as parameters are rejected with unchecked TypeValueError.
Additional context and rationale can be found in [SIP-023](https://github.com/stacksgov/sips/blob/main/sips/sip-023/sip-023-emergency-fix-traits.md).

This release is compatible with chainstate directories from 2.1.0.0.x.

## [2.2.0.0.1]

This is a **consensus-breaking** release to address a bug and DoS vector in pox-2's `stack-increase` function.
Additional context and rationale can be found in [SIP-022](https://github.com/stacksgov/sips/blob/main/sips/sip-022/sip-022-emergency-pox-fix.md).

This release is compatible with chainstate directories from 2.1.0.0.x.

## [2.1.0.0.3]

This is a high-priority hotfix release to address a bug in the
stacks-node miner logic which could impact miner availability. This
release's chainstate directory is compatible with chainstate
directories from 2.1.0.0.2.

## [2.1.0.0.2]

This software update is a hotfix to resolve improper unlock handling
in mempool admission. This release's chainstate directory is
compatible with chainstate directories from 2.1.0.0.1.

### Fixed

- Fix mempool admission logic's improper handling of PoX unlocks. This would
  cause users to get spurious `NotEnoughFunds` rejections when trying to submit
  their transactions (#3623)

## [2.1.0.0.1]

### Fixed

- Handle the case where a bitcoin node returns zero headers (#3588)
- The default value for `always_use_affirmation_maps` is now set to `false`,
  instead of `true`. This was preventing testnet nodes from reaching the chain
  tip with the default configuration.
- Reduce default poll time of the `chain-liveness` thread which reduces the
  possibility that a miner thread will get interrupted (#3610).

## [2.1]

This is a **consensus-breaking** release that introduces a _lot_ of new
functionality. Details on the how and why can be found in [SIP-015](https://github.com/stacksgov/sips/blob/feat/sip-015/sips/sip-015/sip-015-network-upgrade.md),
[SIP-018](https://github.com/MarvinJanssen/sips/blob/feat/signed-structured-data/sips/sip-018/sip-018-signed-structured-data.md),
and [SIP-20](https://github.com/obycode/sips/blob/bitwise-ops/sips/sip-020/sip-020-bitwise-ops.md).

The changelog for this release is a high-level summary of these SIPs.

### Added

- There is a new `.pox-2` contract for implementing proof-of-transfer. This PoX
  contract enables re-stacking while the user's STX are locked, and incrementing
  the amount stacked on top of a locked batch of STX.
- The Clarity function `stx-account` has been added, which returns the account's
  locked and unlocked balances.
- The Clarity functions `principal-destruct` and `principal-construct?`
  functions have been added, which provide the means to convert between a
  `principal` instance and the `buff`s and `string-ascii`s that constitute it.
- The Clarity function `get-burn-block-info?` has been added to support
  fetching the burnchain header hash of _any_ burnchain block starting from the
  sortition height of the Stacks genesis block, and to support fetching the PoX
  addresses and rewards paid by miners for a particular burnchain block height.
- The Clarity function `slice` has been added for obtaining a sub-sequence of a
  `buff`, `string-ascii`, `string-utf8`, or `list`.
- Clarity functions for converting between `string-ascii`, `string-utf8`,
  `uint`, and `int` have been added.
- Clarity functions for converting between big- and little-endian
  `buff` representations of `int` and `uint` have been added.
- The Clarity function `stx-transfer-memo?` has been added, which behaves the
  same as `stx-transfer?` but also takes a memo argument.
- The Clarity function `is-standard` has been added to identify whether or not a
  `principal` instance is a standard or contract principal.
- Clarity functions have been added for converting an arbitrary Clarity type to
  and from its canonical byte string representation.
- The Clarity function `replace-at?` has been added for replacing a single item
  in a `list`, `string-ascii`, `string-utf8`, or `buff`.
- The Clarity global variable `tx-sponsor?` has been added, which evaluates to
  the sponsor of the transaction if the transaction is sponsored.
- The Clarity global variable `chain-id` has been added, which evaluates to the
  4-byte chain ID of this Stacks network.
- The Clarity parser has been rewritten to be about 3x faster than the parser in
  Stacks 2.05.x.x.x.
- Clarity trait semantics have been refined and made more explicit, so as to
  avoid certain corner cases where a trait reference might be downgraded to a
  `principal` in Clarity 1.
  - Trait values can be passed to compatible sub-trait types
  - Traits can be embedded in compound types, e.g. `(optional <my-trait>)`
  - Traits can be assigned to a let-variable
- Fixes to unexpected behavior in traits
  - A trait with duplicate function names is now an error
  - Aliased trait names do not interfere with local trait definitions
- The comparison functions `<`, `<=`, `>`, and `>=` now work on `string-ascii`,
  `string-utf8`, and `buff` based on byte-by-byte comparison (note that this is
  _not_ lexicographic comparison).
- It is now possible to call `delegate-stx` from a burnchain transaction, just
  as it is for `stack-stx` and `transfer-stx`.

### Changed

- The `delegate-stx` function in `.pox-2` can be called while the user's STX are
  locked.
- If a batch of STX is not enough to clinch even a single reward slot, then the
  STX are automatically unlocked at the start of the reward cycle in which they
  are rendered useless in this capacity.
- The PoX sunset has been removed. PoX rewards will continue in perpetuity.
- Support for segwit and taproot addresses (v0 and v1 witness programs) has been
  added for Stacking.
- The Clarity function `get-block-info?` now supports querying a block's total
  burnchain spend by miners who tried to mine it, the spend by the winner, and
  the total block reward (coinbase plus transaction fees).
- A block's coinbase transaction may specify an alternative recipient principal,
  which can be either a standard or contract principal.
- A smart contract transaction can specify which version of Clarity to use. If
  no version is given, then the epoch-default version will be used (in Stacks
  2.1, this is Clarity 2).
- The Stacks node now includes the number of PoX anchor blocks in its
  fork-choice rules. The best Stacks fork is the fork that (1) is on the best
  Bitcoin fork, (2) has the most PoX anchor blocks known, and (3) is the longest.
- On-burnchain operations -- `stack-stx`, `delegate-stx`, and `transfer-stx` --
  can take effect within six (6) burnchain blocks in which they are mined,
  instead of one.
- Transaction fees are debited from accounts _before_ the transaction is
  processed.
- All smart contract analysis errors are now treated as runtime errors, meaning
  that smart contract transactions which don't pass analysis will still be mined
  (so miners get paid for partially validating them).
- The default Clarity version is now 2. Users can opt for version 1 by using
  the new smart contract transaction wire format and explicitly setting version

### Fixed

- The authorization of a `contract-caller` in `.pox-2` for stacking will now
  expire at the user-specified height, if given.
- The Clarity function `principal-of?` now works on mainnet.
- One or more late block-commits no longer result in the miner losing its
  sortition weight.
- Documentation will indicate explicitly which Clarity version introduced each
  keyword or function.

## [2.05.0.6.0]

### Changed

- The `/v2/neighbors` endpoint now reports a node's bootstrap peers, so other
  nodes can find high-quality nodes to boot from (#3401)
- If there are two or more Stacks chain tips that are tied for the canonical
  tip, the node deterministically chooses one _independent_ of the arrival order
  (#3419).
- If Stacks blocks for a different fork arrive out-of-order and, in doing so,
  constitute a better fork than the fork the node considers canonical, the node
  will update the canonical Stacks tip pointer in the sortition DB before
  processing the next sortition (#3419).

### Fixed

- The node keychain no longer maintains any internal state, but instead derives
  keys based on the chain tip the miner is building off of. This prevents the
  node from accidentally producing an invalid block that reuses a microblock
  public key hash (#3387).
- If a node mines an invalid block for some reason, it will no longer stall
  forever. Instead, it will detect that its last-mined block is not the chain
  tip, and resume mining (#3406).

## [2.05.0.5.0]

### Changed

- The new minimum Rust version is 1.61
- The act of walking the mempool will now cache address nonces in RAM and to a
  temporary mempool table used for the purpose, instead of unconditionally
  querying them from the chainstate MARF. This builds upon improvements to mempool
  goodput over 2.05.0.4.0 (#3337).
- The node and miner implementation has been refactored to remove write-lock
  contention that can arise when the node's chains-coordinator thread attempts to store and
  process newly-discovered (or newly-mined) blocks, and when the node's relayer
  thread attempts to mine a new block. In addition, the miner logic has been
  moved to a separate thread in order to avoid starving the relayer thread (which
  must handle block and transaction propagation, as well as block-processing).
  The refactored miner thread will be preemptively terminated and restarted
  by the arrival of new Stacks blocks or burnchain blocks, which further
  prevents the miner from holding open write-locks in the underlying
  chainstate databases when there is new chain data to discover (which would
  invalidate the miner's work anyway). (#3335).

### Fixed

- Fixed `pow` documentation in Clarity (#3338).
- Backported unit tests that were omitted in the 2.05.0.3.0 release (#3348).

## [2.05.0.4.0]

### Fixed

- Denormalize the mempool database so as to remove a `LEFT JOIN` from the SQL
  query for choosing transactions in order by estimated fee rate. This
  drastically speeds up mempool transaction iteration in the miner (#3314)

## [2.05.0.3.0]

### Added

- Added prometheus output for "transactions in last block" (#3138).
- Added environment variable STACKS_LOG_FORMAT_TIME to set the time format
  stacks-node uses for logging. (#3219)
  Example: STACKS_LOG_FORMAT_TIME="%Y-%m-%d %H:%M:%S" cargo stacks-node
- Added mock-miner sample config (#3225)

### Changed

- Updates to the logging of transaction events (#3139).
- Moved puppet-chain to `./contrib/tools` directory and disabled compiling by default (#3200)

### Fixed

- Make it so that a new peer private key in the config file will propagate to
  the peer database (#3165).
- Fixed default miner behavior regarding block assembly
  attempts. Previously, the miner would only attempt to assemble a
  larger block after their first attempt (by Bitcoin RBF) if new
  microblock or block data arrived. This changes the miner to always
  attempt a second block assembly (#3184).
- Fixed a bug in the node whereby the node would encounter a deadlock when
  processing attachment requests before the P2P thread had started (#3236).
- Fixed a bug in the P2P state machine whereby it would not absorb all transient errors
  from sockets, but instead propagate them to the outer caller. This would lead
  to a node crash in nodes connected to event observers, which expect the P2P
  state machine to only report fatal errors (#3228)
- Spawn the p2p thread before processing number of sortitions. Fixes issue (#3216) where sync from genesis paused (#3236)
- Drop well-formed "problematic" transactions that result in miner performance degradation (#3212)
- Ignore blocks that include problematic transactions

## [2.05.0.2.1]

### Fixed

- Fixed a security bug in the SPV client whereby the chain work was not being
  considered at all when determining the canonical Bitcoin fork. The SPV client
  now only accepts a new Bitcoin fork if it has a higher chain work than any other
  previously-seen chain (#3152).

## [2.05.0.2.0]

### IMPORTANT! READ THIS FIRST

Please read the following **WARNINGs** in their entirety before upgrading.

WARNING: Please be aware that using this node on chainstate prior to this release will cause
the node to spend **up to 30 minutes** migrating the data to a new schema.
Depending on the storage medium, this may take even longer.

WARNING: This migration process cannot be interrupted. If it is, the chainstate
will be **irrecovarably corrupted and require a sync from genesis.**

WARNING: You will need **at least 2x the disk space** for the migration to work.
This is because a copy of the chainstate will be made in the same directory in
order to apply the new schema.

It is highly recommended that you **back up your chainstate** before running
this version of the software on it.

### Changed

- The MARF implementation will now defer calculating the root hash of a new trie
  until the moment the trie is committed to disk. This avoids gratuitous hash
  calculations, and yields a performance improvement of anywhere between 10x and
  200x (#3041).
- The MARF implementation will now store tries to an external file for instances
  where the tries are expected to exceed the SQLite page size (namely, the
  Clarity database). This improves read performance by a factor of 10x to 14x
  (#3059).
- The MARF implementation may now cache trie nodes in RAM if directed to do so
  by an environment variable (#3042).
- Sortition processing performance has been improved by about an order of
  magnitude, by avoiding a slew of expensive database reads (#3045).
- Updated chains coordinator so that before a Stacks block or a burn block is processed,
  an event is sent through the event dispatcher. This fixes #3015.
- Expose a node's public key and public key hash160 (i.e. what appears in
  /v2/neighbors) via the /v2/info API endpoint (#3046)
- Reduced the default subsequent block attempt timeout from 180 seconds to 30
  seconds, based on benchmarking the new MARF performance data during a period
  of network congestion (#3098)
- The `blockstack-core` binary has been renamed to `stacks-inspect`.
  This binary provides CLI tools for chain and mempool inspection.

### Fixed

- The AtlasDB previously could lose `AttachmentInstance` data during shutdown
  or crashes (#3082). This release resolves that.

## [2.05.0.1.0]

### Added

- A new fee estimator intended to produce fewer over-estimates, by having less
  sensitivity to outliers. Its characteristic features are: 1) use a window to
  forget past estimates instead of exponential averaging, 2) use weighted
  percentiles, so that bigger transactions influence the estimates more, 3)
  assess empty space in blocks as having paid the "minimum fee", so that empty
  space is accounted for, 4) use random "fuzz" so that in busy times the fees can
  change dynamically. (#2972)
- Implements anti-entropy protocol for querying transactions from other
  nodes' mempools. Before, nodes wouldn't sync mempool contents with one another.
  (#2884)
- Structured logging in the mining code paths. This will shine light
  on what happens to transactions (successfully added, skipped or errored) that the
  miner considers while buildings blocks. (#2975)
- Added the mined microblock event, which includes information on transaction
  events that occurred in the course of mining (will provide insight
  on whether a transaction was successfully added to the block,
  skipped, or had a processing error). (#2975)
- For v2 endpoints, can now specify the `tip` parameter to `latest`. If
  `tip=latest`, the node will try to run the query off of the latest tip. (#2778)
- Adds the /v2/headers endpoint, which returns a sequence of SIP-003-encoded
  block headers and consensus hashes (see the ExtendedStacksHeader struct that
  this PR adds to represent this data). (#2862)
- Adds the /v2/data_var endpoint, which returns a contract's data variable
  value and a MARF proof of its existence. (#2862)
- Fixed a bug in the unconfirmed state processing logic that could lead to a
  denial of service (node crash) for nodes that mine microblocks (#2970)
- Added prometheus metric that tracks block fullness by logging the percentage of each
  cost dimension that is consumed in a given block (#3025).

### Changed

- Updated the mined block event. It now includes information on transaction
  events that occurred in the course of mining (will provide insight
  on whether a transaction was successfully added to the block,
  skipped, or had a processing error). (#2975)
- Updated some of the logic in the block assembly for the miner and the follower
  to consolidate similar logic. Added functions `setup_block` and `finish_block`.
  (#2946)
- Makes the p2p state machine more reactive to newly-arrived
  `BlocksAvailable` and `MicroblocksAvailable` messages for block and microblock
  streams that this node does not have. If such messages arrive during an inventory
  sync, the p2p state machine will immediately transition from the inventory sync
  work state to the block downloader work state, and immediately proceed to fetch
  the available block or microblock stream. (#2862)
- Nodes will push recently-obtained blocks and microblock streams to outbound
  neighbors if their cached inventories indicate that they do not yet have them
  (#2986).
- Nodes will no longer perform full inventory scans on their peers, except
  during boot-up, in a bid to minimize block-download stalls (#2986).
- Nodes will process sortitions in parallel to downloading the Stacks blocks for
  a reward cycle, instead of doing these tasks sequentially (#2986).
- The node's runloop will coalesce and expire stale requests to mine blocks on
  top of parent blocks that are no longer the chain tip (#2969).
- Several database indexes have been updated to avoid table scans, which
  significantly improves most RPC endpoint speed and cuts node spin-up time in
  half (#2989, #3005).
- Fixed a rare denial-of-service bug whereby a node that processes a very deep
  burnchain reorg can get stuck, and be rendered unable to process further
  sortitions. This has never happened in production, but it can be replicated in
  tests (#2989).
- Updated what indices are created, and ensures that indices are created even
  after the database is initialized (#3029).

### Fixed

- Updates the lookup key for contracts in the pessimistic cost estimator. Before, contracts
  published by different principals with the same name would have had the same
  key in the cost estimator. (#2984)
- Fixed a few prometheus metrics to be more accurate compared to `/v2` endpoints
  when polling data (#2987)
- Fixed an error message from the type-checker that shows up when the type of a
  parameter refers to a trait defined in the same contract (#3064).

## [2.05.0.0.0]

This software update is a consensus changing release and the
implementation of the proposed cost changes in SIP-012. This release's
chainstate directory is compatible with chainstate directories from
2.0.11.4.0. However, this release is only compatible with chainstate
directories before the 2.05 consensus changes activate (Bitcoin height
713,000). If you run a 2.00 stacks-node beyond this point, and wish to
run a 2.05 node afterwards, you must start from a new chainstate
directory.

### Added

- At height 713,000 a new `costs-2` contract will be launched by the
  Stacks boot address.

### Changed

- Stacks blocks whose parents are mined >= 713,000 will use default costs
  from the new `costs-2` contract.
- Stacks blocks whose parents are mined >= 713,000 will use the real
  serialized length of Clarity values as the cost inputs to several methods
  that previously used the maximum possible size for the associated types.
- Stacks blocks whose parents are mined >= 713,000 will use the new block
  limit defined in SIP-012.

### Fixed

- Miners are now more aggressive in calculating their block limits
  when confirming microblocks (#2916)

## [2.0.11.4.0]

This software update is a point-release to change the transaction
selection logic in the default miner to prioritize by an estimated fee
rate instead of raw fee. This release's chainstate directory is
compatible with chainstate directories from 2.0.11.3.0.

### Added

- FeeEstimator and CostEstimator interfaces. These can be controlled
  via node configuration options. See the `README.md` for more
  information on the configuration.
- New fee rate estimation endpoint `/v2/fees/transaction` (#2872). See
  `docs/rpc/openapi.yaml` for more information.

### Changed

- Prioritize transaction inclusion in blocks by estimated fee rates (#2859).
- MARF sqlite connections will now use `mmap`'ed connections with up to 256MB
  space (#2869).

## [2.0.11.3.0]

This software update is a point-release to change the transaction selection
logic in the default miner to prioritize by fee instead of nonce sequence. This
release's chainstate directory is compatible with chainstate directories from
2.0.11.2.0.

## Added

- The node will enforce a soft deadline for mining a block, so that a node
  operator can control how frequently their node attempts to mine a block
  regardless of how congested the mempool is. The timeout parameters are
  controlled in the `[miner]` section of the node's config file (#2823).

## Changed

- Prioritize transaction inclusion in the mempool by transaction fee (#2823).

## [2.0.11.2.0]

NOTE: This change resets the `testnet`. Users running a testnet node will need
to reset their chain states.

### Added

- `clarity-cli` will now also print a serialized version of the resulting
  output from `eval` and `execute` commands. This serialization is in
  hexademical string format and supports integration with other tools. (#2684)
- The creation of a Bitcoin wallet with BTC version `> 0.19` is now supported
  on a private testnet. (#2647)
- `lcov`-compatible coverage reporting has been added to `clarity-cli` for
  Clarity contract testing. (#2592)
- The `README.md` file has new documentation about the release process. (#2726)

### Changed

- This change resets the testnet. (#2742)
- Caching has been added to speed up `/v2/info` responses. (#2746)

### Fixed

- PoX syncing will only look back to the reward cycle prior to divergence,
  instead of looking back over all history. This will speed up running a
  follower node. (#2746)
- The UTXO staleness check is re-ordered so that it occurs before the RBF-limit
  check. This way, if stale UTXOs reached the "RBF limit" a miner will recover
  by resetting the UTXO cache. (#2694)
- Microblock events were being sent to the event observer when microblock data
  was received by a peer, but were not emitted if the node mined the
  microblocks itself. This made something like the private-testnet setup
  incapable of emitting microblock events. Microblock events are now sent
  even when self-mined. (#2653)
- A bug is fixed in the mocknet/helium miner that would lead to a panic if a
  burn block occurred without a sortition in it. (#2711)
- Two bugs that caused problems syncing with the bitcoin chain during a
  bitcoin reorg have been fixed (#2771, #2780).
- Documentation is fixed in cases where string and buffer types are allowed
  but not covered in the documentation. (#2676)

## [2.0.11.1.0]

This software update is our monthly release. It introduces fixes and features for both developers and miners.
This release's chainstate directory is compatible with chainstate directories from 2.0.11.0.0.

## Added

- `/new_microblock` endpoint to notify event observers when a valid microblock
  has been received (#2571).
- Added new features to `clarity-cli` (#2597)
- Exposing new mining-related metrics in prometheus (#2664)
  - Miner's computed relative miner score as a percentage
  - Miner's computed commitment, the min of their previous commitment and their median commitment
  - Miner's current median commitment
- Add `key-for-seed` command to the `stacks-node` binary - outputs the associated secret key hex string
  and WIF formatted secret key for a given "seed" value (#2658).

## Changed

- Improved mempool walk order (#2514).
- Renamed database `tx_tracking.db` to `tx_tracking.sqlite` (#2666).

## Fixed

- Alter the miner to prioritize spending the most recent UTXO when building a transaction,
  instead of the largest UTXO. In the event of a tie, it uses the smallest UTXO first (#2661).
- Fix trait rpc lookups for implicitly implemented traits (#2602).
- Fix `v2/pox` endpoint, broken on Mocknet (#2634).
- Align cost limits on mocknet, testnet and mainnet (#2660).
- Log peer addresses in the HTTP server (#2667)
- Mine microblocks if there are no recent unprocessed Stacks blocks

## [2.0.11.0.0]

The chainstate directory has been restructured in this release. It is not
compatible with prior chainstate directories.

## Added

- `/drop_mempool_tx` endpoint to notify event observers when a mempool
  transaction has been removed the mempool.
- `"reward_slot_holders"` field to the `new_burn_block` event
- CTRL-C handler for safe shutdown of `stacks-node`
- Log transactions in local db table via setting env `STACKS_TRANSACTION_LOG=1`
- New prometheus metrics for mempool transaction processing times and
  outstanding mempool transactions
- New RPC endpoint with path `/v2/traits/contractAddr/contractName/traitContractName
/traitContractAddr/traitName` to determine whether a given trait is implemented
  within the specified contract (either explicitly or implicitly).
- Re-activate the Atlas network for propagating and storing transaction
  attachments. This re-enables off-chain BNS name storage.
- Re-activate microblock mining.

## Changed

- Improved chainstate directory layout
- Improved node boot up time
- Better handling of flash blocks
- The `/v2/pox` RPC endpoint was updated to include more useful
  information about the current and next PoX cycles. For details, see
  `docs/rpc-endpoints.md`

## Fixed

- Fixed faulty logic in the mempool that was still treating the transaction fee
  as a fee rate, which prevented replace-by-fee from working as expected.

## [2.0.10.0.1]

This is a low-priority hotfix release to address a bug in the deserialization logic. The
chainstate directory of 2.0.10.0.1 is compatible with 2.0.10. This release also begins the
usage of the versioning scheme outlined in the [README.md](README.md).

## [2.0.10]

This is a low-priority hotfix release to address two bugs in the block downloader. The
chainstate directory of 2.0.10 is compatible with 2.0.9. If booting up a node from genesis, or
an existing node has stalled in downloading blocks, this hotfix is necessary for your
node.

## Fixed

- Bug in microblocks inventory vector calculation that included invalidated microblocks
  as present bit. This bug will impact nodes booting up from genesis, but not affect nodes
  currently running at the chain tip (#2518).
- Bug in microblocks downloader logic that would cause the stacks-node to fail to wake-up
  to process newly arrived microblocks in certain instances (#2491).

## [2.0.9]

This is a hotfix release for improved handling of arriving Stacks blocks through
both the RPC interface and the P2P ineterface. The chainstate directory of
2.0.9 is compatible with the 2.0.8 chainstate.

## Fixed

- TOCTTOU bug fixed in the chain processing logic that, which now ensures that
  an arriving Stacks block is processed at most once.

## [2.0.8] - 2021-03-02

This is a hotfix release for improved handling of static analysis storage and
improved `at-block` behavior. The chainstate directory of 2.0.8 is compatible with
the 2.0.7 chainstate.

## Fixed

- Improved static analysis storage
- `at-block` behavior in `clarity-cli` and unit tests (no changes in `stacks-node`
  behavior).

## [2.0.7] - 2021-02-26

This is an emergency hotfix that prevents the node from accidentally deleting
valid block data if its descendant microblock stream is invalid for some reason.

## Fixed

- Do not delete a valid parent Stacks block.

## [2.0.6] - 2021-02-15

The database schema has not changed since 2.0.5, so when spinning up a
2.0.6 node from a 2.0.5 chainstate, you do not need to use a fresh
working directory. Earlier versions' chainstate directories are
incompatible, however.

### Fixed

- Miner RBF logic has two "fallback" logic changes. First, if the RBF
  logic has increased fees by more than 50%, do not submit a new
  transaction. Second, fix the "same chainstate hash" fallback check.
- Winning block txid lookups in the SortitionDB have been corrected
  to use the txid during the lookup.
- The miner will no longer attempt to mine a new Stacks block if it receives a
  microblock in a discontinuous microblock stream.

## [2.0.5] - 2021-02-12

The database schema has changed since 2.0.4, so when spinning up a 2.0.5
node from an earlier chainstate, you must use a fresh working directory.

### Added

- Miner heuristic for handling relatively large or computationally
  expensive transactions: such transactions will be dropped from the
  mempool to prevent miners from re-attempting them once they fail.
  Miners can also now continue processing transactions that are
  behind those transactions in the mempool "queue".

### Fixed

- Miner block assembly now uses the correct block limit available via
  the node config
- `tx_fees_streamed_produced` fees are included in miner coinbase
  events for event observers
- SQLite indexes are now correctly created on database instantion

### Changed

- STX unlock events are now sent over the events endpoint bundled
  into an associated unlock transaction
- Atlas attachments networking endpoints are disabled for this
  release, while networking issues are addressed in the
  implementation

## [2.0.4] - 2021-02-07

### Changed

- Atlas attachments networking endpoints are disabled for this
  release, while networking issues are addressed in the
  implementation.

## [2.0.3] - 2021-02-04

### Added

- `stacks-node --mine-at-height` commandline option, which tells the
  `stacks-node` not to mine until it has synchronized to the given
  Stacks block height
- A new RPC endpoint `/v2/blocks/upload/{consensus_hash}` that accepts
  an uploaded a Stacks block for a given sortition

### Changed

- Enabled WAL mode for the chainstate databases. This allows much more
  concurrency in the `stacks-node`, and improves network performance
  across the board. **NOTE:** _This changed the database schema, any
  running node would need to re-initialize their nodes from a new chain
  state when upgrading_.
- Default value `wait_time_for_microblocks`: from 60s to 30s
- The mempool now performs more transfer semantics checks before admitting
  a transaction (e.g., reject if origin = recipient): see issue #2354
- Improved the performance of the code that handles `GetBlocksInv` p2p
  messages by an order of magnitude.
- Improved the performance of the block-downloader's block and
  microblock search code by a factor of 5x.

### Fixed

- Miner mempool querying now works across short-lived forks: see issue #2389
- JSON deserialization for high-depth JSON objects
- Atlas attachment serving: see PR #2390
- Address issues #2379, #2356, #2347, #2346. The tracking of the
  `LeaderBlockCommit` operations inflight is improved, drastically
  reducing the number of block commit rejections. When
  a`LeaderBlockCommit` is not included in the Bitcoin block it was
  targeting, it is condemned to be rejected, per the Stacks
  consensus. To avoid wasting BTC, the miner now tries to send its
  next `LeaderBlockCommit` operations using the UTXOs of the previous
  transaction with a replacement by fee. The fee increase increments
  can be configured with the setting `rbf_fee_increment`.<|MERGE_RESOLUTION|>--- conflicted
+++ resolved
@@ -10,11 +10,8 @@
 ### Added
 
 - Added new `ValidateRejectCode` values to the `/v3/block_proposal` endpoint
-<<<<<<< HEAD
+- Added `StateMachineUpdateContent::V1` to support a vector of `StacksTransaction` expected to be replayed in subsequent Stacks blocks
 - Include a reason string in the transaction receipt when a transaction is rolled back due to a post-condition. This should help users in understanding what went wrong.
-=======
-- Added `StateMachineUpdateContent::V1` to support a vector of `StacksTransaction` expected to be replayed in subsequent Stacks blocks
->>>>>>> a1e0b254
 
 ### Changed
 
