--- conflicted
+++ resolved
@@ -10,6 +10,7 @@
 ### Added
 
 - In the `/v3/transaction/{txid}` RPC endpoint, added `block_height` and `is_canonical` to the response.
+- Added the `events` array to readonly endpoints output.
 
 ## [3.3.0.0.2]
 
@@ -18,12 +19,8 @@
 - Fixed an issue where `event.committed` was always equal to `true` in the block replay RPC endpoint
 - Added `result_hex` and `post_condition_aborted` to the block replay RPC endpoint
 - Added `--epoch <epoch_number>` flag to `clarity-cli` commands to specify the epoch context for evaluation.
-<<<<<<< HEAD
-- Added the `events` array to readonly endpoints output.
-=======
 - Added miner support for generating read-count tenure extends
   - Added `read_count_extend_cost_threshold` config option (in the miner config) which specifies the percentage of the block budget that must be used before attempting a time-based tenure extend. Defaults to 25%.
->>>>>>> 3da96c1a
 
 ### Fixed
 
