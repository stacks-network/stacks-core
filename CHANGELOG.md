--- conflicted
+++ resolved
@@ -7,15 +7,13 @@
 
 ## [Unreleased]
 
-<<<<<<< HEAD
 ### Added
 
 - Include a reason string in the transaction receipt when a transaction is rolled back due to a post-condition. This should help users in understanding what went wrong.
-=======
+
 ### Changed
 
 - Reduce the default `block_rejection_timeout_steps` configuration so that miners will retry faster when blocks fail to reach 70% approved or 30% rejected.
->>>>>>> a7646f96
 
 ## [3.1.0.0.8]
 
