# Changelog

All notable changes to this project will be documented in this file.

The format is based on [Keep a Changelog](https://keepachangelog.com/en/1.0.0/),
and this project adheres to the versioning scheme outlined in the [README.md](README.md).

<<<<<<< HEAD
## [2.4.0.0.0]
This is a **consensus-breaking** release to revert consensus to PoX, and is the second fork proposed in SIP-022.

- [SIP-022](https://github.com/stacksgov/sips/blob/main/sips/sip-022/sip-022-emergency-pox-fix.md)
- [SIP-024](https://github.com/stacksgov/sips/blob/main/sips/sip-024/sip-024-least-supertype-fix.md)

### Fixed
- PoX is re-enabled and stacking resumes starting at Bitcoin block `791551`
- Peer network id is updated to `0x18000009`
- Adds the type sanitization described in SIP-024

This release is compatible with chainstate directories from 2.1.0.0.x and 2.3.0.0.x

## [2.3.0.0.2]

This is a high-priority hotfix release to address a bug in the
stacks-node miner logic which could impact miner availability.

This release is compatible with chainstate directories from 2.3.0.0.x and 2.1.0.0.x

## [2.3.0.0.1]

This is a hotfix release to update:
- peer version identifier used by the stacks-node p2p network.
- yield interpreter errors in deser_hex

This release is compatible with chainstate directories from 2.3.0.0.x and 2.1.0.0.x

## [2.3.0.0.0]

This is a **consensus-breaking** release to address a Clarity VM bug discovered in 2.2.0.0.1.
Tx and read-only calls to functions with traits as parameters are rejected with unchecked TypeValueError.
Additional context and rationale can be found in [SIP-023](https://github.com/stacksgov/sips/blob/main/sips/sip-023/sip-023-emergency-fix-traits.md).

This release is compatible with chainstate directories from 2.1.0.0.x.

## [2.2.0.0.1]

This is a **consensus-breaking** release to address a bug and DoS vector in pox-2's `stack-increase` function.
Additional context and rationale can be found in [SIP-022](https://github.com/stacksgov/sips/blob/main/sips/sip-022/sip-022-emergency-pox-fix.md).

This release is compatible with chainstate directories from 2.1.0.0.x.

## [2.1.0.0.3]

This is a high-priority hotfix release to address a bug in the
stacks-node miner logic which could impact miner availability. This
release's chainstate directory is compatible with chainstate
directories from 2.1.0.0.2.
=======
## [Unreleased]

### Added

- When the Clarity library is built with feature flag `developer-mode`, comments
  from the source code are now attached to the `SymbolicExpression` nodes. This
  will be useful for tools that use the Clarity library to analyze and
  manipulate Clarity source code, e.g. a formatter.

### Fixed

- The transaction receipts for smart contract publish transactions now indicate
  a result of `(err none)` if the top-level code of the smart contract contained
  runtime error and include details about the error in the `vm_error` field of
  the receipt. Fixes issues #3154, #3328.
>>>>>>> 3464a03a

## [2.1.0.0.2]

This software update is a hotfix to resolve improper unlock handling
in mempool admission. This release's chainstate directory is
compatible with chainstate directories from 2.1.0.0.1.

### Fixed

- Fix mempool admission logic's improper handling of PoX unlocks. This would
  cause users to get spurious `NotEnoughFunds` rejections when trying to submit
  their transactions (#3623)

## [2.1.0.0.1]

### Fixed

- Handle the case where a bitcoin node returns zero headers (#3588)
- The default value for `always_use_affirmation_maps` is now set to `false`,
  instead of `true`.  This was preventing testnet nodes from reaching the chain
  tip with the default configuration.
- Reduce default poll time of the `chain-liveness` thread which reduces the
  possibility that a miner thread will get interrupted (#3610).

## [2.1]

This is a **consensus-breaking** release that introduces a _lot_ of new
functionality.  Details on the how and why can be found in [SIP-015](https://github.com/stacksgov/sips/blob/feat/sip-015/sips/sip-015/sip-015-network-upgrade.md),
[SIP-018](https://github.com/MarvinJanssen/sips/blob/feat/signed-structured-data/sips/sip-018/sip-018-signed-structured-data.md),
and [SIP-20](https://github.com/obycode/sips/blob/bitwise-ops/sips/sip-020/sip-020-bitwise-ops.md).

The changelog for this release is a high-level summary of these SIPs.

### Added

- There is a new `.pox-2` contract for implementing proof-of-transfer.  This PoX
  contract enables re-stacking while the user's STX are locked, and incrementing
the amount stacked on top of a locked batch of STX.
- The Clarity function `stx-account` has been added, which returns the account's
  locked and unlocked balances.
- The Clarity functions `principal-destruct` and `principal-construct?`
  functions have been added, which provide the means to convert between a
`principal` instance and the `buff`s and `string-ascii`s that constitute it.
- The Clarity function `get-burn-block-info?` has been added to support
  fetching the burnchain header hash of _any_ burnchain block starting from the
sortition height of the Stacks genesis block, and to support fetching the PoX
addresses and rewards paid by miners for a particular burnchain block height.
- The Clarity function `slice` has been added for obtaining a sub-sequence of a
  `buff`, `string-ascii`, `string-utf8`, or `list`.
- Clarity functions for converting between `string-ascii`, `string-utf8`,
  `uint`, and `int` have been added.
- Clarity functions for converting between big- and little-endian
`buff`  representations of `int` and `uint` have been added.
- The Clarity function `stx-transfer-memo?` has been added, which behaves the
  same as `stx-transfer?` but also takes a memo argument.
- The Clarity function `is-standard` has been added to identify whether or not a
  `principal` instance is a standard or contract principal.
- Clarity functions have been added for converting an arbitrary Clarity type to
  and from its canonical byte string representation.
- The Clarity function `replace-at?` has been added for replacing a single item
  in a `list`, `string-ascii`, `string-utf8`, or `buff`.
- The Clarity global variable `tx-sponsor?` has been added, which evaluates to
  the sponsor of the transaction if the transaction is sponsored.
- The Clarity global variable `chain-id` has been added, which evaluates to the
  4-byte chain ID of this Stacks network.
- The Clarity parser has been rewritten to be about 3x faster than the parser in
  Stacks 2.05.x.x.x.
- Clarity trait semantics have been refined and made more explicit, so as to
  avoid certain corner cases where a trait reference might be downgraded to a
`principal` in Clarity 1.
  * Trait values can be passed to compatible sub-trait types
  * Traits can be embedded in compound types, e.g. `(optional <my-trait>)`
  * Traits can be assigned to a let-variable
- Fixes to unexpected behavior in traits
  * A trait with duplicate function names is now an error
  * Aliased trait names do not interfere with local trait definitions
- The comparison functions `<`, `<=`, `>`, and `>=` now work on `string-ascii`,
  `string-utf8`, and `buff` based on byte-by-byte comparison (note that this is
_not_ lexicographic comparison).
- It is now possible to call `delegate-stx` from a burnchain transaction, just
  as it is for `stack-stx` and `transfer-stx`.

### Changed

- The `delegate-stx` function in `.pox-2` can be called while the user's STX are
  locked.
- If a batch of STX is not enough to clinch even a single reward slot, then the
  STX are automatically unlocked at the start of the reward cycle in which they
are rendered useless in this capacity.
- The PoX sunset has been removed.  PoX rewards will continue in perpetuity.
- Support for segwit and taproot addresses (v0 and v1 witness programs) has been
  added for Stacking.
- The Clarity function `get-block-info?` now supports querying a block's total
  burnchain spend by miners who tried to mine it, the spend by the winner, and
the total block reward (coinbase plus transaction fees).
- A block's coinbase transaction may specify an alternative recipient principal,
  which can be either a standard or contract principal.
- A smart contract transaction can specify which version of Clarity to use.  If
  no version is given, then the epoch-default version will be used (in Stacks
2.1, this is Clarity 2).
- The Stacks node now includes the number of PoX anchor blocks in its
  fork-choice rules. The best Stacks fork is the fork that (1) is on the best
Bitcoin fork, (2) has the most PoX anchor blocks known, and (3) is the longest.
- On-burnchain operations -- `stack-stx`, `delegate-stx`, and `transfer-stx` --
  can take effect within six (6) burnchain blocks in which they are mined,
instead of one.
- Transaction fees are debited from accounts _before_ the transaction is
  processed.
- All smart contract analysis errors are now treated as runtime errors, meaning
  that smart contract transactions which don't pass analysis will still be mined
(so miners get paid for partially validating them).
- The default Clarity version is now 2.  Users can opt for version 1 by using
  the new smart contract transaction wire format and explicitly setting version

### Fixed

- The authorization of a `contract-caller` in `.pox-2` for stacking will now
  expire at the user-specified height, if given.
- The Clarity function `principal-of?` now works on mainnet.
- One or more late block-commits no longer result in the miner losing its
  sortition weight.
- Documentation will indicate explicitly which Clarity version introduced each
  keyword or function. 

## [2.05.0.6.0]

### Changed

- The `/v2/neighbors` endpoint now reports a node's bootstrap peers, so other
  nodes can find high-quality nodes to boot from (#3401)
- If there are two or more Stacks chain tips that are tied for the canonical
  tip, the node deterministically chooses one _independent_ of the arrival order
(#3419). 
- If Stacks blocks for a different fork arrive out-of-order and, in doing so,
  constitute a better fork than the fork the node considers canonical, the node
will update the canonical Stacks tip pointer in the sortition DB before
processing the next sortition (#3419).

### Fixed

- The node keychain no longer maintains any internal state, but instead derives
  keys based on the chain tip the miner is building off of.  This prevents the
node from accidentally producing an invalid block that reuses a microblock
public key hash (#3387).
- If a node mines an invalid block for some reason, it will no longer stall
  forever.  Instead, it will detect that its last-mined block is not the chain
tip, and resume mining (#3406).

## [2.05.0.5.0]

### Changed

- The new minimum Rust version is 1.61
- The act of walking the mempool will now cache address nonces in RAM and to a
  temporary mempool table used for the purpose, instead of unconditionally
querying them from the chainstate MARF.  This builds upon improvements to mempool
goodput over 2.05.0.4.0 (#3337).
- The node and miner implementation has been refactored to remove write-lock
  contention that can arise when the node's chains-coordinator thread attempts to store and
process newly-discovered (or newly-mined) blocks, and when the node's relayer
thread attempts to mine a new block.  In addition, the miner logic has been
moved to a separate thread in order to avoid starving the relayer thread (which
must handle block and transaction propagation, as well as block-processing).
The refactored miner thread will be preemptively terminated and restarted
by the arrival of new Stacks blocks or burnchain blocks, which further
prevents the miner from holding open write-locks in the underlying
chainstate databases when there is new chain data to discover (which would
invalidate the miner's work anyway).  (#3335).

### Fixed

- Fixed `pow` documentation in Clarity (#3338).
- Backported unit tests that were omitted in the 2.05.0.3.0 release (#3348).

## [2.05.0.4.0]

### Fixed

- Denormalize the mempool database so as to remove a `LEFT JOIN` from the SQL
  query for choosing transactions in order by estimated fee rate.  This
drastically speeds up mempool transaction iteration in the miner (#3314)


## [2.05.0.3.0]

### Added

- Added prometheus output for "transactions in last block" (#3138).
- Added envrionement variable STACKS_LOG_FORMAT_TIME to set the time format
  stacks-node uses for logging. (#3219)
  Example: STACKS_LOG_FORMAT_TIME="%Y-%m-%d %H:%M:%S" cargo stacks-node
- Added mock-miner sample config (#3225)

### Changed

- Updates to the logging of transaction events (#3139).
- Moved puppet-chain to `./contrib/tools` directory and disabled compiling by default (#3200)

### Fixed

- Make it so that a new peer private key in the config file will propagate to
  the peer database (#3165).
- Fixed default miner behavior regarding block assembly
  attempts. Previously, the miner would only attempt to assemble a
  larger block after their first attempt (by Bitcoin RBF) if new
  microblock or block data arrived. This changes the miner to always
  attempt a second block assembly (#3184).
- Fixed a bug in the node whereby the node would encounter a deadlock when
  processing attachment requests before the P2P thread had started (#3236).
- Fixed a bug in the P2P state machine whereby it would not absorb all transient errors
  from sockets, but instead propagate them to the outer caller. This would lead
  to a node crash in nodes connected to event observers, which expect the P2P
  state machine to only report fatal errors (#3228)
- Spawn the p2p thread before processing number of sortitions. Fixes issue (#3216) where sync from genesis paused (#3236)
- Drop well-formed "problematic" transactions that result in miner performance degradation (#3212)
- Ignore blocks that include problematic transactions


## [2.05.0.2.1]

### Fixed
- Fixed a security bug in the SPV client whereby the chain work was not being
  considered at all when determining the canonical Bitcoin fork.  The SPV client
  now only accepts a new Bitcoin fork if it has a higher chain work than any other
  previously-seen chain (#3152).

## [2.05.0.2.0]

### IMPORTANT! READ THIS FIRST

Please read the following **WARNINGs** in their entirety before upgrading.

WARNING: Please be aware that using this node on chainstate prior to this release will cause
the node to spend **up to 30 minutes** migrating the data to a new schema.
Depending on the storage medium, this may take even longer.

WARNING: This migration process cannot be interrupted. If it is, the chainstate
will be **irrecovarably corrupted and require a sync from genesis.**

WARNING: You will need **at least 2x the disk space** for the migration to work.
This is because a copy of the chainstate will be made in the same directory in
order to apply the new schema.

It is highly recommended that you **back up your chainstate** before running
this version of the software on it.

### Changed
- The MARF implementation will now defer calculating the root hash of a new trie
  until the moment the trie is committed to disk.  This avoids gratuitous hash
  calculations, and yields a performance improvement of anywhere between 10x and
  200x (#3041).
- The MARF implementation will now store tries to an external file for instances
  where the tries are expected to exceed the SQLite page size (namely, the
  Clarity database). This improves read performance by a factor of 10x to 14x
  (#3059).
- The MARF implementation may now cache trie nodes in RAM if directed to do so
  by an environment variable (#3042).
- Sortition processing performance has been improved by about an order of
  magnitude, by avoiding a slew of expensive database reads (#3045).
- Updated chains coordinator so that before a Stacks block or a burn block is processed, 
  an event is sent through the event dispatcher. This fixes #3015. 
- Expose a node's public key and public key hash160 (i.e. what appears in
  /v2/neighbors) via the /v2/info API endpoint (#3046)
- Reduced the default subsequent block attempt timeout from 180 seconds to 30
  seconds, based on benchmarking the new MARF performance data during a period
  of network congestion (#3098)
- The `blockstack-core` binary has been renamed to `stacks-inspect`.
  This binary provides CLI tools for chain and mempool inspection.

### Fixed
- The AtlasDB previously could lose `AttachmentInstance` data during shutdown
  or crashes (#3082). This release resolves that.

## [2.05.0.1.0]

### Added 
- A new fee estimator intended to produce fewer over-estimates, by having less
  sensitivity to outliers. Its characteristic features are: 1) use a window to
  forget past estimates instead of exponential averaging, 2) use weighted
  percentiles, so that bigger transactions influence the estimates more, 3)
  assess empty space in blocks as having paid the "minimum fee", so that empty
  space is accounted for, 4) use random "fuzz" so that in busy times the fees can
  change dynamically. (#2972)
- Implements anti-entropy protocol for querying transactions from other 
  nodes' mempools. Before, nodes wouldn't sync mempool contents with one another.
  (#2884)
- Structured logging in the mining code paths. This will shine light 
  on what happens to transactions (successfully added, skipped or errored) that the
  miner considers while buildings blocks. (#2975)
- Added the mined microblock event, which includes information on transaction
  events that occurred in the course of mining (will provide insight
  on whether a transaction was successfully added to the block,
  skipped, or had a processing error). (#2975)
- For v2 endpoints, can now specify the `tip` parameter to `latest`. If 
  `tip=latest`, the node will try to run the query off of the latest tip. (#2778)
- Adds the /v2/headers endpoint, which returns a sequence of SIP-003-encoded 
  block headers and consensus hashes (see the ExtendedStacksHeader struct that 
  this PR adds to represent this data). (#2862)
- Adds the /v2/data_var endpoint, which returns a contract's data variable 
  value and a MARF proof of its existence. (#2862)
- Fixed a bug in the unconfirmed state processing logic that could lead to a
  denial of service (node crash) for nodes that mine microblocks (#2970)
- Added prometheus metric that tracks block fullness by logging the percentage of each
  cost dimension that is consumed in a given block (#3025).  
  

### Changed
- Updated the mined block event. It now includes information on transaction 
  events that occurred in the course of mining (will provide insight
  on whether a transaction was successfully added to the block, 
  skipped, or had a processing error). (#2975)
- Updated some of the logic in the block assembly for the miner and the follower
  to consolidate similar logic. Added functions `setup_block` and `finish_block`.
  (#2946)
- Makes the p2p state machine more reactive to newly-arrived 
  `BlocksAvailable` and `MicroblocksAvailable` messages for block and microblock 
  streams that this node does not have. If such messages arrive during an inventory 
  sync, the p2p state machine will immediately transition from the inventory sync 
  work state to the block downloader work state, and immediately proceed to fetch 
  the available block or microblock stream. (#2862)
- Nodes will push recently-obtained blocks and microblock streams to outbound
  neighbors if their cached inventories indicate that they do not yet have them
(#2986).
- Nodes will no longer perform full inventory scans on their peers, except
  during boot-up, in a bid to minimize block-download stalls (#2986).
- Nodes will process sortitions in parallel to downloading the Stacks blocks for
  a reward cycle, instead of doing these tasks sequentially (#2986).
- The node's runloop will coalesce and expire stale requests to mine blocks on
  top of parent blocks that are no longer the chain tip (#2969).
- Several database indexes have been updated to avoid table scans, which
  significantly improves most RPC endpoint speed and cuts node spin-up time in
half (#2989, #3005).
- Fixed a rare denial-of-service bug whereby a node that processes a very deep
  burnchain reorg can get stuck, and be rendered unable to process further
sortitions.  This has never happened in production, but it can be replicated in
tests (#2989).
- Updated what indices are created, and ensures that indices are created even 
  after the database is initialized (#3029).

### Fixed 
- Updates the lookup key for contracts in the pessimistic cost estimator. Before, contracts
  published by different principals with the same name would have had the same 
  key in the cost estimator. (#2984)
- Fixed a few prometheus metrics to be more accurate compared to `/v2` endpoints 
  when polling data (#2987)
- Fixed an error message from the type-checker that shows up when the type of a
  parameter refers to a trait defined in the same contract (#3064).

## [2.05.0.0.0]

This software update is a consensus changing release and the
implementation of the proposed cost changes in SIP-012. This release's
chainstate directory is compatible with chainstate directories from
2.0.11.4.0. However, this release is only compatible with chainstate
directories before the 2.05 consensus changes activate (Bitcoin height
713,000). If you run a 2.00 stacks-node beyond this point, and wish to
run a 2.05 node afterwards, you must start from a new chainstate
directory.

### Added

- At height 713,000 a new `costs-2` contract will be launched by the
  Stacks boot address.

### Changed

- Stacks blocks whose parents are mined >= 713,000 will use default costs
  from the new `costs-2` contract.
- Stacks blocks whose parents are mined >= 713,000 will use the real
  serialized length of Clarity values as the cost inputs to several methods
  that previously used the maximum possible size for the associated types.
- Stacks blocks whose parents are mined >= 713,000 will use the new block
  limit defined in SIP-012.

### Fixed

- Miners are now more aggressive in calculating their block limits
  when confirming microblocks (#2916)

## [2.0.11.4.0]

This software update is a point-release to change the transaction
selection logic in the default miner to prioritize by an estimated fee
rate instead of raw fee. This release's chainstate directory is
compatible with chainstate directories from 2.0.11.3.0.

### Added

- FeeEstimator and CostEstimator interfaces. These can be controlled
  via node configuration options. See the `README.md` for more
  information on the configuration.
- New fee rate estimation endpoint `/v2/fees/transaction` (#2872). See
  `docs/rpc/openapi.yaml` for more information.

### Changed

- Prioritize transaction inclusion in blocks by estimated fee rates (#2859).
- MARF sqlite connections will now use `mmap`'ed connections with up to 256MB
  space (#2869).

## [2.0.11.3.0]

This software update is a point-release to change the transaction selection
logic in the default miner to prioritize by fee instead of nonce sequence.  This
release's chainstate directory is compatible with chainstate directories from
2.0.11.2.0.

## Added

- The node will enforce a soft deadline for mining a block, so that a node
  operator can control how frequently their node attempts to mine a block
regardless of how congested the mempool is.  The timeout parameters are
controlled in the `[miner]` section of the node's config file (#2823).

## Changed

- Prioritize transaction inclusion in the mempool by transaction fee (#2823).

## [2.0.11.2.0]

NOTE: This change resets the `testnet`. Users running a testnet node will need
to reset their chain states.

### Added

- `clarity-cli` will now also print a serialized version of the resulting
  output from `eval` and `execute` commands. This serialization is in
  hexademical string format and supports integration with other tools. (#2684)
- The creation of a Bitcoin wallet with BTC version `> 0.19` is now supported
  on a private testnet. (#2647)
- `lcov`-compatible coverage reporting has been added to `clarity-cli` for
  Clarity contract testing. (#2592)
- The `README.md` file has new documentation about the release process. (#2726)

### Changed

- This change resets the testnet. (#2742)
- Caching has been added to speed up `/v2/info` responses. (#2746)

### Fixed

- PoX syncing will only look back to the reward cycle prior to divergence,
  instead of looking back over all history. This will speed up running a
  follower node. (#2746)
- The UTXO staleness check is re-ordered so that it occurs before the RBF-limit
  check. This way, if stale UTXOs reached the "RBF limit" a miner will recover
  by resetting the UTXO cache. (#2694)
- Microblock events were being sent to the event observer when microblock data
  was received by a peer, but were not emitted if the node mined the
  microblocks itself. This made something like the private-testnet setup
  incapable of emitting microblock events. Microblock events are now sent
  even when self-mined. (#2653)
- A bug is fixed in the mocknet/helium miner that would lead to a panic if a
  burn block occurred without a sortition in it. (#2711)
- Two bugs that caused problems syncing with the bitcoin chain during a
  bitcoin reorg have been fixed (#2771, #2780).
- Documentation is fixed in cases where string and buffer types are allowed
  but not covered in the documentation.  (#2676)

## [2.0.11.1.0]

This software update is our monthly release. It introduces fixes and features for both developers and miners. 
This release's chainstate directory is compatible with chainstate directories from 2.0.11.0.0.

## Added

- `/new_microblock` endpoint to notify event observers when a valid microblock
  has been received (#2571).
- Added new features to `clarity-cli` (#2597)
- Exposing new mining-related metrics in prometheus (#2664)
  - Miner's computed relative miner score as a percentage
  - Miner's computed commitment, the min of their previous commitment and their median commitment
  - Miner's current median commitment
- Add `key-for-seed` command to the `stacks-node` binary - outputs the associated secret key hex string
  and WIF formatted secret key for a given "seed" value (#2658).

## Changed

- Improved mempool walk order (#2514).
- Renamed database `tx_tracking.db` to `tx_tracking.sqlite` (#2666).
  
## Fixed 

- Alter the miner to prioritize spending the most recent UTXO when building a transaction, 
  instead of the largest UTXO. In the event of a tie, it uses the smallest UTXO first (#2661).
- Fix trait rpc lookups for implicitly implemented traits (#2602).
- Fix `v2/pox` endpoint, broken on Mocknet (#2634).
- Align cost limits on mocknet, testnet and mainnet (#2660). 
- Log peer addresses in the HTTP server (#2667)
- Mine microblocks if there are no recent unprocessed Stacks blocks

## [2.0.11.0.0]

The chainstate directory has been restructured in this release. It is not
compatible with prior chainstate directories.

## Added

- `/drop_mempool_tx` endpoint to notify event observers when a mempool
  transaction has been removed the mempool.
- `"reward_slot_holders"` field to the `new_burn_block` event
- CTRL-C handler for safe shutdown of `stacks-node`
- Log transactions in local db table via setting env `STACKS_TRANSACTION_LOG=1`
- New prometheus metrics for mempool transaction processing times and
  outstanding mempool transactions
- New RPC endpoint with path `/v2/traits/contractAddr/contractName/traitContractName
  /traitContractAddr/traitName` to determine whether a given trait is implemented 
  within the specified contract (either explicitly or implicitly).
- Re-activate the Atlas network for propagating and storing transaction
  attachments. This re-enables off-chain BNS name storage.
- Re-activate microblock mining.

## Changed

- Improved chainstate directory layout
- Improved node boot up time
- Better handling of flash blocks
- The `/v2/pox` RPC endpoint was updated to include more useful
  information about the current and next PoX cycles. For details, see
  `docs/rpc-endpoints.md`
  
## Fixed 

- Fixed faulty logic in the mempool that was still treating the transaction fee
  as a fee rate, which prevented replace-by-fee from working as expected.

## [2.0.10.0.1]

This is a low-priority hotfix release to address a bug in the deserialization logic. The
chainstate directory of 2.0.10.0.1 is compatible with 2.0.10. This release also begins the
usage of the versioning scheme outlined in the [README.md](README.md).

## [2.0.10]

This is a low-priority hotfix release to address two bugs in the block downloader. The
chainstate directory of 2.0.10 is compatible with 2.0.9. If booting up a node from genesis, or
an existing node has stalled in downloading blocks, this hotfix is necessary for your
node.

## Fixed

- Bug in microblocks inventory vector calculation that included invalidated microblocks
  as present bit. This bug will impact nodes booting up from genesis, but not affect nodes
  currently running at the chain tip (#2518).
- Bug in microblocks downloader logic that would cause the stacks-node to fail to wake-up
  to process newly arrived microblocks in certain instances (#2491).

## [2.0.9]

This is a hotfix release for improved handling of arriving Stacks blocks through
both the RPC interface and the P2P ineterface.  The chainstate directory of
2.0.9 is compatible with the 2.0.8 chainstate.

## Fixed

- TOCTTOU bug fixed in the chain processing logic that, which now ensures that
  an arriving Stacks block is processed at most once.

## [2.0.8] - 2021-03-02

This is a hotfix release for improved handling of static analysis storage and
improved `at-block` behavior. The chainstate directory of 2.0.8 is compatible with
the 2.0.7 chainstate.

## Fixed

- Improved static analysis storage
- `at-block` behavior in `clarity-cli` and unit tests (no changes in `stacks-node`
  behavior).

## [2.0.7] - 2021-02-26

This is an emergency hotfix that prevents the node from accidentally deleting
valid block data if its descendant microblock stream is invalid for some reason.

## Fixed

- Do not delete a valid parent Stacks block.


## [2.0.6] - 2021-02-15

The database schema has not changed since 2.0.5, so when spinning up a
2.0.6 node from a 2.0.5 chainstate, you do not need to use a fresh
working directory. Earlier versions' chainstate directories are
incompatible, however.

### Fixed

- Miner RBF logic has two "fallback" logic changes. First, if the RBF
  logic has increased fees by more than 50%, do not submit a new
  transaction. Second, fix the "same chainstate hash" fallback check.
- Winning block txid lookups in the SortitionDB have been corrected
  to use the txid during the lookup.
- The miner will no longer attempt to mine a new Stacks block if it receives a
  microblock in a discontinuous microblock stream.

## [2.0.5] - 2021-02-12

The database schema has changed since 2.0.4, so when spinning up a 2.0.5
node from an earlier chainstate, you must use a fresh working directory.

### Added

- Miner heuristic for handling relatively large or computationally
  expensive transactions: such transactions will be dropped from the
  mempool to prevent miners from re-attempting them once they fail.
  Miners can also now continue processing transactions that are
  behind those transactions in the mempool "queue".

### Fixed

- Miner block assembly now uses the correct block limit available via
  the node config
- `tx_fees_streamed_produced` fees are included in miner coinbase
  events for event observers
- SQLite indexes are now correctly created on database instantion

### Changed

- STX unlock events are now sent over the events endpoint bundled
  into an associated unlock transaction
- Atlas attachments networking endpoints are disabled for this
  release, while networking issues are addressed in the
  implementation

## [2.0.4] - 2021-02-07

### Changed

- Atlas attachments networking endpoints are disabled for this
  release, while networking issues are addressed in the
  implementation.

## [2.0.3] - 2021-02-04

### Added

- `stacks-node --mine-at-height` commandline option, which tells the
  `stacks-node` not to mine until it has synchronized to the given
  Stacks block height
- A new RPC endpoint `/v2/blocks/upload/{consensus_hash}` that accepts
  an uploaded a Stacks block for a given sortition

### Changed

- Enabled WAL mode for the chainstate databases. This allows much more
  concurrency in the `stacks-node`, and improves network performance
  across the board. **NOTE:** *This changed the database schema, any
  running node would need to re-initialize their nodes from a new chain
  state when upgrading*.
- Default value `wait_time_for_microblocks`: from 60s to 30s
- The mempool now performs more transfer semantics checks before admitting
  a transaction (e.g., reject if origin = recipient): see issue #2354
- Improved the performance of the code that handles `GetBlocksInv` p2p
  messages by an order of magnitude.
- Improved the performance of the block-downloader's block and
  microblock search code by a factor of 5x.

### Fixed

- Miner mempool querying now works across short-lived forks: see issue #2389
- JSON deserialization for high-depth JSON objects
- Atlas attachment serving: see PR #2390
- Address issues #2379, #2356, #2347, #2346. The tracking of the
  `LeaderBlockCommit` operations inflight is improved, drastically
  reducing the number of block commit rejections. When
  a`LeaderBlockCommit` is not included in the Bitcoin block it was
  targeting, it is condemned to be rejected, per the Stacks
  consensus. To avoid wasting BTC, the miner now tries to send its
  next `LeaderBlockCommit` operations using the UTXOs of the previous
  transaction with a replacement by fee. The fee increase increments
  can be configured with the setting `rbf_fee_increment`.<|MERGE_RESOLUTION|>--- conflicted
+++ resolved
@@ -5,7 +5,23 @@
 The format is based on [Keep a Changelog](https://keepachangelog.com/en/1.0.0/),
 and this project adheres to the versioning scheme outlined in the [README.md](README.md).
 
-<<<<<<< HEAD
+## [Unreleased]
+
+### Added
+
+- When the Clarity library is built with feature flag `developer-mode`, comments
+  from the source code are now attached to the `SymbolicExpression` nodes. This
+  will be useful for tools that use the Clarity library to analyze and
+  manipulate Clarity source code, e.g. a formatter.
+
+### Fixed
+
+- The transaction receipts for smart contract publish transactions now indicate
+  a result of `(err none)` if the top-level code of the smart contract contained
+  runtime error and include details about the error in the `vm_error` field of
+  the receipt. Fixes issues #3154, #3328.
+
+
 ## [2.4.0.0.0]
 This is a **consensus-breaking** release to revert consensus to PoX, and is the second fork proposed in SIP-022.
 
@@ -55,23 +71,6 @@
 stacks-node miner logic which could impact miner availability. This
 release's chainstate directory is compatible with chainstate
 directories from 2.1.0.0.2.
-=======
-## [Unreleased]
-
-### Added
-
-- When the Clarity library is built with feature flag `developer-mode`, comments
-  from the source code are now attached to the `SymbolicExpression` nodes. This
-  will be useful for tools that use the Clarity library to analyze and
-  manipulate Clarity source code, e.g. a formatter.
-
-### Fixed
-
-- The transaction receipts for smart contract publish transactions now indicate
-  a result of `(err none)` if the top-level code of the smart contract contained
-  runtime error and include details about the error in the `vm_error` field of
-  the receipt. Fixes issues #3154, #3328.
->>>>>>> 3464a03a
 
 ## [2.1.0.0.2]
 
