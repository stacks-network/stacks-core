# Changelog

All notable changes to this project will be documented in this file.

The format is based on [Keep a Changelog](https://keepachangelog.com/en/1.0.0/),
and this project adheres to the versioning scheme outlined in the [README.md](README.md).

<<<<<<< HEAD
## Unreleased

### Changed

- When a previous block commit is unable to be RBFed, the miner will now just wait for it to be confirmed instead of submitting a new block commit which breaks the miner's UTXO chain.
=======
# Unreleased

### Added

- Added a new RPC endpoint `/v3/health` to query the node's health status. The endpoint returns a 200 status code with relevant synchronization information (including the node's current Stacks tip height, the maximum Stacks tip height among its neighbors, and the difference between these two). A user can use the `difference_from_max_peer` value to decide what is a good threshold for them before considering the node out of sync. The endpoint returns a 500 status code if the query cannot retrieve viable data.
- Improve prometheus metrics to gain more insights into the current state of the mempool
  - `stacks_node_miner_stop_reason_total`: Counts the number of times the miner stopped mining due to various reasons.
  - Always report the number of transactions mined in the last attempt, even if there were 0

- Added a new option `--hex-file <file_path>` to `blockstack-cli contract-call` command, that allows to pass a serialized Clarity value by file.
- Added a new option `--postcondition-mode [allow, deny]` to `blockstack-cli publish` command, to set the post-condition mode to allow or deny on the transaction (default is deny)

### Changed

- Changed default mempool walk strategy to `NextNonceWithHighestFeeRate`

### Fixed

- Fixed an issue that prevented the correct usage of anchor mode options (`--microblock-only`, `--block-only`) when using `blockstack-cli publish` command.
- Fix several bugs in the mock-miner that caused it to fail to mine blocks in certain conditions

## [3.1.0.0.12]

### Added

- Document missing config structs
- Document MinerConfig parameters
- Document BurnchainConfig parameters
- Document NodeConfig parameters

### Changed

- `get_fresh_random_neighbors` to include allowed neigbors
- Logging improvements and cleanup
- Move serde serializers to stacks_common
- Depend on clarity backing store interface
- Updated `./docs/event-dispacher.md`

### Fixed

- Handle Bitcoin reorgs during Stacks tenure extend
>>>>>>> f87444b4

## [3.1.0.0.11]

- Hotfix for p2p stack misbehavior in mempool syncing conditions

## [3.1.0.0.10]

### Added

- Persisted tracking of StackerDB slot versions for mining. This improves miner p2p performance.

## [3.1.0.0.9]

### Added

- Added field `vm_error` to EventObserver transaction outputs
- Added new `ValidateRejectCode` values to the `/v3/block_proposal` endpoint
- Added `StateMachineUpdateContent::V1` to support a vector of `StacksTransaction` expected to be replayed in subsequent Stacks blocks
- Include a reason string in the transaction receipt when a transaction is rolled back due to a post-condition. This should help users in understanding what went wrong.
- Updated `StackerDBListener` to monitor signer state machine updates and store signer global state information, enabling miners to perform transaction replays.
- Added a testnet `replay_transactions` flag to the miner configuration to feature-gate transaction replay. When enabled, the miner will construct a replay block if a threshold of signers signals that a transaction set requires replay.

### Changed

- Reduce the default `block_rejection_timeout_steps` configuration so that miners will retry faster when blocks fail to reach 70% approved or 30% rejected.
- Added index for `next_ready_nakamoto_block()` which improves block processing performance.
- Added a new field, `parent_burn_block_hash`, to the payload that is included in the `/new_burn_block` event observer payload.

### Fixed

- Fix regression in mock-mining, allowing the mock miner to continue mining blocks throughout a tenure instead of failing after mining the tenure change block.

## [3.1.0.0.8]

### Added

- Add fee information to transaction log ending with "success" or "skipped", while building a new block
- Add `max_execution_time_secs` to miner config for limiting duration of contract calls
- When a miner's config file is updated (ie with a new fee rate), a new block commit is issued using
  the new values ([#5924](https://github.com/stacks-network/stacks-core/pull/5924))
- Add `txindex` configuration option enabling the storage (and querying via api) of transactions. Note: the old STACKS_TRANSACTION_LOG environment var configuration is no longer available.

### Changed

- When a miner times out waiting for signatures, it will re-propose the same block instead of building a new block ([#5877](https://github.com/stacks-network/stacks-core/pull/5877))
- Improve tenure downloader trace verbosity applying proper logging level depending on the tenure state ("debug" if unconfirmed, "info" otherwise) ([#5871](https://github.com/stacks-network/stacks-core/issues/5871))
- Remove warning log about missing UTXOs when a node is configured as `miner` with `mock_mining` mode enabled ([#5841](https://github.com/stacks-network/stacks-core/issues/5841))
- Deprecated the `wait_on_interim_blocks` option in the miner config file. This option is no longer needed, as the miner will always wait for interim blocks to be processed before mining a new block. To wait extra time in between blocks, use the `min_time_between_blocks_ms` option instead. ([#5979](https://github.com/stacks-network/stacks-core/pull/5979))
- Added `empty_mempool_sleep_ms` to the miner config file to control the time to wait in between mining attempts when the mempool is empty. If not set, the default sleep time is 2.5s. ([#5997](https://github.com/stacks-network/stacks-core/pull/5997))

## [3.1.0.0.7]

### Added

- Add `disable_retries` mode for events_observer disabling automatic retry on error

### Changed

- Implement faster cost tracker for default cost functions in Clarity
- By default, miners will wait for a new tenure to start for a configurable amount of time after receiving a burn block before
  submitting a block commit. This will reduce the amount of RBF transactions miners are expected to need.
- Add weight threshold and percentages to `StackerDBListener` logs
- Signer will not allow reorg if more than one block in the current tenure has already been globally approved

## [3.1.0.0.6]

### Added

- The `BlockProposal` StackerDB message serialization struct now includes a `server_version` string, which represents the version of the node that the miner is using. ([#5803](https://github.com/stacks-network/stacks-core/pull/5803))
- Add `vrf_seed` to the `/v3/sortitions` rpc endpoint
- Added hot-reloading of `burnchain.burn_fee_cap` from a miner's config file ([#5857](https://github.com/stacks-network/stacks-core/pull/5857))

### Changed

- Miner will stop waiting for signatures on a block if the Stacks tip advances (causing the block it had proposed to be invalid).
- Logging improvements:
  - P2P logs now includes a reason for dropping a peer or neighbor
  - Improvements to how a PeerAddress is logged (human readable format vs hex)
- Pending event dispatcher requests will no longer be sent to URLs that are no longer registered as event observers ([#5834](https://github.com/stacks-network/stacks-core/pull/5834))

### Fixed

- Error responses to /v2/transactions/fees are once again expressed as JSON ([#4145](https://github.com/stacks-network/stacks-core/issues/4145)).

## [3.1.0.0.5]

### Added

- Add miner configuration option `tenure_extend_cost_threshold` to specify the percentage of the tenure budget that must be spent before a time-based tenure extend is attempted
- Add miner configuration option `tenure_extend_wait_timeout_ms` to specify the time to wait before trying to continue a tenure because the next miner did not produce blocks

### Changed

- Miner will include other transactions in blocks with tenure extend transactions (#5760)
- Add `block_rejection_timeout_steps` to miner configuration for defining rejections-based timeouts while waiting for signers response (#5705)
- Miner will not issue a tenure extend until at least half of the block budget has been spent (#5757)
- Miner will issue a tenure extend if the incoming miner has failed to produce a block (#5729)

### Fixed

- Miners who restart their nodes immediately before a winning tenure now correctly detect that
  they won the tenure after their nodes restart ([#5750](https://github.com/stacks-network/stacks-core/issues/5750)).

## [3.1.0.0.4]

### Added

- The stacks-node miner now performs accurate tenure-extensions in certain bitcoin block production
  cases: when a bitcoin block is produced before the previous bitcoin block's Stacks tenure started.
  Previously, the miner had difficulty restarting their missed tenure and extending into the new
  bitcoin block, leading to 1-2 bitcoin blocks of missed Stacks block production.
- The event dispatcher now includes `consensus_hash` in the `/new_block` and `/new_burn_block` payloads. ([#5677](https://github.com/stacks-network/stacks-core/pull/5677))

## Changed

- When a miner reorgs the previous tenure due to a poorly timed block, it can now continue to build blocks on this new chain tip (#5691)

## [3.1.0.0.3]

### Added

- Add `tenure_timeout_secs` to the miner for determining when a time-based tenure extend should be attempted.
- Added configuration option `block_proposal_max_age_secs` under `[connection_options]` to prevent processing stale block proposals

### Changed

- The RPC endpoint `/v3/block_proposal` no longer will evaluate block proposals more than `block_proposal_max_age_secs` old
- When a transaction is dropped due to replace-by-fee, the `/drop_mempool_tx` event observer payload now includes `new_txid`, which is the transaction that replaced this dropped transaction. When a transaction is dropped for other reasons, `new_txid` is `null`. [#5381](https://github.com/stacks-network/stacks-core/pull/5381)
- Nodes will assume that all PoX anchor blocks exist by default, and stall initial block download indefinitely to await their arrival (#5502)

### Fixed

- Signers no longer accept messages for blocks from different reward cycles (#5662)

## [3.1.0.0.2]

### Added

- **SIP-029 consensus rules, activating in epoch 3.1 at block 875,000** (see [SIP-029](https://github.com/stacksgov/sips/blob/main/sips/sip-029/sip-029-halving-alignment.md) for details)
- New RPC endpoints
  - `/v2/clarity/marf/:marf_key_hash`
  - `/v2/clarity/metadata/:principal/:contract_name/:clarity_metadata_key`
- When a proposed block is validated by a node, the block can be validated even when the block version is different than the node's default ([#5539](https://github.com/stacks-network/stacks-core/pull/5539))
- A miner will now generate a tenure-extend when at least 70% of the signers have confirmed that they are willing to allow one, via the new timestamp included in block responses. This allows the miner to refresh its budget in between Bitcoin blocks. ([#5476](https://github.com/stacks-network/stacks-core/discussions/5476))
- Set the epoch to 3.1 in the Clarity DB upon activation.

### Changed

## [3.0.0.0.4]

### Added

### Changed

- Use the same burn view loader in both block validation and block processing

## [3.0.0.0.3]

### Added

### Changed
- Add index for StacksBlockId to nakamoto block headers table (improves node performance)
- Remove the panic for reporting DB deadlocks (just error and continue waiting)
- Add index to `metadata_table` in Clarity DB on `blockhash`
- Add `block_commit_delay_ms` to the config file to control the time to wait after seeing a new burn block, before submitting a block commit, to allow time for the first Nakamoto block of the new tenure to be mined, allowing this miner to avoid the need to RBF the block commit.
- Add `tenure_cost_limit_per_block_percentage` to the miner config file to control the percentage remaining tenure cost limit to consume per nakamoto block.
- Add `/v3/blocks/height/:block_height` rpc endpoint
- If the winning miner of a sortition is committed to the wrong parent tenure, the previous miner can immediately tenure extend and continue mining since the winning miner would never be able to propose a valid block. (#5361)

## [3.0.0.0.2]

### Added

### Changed
- Fixes  a few bugs in the relayer and networking stack
  - detects and deprioritizes unhealthy replicas
  - fixes an issue in the p2p stack which was preventing it from caching the reward set.

## [3.0.0.0.1]

### Changed
- Add index for StacksBlockId to nakamoto block headers table (improves node performance)
- Remove the panic for reporting DB deadlocks (just error and continue waiting)
- Various test fixes for CI (5353, 5368, 5372, 5371, 5380, 5378, 5387, 5396, 5390, 5394)
- Various log fixes:
    - don't say proceeding to mine blocks if not a miner
    - misc. warns downgraded to debugs
- 5391: Update default block proposal timeout to 10 minutes
- 5406: After block rejection, miner pauses
- Docs fixes
    - Fix signer docs link
    - Specify burn block in clarity docs

## [3.0.0.0.0]

### Added

- **Nakamoto consensus rules, activating in epoch 3.0 at block 867,867** (see [SIP-021](https://github.com/stacksgov/sips/blob/main/sips/sip-021/sip-021-nakamoto.md) for details)
- Clarity 3, activating with epoch 3.0
  - Keywords / variable
    - `tenure-height` added
    - `stacks-block-height` added
    - `block-height` removed
  - Functions
    - `get-stacks-block-info?` added
    - `get-tenure-info?` added
    - `get-block-info?` removed
- New RPC endpoints
  - `/v3/blocks/:block_id`
  - `/v3/blocks/upload/`
  - `/v3/signer/:signer_pubkey/:cycle_num`
  - `/v3/sortitions`
  - `/v3/stacker_set/:cycle_num`
  - `/v3/tenures/:block_id`
  - `/v3/tenures/fork_info/:start/:stop`
  - `/v3/tenures/info`
  - `/v3/tenures/tip/:consensus_hash`
- Re-send events to event observers across restarts
- Support custom chain-ids for testing
- Add `replay-block` command to CLI

### Changed

- Strict config file validation (unknown fields will cause the node to fail to start)
- Add optional `timeout_ms` to `events_observer` configuration
- Modified RPC endpoints
  - Include `tenure_height` in `/v2/info` endpoint
  - Include `block_time` and `tenure_height` in `/new/block` event payload
- Various improvements to logging, reducing log spam and improving log messages
- Various improvements and bugfixes

## [2.5.0.0.7]

### Added

- Add warn logs for block validate rejections (#5079)
- Neon mock miner replay (#5060)

### Changed

- Revert BurnchainHeaderHash serialization change (#5094)
- boot_to_epoch_3 in SignerTest should wait for a new commit (#5087)
- Fix block proposal rejection test (#5084)
- Mock signing revamp (#5070)
- Multi miner fixes jude (#5040)
- Remove spurious deadlock condition whenever the sortition DB is opened

## [2.5.0.0.6]

### Changed

- If there is a getchunk/putchunk that fails due to a stale (or future) version NACK, the StackerDB sync state machine should immediately retry sync (#5066)

## [2.5.0.0.5]

### Added

- Added configuration option `connections.antientropy_retry` (#4932)

### Changed

- Set default antientropy_retry to run once per hour (#4935)

## [2.5.0.0.4]

### Added

- Adds the solo stacking scenarios to the stateful property-based testing strategy for PoX-4 (#4725)
- Add signer-key to synthetic stack-aggregation-increase event (#4728)
- Implement the assumed total commit with carry-over (ATC-C) strategy for denying opportunistic Bitcoin miners from mining Stacks at a discount (#4733)
- Adding support for stacks-block-height and tenure-height in Clarity 3 (#4745)
- Preserve PeerNetwork struct when transitioning to 3.0 (#4767)
- Implement singer monitor server error (#4773)
- Pull current stacks signer out into v1 implementation and create placeholder v0 mod (#4778)
- Create new block signature message type for v0 signer (#4787)
- Isolate the rusqlite dependency in stacks-common and clarity behind a cargo feature (#4791)
- Add next_initiative_delay config option to control how frequently the miner checks if a new burnchain block has been processed (#4795)
- Various performance improvements and cleanup

### Changed

- Downgraded log messages about transactions from warning to info (#4697)
- Fix race condition between the signer binary and the /v2/pox endpoint (#4738)
- Make node config mock_miner item hot-swappable (#4743)
- Mandates that a burnchain block header be resolved by a BurnchainHeaderReader, which will resolve a block height to at most one burnchain header (#4748)
- Optional config option to resolve DNS of bootstrap nodes (#4749)
- Limit inventory syncs with new peers (#4750)
- Update /v2/fees/transfer to report the median transaction fee estimate for a STX-transfer of 180 bytes (#4754)
- Reduce connection spamming in stackerdb (#4759)
- Remove deprecated signer cli commands (#4772)
- Extra pair of signer slots got introduced at the epoch 2.5 boundary (#4845, #4868, #4891)
- Never consider Stacks chain tips that are not on the canonical burn chain #4886 (#4893)

### Fixed

- Allow Nakamoto blocks to access the burn block associated with the current tenure (#4333)

## [2.5.0.0.3]

This release fixes a regression in `2.5.0.0.0` from `2.4.0.1.0` caused by git merge

## [2.5.0.0.2]

This release fixes two bugs in `2.5.0.0.0`, correctly setting the activation height for 2.5, and the network peer version.

## [2.5.0.0.0]

This release implements the 2.5 Stacks consensus rules which activates at Bitcoin block `840,360`: primarily the instantiation
of the pox-4 contract. For more details see SIP-021.

This is the first consensus-critical release for Nakamoto. Nodes which do not update before the 2.5 activation height will be forked away from the rest of the network. This release is compatible with 2.4.x chain state directories and does not require resyncing from genesis. The first time a node boots with this version it will perform some database migrations which could lengthen the normal node startup time.

**This is a required release before Nakamoto rules are enabled in 3.0.**

### Timing of Release from 2.5 to 3.0

Activating Nakamoto will include two epochs:

- **Epoch 2.5:** Pox-4 contract is booted up but no Nakamoto consensus rules take effect.
- **Epoch 3:** Nakamoto consensus rules take effect.

### Added

- New RPC endpoint `/v2/stacker_set/{cycle_number}` to fetch stacker sets in PoX-4
- New `/new_pox_anchor` endpoint for broadcasting PoX anchor block processing.
- Stacker bitvec in NakamotoBlock
- New [`pox-4` contract](./stackslib/src/chainstate/stacks/boot/pox-4.clar) that reflects changes in how Stackers are signers in Nakamoto:
  - `stack-stx`, `stack-extend`, `stack-increase` and `stack-aggregation-commit` now include a `signer-key` parameter, which represents the public key used by the Signer. This key is used for determining the signer set in Nakamoto.
  - Functions that include a `signer-key` parameter also include a `signer-sig` parameter to demonstrate that the owner of `signer-key` is approving that particular Stacking operation. For more details, refer to the `verify-signer-key-sig` method in the `pox-4` contract.
  - Signer key authorizations can be added via `set-signer-key-authorization` to omit the need for `signer-key` signatures
  - A `max-amount` field is a field in signer key authorizations and defines the maximum amount of STX that can be locked in a single transaction.
- Added configuration parameters to customize the burn block at which to start processing Stacks blocks, when running on testnet or regtest.
  ```
  [burnchain]
  first_burn_block_height = 2582526
  first_burn_block_timestamp = 1710780828
  first_burn_block_hash = "000000000000001a17c68d43cb577d62074b63a09805e4a07e829ee717507f66"
  ```

### Modified

- `pox-4.aggregation-commit` contains a signing-key parameter (like
  `stack-stx` and `stack-extend`), the signing-key parameter is removed from
  `delegate-*` functions.

## [2.4.0.1.0]

### Added

- When the Clarity library is built with feature flag `developer-mode`, comments
  from the source code are now attached to the `SymbolicExpression` nodes. This
  will be useful for tools that use the Clarity library to analyze and
  manipulate Clarity source code, e.g. a formatter.
- New RPC endpoint at /v2/constant_val to fetch a constant from a contract.
- A new subsystem, called StackerDB, has been added, which allows a set of
  Stacks nodes to store off-chain data on behalf of a specially-crafter smart
  contract. This is an opt-in feature; Stacks nodes explicitly subscribe to
  StackerDB replicas in their config files.
- Message definitions and codecs for Stacker DB, a replicated off-chain DB
  hosted by subscribed Stacks nodes and controlled by smart contracts
- Added 3 new public and regionally diverse bootstrap nodes: est.stacksnodes.org, cet.stacksnodes.org, sgt.stacksnodes.org
- satoshis_per_byte can be changed in the config file and miners will always use
  the most up to date value
- New RPC endpoint at /v2/block_proposal for miner to validate proposed block.
  Only accessible on local loopback interface

In addition, this introduces a set of improvements to the Stacks miner behavior. In
particular:

- The VRF public key can be re-used across node restarts.
- Settings that affect mining are hot-reloaded from the config file. They take
  effect once the file is updated; there is no longer a need to restart the
  node.
- The act of changing the miner settings in the config file automatically
  triggers a subsequent block-build attempt, allowing the operator to force the
  miner to re-try building blocks.
- This adds a new tip-selection algorithm that minimizes block orphans within a
  configurable window of time.
- When configured, the node will automatically stop mining if it is not achieving a
  targeted win rate over a configurable window of blocks.
- When configured, the node will selectively mine transactions from only certain
  addresses, or only of certain types (STX-transfers, contract-publishes,
  contract-calls).
- When configured, the node will optionally only RBF block-commits if it can
  produce a block with strictly more transactions.

### Changed

- `developer-mode` is no longer enabled in the default feature set. This is the correct default behavior, since the stacks-node should NOT build with developer-mode enabled by default. Tools that need to use developer-mode should enable it explicitly.

### Fixed

- The transaction receipts for smart contract publish transactions now indicate
  a result of `(err none)` if the top-level code of the smart contract contained
  runtime error and include details about the error in the `vm_error` field of
  the receipt. Fixes issues #3154, #3328.
- Added config setting `burnchain.wallet_name` which addresses blank wallets no
  longer being created by default in recent bitcoin versions. Fixes issue #3596
- Use the current burnchain tip to lookup UTXOs (Issue #3733)
- The node now gracefully shuts down even if it is in the middle of a handshake with
  bitcoind. Fixes issue #3734.

## [2.4.0.0.4]

This is a high-priority hotfix that addresses a bug in transaction processing which
could impact miner availability.

## [2.4.0.0.3]

This is a high-priority hotfix that addresses a bug in transaction processing which
could impact miner availability.

## [2.4.0.0.2]

This is a hotfix that changes the logging failure behavior from panicking to dropping
the log message (PR #3784).

## [2.4.0.0.4]

This is a high-priority hotfix that addresses a bug in transaction processing which
could impact miner availability.

## [2.4.0.0.3]

This is a high-priority hotfix that addresses a bug in transaction processing which
could impact miner availability.

## [2.4.0.0.2]

This is a hotfix that changes the logging failure behavior from panicking to dropping
the log message (PR #3784).

## [2.4.0.0.1]

This is a minor change to add `txid` fields into the log messages from failing
contract deploys. This will help tools (and users) more easily find the log
messages to determine what went wrong.

## [2.4.0.0.0]

This is a **consensus-breaking** release to revert consensus to PoX, and is the second fork proposed in SIP-022.

- [SIP-022](https://github.com/stacksgov/sips/blob/main/sips/sip-022/sip-022-emergency-pox-fix.md)
- [SIP-024](https://github.com/stacksgov/sips/blob/main/sips/sip-024/sip-024-least-supertype-fix.md)

### Fixed

- PoX is re-enabled and stacking resumes starting at Bitcoin block `791551`
- Peer network id is updated to `0x18000009`
- Adds the type sanitization described in SIP-024

This release is compatible with chainstate directories from 2.1.0.0.x and 2.3.0.0.x

## [2.3.0.0.2]

This is a high-priority hotfix release to address a bug in the
stacks-node miner logic which could impact miner availability.

This release is compatible with chainstate directories from 2.3.0.0.x and 2.1.0.0.x

## [2.3.0.0.1]

This is a hotfix release to update:

- peer version identifier used by the stacks-node p2p network.
- yield interpreter errors in deser_hex

This release is compatible with chainstate directories from 2.3.0.0.x and 2.1.0.0.x

## [2.3.0.0.0]

This is a **consensus-breaking** release to address a Clarity VM bug discovered in 2.2.0.0.1.
Tx and read-only calls to functions with traits as parameters are rejected with unchecked TypeValueError.
Additional context and rationale can be found in [SIP-023](https://github.com/stacksgov/sips/blob/main/sips/sip-023/sip-023-emergency-fix-traits.md).

This release is compatible with chainstate directories from 2.1.0.0.x.

## [2.2.0.0.1]

This is a **consensus-breaking** release to address a bug and DoS vector in pox-2's `stack-increase` function.
Additional context and rationale can be found in [SIP-022](https://github.com/stacksgov/sips/blob/main/sips/sip-022/sip-022-emergency-pox-fix.md).

This release is compatible with chainstate directories from 2.1.0.0.x.

## [2.1.0.0.3]

This is a high-priority hotfix release to address a bug in the
stacks-node miner logic which could impact miner availability. This
release's chainstate directory is compatible with chainstate
directories from 2.1.0.0.2.

## [2.1.0.0.2]

This software update is a hotfix to resolve improper unlock handling
in mempool admission. This release's chainstate directory is
compatible with chainstate directories from 2.1.0.0.1.

### Fixed

- Fix mempool admission logic's improper handling of PoX unlocks. This would
  cause users to get spurious `NotEnoughFunds` rejections when trying to submit
  their transactions (#3623)

## [2.1.0.0.1]

### Fixed

- Handle the case where a bitcoin node returns zero headers (#3588)
- The default value for `always_use_affirmation_maps` is now set to `false`,
  instead of `true`. This was preventing testnet nodes from reaching the chain
  tip with the default configuration.
- Reduce default poll time of the `chain-liveness` thread which reduces the
  possibility that a miner thread will get interrupted (#3610).

## [2.1]

This is a **consensus-breaking** release that introduces a _lot_ of new
functionality. Details on the how and why can be found in [SIP-015](https://github.com/stacksgov/sips/blob/feat/sip-015/sips/sip-015/sip-015-network-upgrade.md),
[SIP-018](https://github.com/MarvinJanssen/sips/blob/feat/signed-structured-data/sips/sip-018/sip-018-signed-structured-data.md),
and [SIP-20](https://github.com/obycode/sips/blob/bitwise-ops/sips/sip-020/sip-020-bitwise-ops.md).

The changelog for this release is a high-level summary of these SIPs.

### Added

- There is a new `.pox-2` contract for implementing proof-of-transfer. This PoX
  contract enables re-stacking while the user's STX are locked, and incrementing
  the amount stacked on top of a locked batch of STX.
- The Clarity function `stx-account` has been added, which returns the account's
  locked and unlocked balances.
- The Clarity functions `principal-destruct` and `principal-construct?`
  functions have been added, which provide the means to convert between a
  `principal` instance and the `buff`s and `string-ascii`s that constitute it.
- The Clarity function `get-burn-block-info?` has been added to support
  fetching the burnchain header hash of _any_ burnchain block starting from the
  sortition height of the Stacks genesis block, and to support fetching the PoX
  addresses and rewards paid by miners for a particular burnchain block height.
- The Clarity function `slice` has been added for obtaining a sub-sequence of a
  `buff`, `string-ascii`, `string-utf8`, or `list`.
- Clarity functions for converting between `string-ascii`, `string-utf8`,
  `uint`, and `int` have been added.
- Clarity functions for converting between big- and little-endian
  `buff` representations of `int` and `uint` have been added.
- The Clarity function `stx-transfer-memo?` has been added, which behaves the
  same as `stx-transfer?` but also takes a memo argument.
- The Clarity function `is-standard` has been added to identify whether or not a
  `principal` instance is a standard or contract principal.
- Clarity functions have been added for converting an arbitrary Clarity type to
  and from its canonical byte string representation.
- The Clarity function `replace-at?` has been added for replacing a single item
  in a `list`, `string-ascii`, `string-utf8`, or `buff`.
- The Clarity global variable `tx-sponsor?` has been added, which evaluates to
  the sponsor of the transaction if the transaction is sponsored.
- The Clarity global variable `chain-id` has been added, which evaluates to the
  4-byte chain ID of this Stacks network.
- The Clarity parser has been rewritten to be about 3x faster than the parser in
  Stacks 2.05.x.x.x.
- Clarity trait semantics have been refined and made more explicit, so as to
  avoid certain corner cases where a trait reference might be downgraded to a
  `principal` in Clarity 1.
  - Trait values can be passed to compatible sub-trait types
  - Traits can be embedded in compound types, e.g. `(optional <my-trait>)`
  - Traits can be assigned to a let-variable
- Fixes to unexpected behavior in traits
  - A trait with duplicate function names is now an error
  - Aliased trait names do not interfere with local trait definitions
- The comparison functions `<`, `<=`, `>`, and `>=` now work on `string-ascii`,
  `string-utf8`, and `buff` based on byte-by-byte comparison (note that this is
  _not_ lexicographic comparison).
- It is now possible to call `delegate-stx` from a burnchain transaction, just
  as it is for `stack-stx` and `transfer-stx`.

### Changed

- The `delegate-stx` function in `.pox-2` can be called while the user's STX are
  locked.
- If a batch of STX is not enough to clinch even a single reward slot, then the
  STX are automatically unlocked at the start of the reward cycle in which they
  are rendered useless in this capacity.
- The PoX sunset has been removed. PoX rewards will continue in perpetuity.
- Support for segwit and taproot addresses (v0 and v1 witness programs) has been
  added for Stacking.
- The Clarity function `get-block-info?` now supports querying a block's total
  burnchain spend by miners who tried to mine it, the spend by the winner, and
  the total block reward (coinbase plus transaction fees).
- A block's coinbase transaction may specify an alternative recipient principal,
  which can be either a standard or contract principal.
- A smart contract transaction can specify which version of Clarity to use. If
  no version is given, then the epoch-default version will be used (in Stacks
  2.1, this is Clarity 2).
- The Stacks node now includes the number of PoX anchor blocks in its
  fork-choice rules. The best Stacks fork is the fork that (1) is on the best
  Bitcoin fork, (2) has the most PoX anchor blocks known, and (3) is the longest.
- On-burnchain operations -- `stack-stx`, `delegate-stx`, and `transfer-stx` --
  can take effect within six (6) burnchain blocks in which they are mined,
  instead of one.
- Transaction fees are debited from accounts _before_ the transaction is
  processed.
- All smart contract analysis errors are now treated as runtime errors, meaning
  that smart contract transactions which don't pass analysis will still be mined
  (so miners get paid for partially validating them).
- The default Clarity version is now 2. Users can opt for version 1 by using
  the new smart contract transaction wire format and explicitly setting version

### Fixed

- The authorization of a `contract-caller` in `.pox-2` for stacking will now
  expire at the user-specified height, if given.
- The Clarity function `principal-of?` now works on mainnet.
- One or more late block-commits no longer result in the miner losing its
  sortition weight.
- Documentation will indicate explicitly which Clarity version introduced each
  keyword or function.

## [2.05.0.6.0]

### Changed

- The `/v2/neighbors` endpoint now reports a node's bootstrap peers, so other
  nodes can find high-quality nodes to boot from (#3401)
- If there are two or more Stacks chain tips that are tied for the canonical
  tip, the node deterministically chooses one _independent_ of the arrival order
  (#3419).
- If Stacks blocks for a different fork arrive out-of-order and, in doing so,
  constitute a better fork than the fork the node considers canonical, the node
  will update the canonical Stacks tip pointer in the sortition DB before
  processing the next sortition (#3419).

### Fixed

- The node keychain no longer maintains any internal state, but instead derives
  keys based on the chain tip the miner is building off of. This prevents the
  node from accidentally producing an invalid block that reuses a microblock
  public key hash (#3387).
- If a node mines an invalid block for some reason, it will no longer stall
  forever. Instead, it will detect that its last-mined block is not the chain
  tip, and resume mining (#3406).

## [2.05.0.5.0]

### Changed

- The new minimum Rust version is 1.61
- The act of walking the mempool will now cache address nonces in RAM and to a
  temporary mempool table used for the purpose, instead of unconditionally
  querying them from the chainstate MARF. This builds upon improvements to mempool
  goodput over 2.05.0.4.0 (#3337).
- The node and miner implementation has been refactored to remove write-lock
  contention that can arise when the node's chains-coordinator thread attempts to store and
  process newly-discovered (or newly-mined) blocks, and when the node's relayer
  thread attempts to mine a new block. In addition, the miner logic has been
  moved to a separate thread in order to avoid starving the relayer thread (which
  must handle block and transaction propagation, as well as block-processing).
  The refactored miner thread will be preemptively terminated and restarted
  by the arrival of new Stacks blocks or burnchain blocks, which further
  prevents the miner from holding open write-locks in the underlying
  chainstate databases when there is new chain data to discover (which would
  invalidate the miner's work anyway). (#3335).

### Fixed

- Fixed `pow` documentation in Clarity (#3338).
- Backported unit tests that were omitted in the 2.05.0.3.0 release (#3348).

## [2.05.0.4.0]

### Fixed

- Denormalize the mempool database so as to remove a `LEFT JOIN` from the SQL
  query for choosing transactions in order by estimated fee rate. This
  drastically speeds up mempool transaction iteration in the miner (#3314)

## [2.05.0.3.0]

### Added

- Added prometheus output for "transactions in last block" (#3138).
- Added environment variable STACKS_LOG_FORMAT_TIME to set the time format
  stacks-node uses for logging. (#3219)
  Example: STACKS_LOG_FORMAT_TIME="%Y-%m-%d %H:%M:%S" cargo stacks-node
- Added mock-miner sample config (#3225)

### Changed

- Updates to the logging of transaction events (#3139).
- Moved puppet-chain to `./contrib/tools` directory and disabled compiling by default (#3200)

### Fixed

- Make it so that a new peer private key in the config file will propagate to
  the peer database (#3165).
- Fixed default miner behavior regarding block assembly
  attempts. Previously, the miner would only attempt to assemble a
  larger block after their first attempt (by Bitcoin RBF) if new
  microblock or block data arrived. This changes the miner to always
  attempt a second block assembly (#3184).
- Fixed a bug in the node whereby the node would encounter a deadlock when
  processing attachment requests before the P2P thread had started (#3236).
- Fixed a bug in the P2P state machine whereby it would not absorb all transient errors
  from sockets, but instead propagate them to the outer caller. This would lead
  to a node crash in nodes connected to event observers, which expect the P2P
  state machine to only report fatal errors (#3228)
- Spawn the p2p thread before processing number of sortitions. Fixes issue (#3216) where sync from genesis paused (#3236)
- Drop well-formed "problematic" transactions that result in miner performance degradation (#3212)
- Ignore blocks that include problematic transactions

## [2.05.0.2.1]

### Fixed

- Fixed a security bug in the SPV client whereby the chain work was not being
  considered at all when determining the canonical Bitcoin fork. The SPV client
  now only accepts a new Bitcoin fork if it has a higher chain work than any other
  previously-seen chain (#3152).

## [2.05.0.2.0]

### IMPORTANT! READ THIS FIRST

Please read the following **WARNINGs** in their entirety before upgrading.

WARNING: Please be aware that using this node on chainstate prior to this release will cause
the node to spend **up to 30 minutes** migrating the data to a new schema.
Depending on the storage medium, this may take even longer.

WARNING: This migration process cannot be interrupted. If it is, the chainstate
will be **irrecovarably corrupted and require a sync from genesis.**

WARNING: You will need **at least 2x the disk space** for the migration to work.
This is because a copy of the chainstate will be made in the same directory in
order to apply the new schema.

It is highly recommended that you **back up your chainstate** before running
this version of the software on it.

### Changed

- The MARF implementation will now defer calculating the root hash of a new trie
  until the moment the trie is committed to disk. This avoids gratuitous hash
  calculations, and yields a performance improvement of anywhere between 10x and
  200x (#3041).
- The MARF implementation will now store tries to an external file for instances
  where the tries are expected to exceed the SQLite page size (namely, the
  Clarity database). This improves read performance by a factor of 10x to 14x
  (#3059).
- The MARF implementation may now cache trie nodes in RAM if directed to do so
  by an environment variable (#3042).
- Sortition processing performance has been improved by about an order of
  magnitude, by avoiding a slew of expensive database reads (#3045).
- Updated chains coordinator so that before a Stacks block or a burn block is processed,
  an event is sent through the event dispatcher. This fixes #3015.
- Expose a node's public key and public key hash160 (i.e. what appears in
  /v2/neighbors) via the /v2/info API endpoint (#3046)
- Reduced the default subsequent block attempt timeout from 180 seconds to 30
  seconds, based on benchmarking the new MARF performance data during a period
  of network congestion (#3098)
- The `blockstack-core` binary has been renamed to `stacks-inspect`.
  This binary provides CLI tools for chain and mempool inspection.

### Fixed

- The AtlasDB previously could lose `AttachmentInstance` data during shutdown
  or crashes (#3082). This release resolves that.

## [2.05.0.1.0]

### Added

- A new fee estimator intended to produce fewer over-estimates, by having less
  sensitivity to outliers. Its characteristic features are: 1) use a window to
  forget past estimates instead of exponential averaging, 2) use weighted
  percentiles, so that bigger transactions influence the estimates more, 3)
  assess empty space in blocks as having paid the "minimum fee", so that empty
  space is accounted for, 4) use random "fuzz" so that in busy times the fees can
  change dynamically. (#2972)
- Implements anti-entropy protocol for querying transactions from other
  nodes' mempools. Before, nodes wouldn't sync mempool contents with one another.
  (#2884)
- Structured logging in the mining code paths. This will shine light
  on what happens to transactions (successfully added, skipped or errored) that the
  miner considers while buildings blocks. (#2975)
- Added the mined microblock event, which includes information on transaction
  events that occurred in the course of mining (will provide insight
  on whether a transaction was successfully added to the block,
  skipped, or had a processing error). (#2975)
- For v2 endpoints, can now specify the `tip` parameter to `latest`. If
  `tip=latest`, the node will try to run the query off of the latest tip. (#2778)
- Adds the /v2/headers endpoint, which returns a sequence of SIP-003-encoded
  block headers and consensus hashes (see the ExtendedStacksHeader struct that
  this PR adds to represent this data). (#2862)
- Adds the /v2/data_var endpoint, which returns a contract's data variable
  value and a MARF proof of its existence. (#2862)
- Fixed a bug in the unconfirmed state processing logic that could lead to a
  denial of service (node crash) for nodes that mine microblocks (#2970)
- Added prometheus metric that tracks block fullness by logging the percentage of each
  cost dimension that is consumed in a given block (#3025).

### Changed

- Updated the mined block event. It now includes information on transaction
  events that occurred in the course of mining (will provide insight
  on whether a transaction was successfully added to the block,
  skipped, or had a processing error). (#2975)
- Updated some of the logic in the block assembly for the miner and the follower
  to consolidate similar logic. Added functions `setup_block` and `finish_block`.
  (#2946)
- Makes the p2p state machine more reactive to newly-arrived
  `BlocksAvailable` and `MicroblocksAvailable` messages for block and microblock
  streams that this node does not have. If such messages arrive during an inventory
  sync, the p2p state machine will immediately transition from the inventory sync
  work state to the block downloader work state, and immediately proceed to fetch
  the available block or microblock stream. (#2862)
- Nodes will push recently-obtained blocks and microblock streams to outbound
  neighbors if their cached inventories indicate that they do not yet have them
  (#2986).
- Nodes will no longer perform full inventory scans on their peers, except
  during boot-up, in a bid to minimize block-download stalls (#2986).
- Nodes will process sortitions in parallel to downloading the Stacks blocks for
  a reward cycle, instead of doing these tasks sequentially (#2986).
- The node's runloop will coalesce and expire stale requests to mine blocks on
  top of parent blocks that are no longer the chain tip (#2969).
- Several database indexes have been updated to avoid table scans, which
  significantly improves most RPC endpoint speed and cuts node spin-up time in
  half (#2989, #3005).
- Fixed a rare denial-of-service bug whereby a node that processes a very deep
  burnchain reorg can get stuck, and be rendered unable to process further
  sortitions. This has never happened in production, but it can be replicated in
  tests (#2989).
- Updated what indices are created, and ensures that indices are created even
  after the database is initialized (#3029).

### Fixed

- Updates the lookup key for contracts in the pessimistic cost estimator. Before, contracts
  published by different principals with the same name would have had the same
  key in the cost estimator. (#2984)
- Fixed a few prometheus metrics to be more accurate compared to `/v2` endpoints
  when polling data (#2987)
- Fixed an error message from the type-checker that shows up when the type of a
  parameter refers to a trait defined in the same contract (#3064).

## [2.05.0.0.0]

This software update is a consensus changing release and the
implementation of the proposed cost changes in SIP-012. This release's
chainstate directory is compatible with chainstate directories from
2.0.11.4.0. However, this release is only compatible with chainstate
directories before the 2.05 consensus changes activate (Bitcoin height
713,000). If you run a 2.00 stacks-node beyond this point, and wish to
run a 2.05 node afterwards, you must start from a new chainstate
directory.

### Added

- At height 713,000 a new `costs-2` contract will be launched by the
  Stacks boot address.

### Changed

- Stacks blocks whose parents are mined >= 713,000 will use default costs
  from the new `costs-2` contract.
- Stacks blocks whose parents are mined >= 713,000 will use the real
  serialized length of Clarity values as the cost inputs to several methods
  that previously used the maximum possible size for the associated types.
- Stacks blocks whose parents are mined >= 713,000 will use the new block
  limit defined in SIP-012.

### Fixed

- Miners are now more aggressive in calculating their block limits
  when confirming microblocks (#2916)

## [2.0.11.4.0]

This software update is a point-release to change the transaction
selection logic in the default miner to prioritize by an estimated fee
rate instead of raw fee. This release's chainstate directory is
compatible with chainstate directories from 2.0.11.3.0.

### Added

- FeeEstimator and CostEstimator interfaces. These can be controlled
  via node configuration options. See the `README.md` for more
  information on the configuration.
- New fee rate estimation endpoint `/v2/fees/transaction` (#2872). See
  `docs/rpc/openapi.yaml` for more information.

### Changed

- Prioritize transaction inclusion in blocks by estimated fee rates (#2859).
- MARF sqlite connections will now use `mmap`'ed connections with up to 256MB
  space (#2869).

## [2.0.11.3.0]

This software update is a point-release to change the transaction selection
logic in the default miner to prioritize by fee instead of nonce sequence. This
release's chainstate directory is compatible with chainstate directories from
2.0.11.2.0.

## Added

- The node will enforce a soft deadline for mining a block, so that a node
  operator can control how frequently their node attempts to mine a block
  regardless of how congested the mempool is. The timeout parameters are
  controlled in the `[miner]` section of the node's config file (#2823).

## Changed

- Prioritize transaction inclusion in the mempool by transaction fee (#2823).

## [2.0.11.2.0]

NOTE: This change resets the `testnet`. Users running a testnet node will need
to reset their chain states.

### Added

- `clarity-cli` will now also print a serialized version of the resulting
  output from `eval` and `execute` commands. This serialization is in
  hexademical string format and supports integration with other tools. (#2684)
- The creation of a Bitcoin wallet with BTC version `> 0.19` is now supported
  on a private testnet. (#2647)
- `lcov`-compatible coverage reporting has been added to `clarity-cli` for
  Clarity contract testing. (#2592)
- The `README.md` file has new documentation about the release process. (#2726)

### Changed

- This change resets the testnet. (#2742)
- Caching has been added to speed up `/v2/info` responses. (#2746)

### Fixed

- PoX syncing will only look back to the reward cycle prior to divergence,
  instead of looking back over all history. This will speed up running a
  follower node. (#2746)
- The UTXO staleness check is re-ordered so that it occurs before the RBF-limit
  check. This way, if stale UTXOs reached the "RBF limit" a miner will recover
  by resetting the UTXO cache. (#2694)
- Microblock events were being sent to the event observer when microblock data
  was received by a peer, but were not emitted if the node mined the
  microblocks itself. This made something like the private-testnet setup
  incapable of emitting microblock events. Microblock events are now sent
  even when self-mined. (#2653)
- A bug is fixed in the mocknet/helium miner that would lead to a panic if a
  burn block occurred without a sortition in it. (#2711)
- Two bugs that caused problems syncing with the bitcoin chain during a
  bitcoin reorg have been fixed (#2771, #2780).
- Documentation is fixed in cases where string and buffer types are allowed
  but not covered in the documentation. (#2676)

## [2.0.11.1.0]

This software update is our monthly release. It introduces fixes and features for both developers and miners.
This release's chainstate directory is compatible with chainstate directories from 2.0.11.0.0.

## Added

- `/new_microblock` endpoint to notify event observers when a valid microblock
  has been received (#2571).
- Added new features to `clarity-cli` (#2597)
- Exposing new mining-related metrics in prometheus (#2664)
  - Miner's computed relative miner score as a percentage
  - Miner's computed commitment, the min of their previous commitment and their median commitment
  - Miner's current median commitment
- Add `key-for-seed` command to the `stacks-node` binary - outputs the associated secret key hex string
  and WIF formatted secret key for a given "seed" value (#2658).

## Changed

- Improved mempool walk order (#2514).
- Renamed database `tx_tracking.db` to `tx_tracking.sqlite` (#2666).

## Fixed

- Alter the miner to prioritize spending the most recent UTXO when building a transaction,
  instead of the largest UTXO. In the event of a tie, it uses the smallest UTXO first (#2661).
- Fix trait rpc lookups for implicitly implemented traits (#2602).
- Fix `v2/pox` endpoint, broken on Mocknet (#2634).
- Align cost limits on mocknet, testnet and mainnet (#2660).
- Log peer addresses in the HTTP server (#2667)
- Mine microblocks if there are no recent unprocessed Stacks blocks

## [2.0.11.0.0]

The chainstate directory has been restructured in this release. It is not
compatible with prior chainstate directories.

## Added

- `/drop_mempool_tx` endpoint to notify event observers when a mempool
  transaction has been removed the mempool.
- `"reward_slot_holders"` field to the `new_burn_block` event
- CTRL-C handler for safe shutdown of `stacks-node`
- Log transactions in local db table via setting env `STACKS_TRANSACTION_LOG=1`
- New prometheus metrics for mempool transaction processing times and
  outstanding mempool transactions
- New RPC endpoint with path `/v2/traits/contractAddr/contractName/traitContractName
/traitContractAddr/traitName` to determine whether a given trait is implemented
  within the specified contract (either explicitly or implicitly).
- Re-activate the Atlas network for propagating and storing transaction
  attachments. This re-enables off-chain BNS name storage.
- Re-activate microblock mining.

## Changed

- Improved chainstate directory layout
- Improved node boot up time
- Better handling of flash blocks
- The `/v2/pox` RPC endpoint was updated to include more useful
  information about the current and next PoX cycles. For details, see
  `docs/rpc-endpoints.md`

## Fixed

- Fixed faulty logic in the mempool that was still treating the transaction fee
  as a fee rate, which prevented replace-by-fee from working as expected.

## [2.0.10.0.1]

This is a low-priority hotfix release to address a bug in the deserialization logic. The
chainstate directory of 2.0.10.0.1 is compatible with 2.0.10. This release also begins the
usage of the versioning scheme outlined in the [README.md](README.md).

## [2.0.10]

This is a low-priority hotfix release to address two bugs in the block downloader. The
chainstate directory of 2.0.10 is compatible with 2.0.9. If booting up a node from genesis, or
an existing node has stalled in downloading blocks, this hotfix is necessary for your
node.

## Fixed

- Bug in microblocks inventory vector calculation that included invalidated microblocks
  as present bit. This bug will impact nodes booting up from genesis, but not affect nodes
  currently running at the chain tip (#2518).
- Bug in microblocks downloader logic that would cause the stacks-node to fail to wake-up
  to process newly arrived microblocks in certain instances (#2491).

## [2.0.9]

This is a hotfix release for improved handling of arriving Stacks blocks through
both the RPC interface and the P2P ineterface. The chainstate directory of
2.0.9 is compatible with the 2.0.8 chainstate.

## Fixed

- TOCTTOU bug fixed in the chain processing logic that, which now ensures that
  an arriving Stacks block is processed at most once.

## [2.0.8] - 2021-03-02

This is a hotfix release for improved handling of static analysis storage and
improved `at-block` behavior. The chainstate directory of 2.0.8 is compatible with
the 2.0.7 chainstate.

## Fixed

- Improved static analysis storage
- `at-block` behavior in `clarity-cli` and unit tests (no changes in `stacks-node`
  behavior).

## [2.0.7] - 2021-02-26

This is an emergency hotfix that prevents the node from accidentally deleting
valid block data if its descendant microblock stream is invalid for some reason.

## Fixed

- Do not delete a valid parent Stacks block.

## [2.0.6] - 2021-02-15

The database schema has not changed since 2.0.5, so when spinning up a
2.0.6 node from a 2.0.5 chainstate, you do not need to use a fresh
working directory. Earlier versions' chainstate directories are
incompatible, however.

### Fixed

- Miner RBF logic has two "fallback" logic changes. First, if the RBF
  logic has increased fees by more than 50%, do not submit a new
  transaction. Second, fix the "same chainstate hash" fallback check.
- Winning block txid lookups in the SortitionDB have been corrected
  to use the txid during the lookup.
- The miner will no longer attempt to mine a new Stacks block if it receives a
  microblock in a discontinuous microblock stream.

## [2.0.5] - 2021-02-12

The database schema has changed since 2.0.4, so when spinning up a 2.0.5
node from an earlier chainstate, you must use a fresh working directory.

### Added

- Miner heuristic for handling relatively large or computationally
  expensive transactions: such transactions will be dropped from the
  mempool to prevent miners from re-attempting them once they fail.
  Miners can also now continue processing transactions that are
  behind those transactions in the mempool "queue".

### Fixed

- Miner block assembly now uses the correct block limit available via
  the node config
- `tx_fees_streamed_produced` fees are included in miner coinbase
  events for event observers
- SQLite indexes are now correctly created on database instantion

### Changed

- STX unlock events are now sent over the events endpoint bundled
  into an associated unlock transaction
- Atlas attachments networking endpoints are disabled for this
  release, while networking issues are addressed in the
  implementation

## [2.0.4] - 2021-02-07

### Changed

- Atlas attachments networking endpoints are disabled for this
  release, while networking issues are addressed in the
  implementation.

## [2.0.3] - 2021-02-04

### Added

- `stacks-node --mine-at-height` commandline option, which tells the
  `stacks-node` not to mine until it has synchronized to the given
  Stacks block height
- A new RPC endpoint `/v2/blocks/upload/{consensus_hash}` that accepts
  an uploaded a Stacks block for a given sortition

### Changed

- Enabled WAL mode for the chainstate databases. This allows much more
  concurrency in the `stacks-node`, and improves network performance
  across the board. **NOTE:** _This changed the database schema, any
  running node would need to re-initialize their nodes from a new chain
  state when upgrading_.
- Default value `wait_time_for_microblocks`: from 60s to 30s
- The mempool now performs more transfer semantics checks before admitting
  a transaction (e.g., reject if origin = recipient): see issue #2354
- Improved the performance of the code that handles `GetBlocksInv` p2p
  messages by an order of magnitude.
- Improved the performance of the block-downloader's block and
  microblock search code by a factor of 5x.

### Fixed

- Miner mempool querying now works across short-lived forks: see issue #2389
- JSON deserialization for high-depth JSON objects
- Atlas attachment serving: see PR #2390
- Address issues #2379, #2356, #2347, #2346. The tracking of the
  `LeaderBlockCommit` operations inflight is improved, drastically
  reducing the number of block commit rejections. When
  a`LeaderBlockCommit` is not included in the Bitcoin block it was
  targeting, it is condemned to be rejected, per the Stacks
  consensus. To avoid wasting BTC, the miner now tries to send its
  next `LeaderBlockCommit` operations using the UTXOs of the previous
  transaction with a replacement by fee. The fee increase increments
  can be configured with the setting `rbf_fee_increment`.<|MERGE_RESOLUTION|>--- conflicted
+++ resolved
@@ -5,13 +5,6 @@
 The format is based on [Keep a Changelog](https://keepachangelog.com/en/1.0.0/),
 and this project adheres to the versioning scheme outlined in the [README.md](README.md).
 
-<<<<<<< HEAD
-## Unreleased
-
-### Changed
-
-- When a previous block commit is unable to be RBFed, the miner will now just wait for it to be confirmed instead of submitting a new block commit which breaks the miner's UTXO chain.
-=======
 # Unreleased
 
 ### Added
@@ -27,6 +20,7 @@
 ### Changed
 
 - Changed default mempool walk strategy to `NextNonceWithHighestFeeRate`
+- When a previous block commit is unable to be RBFed, the miner will now just wait for it to be confirmed instead of submitting a new block commit which breaks the miner's UTXO chain.
 
 ### Fixed
 
@@ -53,7 +47,6 @@
 ### Fixed
 
 - Handle Bitcoin reorgs during Stacks tenure extend
->>>>>>> f87444b4
 
 ## [3.1.0.0.11]
 
