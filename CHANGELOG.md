# Changelog

All notable changes to this project will be documented in this file.

The format is based on [Keep a Changelog](https://keepachangelog.com/en/1.0.0/),
and this project adheres to the versioning scheme outlined in the [README.md](README.md).

## [3.3.0.0.0]

### Added

- Added support for new Clarity 4 builtin, `secp256r1-verify?` (not activated until epoch 3.3)
<<<<<<< HEAD
=======
- Fixed an issue where `event.committed` was always equal to `true` in the block replay RPC endpoint
- Added `result_hex` and `post_condition_aborted` to the block replay RPC endpoint
>>>>>>> aa20011b
- New `block_proposal_validation_timeout_secs` configuration option in the connection options section, allowing to set the maximum duration a node will spend validating a proposed block.
- Activation height selected and set for epoch 3.3 at Bitcoin block 923,222

### Changed

- Renamed Clarity 4's new `block-time` to `stacks-block-time`
- Improve cost-tracking for type-checking function arguments in epoch 3.3 (see [#6425](https://github.com/stacks-network/stacks-core/issues/6425))
- Replaced `libsecp256k1` with `k256` and `p256` from RustCrypto and removed separate Wasm implementations.
- Added limits in the type-checker for the number of parameters in functions (maximum 256), and the number of methods in traits (maximum 256). These limits are enforced starting in Epoch 3.3.

## [3.2.0.0.2]

### Added

- Renamed `clarity-serialization` to `clarity-types`.
- Add `stackerdb_timeout_secs` to miner config for limiting duration of StackerDB HTTP requests.
- When determining a global transaction replay set, the state evaluator now uses a longest-common-prefix algorithm to find a replay set in the case where a single replay set has less than 70% of signer weight.
- New endpoints /v3/tenures/blocks/, /v3/tenures/blocks/hash, /v3/tenures/blocks/height allowing retrieving the list of stacks blocks from a burn block
- New authenticated endpoint /v3/block/replay to replay the execution of any Nakamoto block in the chain (useful for validation, simulation, getting events...)
- Creates epoch 3.3 and costs-4 in preparation for a hardfork to activate Clarity 4
- Adds support for new Clarity 4 builtins (not activated until epoch 3.3):
  - `contract-hash?`
  - `current-contract`
  - `block-time`
  - `to-ascii?`
  - `restrict-assets?`
  - `as-contract?`
  - Special allowance expressions:
    - `with-stx`
    - `with-ft`
    - `with-nft`
    - `with-stacking`
    - `with-all-assets-unsafe`
- Added `contract_cost_limit_percentage` to the miner config file — sets the percentage of a block’s execution cost at which, if a large non-boot contract call would cause a BlockTooBigError, the miner will stop adding further non-boot contract calls and only include STX transfers and boot contract calls for the remainder of the block.
- Fixed a bug caused by a miner winning a sortition with a block commit that pointed to a previous tip, which would cause the miner to try and reorg itself. [#6481](https://github.com/stacks-network/stacks-core/issues/6481)

### Changed

- Clarity errors pertaining to syntax binding errors have been made more
  expressive (#6337)
- Removed affirmation maps logic throughout, upgrading chainstate DB schema to 11 and burnchain DB schema to 3 (#6314)

### Fixed

- When running `stacks-inspect decode-tx`, print the correct version of the address (mainnet or testnet) based on the transaction passed in
- When a contract deploy is analyzed, it will no longer throw a `CostError` when the contract contains an undefined top-level variable. Instead, it will throw a `UndefinedVariable` error.

## [3.2.0.0.1]

### Added

- Adds node-config-docsgen to automatically create config documentation (#6227)

### Fixed

- Fixed a typo in the metrics_identifier route from `/v2/stackedb/:principal/:contract_name/replicas` to `/v2/stackerdb/:principal/:contract_name/replicas`. Note: This may be a breaking change for systems relying on the incorrect route. Please update any metrics tools accordingly.

## [3.2.0.0.0]

### Added

- Added the `clarity-serialization` crate: A lightweight crate for serializing and deserializing Clarity values. This crate decouples core data types from the Clarity VM, making it easier to build off-chain tooling, and other applications that interact with Clarity data. It includes support for `wasm32-unknown-unknown` targets via the `wasm-web` and `wasm-deterministic` features.
- Added `/v3/contracts/fast-call-read/:principal/:contract_name/:func_name` api endpoint. It allows to run read-only calls faster by disabling the cost and memory trackers. This endpoint requires authentication.
- **SIP-031 consensus rules, activating in epoch 3.2 at block 907_740**

### Changed

- The HTTP `Date` header in responses now strictly follows RFC7231.
- When a previous block commit is unable to be RBFed, the miner will now just wait for it to be confirmed instead of submitting a new block commit which breaks the miner's UTXO chain.
- When mining, only log new block proposal responses, not duplicates.

### Fixed

- Fixed tenure downloader logic on reward cycle boundaries (#6234).
- Do not send events to event observers for stale StackerDB chunks.

## [3.1.0.0.13]

### Added

- Added a new RPC endpoint `/v3/health` to query the node's health status. The endpoint returns a 200 status code with relevant synchronization information (including the node's current Stacks tip height, the maximum Stacks tip height among its neighbors, and the difference between these two). A user can use the `difference_from_max_peer` value to decide what is a good threshold for them before considering the node out of sync. The endpoint returns a 500 status code if the query cannot retrieve viable data.
- Improve prometheus metrics to gain more insights into the current state of the mempool
  - `stacks_node_miner_stop_reason_total`: Counts the number of times the miner stopped mining due to various reasons.
  - Always report the number of transactions mined in the last attempt, even if there were 0

- Added a new option `--hex-file <file_path>` to `blockstack-cli contract-call` command, that allows to pass a serialized Clarity value by file.
- Added a new option `--postcondition-mode [allow, deny]` to `blockstack-cli publish` command, to set the post-condition mode to allow or deny on the transaction (default is deny)

### Changed

- Changed default mempool walk strategy to `NextNonceWithHighestFeeRate`

### Fixed

- Fixed an issue that prevented the correct usage of anchor mode options (`--microblock-only`, `--block-only`) when using `blockstack-cli publish` command.
- Fix several bugs in the mock-miner that caused it to fail to mine blocks in certain conditions

## [3.1.0.0.12]

### Added

- Document missing config structs
- Document MinerConfig parameters
- Document BurnchainConfig parameters
- Document NodeConfig parameters

### Changed

- `get_fresh_random_neighbors` to include allowed neigbors
- Logging improvements and cleanup
- Move serde serializers to stacks_common
- Depend on clarity backing store interface
- Updated `./docs/event-dispacher.md`

### Fixed

- Handle Bitcoin reorgs during Stacks tenure extend

## [3.1.0.0.11]

- Hotfix for p2p stack misbehavior in mempool syncing conditions

## [3.1.0.0.10]

### Added

- Persisted tracking of StackerDB slot versions for mining. This improves miner p2p performance.

## [3.1.0.0.9]

### Added

- Added field `vm_error` to EventObserver transaction outputs
- Added new `ValidateRejectCode` values to the `/v3/block_proposal` endpoint
- Added `StateMachineUpdateContent::V1` to support a vector of `StacksTransaction` expected to be replayed in subsequent Stacks blocks
- Include a reason string in the transaction receipt when a transaction is rolled back due to a post-condition. This should help users in understanding what went wrong.
- Updated `StackerDBListener` to monitor signer state machine updates and store signer global state information, enabling miners to perform transaction replays.
- Added a testnet `replay_transactions` flag to the miner configuration to feature-gate transaction replay. When enabled, the miner will construct a replay block if a threshold of signers signals that a transaction set requires replay.

### Changed

- Reduce the default `block_rejection_timeout_steps` configuration so that miners will retry faster when blocks fail to reach 70% approved or 30% rejected.
- Added index for `next_ready_nakamoto_block()` which improves block processing performance.
- Added a new field, `parent_burn_block_hash`, to the payload that is included in the `/new_burn_block` event observer payload.

### Fixed

- Fix regression in mock-mining, allowing the mock miner to continue mining blocks throughout a tenure instead of failing after mining the tenure change block.

## [3.1.0.0.8]

### Added

- Add fee information to transaction log ending with "success" or "skipped", while building a new block
- Add `max_execution_time_secs` to miner config for limiting duration of contract calls
- When a miner's config file is updated (ie with a new fee rate), a new block commit is issued using
  the new values ([#5924](https://github.com/stacks-network/stacks-core/pull/5924))
- Add `txindex` configuration option enabling the storage (and querying via api) of transactions. Note: the old STACKS_TRANSACTION_LOG environment var configuration is no longer available.

### Changed

- When a miner times out waiting for signatures, it will re-propose the same block instead of building a new block ([#5877](https://github.com/stacks-network/stacks-core/pull/5877))
- Improve tenure downloader trace verbosity applying proper logging level depending on the tenure state ("debug" if unconfirmed, "info" otherwise) ([#5871](https://github.com/stacks-network/stacks-core/issues/5871))
- Remove warning log about missing UTXOs when a node is configured as `miner` with `mock_mining` mode enabled ([#5841](https://github.com/stacks-network/stacks-core/issues/5841))
- Deprecated the `wait_on_interim_blocks` option in the miner config file. This option is no longer needed, as the miner will always wait for interim blocks to be processed before mining a new block. To wait extra time in between blocks, use the `min_time_between_blocks_ms` option instead. ([#5979](https://github.com/stacks-network/stacks-core/pull/5979))
- Added `empty_mempool_sleep_ms` to the miner config file to control the time to wait in between mining attempts when the mempool is empty. If not set, the default sleep time is 2.5s. ([#5997](https://github.com/stacks-network/stacks-core/pull/5997))

## [3.1.0.0.7]

### Added

- Add `disable_retries` mode for events_observer disabling automatic retry on error

### Changed

- Implement faster cost tracker for default cost functions in Clarity
- By default, miners will wait for a new tenure to start for a configurable amount of time after receiving a burn block before
  submitting a block commit. This will reduce the amount of RBF transactions miners are expected to need.
- Add weight threshold and percentages to `StackerDBListener` logs
- Signer will not allow reorg if more than one block in the current tenure has already been globally approved

## [3.1.0.0.6]

### Added

- The `BlockProposal` StackerDB message serialization struct now includes a `server_version` string, which represents the version of the node that the miner is using. ([#5803](https://github.com/stacks-network/stacks-core/pull/5803))
- Add `vrf_seed` to the `/v3/sortitions` rpc endpoint
- Added hot-reloading of `burnchain.burn_fee_cap` from a miner's config file ([#5857](https://github.com/stacks-network/stacks-core/pull/5857))

### Changed

- Miner will stop waiting for signatures on a block if the Stacks tip advances (causing the block it had proposed to be invalid).
- Logging improvements:
  - P2P logs now includes a reason for dropping a peer or neighbor
  - Improvements to how a PeerAddress is logged (human readable format vs hex)
- Pending event dispatcher requests will no longer be sent to URLs that are no longer registered as event observers ([#5834](https://github.com/stacks-network/stacks-core/pull/5834))

### Fixed

- Error responses to /v2/transactions/fees are once again expressed as JSON ([#4145](https://github.com/stacks-network/stacks-core/issues/4145)).

## [3.1.0.0.5]

### Added

- Add miner configuration option `tenure_extend_cost_threshold` to specify the percentage of the tenure budget that must be spent before a time-based tenure extend is attempted
- Add miner configuration option `tenure_extend_wait_timeout_ms` to specify the time to wait before trying to continue a tenure because the next miner did not produce blocks

### Changed

- Miner will include other transactions in blocks with tenure extend transactions (#5760)
- Add `block_rejection_timeout_steps` to miner configuration for defining rejections-based timeouts while waiting for signers response (#5705)
- Miner will not issue a tenure extend until at least half of the block budget has been spent (#5757)
- Miner will issue a tenure extend if the incoming miner has failed to produce a block (#5729)

### Fixed

- Miners who restart their nodes immediately before a winning tenure now correctly detect that
  they won the tenure after their nodes restart ([#5750](https://github.com/stacks-network/stacks-core/issues/5750)).

## [3.1.0.0.4]

### Added

- The stacks-node miner now performs accurate tenure-extensions in certain bitcoin block production
  cases: when a bitcoin block is produced before the previous bitcoin block's Stacks tenure started.
  Previously, the miner had difficulty restarting their missed tenure and extending into the new
  bitcoin block, leading to 1-2 bitcoin blocks of missed Stacks block production.
- The event dispatcher now includes `consensus_hash` in the `/new_block` and `/new_burn_block` payloads. ([#5677](https://github.com/stacks-network/stacks-core/pull/5677))

## Changed

- When a miner reorgs the previous tenure due to a poorly timed block, it can now continue to build blocks on this new chain tip (#5691)

## [3.1.0.0.3]

### Added

- Add `tenure_timeout_secs` to the miner for determining when a time-based tenure extend should be attempted.
- Added configuration option `block_proposal_max_age_secs` under `[connection_options]` to prevent processing stale block proposals

### Changed

- The RPC endpoint `/v3/block_proposal` no longer will evaluate block proposals more than `block_proposal_max_age_secs` old
- When a transaction is dropped due to replace-by-fee, the `/drop_mempool_tx` event observer payload now includes `new_txid`, which is the transaction that replaced this dropped transaction. When a transaction is dropped for other reasons, `new_txid` is `null`. [#5381](https://github.com/stacks-network/stacks-core/pull/5381)
- Nodes will assume that all PoX anchor blocks exist by default, and stall initial block download indefinitely to await their arrival (#5502)

### Fixed

- Signers no longer accept messages for blocks from different reward cycles (#5662)

## [3.1.0.0.2]

### Added

- **SIP-029 consensus rules, activating in epoch 3.1 at block 875,000** (see [SIP-029](https://github.com/stacksgov/sips/blob/main/sips/sip-029/sip-029-halving-alignment.md) for details)
- New RPC endpoints
  - `/v2/clarity/marf/:marf_key_hash`
  - `/v2/clarity/metadata/:principal/:contract_name/:clarity_metadata_key`
- When a proposed block is validated by a node, the block can be validated even when the block version is different than the node's default ([#5539](https://github.com/stacks-network/stacks-core/pull/5539))
- A miner will now generate a tenure-extend when at least 70% of the signers have confirmed that they are willing to allow one, via the new timestamp included in block responses. This allows the miner to refresh its budget in between Bitcoin blocks. ([#5476](https://github.com/stacks-network/stacks-core/discussions/5476))
- Set the epoch to 3.1 in the Clarity DB upon activation.

### Changed

## [3.0.0.0.4]

### Added

### Changed

- Use the same burn view loader in both block validation and block processing

## [3.0.0.0.3]

### Added

### Changed
- Add index for StacksBlockId to nakamoto block headers table (improves node performance)
- Remove the panic for reporting DB deadlocks (just error and continue waiting)
- Add index to `metadata_table` in Clarity DB on `blockhash`
- Add `block_commit_delay_ms` to the config file to control the time to wait after seeing a new burn block, before submitting a block commit, to allow time for the first Nakamoto block of the new tenure to be mined, allowing this miner to avoid the need to RBF the block commit.
- Add `tenure_cost_limit_per_block_percentage` to the miner config file to control the percentage remaining tenure cost limit to consume per nakamoto block.
- Add `/v3/blocks/height/:block_height` rpc endpoint
- If the winning miner of a sortition is committed to the wrong parent tenure, the previous miner can immediately tenure extend and continue mining since the winning miner would never be able to propose a valid block. (#5361)

## [3.0.0.0.2]

### Added

### Changed
- Fixes  a few bugs in the relayer and networking stack
  - detects and deprioritizes unhealthy replicas
  - fixes an issue in the p2p stack which was preventing it from caching the reward set.

## [3.0.0.0.1]

### Changed
- Add index for StacksBlockId to nakamoto block headers table (improves node performance)
- Remove the panic for reporting DB deadlocks (just error and continue waiting)
- Various test fixes for CI (5353, 5368, 5372, 5371, 5380, 5378, 5387, 5396, 5390, 5394)
- Various log fixes:
    - don't say proceeding to mine blocks if not a miner
    - misc. warns downgraded to debugs
- 5391: Update default block proposal timeout to 10 minutes
- 5406: After block rejection, miner pauses
- Docs fixes
    - Fix signer docs link
    - Specify burn block in clarity docs

## [3.0.0.0.0]

### Added

- **Nakamoto consensus rules, activating in epoch 3.0 at block 867,867** (see [SIP-021](https://github.com/stacksgov/sips/blob/main/sips/sip-021/sip-021-nakamoto.md) for details)
- Clarity 3, activating with epoch 3.0
  - Keywords / variable
    - `tenure-height` added
    - `stacks-block-height` added
    - `block-height` removed
  - Functions
    - `get-stacks-block-info?` added
    - `get-tenure-info?` added
    - `get-block-info?` removed
- New RPC endpoints
  - `/v3/blocks/:block_id`
  - `/v3/blocks/upload/`
  - `/v3/signer/:signer_pubkey/:cycle_num`
  - `/v3/sortitions`
  - `/v3/stacker_set/:cycle_num`
  - `/v3/tenures/:block_id`
  - `/v3/tenures/fork_info/:start/:stop`
  - `/v3/tenures/info`
  - `/v3/tenures/tip/:consensus_hash`
- Re-send events to event observers across restarts
- Support custom chain-ids for testing
- Add `replay-block` command to CLI

### Changed

- Strict config file validation (unknown fields will cause the node to fail to start)
- Add optional `timeout_ms` to `events_observer` configuration
- Modified RPC endpoints
  - Include `tenure_height` in `/v2/info` endpoint
  - Include `block_time` and `tenure_height` in `/new/block` event payload
- Various improvements to logging, reducing log spam and improving log messages
- Various improvements and bugfixes

## [2.5.0.0.7]

### Added

- Add warn logs for block validate rejections (#5079)
- Neon mock miner replay (#5060)

### Changed

- Revert BurnchainHeaderHash serialization change (#5094)
- boot_to_epoch_3 in SignerTest should wait for a new commit (#5087)
- Fix block proposal rejection test (#5084)
- Mock signing revamp (#5070)
- Multi miner fixes jude (#5040)
- Remove spurious deadlock condition whenever the sortition DB is opened

## [2.5.0.0.6]

### Changed

- If there is a getchunk/putchunk that fails due to a stale (or future) version NACK, the StackerDB sync state machine should immediately retry sync (#5066)

## [2.5.0.0.5]

### Added

- Added configuration option `connections.antientropy_retry` (#4932)

### Changed

- Set default antientropy_retry to run once per hour (#4935)

## [2.5.0.0.4]

### Added

- Adds the solo stacking scenarios to the stateful property-based testing strategy for PoX-4 (#4725)
- Add signer-key to synthetic stack-aggregation-increase event (#4728)
- Implement the assumed total commit with carry-over (ATC-C) strategy for denying opportunistic Bitcoin miners from mining Stacks at a discount (#4733)
- Adding support for stacks-block-height and tenure-height in Clarity 3 (#4745)
- Preserve PeerNetwork struct when transitioning to 3.0 (#4767)
- Implement singer monitor server error (#4773)
- Pull current stacks signer out into v1 implementation and create placeholder v0 mod (#4778)
- Create new block signature message type for v0 signer (#4787)
- Isolate the rusqlite dependency in stacks-common and clarity behind a cargo feature (#4791)
- Add next_initiative_delay config option to control how frequently the miner checks if a new burnchain block has been processed (#4795)
- Various performance improvements and cleanup

### Changed

- Downgraded log messages about transactions from warning to info (#4697)
- Fix race condition between the signer binary and the /v2/pox endpoint (#4738)
- Make node config mock_miner item hot-swappable (#4743)
- Mandates that a burnchain block header be resolved by a BurnchainHeaderReader, which will resolve a block height to at most one burnchain header (#4748)
- Optional config option to resolve DNS of bootstrap nodes (#4749)
- Limit inventory syncs with new peers (#4750)
- Update /v2/fees/transfer to report the median transaction fee estimate for a STX-transfer of 180 bytes (#4754)
- Reduce connection spamming in stackerdb (#4759)
- Remove deprecated signer cli commands (#4772)
- Extra pair of signer slots got introduced at the epoch 2.5 boundary (#4845, #4868, #4891)
- Never consider Stacks chain tips that are not on the canonical burn chain #4886 (#4893)

### Fixed

- Allow Nakamoto blocks to access the burn block associated with the current tenure (#4333)

## [2.5.0.0.3]

This release fixes a regression in `2.5.0.0.0` from `2.4.0.1.0` caused by git merge

## [2.5.0.0.2]

This release fixes two bugs in `2.5.0.0.0`, correctly setting the activation height for 2.5, and the network peer version.

## [2.5.0.0.0]

This release implements the 2.5 Stacks consensus rules which activates at Bitcoin block `840,360`: primarily the instantiation
of the pox-4 contract. For more details see SIP-021.

This is the first consensus-critical release for Nakamoto. Nodes which do not update before the 2.5 activation height will be forked away from the rest of the network. This release is compatible with 2.4.x chain state directories and does not require resyncing from genesis. The first time a node boots with this version it will perform some database migrations which could lengthen the normal node startup time.

**This is a required release before Nakamoto rules are enabled in 3.0.**

### Timing of Release from 2.5 to 3.0

Activating Nakamoto will include two epochs:

- **Epoch 2.5:** Pox-4 contract is booted up but no Nakamoto consensus rules take effect.
- **Epoch 3:** Nakamoto consensus rules take effect.

### Added

- New RPC endpoint `/v2/stacker_set/{cycle_number}` to fetch stacker sets in PoX-4
- New `/new_pox_anchor` endpoint for broadcasting PoX anchor block processing.
- Stacker bitvec in NakamotoBlock
- New [`pox-4` contract](./stackslib/src/chainstate/stacks/boot/pox-4.clar) that reflects changes in how Stackers are signers in Nakamoto:
  - `stack-stx`, `stack-extend`, `stack-increase` and `stack-aggregation-commit` now include a `signer-key` parameter, which represents the public key used by the Signer. This key is used for determining the signer set in Nakamoto.
  - Functions that include a `signer-key` parameter also include a `signer-sig` parameter to demonstrate that the owner of `signer-key` is approving that particular Stacking operation. For more details, refer to the `verify-signer-key-sig` method in the `pox-4` contract.
  - Signer key authorizations can be added via `set-signer-key-authorization` to omit the need for `signer-key` signatures
  - A `max-amount` field is a field in signer key authorizations and defines the maximum amount of STX that can be locked in a single transaction.
- Added configuration parameters to customize the burn block at which to start processing Stacks blocks, when running on testnet or regtest.
  ```
  [burnchain]
  first_burn_block_height = 2582526
  first_burn_block_timestamp = 1710780828
  first_burn_block_hash = "000000000000001a17c68d43cb577d62074b63a09805e4a07e829ee717507f66"
  ```

### Modified

- `pox-4.aggregation-commit` contains a signing-key parameter (like
  `stack-stx` and `stack-extend`), the signing-key parameter is removed from
  `delegate-*` functions.

## [2.4.0.1.0]

### Added

- When the Clarity library is built with feature flag `developer-mode`, comments
  from the source code are now attached to the `SymbolicExpression` nodes. This
  will be useful for tools that use the Clarity library to analyze and
  manipulate Clarity source code, e.g. a formatter.
- New RPC endpoint at /v2/constant_val to fetch a constant from a contract.
- A new subsystem, called StackerDB, has been added, which allows a set of
  Stacks nodes to store off-chain data on behalf of a specially-crafter smart
  contract. This is an opt-in feature; Stacks nodes explicitly subscribe to
  StackerDB replicas in their config files.
- Message definitions and codecs for Stacker DB, a replicated off-chain DB
  hosted by subscribed Stacks nodes and controlled by smart contracts
- Added 3 new public and regionally diverse bootstrap nodes: est.stacksnodes.org, cet.stacksnodes.org, sgt.stacksnodes.org
- satoshis_per_byte can be changed in the config file and miners will always use
  the most up to date value
- New RPC endpoint at /v2/block_proposal for miner to validate proposed block.
  Only accessible on local loopback interface

In addition, this introduces a set of improvements to the Stacks miner behavior. In
particular:

- The VRF public key can be re-used across node restarts.
- Settings that affect mining are hot-reloaded from the config file. They take
  effect once the file is updated; there is no longer a need to restart the
  node.
- The act of changing the miner settings in the config file automatically
  triggers a subsequent block-build attempt, allowing the operator to force the
  miner to re-try building blocks.
- This adds a new tip-selection algorithm that minimizes block orphans within a
  configurable window of time.
- When configured, the node will automatically stop mining if it is not achieving a
  targeted win rate over a configurable window of blocks.
- When configured, the node will selectively mine transactions from only certain
  addresses, or only of certain types (STX-transfers, contract-publishes,
  contract-calls).
- When configured, the node will optionally only RBF block-commits if it can
  produce a block with strictly more transactions.

### Changed

- `developer-mode` is no longer enabled in the default feature set. This is the correct default behavior, since the stacks-node should NOT build with developer-mode enabled by default. Tools that need to use developer-mode should enable it explicitly.

### Fixed

- The transaction receipts for smart contract publish transactions now indicate
  a result of `(err none)` if the top-level code of the smart contract contained
  runtime error and include details about the error in the `vm_error` field of
  the receipt. Fixes issues #3154, #3328.
- Added config setting `burnchain.wallet_name` which addresses blank wallets no
  longer being created by default in recent bitcoin versions. Fixes issue #3596
- Use the current burnchain tip to lookup UTXOs (Issue #3733)
- The node now gracefully shuts down even if it is in the middle of a handshake with
  bitcoind. Fixes issue #3734.

## [2.4.0.0.4]

This is a high-priority hotfix that addresses a bug in transaction processing which
could impact miner availability.

## [2.4.0.0.3]

This is a high-priority hotfix that addresses a bug in transaction processing which
could impact miner availability.

## [2.4.0.0.2]

This is a hotfix that changes the logging failure behavior from panicking to dropping
the log message (PR #3784).

## [2.4.0.0.4]

This is a high-priority hotfix that addresses a bug in transaction processing which
could impact miner availability.

## [2.4.0.0.3]

This is a high-priority hotfix that addresses a bug in transaction processing which
could impact miner availability.

## [2.4.0.0.2]

This is a hotfix that changes the logging failure behavior from panicking to dropping
the log message (PR #3784).

## [2.4.0.0.1]

This is a minor change to add `txid` fields into the log messages from failing
contract deploys. This will help tools (and users) more easily find the log
messages to determine what went wrong.

## [2.4.0.0.0]

This is a **consensus-breaking** release to revert consensus to PoX, and is the second fork proposed in SIP-022.

- [SIP-022](https://github.com/stacksgov/sips/blob/main/sips/sip-022/sip-022-emergency-pox-fix.md)
- [SIP-024](https://github.com/stacksgov/sips/blob/main/sips/sip-024/sip-024-least-supertype-fix.md)

### Fixed

- PoX is re-enabled and stacking resumes starting at Bitcoin block `791551`
- Peer network id is updated to `0x18000009`
- Adds the type sanitization described in SIP-024

This release is compatible with chainstate directories from 2.1.0.0.x and 2.3.0.0.x

## [2.3.0.0.2]

This is a high-priority hotfix release to address a bug in the
stacks-node miner logic which could impact miner availability.

This release is compatible with chainstate directories from 2.3.0.0.x and 2.1.0.0.x

## [2.3.0.0.1]

This is a hotfix release to update:

- peer version identifier used by the stacks-node p2p network.
- yield interpreter errors in deser_hex

This release is compatible with chainstate directories from 2.3.0.0.x and 2.1.0.0.x

## [2.3.0.0.0]

This is a **consensus-breaking** release to address a Clarity VM bug discovered in 2.2.0.0.1.
Tx and read-only calls to functions with traits as parameters are rejected with unchecked TypeValueError.
Additional context and rationale can be found in [SIP-023](https://github.com/stacksgov/sips/blob/main/sips/sip-023/sip-023-emergency-fix-traits.md).

This release is compatible with chainstate directories from 2.1.0.0.x.

## [2.2.0.0.1]

This is a **consensus-breaking** release to address a bug and DoS vector in pox-2's `stack-increase` function.
Additional context and rationale can be found in [SIP-022](https://github.com/stacksgov/sips/blob/main/sips/sip-022/sip-022-emergency-pox-fix.md).

This release is compatible with chainstate directories from 2.1.0.0.x.

## [2.1.0.0.3]

This is a high-priority hotfix release to address a bug in the
stacks-node miner logic which could impact miner availability. This
release's chainstate directory is compatible with chainstate
directories from 2.1.0.0.2.

## [2.1.0.0.2]

This software update is a hotfix to resolve improper unlock handling
in mempool admission. This release's chainstate directory is
compatible with chainstate directories from 2.1.0.0.1.

### Fixed

- Fix mempool admission logic's improper handling of PoX unlocks. This would
  cause users to get spurious `NotEnoughFunds` rejections when trying to submit
  their transactions (#3623)

## [2.1.0.0.1]

### Fixed

- Handle the case where a bitcoin node returns zero headers (#3588)
- The default value for `always_use_affirmation_maps` is now set to `false`,
  instead of `true`. This was preventing testnet nodes from reaching the chain
  tip with the default configuration.
- Reduce default poll time of the `chain-liveness` thread which reduces the
  possibility that a miner thread will get interrupted (#3610).

## [2.1]

This is a **consensus-breaking** release that introduces a _lot_ of new
functionality. Details on the how and why can be found in [SIP-015](https://github.com/stacksgov/sips/blob/feat/sip-015/sips/sip-015/sip-015-network-upgrade.md),
[SIP-018](https://github.com/MarvinJanssen/sips/blob/feat/signed-structured-data/sips/sip-018/sip-018-signed-structured-data.md),
and [SIP-20](https://github.com/obycode/sips/blob/bitwise-ops/sips/sip-020/sip-020-bitwise-ops.md).

The changelog for this release is a high-level summary of these SIPs.

### Added

- There is a new `.pox-2` contract for implementing proof-of-transfer. This PoX
  contract enables re-stacking while the user's STX are locked, and incrementing
  the amount stacked on top of a locked batch of STX.
- The Clarity function `stx-account` has been added, which returns the account's
  locked and unlocked balances.
- The Clarity functions `principal-destruct` and `principal-construct?`
  functions have been added, which provide the means to convert between a
  `principal` instance and the `buff`s and `string-ascii`s that constitute it.
- The Clarity function `get-burn-block-info?` has been added to support
  fetching the burnchain header hash of _any_ burnchain block starting from the
  sortition height of the Stacks genesis block, and to support fetching the PoX
  addresses and rewards paid by miners for a particular burnchain block height.
- The Clarity function `slice` has been added for obtaining a sub-sequence of a
  `buff`, `string-ascii`, `string-utf8`, or `list`.
- Clarity functions for converting between `string-ascii`, `string-utf8`,
  `uint`, and `int` have been added.
- Clarity functions for converting between big- and little-endian
  `buff` representations of `int` and `uint` have been added.
- The Clarity function `stx-transfer-memo?` has been added, which behaves the
  same as `stx-transfer?` but also takes a memo argument.
- The Clarity function `is-standard` has been added to identify whether or not a
  `principal` instance is a standard or contract principal.
- Clarity functions have been added for converting an arbitrary Clarity type to
  and from its canonical byte string representation.
- The Clarity function `replace-at?` has been added for replacing a single item
  in a `list`, `string-ascii`, `string-utf8`, or `buff`.
- The Clarity global variable `tx-sponsor?` has been added, which evaluates to
  the sponsor of the transaction if the transaction is sponsored.
- The Clarity global variable `chain-id` has been added, which evaluates to the
  4-byte chain ID of this Stacks network.
- The Clarity parser has been rewritten to be about 3x faster than the parser in
  Stacks 2.05.x.x.x.
- Clarity trait semantics have been refined and made more explicit, so as to
  avoid certain corner cases where a trait reference might be downgraded to a
  `principal` in Clarity 1.
  - Trait values can be passed to compatible sub-trait types
  - Traits can be embedded in compound types, e.g. `(optional <my-trait>)`
  - Traits can be assigned to a let-variable
- Fixes to unexpected behavior in traits
  - A trait with duplicate function names is now an error
  - Aliased trait names do not interfere with local trait definitions
- The comparison functions `<`, `<=`, `>`, and `>=` now work on `string-ascii`,
  `string-utf8`, and `buff` based on byte-by-byte comparison (note that this is
  _not_ lexicographic comparison).
- It is now possible to call `delegate-stx` from a burnchain transaction, just
  as it is for `stack-stx` and `transfer-stx`.

### Changed

- The `delegate-stx` function in `.pox-2` can be called while the user's STX are
  locked.
- If a batch of STX is not enough to clinch even a single reward slot, then the
  STX are automatically unlocked at the start of the reward cycle in which they
  are rendered useless in this capacity.
- The PoX sunset has been removed. PoX rewards will continue in perpetuity.
- Support for segwit and taproot addresses (v0 and v1 witness programs) has been
  added for Stacking.
- The Clarity function `get-block-info?` now supports querying a block's total
  burnchain spend by miners who tried to mine it, the spend by the winner, and
  the total block reward (coinbase plus transaction fees).
- A block's coinbase transaction may specify an alternative recipient principal,
  which can be either a standard or contract principal.
- A smart contract transaction can specify which version of Clarity to use. If
  no version is given, then the epoch-default version will be used (in Stacks
  2.1, this is Clarity 2).
- The Stacks node now includes the number of PoX anchor blocks in its
  fork-choice rules. The best Stacks fork is the fork that (1) is on the best
  Bitcoin fork, (2) has the most PoX anchor blocks known, and (3) is the longest.
- On-burnchain operations -- `stack-stx`, `delegate-stx`, and `transfer-stx` --
  can take effect within six (6) burnchain blocks in which they are mined,
  instead of one.
- Transaction fees are debited from accounts _before_ the transaction is
  processed.
- All smart contract analysis errors are now treated as runtime errors, meaning
  that smart contract transactions which don't pass analysis will still be mined
  (so miners get paid for partially validating them).
- The default Clarity version is now 2. Users can opt for version 1 by using
  the new smart contract transaction wire format and explicitly setting version

### Fixed

- The authorization of a `contract-caller` in `.pox-2` for stacking will now
  expire at the user-specified height, if given.
- The Clarity function `principal-of?` now works on mainnet.
- One or more late block-commits no longer result in the miner losing its
  sortition weight.
- Documentation will indicate explicitly which Clarity version introduced each
  keyword or function.

## [2.05.0.6.0]

### Changed

- The `/v2/neighbors` endpoint now reports a node's bootstrap peers, so other
  nodes can find high-quality nodes to boot from (#3401)
- If there are two or more Stacks chain tips that are tied for the canonical
  tip, the node deterministically chooses one _independent_ of the arrival order
  (#3419).
- If Stacks blocks for a different fork arrive out-of-order and, in doing so,
  constitute a better fork than the fork the node considers canonical, the node
  will update the canonical Stacks tip pointer in the sortition DB before
  processing the next sortition (#3419).

### Fixed

- The node keychain no longer maintains any internal state, but instead derives
  keys based on the chain tip the miner is building off of. This prevents the
  node from accidentally producing an invalid block that reuses a microblock
  public key hash (#3387).
- If a node mines an invalid block for some reason, it will no longer stall
  forever. Instead, it will detect that its last-mined block is not the chain
  tip, and resume mining (#3406).

## [2.05.0.5.0]

### Changed

- The new minimum Rust version is 1.61
- The act of walking the mempool will now cache address nonces in RAM and to a
  temporary mempool table used for the purpose, instead of unconditionally
  querying them from the chainstate MARF. This builds upon improvements to mempool
  goodput over 2.05.0.4.0 (#3337).
- The node and miner implementation has been refactored to remove write-lock
  contention that can arise when the node's chains-coordinator thread attempts to store and
  process newly-discovered (or newly-mined) blocks, and when the node's relayer
  thread attempts to mine a new block. In addition, the miner logic has been
  moved to a separate thread in order to avoid starving the relayer thread (which
  must handle block and transaction propagation, as well as block-processing).
  The refactored miner thread will be preemptively terminated and restarted
  by the arrival of new Stacks blocks or burnchain blocks, which further
  prevents the miner from holding open write-locks in the underlying
  chainstate databases when there is new chain data to discover (which would
  invalidate the miner's work anyway). (#3335).

### Fixed

- Fixed `pow` documentation in Clarity (#3338).
- Backported unit tests that were omitted in the 2.05.0.3.0 release (#3348).

## [2.05.0.4.0]

### Fixed

- Denormalize the mempool database so as to remove a `LEFT JOIN` from the SQL
  query for choosing transactions in order by estimated fee rate. This
  drastically speeds up mempool transaction iteration in the miner (#3314)

## [2.05.0.3.0]

### Added

- Added prometheus output for "transactions in last block" (#3138).
- Added environment variable STACKS_LOG_FORMAT_TIME to set the time format
  stacks-node uses for logging. (#3219)
  Example: STACKS_LOG_FORMAT_TIME="%Y-%m-%d %H:%M:%S" cargo stacks-node
- Added mock-miner sample config (#3225)

### Changed

- Updates to the logging of transaction events (#3139).
- Moved puppet-chain to `./contrib/tools` directory and disabled compiling by default (#3200)

### Fixed

- Make it so that a new peer private key in the config file will propagate to
  the peer database (#3165).
- Fixed default miner behavior regarding block assembly
  attempts. Previously, the miner would only attempt to assemble a
  larger block after their first attempt (by Bitcoin RBF) if new
  microblock or block data arrived. This changes the miner to always
  attempt a second block assembly (#3184).
- Fixed a bug in the node whereby the node would encounter a deadlock when
  processing attachment requests before the P2P thread had started (#3236).
- Fixed a bug in the P2P state machine whereby it would not absorb all transient errors
  from sockets, but instead propagate them to the outer caller. This would lead
  to a node crash in nodes connected to event observers, which expect the P2P
  state machine to only report fatal errors (#3228)
- Spawn the p2p thread before processing number of sortitions. Fixes issue (#3216) where sync from genesis paused (#3236)
- Drop well-formed "problematic" transactions that result in miner performance degradation (#3212)
- Ignore blocks that include problematic transactions

## [2.05.0.2.1]

### Fixed

- Fixed a security bug in the SPV client whereby the chain work was not being
  considered at all when determining the canonical Bitcoin fork. The SPV client
  now only accepts a new Bitcoin fork if it has a higher chain work than any other
  previously-seen chain (#3152).

## [2.05.0.2.0]

### IMPORTANT! READ THIS FIRST

Please read the following **WARNINGs** in their entirety before upgrading.

WARNING: Please be aware that using this node on chainstate prior to this release will cause
the node to spend **up to 30 minutes** migrating the data to a new schema.
Depending on the storage medium, this may take even longer.

WARNING: This migration process cannot be interrupted. If it is, the chainstate
will be **irrecovarably corrupted and require a sync from genesis.**

WARNING: You will need **at least 2x the disk space** for the migration to work.
This is because a copy of the chainstate will be made in the same directory in
order to apply the new schema.

It is highly recommended that you **back up your chainstate** before running
this version of the software on it.

### Changed

- The MARF implementation will now defer calculating the root hash of a new trie
  until the moment the trie is committed to disk. This avoids gratuitous hash
  calculations, and yields a performance improvement of anywhere between 10x and
  200x (#3041).
- The MARF implementation will now store tries to an external file for instances
  where the tries are expected to exceed the SQLite page size (namely, the
  Clarity database). This improves read performance by a factor of 10x to 14x
  (#3059).
- The MARF implementation may now cache trie nodes in RAM if directed to do so
  by an environment variable (#3042).
- Sortition processing performance has been improved by about an order of
  magnitude, by avoiding a slew of expensive database reads (#3045).
- Updated chains coordinator so that before a Stacks block or a burn block is processed,
  an event is sent through the event dispatcher. This fixes #3015.
- Expose a node's public key and public key hash160 (i.e. what appears in
  /v2/neighbors) via the /v2/info API endpoint (#3046)
- Reduced the default subsequent block attempt timeout from 180 seconds to 30
  seconds, based on benchmarking the new MARF performance data during a period
  of network congestion (#3098)
- The `blockstack-core` binary has been renamed to `stacks-inspect`.
  This binary provides CLI tools for chain and mempool inspection.

### Fixed

- The AtlasDB previously could lose `AttachmentInstance` data during shutdown
  or crashes (#3082). This release resolves that.

## [2.05.0.1.0]

### Added

- A new fee estimator intended to produce fewer over-estimates, by having less
  sensitivity to outliers. Its characteristic features are: 1) use a window to
  forget past estimates instead of exponential averaging, 2) use weighted
  percentiles, so that bigger transactions influence the estimates more, 3)
  assess empty space in blocks as having paid the "minimum fee", so that empty
  space is accounted for, 4) use random "fuzz" so that in busy times the fees can
  change dynamically. (#2972)
- Implements anti-entropy protocol for querying transactions from other
  nodes' mempools. Before, nodes wouldn't sync mempool contents with one another.
  (#2884)
- Structured logging in the mining code paths. This will shine light
  on what happens to transactions (successfully added, skipped or errored) that the
  miner considers while buildings blocks. (#2975)
- Added the mined microblock event, which includes information on transaction
  events that occurred in the course of mining (will provide insight
  on whether a transaction was successfully added to the block,
  skipped, or had a processing error). (#2975)
- For v2 endpoints, can now specify the `tip` parameter to `latest`. If
  `tip=latest`, the node will try to run the query off of the latest tip. (#2778)
- Adds the /v2/headers endpoint, which returns a sequence of SIP-003-encoded
  block headers and consensus hashes (see the ExtendedStacksHeader struct that
  this PR adds to represent this data). (#2862)
- Adds the /v2/data_var endpoint, which returns a contract's data variable
  value and a MARF proof of its existence. (#2862)
- Fixed a bug in the unconfirmed state processing logic that could lead to a
  denial of service (node crash) for nodes that mine microblocks (#2970)
- Added prometheus metric that tracks block fullness by logging the percentage of each
  cost dimension that is consumed in a given block (#3025).

### Changed

- Updated the mined block event. It now includes information on transaction
  events that occurred in the course of mining (will provide insight
  on whether a transaction was successfully added to the block,
  skipped, or had a processing error). (#2975)
- Updated some of the logic in the block assembly for the miner and the follower
  to consolidate similar logic. Added functions `setup_block` and `finish_block`.
  (#2946)
- Makes the p2p state machine more reactive to newly-arrived
  `BlocksAvailable` and `MicroblocksAvailable` messages for block and microblock
  streams that this node does not have. If such messages arrive during an inventory
  sync, the p2p state machine will immediately transition from the inventory sync
  work state to the block downloader work state, and immediately proceed to fetch
  the available block or microblock stream. (#2862)
- Nodes will push recently-obtained blocks and microblock streams to outbound
  neighbors if their cached inventories indicate that they do not yet have them
  (#2986).
- Nodes will no longer perform full inventory scans on their peers, except
  during boot-up, in a bid to minimize block-download stalls (#2986).
- Nodes will process sortitions in parallel to downloading the Stacks blocks for
  a reward cycle, instead of doing these tasks sequentially (#2986).
- The node's runloop will coalesce and expire stale requests to mine blocks on
  top of parent blocks that are no longer the chain tip (#2969).
- Several database indexes have been updated to avoid table scans, which
  significantly improves most RPC endpoint speed and cuts node spin-up time in
  half (#2989, #3005).
- Fixed a rare denial-of-service bug whereby a node that processes a very deep
  burnchain reorg can get stuck, and be rendered unable to process further
  sortitions. This has never happened in production, but it can be replicated in
  tests (#2989).
- Updated what indices are created, and ensures that indices are created even
  after the database is initialized (#3029).

### Fixed

- Updates the lookup key for contracts in the pessimistic cost estimator. Before, contracts
  published by different principals with the same name would have had the same
  key in the cost estimator. (#2984)
- Fixed a few prometheus metrics to be more accurate compared to `/v2` endpoints
  when polling data (#2987)
- Fixed an error message from the type-checker that shows up when the type of a
  parameter refers to a trait defined in the same contract (#3064).

## [2.05.0.0.0]

This software update is a consensus changing release and the
implementation of the proposed cost changes in SIP-012. This release's
chainstate directory is compatible with chainstate directories from
2.0.11.4.0. However, this release is only compatible with chainstate
directories before the 2.05 consensus changes activate (Bitcoin height
713,000). If you run a 2.00 stacks-node beyond this point, and wish to
run a 2.05 node afterwards, you must start from a new chainstate
directory.

### Added

- At height 713,000 a new `costs-2` contract will be launched by the
  Stacks boot address.

### Changed

- Stacks blocks whose parents are mined >= 713,000 will use default costs
  from the new `costs-2` contract.
- Stacks blocks whose parents are mined >= 713,000 will use the real
  serialized length of Clarity values as the cost inputs to several methods
  that previously used the maximum possible size for the associated types.
- Stacks blocks whose parents are mined >= 713,000 will use the new block
  limit defined in SIP-012.

### Fixed

- Miners are now more aggressive in calculating their block limits
  when confirming microblocks (#2916)

## [2.0.11.4.0]

This software update is a point-release to change the transaction
selection logic in the default miner to prioritize by an estimated fee
rate instead of raw fee. This release's chainstate directory is
compatible with chainstate directories from 2.0.11.3.0.

### Added

- FeeEstimator and CostEstimator interfaces. These can be controlled
  via node configuration options. See the `README.md` for more
  information on the configuration.
- New fee rate estimation endpoint `/v2/fees/transaction` (#2872). See
  `docs/rpc/openapi.yaml` for more information.

### Changed

- Prioritize transaction inclusion in blocks by estimated fee rates (#2859).
- MARF sqlite connections will now use `mmap`'ed connections with up to 256MB
  space (#2869).

## [2.0.11.3.0]

This software update is a point-release to change the transaction selection
logic in the default miner to prioritize by fee instead of nonce sequence. This
release's chainstate directory is compatible with chainstate directories from
2.0.11.2.0.

## Added

- The node will enforce a soft deadline for mining a block, so that a node
  operator can control how frequently their node attempts to mine a block
  regardless of how congested the mempool is. The timeout parameters are
  controlled in the `[miner]` section of the node's config file (#2823).

## Changed

- Prioritize transaction inclusion in the mempool by transaction fee (#2823).

## [2.0.11.2.0]

NOTE: This change resets the `testnet`. Users running a testnet node will need
to reset their chain states.

### Added

- `clarity-cli` will now also print a serialized version of the resulting
  output from `eval` and `execute` commands. This serialization is in
  hexademical string format and supports integration with other tools. (#2684)
- The creation of a Bitcoin wallet with BTC version `> 0.19` is now supported
  on a private testnet. (#2647)
- `lcov`-compatible coverage reporting has been added to `clarity-cli` for
  Clarity contract testing. (#2592)
- The `README.md` file has new documentation about the release process. (#2726)

### Changed

- This change resets the testnet. (#2742)
- Caching has been added to speed up `/v2/info` responses. (#2746)

### Fixed

- PoX syncing will only look back to the reward cycle prior to divergence,
  instead of looking back over all history. This will speed up running a
  follower node. (#2746)
- The UTXO staleness check is re-ordered so that it occurs before the RBF-limit
  check. This way, if stale UTXOs reached the "RBF limit" a miner will recover
  by resetting the UTXO cache. (#2694)
- Microblock events were being sent to the event observer when microblock data
  was received by a peer, but were not emitted if the node mined the
  microblocks itself. This made something like the private-testnet setup
  incapable of emitting microblock events. Microblock events are now sent
  even when self-mined. (#2653)
- A bug is fixed in the mocknet/helium miner that would lead to a panic if a
  burn block occurred without a sortition in it. (#2711)
- Two bugs that caused problems syncing with the bitcoin chain during a
  bitcoin reorg have been fixed (#2771, #2780).
- Documentation is fixed in cases where string and buffer types are allowed
  but not covered in the documentation. (#2676)

## [2.0.11.1.0]

This software update is our monthly release. It introduces fixes and features for both developers and miners.
This release's chainstate directory is compatible with chainstate directories from 2.0.11.0.0.

## Added

- `/new_microblock` endpoint to notify event observers when a valid microblock
  has been received (#2571).
- Added new features to `clarity-cli` (#2597)
- Exposing new mining-related metrics in prometheus (#2664)
  - Miner's computed relative miner score as a percentage
  - Miner's computed commitment, the min of their previous commitment and their median commitment
  - Miner's current median commitment
- Add `key-for-seed` command to the `stacks-node` binary - outputs the associated secret key hex string
  and WIF formatted secret key for a given "seed" value (#2658).

## Changed

- Improved mempool walk order (#2514).
- Renamed database `tx_tracking.db` to `tx_tracking.sqlite` (#2666).

## Fixed

- Alter the miner to prioritize spending the most recent UTXO when building a transaction,
  instead of the largest UTXO. In the event of a tie, it uses the smallest UTXO first (#2661).
- Fix trait rpc lookups for implicitly implemented traits (#2602).
- Fix `v2/pox` endpoint, broken on Mocknet (#2634).
- Align cost limits on mocknet, testnet and mainnet (#2660).
- Log peer addresses in the HTTP server (#2667)
- Mine microblocks if there are no recent unprocessed Stacks blocks

## [2.0.11.0.0]

The chainstate directory has been restructured in this release. It is not
compatible with prior chainstate directories.

## Added

- `/drop_mempool_tx` endpoint to notify event observers when a mempool
  transaction has been removed the mempool.
- `"reward_slot_holders"` field to the `new_burn_block` event
- CTRL-C handler for safe shutdown of `stacks-node`
- Log transactions in local db table via setting env `STACKS_TRANSACTION_LOG=1`
- New prometheus metrics for mempool transaction processing times and
  outstanding mempool transactions
- New RPC endpoint with path `/v2/traits/contractAddr/contractName/traitContractName
/traitContractAddr/traitName` to determine whether a given trait is implemented
  within the specified contract (either explicitly or implicitly).
- Re-activate the Atlas network for propagating and storing transaction
  attachments. This re-enables off-chain BNS name storage.
- Re-activate microblock mining.

## Changed

- Improved chainstate directory layout
- Improved node boot up time
- Better handling of flash blocks
- The `/v2/pox` RPC endpoint was updated to include more useful
  information about the current and next PoX cycles. For details, see
  `docs/rpc-endpoints.md`

## Fixed

- Fixed faulty logic in the mempool that was still treating the transaction fee
  as a fee rate, which prevented replace-by-fee from working as expected.

## [2.0.10.0.1]

This is a low-priority hotfix release to address a bug in the deserialization logic. The
chainstate directory of 2.0.10.0.1 is compatible with 2.0.10. This release also begins the
usage of the versioning scheme outlined in the [README.md](README.md).

## [2.0.10]

This is a low-priority hotfix release to address two bugs in the block downloader. The
chainstate directory of 2.0.10 is compatible with 2.0.9. If booting up a node from genesis, or
an existing node has stalled in downloading blocks, this hotfix is necessary for your
node.

## Fixed

- Bug in microblocks inventory vector calculation that included invalidated microblocks
  as present bit. This bug will impact nodes booting up from genesis, but not affect nodes
  currently running at the chain tip (#2518).
- Bug in microblocks downloader logic that would cause the stacks-node to fail to wake-up
  to process newly arrived microblocks in certain instances (#2491).

## [2.0.9]

This is a hotfix release for improved handling of arriving Stacks blocks through
both the RPC interface and the P2P ineterface. The chainstate directory of
2.0.9 is compatible with the 2.0.8 chainstate.

## Fixed

- TOCTTOU bug fixed in the chain processing logic that, which now ensures that
  an arriving Stacks block is processed at most once.

## [2.0.8] - 2021-03-02

This is a hotfix release for improved handling of static analysis storage and
improved `at-block` behavior. The chainstate directory of 2.0.8 is compatible with
the 2.0.7 chainstate.

## Fixed

- Improved static analysis storage
- `at-block` behavior in `clarity-cli` and unit tests (no changes in `stacks-node`
  behavior).

## [2.0.7] - 2021-02-26

This is an emergency hotfix that prevents the node from accidentally deleting
valid block data if its descendant microblock stream is invalid for some reason.

## Fixed

- Do not delete a valid parent Stacks block.

## [2.0.6] - 2021-02-15

The database schema has not changed since 2.0.5, so when spinning up a
2.0.6 node from a 2.0.5 chainstate, you do not need to use a fresh
working directory. Earlier versions' chainstate directories are
incompatible, however.

### Fixed

- Miner RBF logic has two "fallback" logic changes. First, if the RBF
  logic has increased fees by more than 50%, do not submit a new
  transaction. Second, fix the "same chainstate hash" fallback check.
- Winning block txid lookups in the SortitionDB have been corrected
  to use the txid during the lookup.
- The miner will no longer attempt to mine a new Stacks block if it receives a
  microblock in a discontinuous microblock stream.

## [2.0.5] - 2021-02-12

The database schema has changed since 2.0.4, so when spinning up a 2.0.5
node from an earlier chainstate, you must use a fresh working directory.

### Added

- Miner heuristic for handling relatively large or computationally
  expensive transactions: such transactions will be dropped from the
  mempool to prevent miners from re-attempting them once they fail.
  Miners can also now continue processing transactions that are
  behind those transactions in the mempool "queue".

### Fixed

- Miner block assembly now uses the correct block limit available via
  the node config
- `tx_fees_streamed_produced` fees are included in miner coinbase
  events for event observers
- SQLite indexes are now correctly created on database instantion

### Changed

- STX unlock events are now sent over the events endpoint bundled
  into an associated unlock transaction
- Atlas attachments networking endpoints are disabled for this
  release, while networking issues are addressed in the
  implementation

## [2.0.4] - 2021-02-07

### Changed

- Atlas attachments networking endpoints are disabled for this
  release, while networking issues are addressed in the
  implementation.

## [2.0.3] - 2021-02-04

### Added

- `stacks-node --mine-at-height` commandline option, which tells the
  `stacks-node` not to mine until it has synchronized to the given
  Stacks block height
- A new RPC endpoint `/v2/blocks/upload/{consensus_hash}` that accepts
  an uploaded a Stacks block for a given sortition

### Changed

- Enabled WAL mode for the chainstate databases. This allows much more
  concurrency in the `stacks-node`, and improves network performance
  across the board. **NOTE:** _This changed the database schema, any
  running node would need to re-initialize their nodes from a new chain
  state when upgrading_.
- Default value `wait_time_for_microblocks`: from 60s to 30s
- The mempool now performs more transfer semantics checks before admitting
  a transaction (e.g., reject if origin = recipient): see issue #2354
- Improved the performance of the code that handles `GetBlocksInv` p2p
  messages by an order of magnitude.
- Improved the performance of the block-downloader's block and
  microblock search code by a factor of 5x.

### Fixed

- Miner mempool querying now works across short-lived forks: see issue #2389
- JSON deserialization for high-depth JSON objects
- Atlas attachment serving: see PR #2390
- Address issues #2379, #2356, #2347, #2346. The tracking of the
  `LeaderBlockCommit` operations inflight is improved, drastically
  reducing the number of block commit rejections. When
  a`LeaderBlockCommit` is not included in the Bitcoin block it was
  targeting, it is condemned to be rejected, per the Stacks
  consensus. To avoid wasting BTC, the miner now tries to send its
  next `LeaderBlockCommit` operations using the UTXOs of the previous
  transaction with a replacement by fee. The fee increase increments
  can be configured with the setting `rbf_fee_increment`.<|MERGE_RESOLUTION|>--- conflicted
+++ resolved
@@ -5,16 +5,17 @@
 The format is based on [Keep a Changelog](https://keepachangelog.com/en/1.0.0/),
 and this project adheres to the versioning scheme outlined in the [README.md](README.md).
 
-## [3.3.0.0.0]
-
-### Added
-
-- Added support for new Clarity 4 builtin, `secp256r1-verify?` (not activated until epoch 3.3)
-<<<<<<< HEAD
-=======
+## [Unreleased]
+
+### Added
 - Fixed an issue where `event.committed` was always equal to `true` in the block replay RPC endpoint
 - Added `result_hex` and `post_condition_aborted` to the block replay RPC endpoint
->>>>>>> aa20011b
+- 
+## [3.3.0.0.0]
+
+### Added
+
+- Added support for new Clarity 4 builtin, `secp256r1-verify?` (not activated until epoch 3.3)
 - New `block_proposal_validation_timeout_secs` configuration option in the connection options section, allowing to set the maximum duration a node will spend validating a proposed block.
 - Activation height selected and set for epoch 3.3 at Bitcoin block 923,222
 
