--- conflicted
+++ resolved
@@ -10,11 +10,8 @@
 ### Changed
 
 - Renamed Clarity 4's new `block-time` to `stacks-block-time`
-<<<<<<< HEAD
+- Improve cost-tracking for type-checking function arguments in epoch 3.3 (see [#6425](https://github.com/stacks-network/stacks-core/issues/6425))
 - Added limits in the type-checker for the number of parameters in functions (maximum 256), and the number of methods in traits (maximum 256). These limits are enforced starting in Epoch 3.3.
-=======
-- Improve cost-tracking for type-checking function arguments in epoch 3.3 (see [#6425](https://github.com/stacks-network/stacks-core/issues/6425))
->>>>>>> 9dfb1d1c
 
 ## [3.2.0.0.2]
 
