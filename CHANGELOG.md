# Changelog

All notable changes to this project will be documented in this file.

The format is based on [Keep a Changelog](https://keepachangelog.com/en/1.0.0/),
and this project adheres to the versioning scheme outlined in the [README.md](README.md).

## [Unreleased]

### Added

- Fixed an issue where `event.committed` was always equal to `true` in the block replay RPC endpoint
- Added `result_hex` and `post_condition_aborted` to the block replay RPC endpoint
- Added `--epoch <epoch_number>` flag to `clarity-cli` commands to specify the epoch context for evaluation.
<<<<<<< HEAD
- Improved block validation in `stacks-inspect`.

### Changed

- Removed `validate-naka-block` option in `stacks-inspect`, merging it with `validate-block` so that users do not need to differentiate between the two.
=======
- In the `/v3/transaction/{txid}` RPC endpoint, added `block_height` and `is_canonical` to the response.
>>>>>>> e3afd65b

### Fixed

- Correctly produce the receipt for the `costs-4` contract, which was deployed on epoch 3.3 activation. Users who consume node events and want to fill in the missing receipt (e.g. the Hiro API) will need to revert their chainstate to before the 3.3 activation and then resume sync to receive the previously missing event.

## [3.3.0.0.1]

- Add indexes to `nakamoto_block_headers` to fix a performance regression. Node may take a few minutes to restart during the upgrade while the new indexes are created.

## [3.3.0.0.0]

### Added

- Added support for new Clarity 4 builtin, `secp256r1-verify?` (not activated until epoch 3.3)
- New `block_proposal_validation_timeout_secs` configuration option in the connection options section, allowing to set the maximum duration a node will spend validating a proposed block.
- Activation height selected and set for epoch 3.3 at Bitcoin block 923,222

### Changed

- Renamed Clarity 4's new `block-time` to `stacks-block-time`
- Improve cost-tracking for type-checking function arguments in epoch 3.3 (see [#6425](https://github.com/stacks-network/stacks-core/issues/6425))
- Replaced `libsecp256k1` with `k256` and `p256` from RustCrypto and removed separate Wasm implementations.
- Added limits in the type-checker for the number of parameters in functions (maximum 256), and the number of methods in traits (maximum 256). These limits are enforced starting in Epoch 3.3.

## [3.2.0.0.2]

### Added

- Renamed `clarity-serialization` to `clarity-types`.
- Add `stackerdb_timeout_secs` to miner config for limiting duration of StackerDB HTTP requests.
- When determining a global transaction replay set, the state evaluator now uses a longest-common-prefix algorithm to find a replay set in the case where a single replay set has less than 70% of signer weight.
- New endpoints /v3/tenures/blocks/, /v3/tenures/blocks/hash, /v3/tenures/blocks/height allowing retrieving the list of stacks blocks from a burn block
- New authenticated endpoint /v3/block/replay to replay the execution of any Nakamoto block in the chain (useful for validation, simulation, getting events...)
- Creates epoch 3.3 and costs-4 in preparation for a hardfork to activate Clarity 4
- Adds support for new Clarity 4 builtins (not activated until epoch 3.3):
  - `contract-hash?`
  - `current-contract`
  - `block-time`
  - `to-ascii?`
  - `restrict-assets?`
  - `as-contract?`
  - Special allowance expressions:
    - `with-stx`
    - `with-ft`
    - `with-nft`
    - `with-stacking`
    - `with-all-assets-unsafe`
- Added `contract_cost_limit_percentage` to the miner config file — sets the percentage of a block’s execution cost at which, if a large non-boot contract call would cause a BlockTooBigError, the miner will stop adding further non-boot contract calls and only include STX transfers and boot contract calls for the remainder of the block.
- Fixed a bug caused by a miner winning a sortition with a block commit that pointed to a previous tip, which would cause the miner to try and reorg itself. [#6481](https://github.com/stacks-network/stacks-core/issues/6481)

### Changed

- Clarity errors pertaining to syntax binding errors have been made more
  expressive (#6337)
- Removed affirmation maps logic throughout, upgrading chainstate DB schema to 11 and burnchain DB schema to 3 (#6314)

### Fixed

- When running `stacks-inspect decode-tx`, print the correct version of the address (mainnet or testnet) based on the transaction passed in
- When a contract deploy is analyzed, it will no longer throw a `CostError` when the contract contains an undefined top-level variable. Instead, it will throw a `UndefinedVariable` error.

## [3.2.0.0.1]

### Added

- Adds node-config-docsgen to automatically create config documentation (#6227)

### Fixed

- Fixed a typo in the metrics_identifier route from `/v2/stackedb/:principal/:contract_name/replicas` to `/v2/stackerdb/:principal/:contract_name/replicas`. Note: This may be a breaking change for systems relying on the incorrect route. Please update any metrics tools accordingly.

## [3.2.0.0.0]

### Added

- Added the `clarity-serialization` crate: A lightweight crate for serializing and deserializing Clarity values. This crate decouples core data types from the Clarity VM, making it easier to build off-chain tooling, and other applications that interact with Clarity data. It includes support for `wasm32-unknown-unknown` targets via the `wasm-web` and `wasm-deterministic` features.
- Added `/v3/contracts/fast-call-read/:principal/:contract_name/:func_name` api endpoint. It allows to run read-only calls faster by disabling the cost and memory trackers. This endpoint requires authentication.
- **SIP-031 consensus rules, activating in epoch 3.2 at block 907_740**

### Changed

- The HTTP `Date` header in responses now strictly follows RFC7231.
- When a previous block commit is unable to be RBFed, the miner will now just wait for it to be confirmed instead of submitting a new block commit which breaks the miner's UTXO chain.
- When mining, only log new block proposal responses, not duplicates.

### Fixed

- Fixed tenure downloader logic on reward cycle boundaries (#6234).
- Do not send events to event observers for stale StackerDB chunks.

## [3.1.0.0.13]

### Added

- Added a new RPC endpoint `/v3/health` to query the node's health status. The endpoint returns a 200 status code with relevant synchronization information (including the node's current Stacks tip height, the maximum Stacks tip height among its neighbors, and the difference between these two). A user can use the `difference_from_max_peer` value to decide what is a good threshold for them before considering the node out of sync. The endpoint returns a 500 status code if the query cannot retrieve viable data.
- Improve prometheus metrics to gain more insights into the current state of the mempool
  - `stacks_node_miner_stop_reason_total`: Counts the number of times the miner stopped mining due to various reasons.
  - Always report the number of transactions mined in the last attempt, even if there were 0

- Added a new option `--hex-file <file_path>` to `blockstack-cli contract-call` command, that allows to pass a serialized Clarity value by file.
- Added a new option `--postcondition-mode [allow, deny]` to `blockstack-cli publish` command, to set the post-condition mode to allow or deny on the transaction (default is deny)

### Changed

- Changed default mempool walk strategy to `NextNonceWithHighestFeeRate`

### Fixed

- Fixed an issue that prevented the correct usage of anchor mode options (`--microblock-only`, `--block-only`) when using `blockstack-cli publish` command.
- Fix several bugs in the mock-miner that caused it to fail to mine blocks in certain conditions

## [3.1.0.0.12]

### Added

- Document missing config structs
- Document MinerConfig parameters
- Document BurnchainConfig parameters
- Document NodeConfig parameters

### Changed

- `get_fresh_random_neighbors` to include allowed neigbors
- Logging improvements and cleanup
- Move serde serializers to stacks_common
- Depend on clarity backing store interface
- Updated `./docs/event-dispacher.md`

### Fixed

- Handle Bitcoin reorgs during Stacks tenure extend

## [3.1.0.0.11]

- Hotfix for p2p stack misbehavior in mempool syncing conditions

## [3.1.0.0.10]

### Added

- Persisted tracking of StackerDB slot versions for mining. This improves miner p2p performance.

## [3.1.0.0.9]

### Added

- Added field `vm_error` to EventObserver transaction outputs
- Added new `ValidateRejectCode` values to the `/v3/block_proposal` endpoint
- Added `StateMachineUpdateContent::V1` to support a vector of `StacksTransaction` expected to be replayed in subsequent Stacks blocks
- Include a reason string in the transaction receipt when a transaction is rolled back due to a post-condition. This should help users in understanding what went wrong.
- Updated `StackerDBListener` to monitor signer state machine updates and store signer global state information, enabling miners to perform transaction replays.
- Added a testnet `replay_transactions` flag to the miner configuration to feature-gate transaction replay. When enabled, the miner will construct a replay block if a threshold of signers signals that a transaction set requires replay.

### Changed

- Reduce the default `block_rejection_timeout_steps` configuration so that miners will retry faster when blocks fail to reach 70% approved or 30% rejected.
- Added index for `next_ready_nakamoto_block()` which improves block processing performance.
- Added a new field, `parent_burn_block_hash`, to the payload that is included in the `/new_burn_block` event observer payload.

### Fixed

- Fix regression in mock-mining, allowing the mock miner to continue mining blocks throughout a tenure instead of failing after mining the tenure change block.

## [3.1.0.0.8]

### Added

- Add fee information to transaction log ending with "success" or "skipped", while building a new block
- Add `max_execution_time_secs` to miner config for limiting duration of contract calls
- When a miner's config file is updated (ie with a new fee rate), a new block commit is issued using
  the new values ([#5924](https://github.com/stacks-network/stacks-core/pull/5924))
- Add `txindex` configuration option enabling the storage (and querying via api) of transactions. Note: the old STACKS_TRANSACTION_LOG environment var configuration is no longer available.

### Changed

- When a miner times out waiting for signatures, it will re-propose the same block instead of building a new block ([#5877](https://github.com/stacks-network/stacks-core/pull/5877))
- Improve tenure downloader trace verbosity applying proper logging level depending on the tenure state ("debug" if unconfirmed, "info" otherwise) ([#5871](https://github.com/stacks-network/stacks-core/issues/5871))
- Remove warning log about missing UTXOs when a node is configured as `miner` with `mock_mining` mode enabled ([#5841](https://github.com/stacks-network/stacks-core/issues/5841))
- Deprecated the `wait_on_interim_blocks` option in the miner config file. This option is no longer needed, as the miner will always wait for interim blocks to be processed before mining a new block. To wait extra time in between blocks, use the `min_time_between_blocks_ms` option instead. ([#5979](https://github.com/stacks-network/stacks-core/pull/5979))
- Added `empty_mempool_sleep_ms` to the miner config file to control the time to wait in between mining attempts when the mempool is empty. If not set, the default sleep time is 2.5s. ([#5997](https://github.com/stacks-network/stacks-core/pull/5997))

## [3.1.0.0.7]

### Added

- Add `disable_retries` mode for events_observer disabling automatic retry on error

### Changed

- Implement faster cost tracker for default cost functions in Clarity
- By default, miners will wait for a new tenure to start for a configurable amount of time after receiving a burn block before
  submitting a block commit. This will reduce the amount of RBF transactions miners are expected to need.
- Add weight threshold and percentages to `StackerDBListener` logs
- Signer will not allow reorg if more than one block in the current tenure has already been globally approved

## [3.1.0.0.6]

### Added

- The `BlockProposal` StackerDB message serialization struct now includes a `server_version` string, which represents the version of the node that the miner is using. ([#5803](https://github.com/stacks-network/stacks-core/pull/5803))
- Add `vrf_seed` to the `/v3/sortitions` rpc endpoint
- Added hot-reloading of `burnchain.burn_fee_cap` from a miner's config file ([#5857](https://github.com/stacks-network/stacks-core/pull/5857))

### Changed

- Miner will stop waiting for signatures on a block if the Stacks tip advances (causing the block it had proposed to be invalid).
- Logging improvements:
  - P2P logs now includes a reason for dropping a peer or neighbor
  - Improvements to how a PeerAddress is logged (human readable format vs hex)
- Pending event dispatcher requests will no longer be sent to URLs that are no longer registered as event observers ([#5834](https://github.com/stacks-network/stacks-core/pull/5834))

### Fixed

- Error responses to /v2/transactions/fees are once again expressed as JSON ([#4145](https://github.com/stacks-network/stacks-core/issues/4145)).

## [3.1.0.0.5]

### Added

- Add miner configuration option `tenure_extend_cost_threshold` to specify the percentage of the tenure budget that must be spent before a time-based tenure extend is attempted
- Add miner configuration option `tenure_extend_wait_timeout_ms` to specify the time to wait before trying to continue a tenure because the next miner did not produce blocks

### Changed

- Miner will include other transactions in blocks with tenure extend transactions (#5760)
- Add `block_rejection_timeout_steps` to miner configuration for defining rejections-based timeouts while waiting for signers response (#5705)
- Miner will not issue a tenure extend until at least half of the block budget has been spent (#5757)
- Miner will issue a tenure extend if the incoming miner has failed to produce a block (#5729)

### Fixed

- Miners who restart their nodes immediately before a winning tenure now correctly detect that
  they won the tenure after their nodes restart ([#5750](https://github.com/stacks-network/stacks-core/issues/5750)).

## [3.1.0.0.4]

### Added

- The stacks-node miner now performs accurate tenure-extensions in certain bitcoin block production
  cases: when a bitcoin block is produced before the previous bitcoin block's Stacks tenure started.
  Previously, the miner had difficulty restarting their missed tenure and extending into the new
  bitcoin block, leading to 1-2 bitcoin blocks of missed Stacks block production.
- The event dispatcher now includes `consensus_hash` in the `/new_block` and `/new_burn_block` payloads. ([#5677](https://github.com/stacks-network/stacks-core/pull/5677))

## Changed

- When a miner reorgs the previous tenure due to a poorly timed block, it can now continue to build blocks on this new chain tip (#5691)

## [3.1.0.0.3]

### Added

- Add `tenure_timeout_secs` to the miner for determining when a time-based tenure extend should be attempted.
- Added configuration option `block_proposal_max_age_secs` under `[connection_options]` to prevent processing stale block proposals

### Changed

- The RPC endpoint `/v3/block_proposal` no longer will evaluate block proposals more than `block_proposal_max_age_secs` old
- When a transaction is dropped due to replace-by-fee, the `/drop_mempool_tx` event observer payload now includes `new_txid`, which is the transaction that replaced this dropped transaction. When a transaction is dropped for other reasons, `new_txid` is `null`. [#5381](https://github.com/stacks-network/stacks-core/pull/5381)
- Nodes will assume that all PoX anchor blocks exist by default, and stall initial block download indefinitely to await their arrival (#5502)

### Fixed

- Signers no longer accept messages for blocks from different reward cycles (#5662)

## [3.1.0.0.2]

### Added

- **SIP-029 consensus rules, activating in epoch 3.1 at block 875,000** (see [SIP-029](https://github.com/stacksgov/sips/blob/main/sips/sip-029/sip-029-halving-alignment.md) for details)
- New RPC endpoints
  - `/v2/clarity/marf/:marf_key_hash`
  - `/v2/clarity/metadata/:principal/:contract_name/:clarity_metadata_key`
- When a proposed block is validated by a node, the block can be validated even when the block version is different than the node's default ([#5539](https://github.com/stacks-network/stacks-core/pull/5539))
- A miner will now generate a tenure-extend when at least 70% of the signers have confirmed that they are willing to allow one, via the new timestamp included in block responses. This allows the miner to refresh its budget in between Bitcoin blocks. ([#5476](https://github.com/stacks-network/stacks-core/discussions/5476))
- Set the epoch to 3.1 in the Clarity DB upon activation.

### Changed

## [3.0.0.0.4]

### Added

### Changed

- Use the same burn view loader in both block validation and block processing

## [3.0.0.0.3]

### Added

### Changed
- Add index for StacksBlockId to nakamoto block headers table (improves node performance)
- Remove the panic for reporting DB deadlocks (just error and continue waiting)
- Add index to `metadata_table` in Clarity DB on `blockhash`
- Add `block_commit_delay_ms` to the config file to control the time to wait after seeing a new burn block, before submitting a block commit, to allow time for the first Nakamoto block of the new tenure to be mined, allowing this miner to avoid the need to RBF the block commit.
- Add `tenure_cost_limit_per_block_percentage` to the miner config file to control the percentage remaining tenure cost limit to consume per nakamoto block.
- Add `/v3/blocks/height/:block_height` rpc endpoint
- If the winning miner of a sortition is committed to the wrong parent tenure, the previous miner can immediately tenure extend and continue mining since the winning miner would never be able to propose a valid block. (#5361)

## [3.0.0.0.2]

### Added

### Changed
- Fixes  a few bugs in the relayer and networking stack
  - detects and deprioritizes unhealthy replicas
  - fixes an issue in the p2p stack which was preventing it from caching the reward set.

## [3.0.0.0.1]

### Changed
- Add index for StacksBlockId to nakamoto block headers table (improves node performance)
- Remove the panic for reporting DB deadlocks (just error and continue waiting)
- Various test fixes for CI (5353, 5368, 5372, 5371, 5380, 5378, 5387, 5396, 5390, 5394)
- Various log fixes:
    - don't say proceeding to mine blocks if not a miner
    - misc. warns downgraded to debugs
- 5391: Update default block proposal timeout to 10 minutes
- 5406: After block rejection, miner pauses
- Docs fixes
    - Fix signer docs link
    - Specify burn block in clarity docs

## [3.0.0.0.0]

### Added

- **Nakamoto consensus rules, activating in epoch 3.0 at block 867,867** (see [SIP-021](https://github.com/stacksgov/sips/blob/main/sips/sip-021/sip-021-nakamoto.md) for details)
- Clarity 3, activating with epoch 3.0
  - Keywords / variable
    - `tenure-height` added
    - `stacks-block-height` added
    - `block-height` removed
  - Functions
    - `get-stacks-block-info?` added
    - `get-tenure-info?` added
    - `get-block-info?` removed
- New RPC endpoints
  - `/v3/blocks/:block_id`
  - `/v3/blocks/upload/`
  - `/v3/signer/:signer_pubkey/:cycle_num`
  - `/v3/sortitions`
  - `/v3/stacker_set/:cycle_num`
  - `/v3/tenures/:block_id`
  - `/v3/tenures/fork_info/:start/:stop`
  - `/v3/tenures/info`
  - `/v3/tenures/tip/:consensus_hash`
- Re-send events to event observers across restarts
- Support custom chain-ids for testing
- Add `replay-block` command to CLI

### Changed

- Strict config file validation (unknown fields will cause the node to fail to start)
- Add optional `timeout_ms` to `events_observer` configuration
- Modified RPC endpoints
  - Include `tenure_height` in `/v2/info` endpoint
  - Include `block_time` and `tenure_height` in `/new/block` event payload
- Various improvements to logging, reducing log spam and improving log messages
- Various improvements and bugfixes

## [2.5.0.0.7]

### Added

- Add warn logs for block validate rejections (#5079)
- Neon mock miner replay (#5060)

### Changed

- Revert BurnchainHeaderHash serialization change (#5094)
- boot_to_epoch_3 in SignerTest should wait for a new commit (#5087)
- Fix block proposal rejection test (#5084)
- Mock signing revamp (#5070)
- Multi miner fixes jude (#5040)
- Remove spurious deadlock condition whenever the sortition DB is opened

## [2.5.0.0.6]

### Changed

- If there is a getchunk/putchunk that fails due to a stale (or future) version NACK, the StackerDB sync state machine should immediately retry sync (#5066)

## [2.5.0.0.5]

### Added

- Added configuration option `connections.antientropy_retry` (#4932)

### Changed

- Set default antientropy_retry to run once per hour (#4935)

## [2.5.0.0.4]

### Added

- Adds the solo stacking scenarios to the stateful property-based testing strategy for PoX-4 (#4725)
- Add signer-key to synthetic stack-aggregation-increase event (#4728)
- Implement the assumed total commit with carry-over (ATC-C) strategy for denying opportunistic Bitcoin miners from mining Stacks at a discount (#4733)
- Adding support for stacks-block-height and tenure-height in Clarity 3 (#4745)
- Preserve PeerNetwork struct when transitioning to 3.0 (#4767)
- Implement singer monitor server error (#4773)
- Pull current stacks signer out into v1 implementation and create placeholder v0 mod (#4778)
- Create new block signature message type for v0 signer (#4787)
- Isolate the rusqlite dependency in stacks-common and clarity behind a cargo feature (#4791)
- Add next_initiative_delay config option to control how frequently the miner checks if a new burnchain block has been processed (#4795)
- Various performance improvements and cleanup

### Changed

- Downgraded log messages about transactions from warning to info (#4697)
- Fix race condition between the signer binary and the /v2/pox endpoint (#4738)
- Make node config mock_miner item hot-swappable (#4743)
- Mandates that a burnchain block header be resolved by a BurnchainHeaderReader, which will resolve a block height to at most one burnchain header (#4748)
- Optional config option to resolve DNS of bootstrap nodes (#4749)
- Limit inventory syncs with new peers (#4750)
- Update /v2/fees/transfer to report the median transaction fee estimate for a STX-transfer of 180 bytes (#4754)
- Reduce connection spamming in stackerdb (#4759)
- Remove deprecated signer cli commands (#4772)
- Extra pair of signer slots got introduced at the epoch 2.5 boundary (#4845, #4868, #4891)
- Never consider Stacks chain tips that are not on the canonical burn chain #4886 (#4893)

### Fixed

- Allow Nakamoto blocks to access the burn block associated with the current tenure (#4333)

## [2.5.0.0.3]

This release fixes a regression in `2.5.0.0.0` from `2.4.0.1.0` caused by git merge

## [2.5.0.0.2]

This release fixes two bugs in `2.5.0.0.0`, correctly setting the activation height for 2.5, and the network peer version.

## [2.5.0.0.0]

This release implements the 2.5 Stacks consensus rules which activates at Bitcoin block `840,360`: primarily the instantiation
of the pox-4 contract. For more details see SIP-021.

This is the first consensus-critical release for Nakamoto. Nodes which do not update before the 2.5 activation height will be forked away from the rest of the network. This release is compatible with 2.4.x chain state directories and does not require resyncing from genesis. The first time a node boots with this version it will perform some database migrations which could lengthen the normal node startup time.

**This is a required release before Nakamoto rules are enabled in 3.0.**

### Timing of Release from 2.5 to 3.0

Activating Nakamoto will include two epochs:

- **Epoch 2.5:** Pox-4 contract is booted up but no Nakamoto consensus rules take effect.
- **Epoch 3:** Nakamoto consensus rules take effect.

### Added

- New RPC endpoint `/v2/stacker_set/{cycle_number}` to fetch stacker sets in PoX-4
- New `/new_pox_anchor` endpoint for broadcasting PoX anchor block processing.
- Stacker bitvec in NakamotoBlock
- New [`pox-4` contract](./stackslib/src/chainstate/stacks/boot/pox-4.clar) that reflects changes in how Stackers are signers in Nakamoto:
  - `stack-stx`, `stack-extend`, `stack-increase` and `stack-aggregation-commit` now include a `signer-key` parameter, which represents the public key used by the Signer. This key is used for determining the signer set in Nakamoto.
  - Functions that include a `signer-key` parameter also include a `signer-sig` parameter to demonstrate that the owner of `signer-key` is approving that particular Stacking operation. For more details, refer to the `verify-signer-key-sig` method in the `pox-4` contract.
  - Signer key authorizations can be added via `set-signer-key-authorization` to omit the need for `signer-key` signatures
  - A `max-amount` field is a field in signer key authorizations and defines the maximum amount of STX that can be locked in a single transaction.
- Added configuration parameters to customize the burn block at which to start processing Stacks blocks, when running on testnet or regtest.
  ```
  [burnchain]
  first_burn_block_height = 2582526
  first_burn_block_timestamp = 1710780828
  first_burn_block_hash = "000000000000001a17c68d43cb577d62074b63a09805e4a07e829ee717507f66"
  ```

### Modified

- `pox-4.aggregation-commit` contains a signing-key parameter (like
  `stack-stx` and `stack-extend`), the signing-key parameter is removed from
  `delegate-*` functions.

## [2.4.0.1.0]

### Added

- When the Clarity library is built with feature flag `developer-mode`, comments
  from the source code are now attached to the `SymbolicExpression` nodes. This
  will be useful for tools that use the Clarity library to analyze and
  manipulate Clarity source code, e.g. a formatter.
- New RPC endpoint at /v2/constant_val to fetch a constant from a contract.
- A new subsystem, called StackerDB, has been added, which allows a set of
  Stacks nodes to store off-chain data on behalf of a specially-crafter smart
  contract. This is an opt-in feature; Stacks nodes explicitly subscribe to
  StackerDB replicas in their config files.
- Message definitions and codecs for Stacker DB, a replicated off-chain DB
  hosted by subscribed Stacks nodes and controlled by smart contracts
- Added 3 new public and regionally diverse bootstrap nodes: est.stacksnodes.org, cet.stacksnodes.org, sgt.stacksnodes.org
- satoshis_per_byte can be changed in the config file and miners will always use
  the most up to date value
- New RPC endpoint at /v2/block_proposal for miner to validate proposed block.
  Only accessible on local loopback interface

In addition, this introduces a set of improvements to the Stacks miner behavior. In
particular:

- The VRF public key can be re-used across node restarts.
- Settings that affect mining are hot-reloaded from the config file. They take
  effect once the file is updated; there is no longer a need to restart the
  node.
- The act of changing the miner settings in the config file automatically
  triggers a subsequent block-build attempt, allowing the operator to force the
  miner to re-try building blocks.
- This adds a new tip-selection algorithm that minimizes block orphans within a
  configurable window of time.
- When configured, the node will automatically stop mining if it is not achieving a
  targeted win rate over a configurable window of blocks.
- When configured, the node will selectively mine transactions from only certain
  addresses, or only of certain types (STX-transfers, contract-publishes,
  contract-calls).
- When configured, the node will optionally only RBF block-commits if it can
  produce a block with strictly more transactions.

### Changed

- `developer-mode` is no longer enabled in the default feature set. This is the correct default behavior, since the stacks-node should NOT build with developer-mode enabled by default. Tools that need to use developer-mode should enable it explicitly.

### Fixed

- The transaction receipts for smart contract publish transactions now indicate
  a result of `(err none)` if the top-level code of the smart contract contained
  runtime error and include details about the error in the `vm_error` field of
  the receipt. Fixes issues #3154, #3328.
- Added config setting `burnchain.wallet_name` which addresses blank wallets no
  longer being created by default in recent bitcoin versions. Fixes issue #3596
- Use the current burnchain tip to lookup UTXOs (Issue #3733)
- The node now gracefully shuts down even if it is in the middle of a handshake with
  bitcoind. Fixes issue #3734.

## [2.4.0.0.4]

This is a high-priority hotfix that addresses a bug in transaction processing which
could impact miner availability.

## [2.4.0.0.3]

This is a high-priority hotfix that addresses a bug in transaction processing which
could impact miner availability.

## [2.4.0.0.2]

This is a hotfix that changes the logging failure behavior from panicking to dropping
the log message (PR #3784).

## [2.4.0.0.4]

This is a high-priority hotfix that addresses a bug in transaction processing which
could impact miner availability.

## [2.4.0.0.3]

This is a high-priority hotfix that addresses a bug in transaction processing which
could impact miner availability.

## [2.4.0.0.2]

This is a hotfix that changes the logging failure behavior from panicking to dropping
the log message (PR #3784).

## [2.4.0.0.1]

This is a minor change to add `txid` fields into the log messages from failing
contract deploys. This will help tools (and users) more easily find the log
messages to determine what went wrong.

## [2.4.0.0.0]

This is a **consensus-breaking** release to revert consensus to PoX, and is the second fork proposed in SIP-022.

- [SIP-022](https://github.com/stacksgov/sips/blob/main/sips/sip-022/sip-022-emergency-pox-fix.md)
- [SIP-024](https://github.com/stacksgov/sips/blob/main/sips/sip-024/sip-024-least-supertype-fix.md)

### Fixed

- PoX is re-enabled and stacking resumes starting at Bitcoin block `791551`
- Peer network id is updated to `0x18000009`
- Adds the type sanitization described in SIP-024

This release is compatible with chainstate directories from 2.1.0.0.x and 2.3.0.0.x

## [2.3.0.0.2]

This is a high-priority hotfix release to address a bug in the
stacks-node miner logic which could impact miner availability.

This release is compatible with chainstate directories from 2.3.0.0.x and 2.1.0.0.x

## [2.3.0.0.1]

This is a hotfix release to update:

- peer version identifier used by the stacks-node p2p network.
- yield interpreter errors in deser_hex

This release is compatible with chainstate directories from 2.3.0.0.x and 2.1.0.0.x

## [2.3.0.0.0]

This is a **consensus-breaking** release to address a Clarity VM bug discovered in 2.2.0.0.1.
Tx and read-only calls to functions with traits as parameters are rejected with unchecked TypeValueError.
Additional context and rationale can be found in [SIP-023](https://github.com/stacksgov/sips/blob/main/sips/sip-023/sip-023-emergency-fix-traits.md).

This release is compatible with chainstate directories from 2.1.0.0.x.

## [2.2.0.0.1]

This is a **consensus-breaking** release to address a bug and DoS vector in pox-2's `stack-increase` function.
Additional context and rationale can be found in [SIP-022](https://github.com/stacksgov/sips/blob/main/sips/sip-022/sip-022-emergency-pox-fix.md).

This release is compatible with chainstate directories from 2.1.0.0.x.

## [2.1.0.0.3]

This is a high-priority hotfix release to address a bug in the
stacks-node miner logic which could impact miner availability. This
release's chainstate directory is compatible with chainstate
directories from 2.1.0.0.2.

## [2.1.0.0.2]

This software update is a hotfix to resolve improper unlock handling
in mempool admission. This release's chainstate directory is
compatible with chainstate directories from 2.1.0.0.1.

### Fixed

- Fix mempool admission logic's improper handling of PoX unlocks. This would
  cause users to get spurious `NotEnoughFunds` rejections when trying to submit
  their transactions (#3623)

## [2.1.0.0.1]

### Fixed

- Handle the case where a bitcoin node returns zero headers (#3588)
- The default value for `always_use_affirmation_maps` is now set to `false`,
  instead of `true`. This was preventing testnet nodes from reaching the chain
  tip with the default configuration.
- Reduce default poll time of the `chain-liveness` thread which reduces the
  possibility that a miner thread will get interrupted (#3610).

## [2.1]

This is a **consensus-breaking** release that introduces a _lot_ of new
functionality. Details on the how and why can be found in [SIP-015](https://github.com/stacksgov/sips/blob/feat/sip-015/sips/sip-015/sip-015-network-upgrade.md),
[SIP-018](https://github.com/MarvinJanssen/sips/blob/feat/signed-structured-data/sips/sip-018/sip-018-signed-structured-data.md),
and [SIP-20](https://github.com/obycode/sips/blob/bitwise-ops/sips/sip-020/sip-020-bitwise-ops.md).

The changelog for this release is a high-level summary of these SIPs.

### Added

- There is a new `.pox-2` contract for implementing proof-of-transfer. This PoX
  contract enables re-stacking while the user's STX are locked, and incrementing
  the amount stacked on top of a locked batch of STX.
- The Clarity function `stx-account` has been added, which returns the account's
  locked and unlocked balances.
- The Clarity functions `principal-destruct` and `principal-construct?`
  functions have been added, which provide the means to convert between a
  `principal` instance and the `buff`s and `string-ascii`s that constitute it.
- The Clarity function `get-burn-block-info?` has been added to support
  fetching the burnchain header hash of _any_ burnchain block starting from the
  sortition height of the Stacks genesis block, and to support fetching the PoX
  addresses and rewards paid by miners for a particular burnchain block height.
- The Clarity function `slice` has been added for obtaining a sub-sequence of a
  `buff`, `string-ascii`, `string-utf8`, or `list`.
- Clarity functions for converting between `string-ascii`, `string-utf8`,
  `uint`, and `int` have been added.
- Clarity functions for converting between big- and little-endian
  `buff` representations of `int` and `uint` have been added.
- The Clarity function `stx-transfer-memo?` has been added, which behaves the
  same as `stx-transfer?` but also takes a memo argument.
- The Clarity function `is-standard` has been added to identify whether or not a
  `principal` instance is a standard or contract principal.
- Clarity functions have been added for converting an arbitrary Clarity type to
  and from its canonical byte string representation.
- The Clarity function `replace-at?` has been added for replacing a single item
  in a `list`, `string-ascii`, `string-utf8`, or `buff`.
- The Clarity global variable `tx-sponsor?` has been added, which evaluates to
  the sponsor of the transaction if the transaction is sponsored.
- The Clarity global variable `chain-id` has been added, which evaluates to the
  4-byte chain ID of this Stacks network.
- The Clarity parser has been rewritten to be about 3x faster than the parser in
  Stacks 2.05.x.x.x.
- Clarity trait semantics have been refined and made more explicit, so as to
  avoid certain corner cases where a trait reference might be downgraded to a
  `principal` in Clarity 1.
  - Trait values can be passed to compatible sub-trait types
  - Traits can be embedded in compound types, e.g. `(optional <my-trait>)`
  - Traits can be assigned to a let-variable
- Fixes to unexpected behavior in traits
  - A trait with duplicate function names is now an error
  - Aliased trait names do not interfere with local trait definitions
- The comparison functions `<`, `<=`, `>`, and `>=` now work on `string-ascii`,
  `string-utf8`, and `buff` based on byte-by-byte comparison (note that this is
  _not_ lexicographic comparison).
- It is now possible to call `delegate-stx` from a burnchain transaction, just
  as it is for `stack-stx` and `transfer-stx`.

### Changed

- The `delegate-stx` function in `.pox-2` can be called while the user's STX are
  locked.
- If a batch of STX is not enough to clinch even a single reward slot, then the
  STX are automatically unlocked at the start of the reward cycle in which they
  are rendered useless in this capacity.
- The PoX sunset has been removed. PoX rewards will continue in perpetuity.
- Support for segwit and taproot addresses (v0 and v1 witness programs) has been
  added for Stacking.
- The Clarity function `get-block-info?` now supports querying a block's total
  burnchain spend by miners who tried to mine it, the spend by the winner, and
  the total block reward (coinbase plus transaction fees).
- A block's coinbase transaction may specify an alternative recipient principal,
  which can be either a standard or contract principal.
- A smart contract transaction can specify which version of Clarity to use. If
  no version is given, then the epoch-default version will be used (in Stacks
  2.1, this is Clarity 2).
- The Stacks node now includes the number of PoX anchor blocks in its
  fork-choice rules. The best Stacks fork is the fork that (1) is on the best
  Bitcoin fork, (2) has the most PoX anchor blocks known, and (3) is the longest.
- On-burnchain operations -- `stack-stx`, `delegate-stx`, and `transfer-stx` --
  can take effect within six (6) burnchain blocks in which they are mined,
  instead of one.
- Transaction fees are debited from accounts _before_ the transaction is
  processed.
- All smart contract analysis errors are now treated as runtime errors, meaning
  that smart contract transactions which don't pass analysis will still be mined
  (so miners get paid for partially validating them).
- The default Clarity version is now 2. Users can opt for version 1 by using
  the new smart contract transaction wire format and explicitly setting version

### Fixed

- The authorization of a `contract-caller` in `.pox-2` for stacking will now
  expire at the user-specified height, if given.
- The Clarity function `principal-of?` now works on mainnet.
- One or more late block-commits no longer result in the miner losing its
  sortition weight.
- Documentation will indicate explicitly which Clarity version introduced each
  keyword or function.

## [2.05.0.6.0]

### Changed

- The `/v2/neighbors` endpoint now reports a node's bootstrap peers, so other
  nodes can find high-quality nodes to boot from (#3401)
- If there are two or more Stacks chain tips that are tied for the canonical
  tip, the node deterministically chooses one _independent_ of the arrival order
  (#3419).
- If Stacks blocks for a different fork arrive out-of-order and, in doing so,
  constitute a better fork than the fork the node considers canonical, the node
  will update the canonical Stacks tip pointer in the sortition DB before
  processing the next sortition (#3419).

### Fixed

- The node keychain no longer maintains any internal state, but instead derives
  keys based on the chain tip the miner is building off of. This prevents the
  node from accidentally producing an invalid block that reuses a microblock
  public key hash (#3387).
- If a node mines an invalid block for some reason, it will no longer stall
  forever. Instead, it will detect that its last-mined block is not the chain
  tip, and resume mining (#3406).

## [2.05.0.5.0]

### Changed

- The new minimum Rust version is 1.61
- The act of walking the mempool will now cache address nonces in RAM and to a
  temporary mempool table used for the purpose, instead of unconditionally
  querying them from the chainstate MARF. This builds upon improvements to mempool
  goodput over 2.05.0.4.0 (#3337).
- The node and miner implementation has been refactored to remove write-lock
  contention that can arise when the node's chains-coordinator thread attempts to store and
  process newly-discovered (or newly-mined) blocks, and when the node's relayer
  thread attempts to mine a new block. In addition, the miner logic has been
  moved to a separate thread in order to avoid starving the relayer thread (which
  must handle block and transaction propagation, as well as block-processing).
  The refactored miner thread will be preemptively terminated and restarted
  by the arrival of new Stacks blocks or burnchain blocks, which further
  prevents the miner from holding open write-locks in the underlying
  chainstate databases when there is new chain data to discover (which would
  invalidate the miner's work anyway). (#3335).

### Fixed

- Fixed `pow` documentation in Clarity (#3338).
- Backported unit tests that were omitted in the 2.05.0.3.0 release (#3348).

## [2.05.0.4.0]

### Fixed

- Denormalize the mempool database so as to remove a `LEFT JOIN` from the SQL
  query for choosing transactions in order by estimated fee rate. This
  drastically speeds up mempool transaction iteration in the miner (#3314)

## [2.05.0.3.0]

### Added

- Added prometheus output for "transactions in last block" (#3138).
- Added environment variable STACKS_LOG_FORMAT_TIME to set the time format
  stacks-node uses for logging. (#3219)
  Example: STACKS_LOG_FORMAT_TIME="%Y-%m-%d %H:%M:%S" cargo stacks-node
- Added mock-miner sample config (#3225)

### Changed

- Updates to the logging of transaction events (#3139).
- Moved puppet-chain to `./contrib/tools` directory and disabled compiling by default (#3200)

### Fixed

- Make it so that a new peer private key in the config file will propagate to
  the peer database (#3165).
- Fixed default miner behavior regarding block assembly
  attempts. Previously, the miner would only attempt to assemble a
  larger block after their first attempt (by Bitcoin RBF) if new
  microblock or block data arrived. This changes the miner to always
  attempt a second block assembly (#3184).
- Fixed a bug in the node whereby the node would encounter a deadlock when
  processing attachment requests before the P2P thread had started (#3236).
- Fixed a bug in the P2P state machine whereby it would not absorb all transient errors
  from sockets, but instead propagate them to the outer caller. This would lead
  to a node crash in nodes connected to event observers, which expect the P2P
  state machine to only report fatal errors (#3228)
- Spawn the p2p thread before processing number of sortitions. Fixes issue (#3216) where sync from genesis paused (#3236)
- Drop well-formed "problematic" transactions that result in miner performance degradation (#3212)
- Ignore blocks that include problematic transactions

## [2.05.0.2.1]

### Fixed

- Fixed a security bug in the SPV client whereby the chain work was not being
  considered at all when determining the canonical Bitcoin fork. The SPV client
  now only accepts a new Bitcoin fork if it has a higher chain work than any other
  previously-seen chain (#3152).

## [2.05.0.2.0]

### IMPORTANT! READ THIS FIRST

Please read the following **WARNINGs** in their entirety before upgrading.

WARNING: Please be aware that using this node on chainstate prior to this release will cause
the node to spend **up to 30 minutes** migrating the data to a new schema.
Depending on the storage medium, this may take even longer.

WARNING: This migration process cannot be interrupted. If it is, the chainstate
will be **irrecovarably corrupted and require a sync from genesis.**

WARNING: You will need **at least 2x the disk space** for the migration to work.
This is because a copy of the chainstate will be made in the same directory in
order to apply the new schema.

It is highly recommended that you **back up your chainstate** before running
this version of the software on it.

### Changed

- The MARF implementation will now defer calculating the root hash of a new trie
  until the moment the trie is committed to disk. This avoids gratuitous hash
  calculations, and yields a performance improvement of anywhere between 10x and
  200x (#3041).
- The MARF implementation will now store tries to an external file for instances
  where the tries are expected to exceed the SQLite page size (namely, the
  Clarity database). This improves read performance by a factor of 10x to 14x
  (#3059).
- The MARF implementation may now cache trie nodes in RAM if directed to do so
  by an environment variable (#3042).
- Sortition processing performance has been improved by about an order of
  magnitude, by avoiding a slew of expensive database reads (#3045).
- Updated chains coordinator so that before a Stacks block or a burn block is processed,
  an event is sent through the event dispatcher. This fixes #3015.
- Expose a node's public key and public key hash160 (i.e. what appears in
  /v2/neighbors) via the /v2/info API endpoint (#3046)
- Reduced the default subsequent block attempt timeout from 180 seconds to 30
  seconds, based on benchmarking the new MARF performance data during a period
  of network congestion (#3098)
- The `blockstack-core` binary has been renamed to `stacks-inspect`.
  This binary provides CLI tools for chain and mempool inspection.

### Fixed

- The AtlasDB previously could lose `AttachmentInstance` data during shutdown
  or crashes (#3082). This release resolves that.

## [2.05.0.1.0]

### Added

- A new fee estimator intended to produce fewer over-estimates, by having less
  sensitivity to outliers. Its characteristic features are: 1) use a window to
  forget past estimates instead of exponential averaging, 2) use weighted
  percentiles, so that bigger transactions influence the estimates more, 3)
  assess empty space in blocks as having paid the "minimum fee", so that empty
  space is accounted for, 4) use random "fuzz" so that in busy times the fees can
  change dynamically. (#2972)
- Implements anti-entropy protocol for querying transactions from other
  nodes' mempools. Before, nodes wouldn't sync mempool contents with one another.
  (#2884)
- Structured logging in the mining code paths. This will shine light
  on what happens to transactions (successfully added, skipped or errored) that the
  miner considers while buildings blocks. (#2975)
- Added the mined microblock event, which includes information on transaction
  events that occurred in the course of mining (will provide insight
  on whether a transaction was successfully added to the block,
  skipped, or had a processing error). (#2975)
- For v2 endpoints, can now specify the `tip` parameter to `latest`. If
  `tip=latest`, the node will try to run the query off of the latest tip. (#2778)
- Adds the /v2/headers endpoint, which returns a sequence of SIP-003-encoded
  block headers and consensus hashes (see the ExtendedStacksHeader struct that
  this PR adds to represent this data). (#2862)
- Adds the /v2/data_var endpoint, which returns a contract's data variable
  value and a MARF proof of its existence. (#2862)
- Fixed a bug in the unconfirmed state processing logic that could lead to a
  denial of service (node crash) for nodes that mine microblocks (#2970)
- Added prometheus metric that tracks block fullness by logging the percentage of each
  cost dimension that is consumed in a given block (#3025).

### Changed

- Updated the mined block event. It now includes information on transaction
  events that occurred in the course of mining (will provide insight
  on whether a transaction was successfully added to the block,
  skipped, or had a processing error). (#2975)
- Updated some of the logic in the block assembly for the miner and the follower
  to consolidate similar logic. Added functions `setup_block` and `finish_block`.
  (#2946)
- Makes the p2p state machine more reactive to newly-arrived
  `BlocksAvailable` and `MicroblocksAvailable` messages for block and microblock
  streams that this node does not have. If such messages arrive during an inventory
  sync, the p2p state machine will immediately transition from the inventory sync
  work state to the block downloader work state, and immediately proceed to fetch
  the available block or microblock stream. (#2862)
- Nodes will push recently-obtained blocks and microblock streams to outbound
  neighbors if their cached inventories indicate that they do not yet have them
  (#2986).
- Nodes will no longer perform full inventory scans on their peers, except
  during boot-up, in a bid to minimize block-download stalls (#2986).
- Nodes will process sortitions in parallel to downloading the Stacks blocks for
  a reward cycle, instead of doing these tasks sequentially (#2986).
- The node's runloop will coalesce and expire stale requests to mine blocks on
  top of parent blocks that are no longer the chain tip (#2969).
- Several database indexes have been updated to avoid table scans, which
  significantly improves most RPC endpoint speed and cuts node spin-up time in
  half (#2989, #3005).
- Fixed a rare denial-of-service bug whereby a node that processes a very deep
  burnchain reorg can get stuck, and be rendered unable to process further
  sortitions. This has never happened in production, but it can be replicated in
  tests (#2989).
- Updated what indices are created, and ensures that indices are created even
  after the database is initialized (#3029).

### Fixed

- Updates the lookup key for contracts in the pessimistic cost estimator. Before, contracts
  published by different principals with the same name would have had the same
  key in the cost estimator. (#2984)
- Fixed a few prometheus metrics to be more accurate compared to `/v2` endpoints
  when polling data (#2987)
- Fixed an error message from the type-checker that shows up when the type of a
  parameter refers to a trait defined in the same contract (#3064).

## [2.05.0.0.0]

This software update is a consensus changing release and the
implementation of the proposed cost changes in SIP-012. This release's
chainstate directory is compatible with chainstate directories from
2.0.11.4.0. However, this release is only compatible with chainstate
directories before the 2.05 consensus changes activate (Bitcoin height
713,000). If you run a 2.00 stacks-node beyond this point, and wish to
run a 2.05 node afterwards, you must start from a new chainstate
directory.

### Added

- At height 713,000 a new `costs-2` contract will be launched by the
  Stacks boot address.

### Changed

- Stacks blocks whose parents are mined >= 713,000 will use default costs
  from the new `costs-2` contract.
- Stacks blocks whose parents are mined >= 713,000 will use the real
  serialized length of Clarity values as the cost inputs to several methods
  that previously used the maximum possible size for the associated types.
- Stacks blocks whose parents are mined >= 713,000 will use the new block
  limit defined in SIP-012.

### Fixed

- Miners are now more aggressive in calculating their block limits
  when confirming microblocks (#2916)

## [2.0.11.4.0]

This software update is a point-release to change the transaction
selection logic in the default miner to prioritize by an estimated fee
rate instead of raw fee. This release's chainstate directory is
compatible with chainstate directories from 2.0.11.3.0.

### Added

- FeeEstimator and CostEstimator interfaces. These can be controlled
  via node configuration options. See the `README.md` for more
  information on the configuration.
- New fee rate estimation endpoint `/v2/fees/transaction` (#2872). See
  `docs/rpc/openapi.yaml` for more information.

### Changed

- Prioritize transaction inclusion in blocks by estimated fee rates (#2859).
- MARF sqlite connections will now use `mmap`'ed connections with up to 256MB
  space (#2869).

## [2.0.11.3.0]

This software update is a point-release to change the transaction selection
logic in the default miner to prioritize by fee instead of nonce sequence. This
release's chainstate directory is compatible with chainstate directories from
2.0.11.2.0.

## Added

- The node will enforce a soft deadline for mining a block, so that a node
  operator can control how frequently their node attempts to mine a block
  regardless of how congested the mempool is. The timeout parameters are
  controlled in the `[miner]` section of the node's config file (#2823).

## Changed

- Prioritize transaction inclusion in the mempool by transaction fee (#2823).

## [2.0.11.2.0]

NOTE: This change resets the `testnet`. Users running a testnet node will need
to reset their chain states.

### Added

- `clarity-cli` will now also print a serialized version of the resulting
  output from `eval` and `execute` commands. This serialization is in
  hexademical string format and supports integration with other tools. (#2684)
- The creation of a Bitcoin wallet with BTC version `> 0.19` is now supported
  on a private testnet. (#2647)
- `lcov`-compatible coverage reporting has been added to `clarity-cli` for
  Clarity contract testing. (#2592)
- The `README.md` file has new documentation about the release process. (#2726)

### Changed

- This change resets the testnet. (#2742)
- Caching has been added to speed up `/v2/info` responses. (#2746)

### Fixed

- PoX syncing will only look back to the reward cycle prior to divergence,
  instead of looking back over all history. This will speed up running a
  follower node. (#2746)
- The UTXO staleness check is re-ordered so that it occurs before the RBF-limit
  check. This way, if stale UTXOs reached the "RBF limit" a miner will recover
  by resetting the UTXO cache. (#2694)
- Microblock events were being sent to the event observer when microblock data
  was received by a peer, but were not emitted if the node mined the
  microblocks itself. This made something like the private-testnet setup
  incapable of emitting microblock events. Microblock events are now sent
  even when self-mined. (#2653)
- A bug is fixed in the mocknet/helium miner that would lead to a panic if a
  burn block occurred without a sortition in it. (#2711)
- Two bugs that caused problems syncing with the bitcoin chain during a
  bitcoin reorg have been fixed (#2771, #2780).
- Documentation is fixed in cases where string and buffer types are allowed
  but not covered in the documentation. (#2676)

## [2.0.11.1.0]

This software update is our monthly release. It introduces fixes and features for both developers and miners.
This release's chainstate directory is compatible with chainstate directories from 2.0.11.0.0.

## Added

- `/new_microblock` endpoint to notify event observers when a valid microblock
  has been received (#2571).
- Added new features to `clarity-cli` (#2597)
- Exposing new mining-related metrics in prometheus (#2664)
  - Miner's computed relative miner score as a percentage
  - Miner's computed commitment, the min of their previous commitment and their median commitment
  - Miner's current median commitment
- Add `key-for-seed` command to the `stacks-node` binary - outputs the associated secret key hex string
  and WIF formatted secret key for a given "seed" value (#2658).

## Changed

- Improved mempool walk order (#2514).
- Renamed database `tx_tracking.db` to `tx_tracking.sqlite` (#2666).

## Fixed

- Alter the miner to prioritize spending the most recent UTXO when building a transaction,
  instead of the largest UTXO. In the event of a tie, it uses the smallest UTXO first (#2661).
- Fix trait rpc lookups for implicitly implemented traits (#2602).
- Fix `v2/pox` endpoint, broken on Mocknet (#2634).
- Align cost limits on mocknet, testnet and mainnet (#2660).
- Log peer addresses in the HTTP server (#2667)
- Mine microblocks if there are no recent unprocessed Stacks blocks

## [2.0.11.0.0]

The chainstate directory has been restructured in this release. It is not
compatible with prior chainstate directories.

## Added

- `/drop_mempool_tx` endpoint to notify event observers when a mempool
  transaction has been removed the mempool.
- `"reward_slot_holders"` field to the `new_burn_block` event
- CTRL-C handler for safe shutdown of `stacks-node`
- Log transactions in local db table via setting env `STACKS_TRANSACTION_LOG=1`
- New prometheus metrics for mempool transaction processing times and
  outstanding mempool transactions
- New RPC endpoint with path `/v2/traits/contractAddr/contractName/traitContractName
/traitContractAddr/traitName` to determine whether a given trait is implemented
  within the specified contract (either explicitly or implicitly).
- Re-activate the Atlas network for propagating and storing transaction
  attachments. This re-enables off-chain BNS name storage.
- Re-activate microblock mining.

## Changed

- Improved chainstate directory layout
- Improved node boot up time
- Better handling of flash blocks
- The `/v2/pox` RPC endpoint was updated to include more useful
  information about the current and next PoX cycles. For details, see
  `docs/rpc-endpoints.md`

## Fixed

- Fixed faulty logic in the mempool that was still treating the transaction fee
  as a fee rate, which prevented replace-by-fee from working as expected.

## [2.0.10.0.1]

This is a low-priority hotfix release to address a bug in the deserialization logic. The
chainstate directory of 2.0.10.0.1 is compatible with 2.0.10. This release also begins the
usage of the versioning scheme outlined in the [README.md](README.md).

## [2.0.10]

This is a low-priority hotfix release to address two bugs in the block downloader. The
chainstate directory of 2.0.10 is compatible with 2.0.9. If booting up a node from genesis, or
an existing node has stalled in downloading blocks, this hotfix is necessary for your
node.

## Fixed

- Bug in microblocks inventory vector calculation that included invalidated microblocks
  as present bit. This bug will impact nodes booting up from genesis, but not affect nodes
  currently running at the chain tip (#2518).
- Bug in microblocks downloader logic that would cause the stacks-node to fail to wake-up
  to process newly arrived microblocks in certain instances (#2491).

## [2.0.9]

This is a hotfix release for improved handling of arriving Stacks blocks through
both the RPC interface and the P2P ineterface. The chainstate directory of
2.0.9 is compatible with the 2.0.8 chainstate.

## Fixed

- TOCTTOU bug fixed in the chain processing logic that, which now ensures that
  an arriving Stacks block is processed at most once.

## [2.0.8] - 2021-03-02

This is a hotfix release for improved handling of static analysis storage and
improved `at-block` behavior. The chainstate directory of 2.0.8 is compatible with
the 2.0.7 chainstate.

## Fixed

- Improved static analysis storage
- `at-block` behavior in `clarity-cli` and unit tests (no changes in `stacks-node`
  behavior).

## [2.0.7] - 2021-02-26

This is an emergency hotfix that prevents the node from accidentally deleting
valid block data if its descendant microblock stream is invalid for some reason.

## Fixed

- Do not delete a valid parent Stacks block.

## [2.0.6] - 2021-02-15

The database schema has not changed since 2.0.5, so when spinning up a
2.0.6 node from a 2.0.5 chainstate, you do not need to use a fresh
working directory. Earlier versions' chainstate directories are
incompatible, however.

### Fixed

- Miner RBF logic has two "fallback" logic changes. First, if the RBF
  logic has increased fees by more than 50%, do not submit a new
  transaction. Second, fix the "same chainstate hash" fallback check.
- Winning block txid lookups in the SortitionDB have been corrected
  to use the txid during the lookup.
- The miner will no longer attempt to mine a new Stacks block if it receives a
  microblock in a discontinuous microblock stream.

## [2.0.5] - 2021-02-12

The database schema has changed since 2.0.4, so when spinning up a 2.0.5
node from an earlier chainstate, you must use a fresh working directory.

### Added

- Miner heuristic for handling relatively large or computationally
  expensive transactions: such transactions will be dropped from the
  mempool to prevent miners from re-attempting them once they fail.
  Miners can also now continue processing transactions that are
  behind those transactions in the mempool "queue".

### Fixed

- Miner block assembly now uses the correct block limit available via
  the node config
- `tx_fees_streamed_produced` fees are included in miner coinbase
  events for event observers
- SQLite indexes are now correctly created on database instantion

### Changed

- STX unlock events are now sent over the events endpoint bundled
  into an associated unlock transaction
- Atlas attachments networking endpoints are disabled for this
  release, while networking issues are addressed in the
  implementation

## [2.0.4] - 2021-02-07

### Changed

- Atlas attachments networking endpoints are disabled for this
  release, while networking issues are addressed in the
  implementation.

## [2.0.3] - 2021-02-04

### Added

- `stacks-node --mine-at-height` commandline option, which tells the
  `stacks-node` not to mine until it has synchronized to the given
  Stacks block height
- A new RPC endpoint `/v2/blocks/upload/{consensus_hash}` that accepts
  an uploaded a Stacks block for a given sortition

### Changed

- Enabled WAL mode for the chainstate databases. This allows much more
  concurrency in the `stacks-node`, and improves network performance
  across the board. **NOTE:** _This changed the database schema, any
  running node would need to re-initialize their nodes from a new chain
  state when upgrading_.
- Default value `wait_time_for_microblocks`: from 60s to 30s
- The mempool now performs more transfer semantics checks before admitting
  a transaction (e.g., reject if origin = recipient): see issue #2354
- Improved the performance of the code that handles `GetBlocksInv` p2p
  messages by an order of magnitude.
- Improved the performance of the block-downloader's block and
  microblock search code by a factor of 5x.

### Fixed

- Miner mempool querying now works across short-lived forks: see issue #2389
- JSON deserialization for high-depth JSON objects
- Atlas attachment serving: see PR #2390
- Address issues #2379, #2356, #2347, #2346. The tracking of the
  `LeaderBlockCommit` operations inflight is improved, drastically
  reducing the number of block commit rejections. When
  a`LeaderBlockCommit` is not included in the Bitcoin block it was
  targeting, it is condemned to be rejected, per the Stacks
  consensus. To avoid wasting BTC, the miner now tries to send its
  next `LeaderBlockCommit` operations using the UTXOs of the previous
  transaction with a replacement by fee. The fee increase increments
  can be configured with the setting `rbf_fee_increment`.<|MERGE_RESOLUTION|>--- conflicted
+++ resolved
@@ -12,15 +12,12 @@
 - Fixed an issue where `event.committed` was always equal to `true` in the block replay RPC endpoint
 - Added `result_hex` and `post_condition_aborted` to the block replay RPC endpoint
 - Added `--epoch <epoch_number>` flag to `clarity-cli` commands to specify the epoch context for evaluation.
-<<<<<<< HEAD
+- In the `/v3/transaction/{txid}` RPC endpoint, added `block_height` and `is_canonical` to the response.
 - Improved block validation in `stacks-inspect`.
 
 ### Changed
 
 - Removed `validate-naka-block` option in `stacks-inspect`, merging it with `validate-block` so that users do not need to differentiate between the two.
-=======
-- In the `/v3/transaction/{txid}` RPC endpoint, added `block_height` and `is_canonical` to the response.
->>>>>>> e3afd65b
 
 ### Fixed
 
