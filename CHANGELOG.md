--- conflicted
+++ resolved
@@ -9,17 +9,21 @@
 
 ### Added
 
-<<<<<<< HEAD
+### Changed
+
+## [3.1.0.0.1]
+
+### Added
+
 - A miner will now generate a tenure-extend when at least 70% of the signers have confirmed that they are willing to allow one, via the new timestamp included in block responses. This allows the miner to refresh its budget in between Bitcoin blocks. ([#5476](https://github.com/stacks-network/stacks-core/discussions/5476))
-=======
+
 ### Changed
 
 ## [3.1.0.0.0]
 
 ### Added
 
-- **SIP-029 consensus rules, activating in epoch 3.1 at block 875,000** (see [SIP-029](https://github.com/will-corcoran/sips/blob/feat/sip-029-halving-alignment/sips/sip-029/sip-029-halving-alignment.md) for details)
->>>>>>> 86751a03
+- **SIP-029 consensus rules, activating in epoch 3.1 at block 875,000** (see [SIP-029](https://github.com/stacksgov/sips/blob/main/sips/sip-029/sip-029-halving-alignment.md) for details)
 - New RPC endpoints
   - `/v2/clarity/marf/:marf_key_hash`
   - `/v2/clarity/metadata/:principal/:contract_name/:clarity_metadata_key`
