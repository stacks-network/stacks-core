# Changelog

All notable changes to this project will be documented in this file.

The format is based on [Keep a Changelog](https://keepachangelog.com/en/1.0.0/),
and this project adheres to the versioning scheme outlined in the [README.md](README.md).

## [Unreleased]

### Changed
- Add index for StacksBlockId to nakamoto block headers table (improves node performance)
- Remove the panic for reporting DB deadlocks (just error and continue waiting)
- Add index to `metadata_table` in Clarity DB on `blockhash`
- Add `block_commit_delay_ms` to the config file to control the time to wait after seeing a new burn block, before submitting a block commit, to allow time for the first Nakamoto block of the new tenure to be mined, allowing this miner to avoid the need to RBF the block commit.
<<<<<<< HEAD
- If the winning miner of a sortition is committed to the wrong parent tenure, the previous miner can immediately tenure extend and continue mining since the winning miner would never be able to propose a valid block. (#5361)
=======
- Add `tenure_cost_limit_per_block_percentage` to the miner config file to control the percentage remaining tenure cost limit to consume per nakamoto block.
>>>>>>> c361f1dc

## [3.0.0.0.1]

### Changed
- Add index for StacksBlockId to nakamoto block headers table (improves node performance)
- Remove the panic for reporting DB deadlocks (just error and continue waiting)
- Various test fixes for CI (5353, 5368, 5372, 5371, 5380, 5378, 5387, 5396, 5390, 5394)
- Various log fixes:
    - don't say proceeding to mine blocks if not a miner
    - misc. warns downgraded to debugs
- 5391: Update default block proposal timeout to 10 minutes
- 5406: After block rejection, miner pauses
- Docs fixes
    - Fix signer docs link
    - Specify burn block in clarity docs

## [3.0.0.0.0]

### Added

- **Nakamoto consensus rules, activating in epoch 3.0 at block 867,867** (see [SIP-021](https://github.com/stacksgov/sips/blob/main/sips/sip-021/sip-021-nakamoto.md) for details)
- Clarity 3, activating with epoch 3.0
  - Keywords / variable
    - `tenure-height` added
    - `stacks-block-height` added
    - `block-height` removed
  - Functions
    - `get-stacks-block-info?` added
    - `get-tenure-info?` added
    - `get-block-info?` removed
- New RPC endpoints
  - `/v3/blocks/:block_id`
  - `/v3/blocks/upload/`
  - `/v3/signer/:signer_pubkey/:cycle_num`
  - `/v3/sortitions`
  - `/v3/stacker_set/:cycle_num`
  - `/v3/tenures/:block_id`
  - `/v3/tenures/fork_info/:start/:stop`
  - `/v3/tenures/info`
  - `/v3/tenures/tip/:consensus_hash`
- Re-send events to event observers across restarts
- Support custom chain-ids for testing
- Add `replay-block` command to CLI

### Changed

- Strict config file validation (unknown fields will cause the node to fail to start)
- Add optional `timeout_ms` to `events_observer` configuration
- Modified RPC endpoints
  - Include `tenure_height` in `/v2/info` endpoint
  - Include `block_time` and `tenure_height` in `/new/block` event payload
- Various improvements to logging, reducing log spam and improving log messages
- Various improvements and bugfixes

## [2.5.0.0.7]

### Added

- Add warn logs for block validate rejections (#5079)
- Neon mock miner replay (#5060)

### Changed

- Revert BurnchainHeaderHash serialization change (#5094)
- boot_to_epoch_3 in SignerTest should wait for a new commit (#5087)
- Fix block proposal rejection test (#5084)
- Mock signing revamp (#5070)
- Multi miner fixes jude (#5040)
- Remove spurious deadlock condition whenever the sortition DB is opened

## [2.5.0.0.6]

### Changed

- If there is a getchunk/putchunk that fails due to a stale (or future) version NACK, the StackerDB sync state machine should immediately retry sync (#5066)

## [2.5.0.0.5]

### Added

- Added configuration option `connections.antientropy_retry` (#4932)

### Changed

- Set default antientropy_retry to run once per hour (#4935)

## [2.5.0.0.4]

### Added

- Adds the solo stacking scenarios to the stateful property-based testing strategy for PoX-4 (#4725)
- Add signer-key to synthetic stack-aggregation-increase event (#4728)
- Implement the assumed total commit with carry-over (ATC-C) strategy for denying opportunistic Bitcoin miners from mining Stacks at a discount (#4733)
- Adding support for stacks-block-height and tenure-height in Clarity 3 (#4745)
- Preserve PeerNetwork struct when transitioning to 3.0 (#4767)
- Implement singer monitor server error (#4773)
- Pull current stacks signer out into v1 implementation and create placeholder v0 mod (#4778)
- Create new block signature message type for v0 signer (#4787)
- Isolate the rusqlite dependency in stacks-common and clarity behind a cargo feature (#4791)
- Add next_initiative_delay config option to control how frequently the miner checks if a new burnchain block has been processed (#4795)
- Various performance improvements and cleanup

### Changed

- Downgraded log messages about transactions from warning to info (#4697)
- Fix race condition between the signer binary and the /v2/pox endpoint (#4738)
- Make node config mock_miner item hot-swappable (#4743)
- Mandates that a burnchain block header be resolved by a BurnchainHeaderReader, which will resolve a block height to at most one burnchain header (#4748)
- Optional config option to resolve DNS of bootstrap nodes (#4749)
- Limit inventory syncs with new peers (#4750)
- Update /v2/fees/transfer to report the median transaction fee estimate for a STX-transfer of 180 bytes (#4754)
- Reduce connection spamming in stackerdb (#4759)
- Remove deprecated signer cli commands (#4772)
- Extra pair of signer slots got introduced at the epoch 2.5 boundary (#4845, #4868, #4891)
- Never consider Stacks chain tips that are not on the canonical burn chain #4886 (#4893)

### Fixed

- Allow Nakamoto blocks to access the burn block associated with the current tenure (#4333)

## [2.5.0.0.3]

This release fixes a regression in `2.5.0.0.0` from `2.4.0.1.0` caused by git merge

## [2.5.0.0.2]

This release fixes two bugs in `2.5.0.0.0`, correctly setting the activation height for 2.5, and the network peer version.

## [2.5.0.0.0]

This release implements the 2.5 Stacks consensus rules which activates at Bitcoin block `840,360`: primarily the instantiation
of the pox-4 contract. For more details see SIP-021.

This is the first consensus-critical release for Nakamoto. Nodes which do not update before the 2.5 activation height will be forked away from the rest of the network. This release is compatible with 2.4.x chain state directories and does not require resyncing from genesis. The first time a node boots with this version it will perform some database migrations which could lengthen the normal node startup time.

**This is a required release before Nakamoto rules are enabled in 3.0.**

### Timing of Release from 2.5 to 3.0

Activating Nakamoto will include two epochs:

- **Epoch 2.5:** Pox-4 contract is booted up but no Nakamoto consensus rules take effect.
- **Epoch 3:** Nakamoto consensus rules take effect.

### Added

- New RPC endpoint `/v2/stacker_set/{cycle_number}` to fetch stacker sets in PoX-4
- New `/new_pox_anchor` endpoint for broadcasting PoX anchor block processing.
- Stacker bitvec in NakamotoBlock
- New [`pox-4` contract](./stackslib/src/chainstate/stacks/boot/pox-4.clar) that reflects changes in how Stackers are signers in Nakamoto:
  - `stack-stx`, `stack-extend`, `stack-increase` and `stack-aggregation-commit` now include a `signer-key` parameter, which represents the public key used by the Signer. This key is used for determining the signer set in Nakamoto.
  - Functions that include a `signer-key` parameter also include a `signer-sig` parameter to demonstrate that the owner of `signer-key` is approving that particular Stacking operation. For more details, refer to the `verify-signer-key-sig` method in the `pox-4` contract.
  - Signer key authorizations can be added via `set-signer-key-authorization` to omit the need for `signer-key` signatures
  - A `max-amount` field is a field in signer key authorizations and defines the maximum amount of STX that can be locked in a single transaction.
- Added configuration parameters to customize the burn block at which to start processing Stacks blocks, when running on testnet or regtest.
  ```
  [burnchain]
  first_burn_block_height = 2582526
  first_burn_block_timestamp = 1710780828
  first_burn_block_hash = "000000000000001a17c68d43cb577d62074b63a09805e4a07e829ee717507f66"
  ```

### Modified

- `pox-4.aggregation-commit` contains a signing-key parameter (like
  `stack-stx` and `stack-extend`), the signing-key parameter is removed from
  `delegate-*` functions.

## [2.4.0.1.0]

### Added

- When the Clarity library is built with feature flag `developer-mode`, comments
  from the source code are now attached to the `SymbolicExpression` nodes. This
  will be useful for tools that use the Clarity library to analyze and
  manipulate Clarity source code, e.g. a formatter.
- New RPC endpoint at /v2/constant_val to fetch a constant from a contract.
- A new subsystem, called StackerDB, has been added, which allows a set of
  Stacks nodes to store off-chain data on behalf of a specially-crafter smart
  contract. This is an opt-in feature; Stacks nodes explicitly subscribe to
  StackerDB replicas in their config files.
- Message definitions and codecs for Stacker DB, a replicated off-chain DB
  hosted by subscribed Stacks nodes and controlled by smart contracts
- Added 3 new public and regionally diverse bootstrap nodes: est.stacksnodes.org, cet.stacksnodes.org, sgt.stacksnodes.org
- satoshis_per_byte can be changed in the config file and miners will always use
  the most up to date value
- New RPC endpoint at /v2/block_proposal for miner to validate proposed block.
  Only accessible on local loopback interface

In addition, this introduces a set of improvements to the Stacks miner behavior. In
particular:

- The VRF public key can be re-used across node restarts.
- Settings that affect mining are hot-reloaded from the config file. They take
  effect once the file is updated; there is no longer a need to restart the
  node.
- The act of changing the miner settings in the config file automatically
  triggers a subsequent block-build attempt, allowing the operator to force the
  miner to re-try building blocks.
- This adds a new tip-selection algorithm that minimizes block orphans within a
  configurable window of time.
- When configured, the node will automatically stop mining if it is not achieving a
  targeted win rate over a configurable window of blocks.
- When configured, the node will selectively mine transactions from only certain
  addresses, or only of certain types (STX-transfers, contract-publishes,
  contract-calls).
- When configured, the node will optionally only RBF block-commits if it can
  produce a block with strictly more transactions.

### Changed

- `developer-mode` is no longer enabled in the default feature set. This is the correct default behavior, since the stacks-node should NOT build with developer-mode enabled by default. Tools that need to use developer-mode should enable it explicitly.

### Fixed

- The transaction receipts for smart contract publish transactions now indicate
  a result of `(err none)` if the top-level code of the smart contract contained
  runtime error and include details about the error in the `vm_error` field of
  the receipt. Fixes issues #3154, #3328.
- Added config setting `burnchain.wallet_name` which addresses blank wallets no
  longer being created by default in recent bitcoin versions. Fixes issue #3596
- Use the current burnchain tip to lookup UTXOs (Issue #3733)
- The node now gracefully shuts down even if it is in the middle of a handshake with
  bitcoind. Fixes issue #3734.

## [2.4.0.0.4]

This is a high-priority hotfix that addresses a bug in transaction processing which
could impact miner availability.

## [2.4.0.0.3]

This is a high-priority hotfix that addresses a bug in transaction processing which
could impact miner availability.

## [2.4.0.0.2]

This is a hotfix that changes the logging failure behavior from panicking to dropping
the log message (PR #3784).

## [2.4.0.0.4]

This is a high-priority hotfix that addresses a bug in transaction processing which
could impact miner availability.

## [2.4.0.0.3]

This is a high-priority hotfix that addresses a bug in transaction processing which
could impact miner availability.

## [2.4.0.0.2]

This is a hotfix that changes the logging failure behavior from panicking to dropping
the log message (PR #3784).

## [2.4.0.0.1]

This is a minor change to add `txid` fields into the log messages from failing
contract deploys. This will help tools (and users) more easily find the log
messages to determine what went wrong.

## [2.4.0.0.0]

This is a **consensus-breaking** release to revert consensus to PoX, and is the second fork proposed in SIP-022.

- [SIP-022](https://github.com/stacksgov/sips/blob/main/sips/sip-022/sip-022-emergency-pox-fix.md)
- [SIP-024](https://github.com/stacksgov/sips/blob/main/sips/sip-024/sip-024-least-supertype-fix.md)

### Fixed

- PoX is re-enabled and stacking resumes starting at Bitcoin block `791551`
- Peer network id is updated to `0x18000009`
- Adds the type sanitization described in SIP-024

This release is compatible with chainstate directories from 2.1.0.0.x and 2.3.0.0.x

## [2.3.0.0.2]

This is a high-priority hotfix release to address a bug in the
stacks-node miner logic which could impact miner availability.

This release is compatible with chainstate directories from 2.3.0.0.x and 2.1.0.0.x

## [2.3.0.0.1]

This is a hotfix release to update:

- peer version identifier used by the stacks-node p2p network.
- yield interpreter errors in deser_hex

This release is compatible with chainstate directories from 2.3.0.0.x and 2.1.0.0.x

## [2.3.0.0.0]

This is a **consensus-breaking** release to address a Clarity VM bug discovered in 2.2.0.0.1.
Tx and read-only calls to functions with traits as parameters are rejected with unchecked TypeValueError.
Additional context and rationale can be found in [SIP-023](https://github.com/stacksgov/sips/blob/main/sips/sip-023/sip-023-emergency-fix-traits.md).

This release is compatible with chainstate directories from 2.1.0.0.x.

## [2.2.0.0.1]

This is a **consensus-breaking** release to address a bug and DoS vector in pox-2's `stack-increase` function.
Additional context and rationale can be found in [SIP-022](https://github.com/stacksgov/sips/blob/main/sips/sip-022/sip-022-emergency-pox-fix.md).

This release is compatible with chainstate directories from 2.1.0.0.x.

## [2.1.0.0.3]

This is a high-priority hotfix release to address a bug in the
stacks-node miner logic which could impact miner availability. This
release's chainstate directory is compatible with chainstate
directories from 2.1.0.0.2.

## [2.1.0.0.2]

This software update is a hotfix to resolve improper unlock handling
in mempool admission. This release's chainstate directory is
compatible with chainstate directories from 2.1.0.0.1.

### Fixed

- Fix mempool admission logic's improper handling of PoX unlocks. This would
  cause users to get spurious `NotEnoughFunds` rejections when trying to submit
  their transactions (#3623)

## [2.1.0.0.1]

### Fixed

- Handle the case where a bitcoin node returns zero headers (#3588)
- The default value for `always_use_affirmation_maps` is now set to `false`,
  instead of `true`. This was preventing testnet nodes from reaching the chain
  tip with the default configuration.
- Reduce default poll time of the `chain-liveness` thread which reduces the
  possibility that a miner thread will get interrupted (#3610).

## [2.1]

This is a **consensus-breaking** release that introduces a _lot_ of new
functionality. Details on the how and why can be found in [SIP-015](https://github.com/stacksgov/sips/blob/feat/sip-015/sips/sip-015/sip-015-network-upgrade.md),
[SIP-018](https://github.com/MarvinJanssen/sips/blob/feat/signed-structured-data/sips/sip-018/sip-018-signed-structured-data.md),
and [SIP-20](https://github.com/obycode/sips/blob/bitwise-ops/sips/sip-020/sip-020-bitwise-ops.md).

The changelog for this release is a high-level summary of these SIPs.

### Added

- There is a new `.pox-2` contract for implementing proof-of-transfer. This PoX
  contract enables re-stacking while the user's STX are locked, and incrementing
  the amount stacked on top of a locked batch of STX.
- The Clarity function `stx-account` has been added, which returns the account's
  locked and unlocked balances.
- The Clarity functions `principal-destruct` and `principal-construct?`
  functions have been added, which provide the means to convert between a
  `principal` instance and the `buff`s and `string-ascii`s that constitute it.
- The Clarity function `get-burn-block-info?` has been added to support
  fetching the burnchain header hash of _any_ burnchain block starting from the
  sortition height of the Stacks genesis block, and to support fetching the PoX
  addresses and rewards paid by miners for a particular burnchain block height.
- The Clarity function `slice` has been added for obtaining a sub-sequence of a
  `buff`, `string-ascii`, `string-utf8`, or `list`.
- Clarity functions for converting between `string-ascii`, `string-utf8`,
  `uint`, and `int` have been added.
- Clarity functions for converting between big- and little-endian
  `buff` representations of `int` and `uint` have been added.
- The Clarity function `stx-transfer-memo?` has been added, which behaves the
  same as `stx-transfer?` but also takes a memo argument.
- The Clarity function `is-standard` has been added to identify whether or not a
  `principal` instance is a standard or contract principal.
- Clarity functions have been added for converting an arbitrary Clarity type to
  and from its canonical byte string representation.
- The Clarity function `replace-at?` has been added for replacing a single item
  in a `list`, `string-ascii`, `string-utf8`, or `buff`.
- The Clarity global variable `tx-sponsor?` has been added, which evaluates to
  the sponsor of the transaction if the transaction is sponsored.
- The Clarity global variable `chain-id` has been added, which evaluates to the
  4-byte chain ID of this Stacks network.
- The Clarity parser has been rewritten to be about 3x faster than the parser in
  Stacks 2.05.x.x.x.
- Clarity trait semantics have been refined and made more explicit, so as to
  avoid certain corner cases where a trait reference might be downgraded to a
  `principal` in Clarity 1.
  - Trait values can be passed to compatible sub-trait types
  - Traits can be embedded in compound types, e.g. `(optional <my-trait>)`
  - Traits can be assigned to a let-variable
- Fixes to unexpected behavior in traits
  - A trait with duplicate function names is now an error
  - Aliased trait names do not interfere with local trait definitions
- The comparison functions `<`, `<=`, `>`, and `>=` now work on `string-ascii`,
  `string-utf8`, and `buff` based on byte-by-byte comparison (note that this is
  _not_ lexicographic comparison).
- It is now possible to call `delegate-stx` from a burnchain transaction, just
  as it is for `stack-stx` and `transfer-stx`.

### Changed

- The `delegate-stx` function in `.pox-2` can be called while the user's STX are
  locked.
- If a batch of STX is not enough to clinch even a single reward slot, then the
  STX are automatically unlocked at the start of the reward cycle in which they
  are rendered useless in this capacity.
- The PoX sunset has been removed. PoX rewards will continue in perpetuity.
- Support for segwit and taproot addresses (v0 and v1 witness programs) has been
  added for Stacking.
- The Clarity function `get-block-info?` now supports querying a block's total
  burnchain spend by miners who tried to mine it, the spend by the winner, and
  the total block reward (coinbase plus transaction fees).
- A block's coinbase transaction may specify an alternative recipient principal,
  which can be either a standard or contract principal.
- A smart contract transaction can specify which version of Clarity to use. If
  no version is given, then the epoch-default version will be used (in Stacks
  2.1, this is Clarity 2).
- The Stacks node now includes the number of PoX anchor blocks in its
  fork-choice rules. The best Stacks fork is the fork that (1) is on the best
  Bitcoin fork, (2) has the most PoX anchor blocks known, and (3) is the longest.
- On-burnchain operations -- `stack-stx`, `delegate-stx`, and `transfer-stx` --
  can take effect within six (6) burnchain blocks in which they are mined,
  instead of one.
- Transaction fees are debited from accounts _before_ the transaction is
  processed.
- All smart contract analysis errors are now treated as runtime errors, meaning
  that smart contract transactions which don't pass analysis will still be mined
  (so miners get paid for partially validating them).
- The default Clarity version is now 2. Users can opt for version 1 by using
  the new smart contract transaction wire format and explicitly setting version

### Fixed

- The authorization of a `contract-caller` in `.pox-2` for stacking will now
  expire at the user-specified height, if given.
- The Clarity function `principal-of?` now works on mainnet.
- One or more late block-commits no longer result in the miner losing its
  sortition weight.
- Documentation will indicate explicitly which Clarity version introduced each
  keyword or function.

## [2.05.0.6.0]

### Changed

- The `/v2/neighbors` endpoint now reports a node's bootstrap peers, so other
  nodes can find high-quality nodes to boot from (#3401)
- If there are two or more Stacks chain tips that are tied for the canonical
  tip, the node deterministically chooses one _independent_ of the arrival order
  (#3419).
- If Stacks blocks for a different fork arrive out-of-order and, in doing so,
  constitute a better fork than the fork the node considers canonical, the node
  will update the canonical Stacks tip pointer in the sortition DB before
  processing the next sortition (#3419).

### Fixed

- The node keychain no longer maintains any internal state, but instead derives
  keys based on the chain tip the miner is building off of. This prevents the
  node from accidentally producing an invalid block that reuses a microblock
  public key hash (#3387).
- If a node mines an invalid block for some reason, it will no longer stall
  forever. Instead, it will detect that its last-mined block is not the chain
  tip, and resume mining (#3406).

## [2.05.0.5.0]

### Changed

- The new minimum Rust version is 1.61
- The act of walking the mempool will now cache address nonces in RAM and to a
  temporary mempool table used for the purpose, instead of unconditionally
  querying them from the chainstate MARF. This builds upon improvements to mempool
  goodput over 2.05.0.4.0 (#3337).
- The node and miner implementation has been refactored to remove write-lock
  contention that can arise when the node's chains-coordinator thread attempts to store and
  process newly-discovered (or newly-mined) blocks, and when the node's relayer
  thread attempts to mine a new block. In addition, the miner logic has been
  moved to a separate thread in order to avoid starving the relayer thread (which
  must handle block and transaction propagation, as well as block-processing).
  The refactored miner thread will be preemptively terminated and restarted
  by the arrival of new Stacks blocks or burnchain blocks, which further
  prevents the miner from holding open write-locks in the underlying
  chainstate databases when there is new chain data to discover (which would
  invalidate the miner's work anyway). (#3335).

### Fixed

- Fixed `pow` documentation in Clarity (#3338).
- Backported unit tests that were omitted in the 2.05.0.3.0 release (#3348).

## [2.05.0.4.0]

### Fixed

- Denormalize the mempool database so as to remove a `LEFT JOIN` from the SQL
  query for choosing transactions in order by estimated fee rate. This
  drastically speeds up mempool transaction iteration in the miner (#3314)

## [2.05.0.3.0]

### Added

- Added prometheus output for "transactions in last block" (#3138).
- Added environment variable STACKS_LOG_FORMAT_TIME to set the time format
  stacks-node uses for logging. (#3219)
  Example: STACKS_LOG_FORMAT_TIME="%Y-%m-%d %H:%M:%S" cargo stacks-node
- Added mock-miner sample config (#3225)

### Changed

- Updates to the logging of transaction events (#3139).
- Moved puppet-chain to `./contrib/tools` directory and disabled compiling by default (#3200)

### Fixed

- Make it so that a new peer private key in the config file will propagate to
  the peer database (#3165).
- Fixed default miner behavior regarding block assembly
  attempts. Previously, the miner would only attempt to assemble a
  larger block after their first attempt (by Bitcoin RBF) if new
  microblock or block data arrived. This changes the miner to always
  attempt a second block assembly (#3184).
- Fixed a bug in the node whereby the node would encounter a deadlock when
  processing attachment requests before the P2P thread had started (#3236).
- Fixed a bug in the P2P state machine whereby it would not absorb all transient errors
  from sockets, but instead propagate them to the outer caller. This would lead
  to a node crash in nodes connected to event observers, which expect the P2P
  state machine to only report fatal errors (#3228)
- Spawn the p2p thread before processing number of sortitions. Fixes issue (#3216) where sync from genesis paused (#3236)
- Drop well-formed "problematic" transactions that result in miner performance degradation (#3212)
- Ignore blocks that include problematic transactions

## [2.05.0.2.1]

### Fixed

- Fixed a security bug in the SPV client whereby the chain work was not being
  considered at all when determining the canonical Bitcoin fork. The SPV client
  now only accepts a new Bitcoin fork if it has a higher chain work than any other
  previously-seen chain (#3152).

## [2.05.0.2.0]

### IMPORTANT! READ THIS FIRST

Please read the following **WARNINGs** in their entirety before upgrading.

WARNING: Please be aware that using this node on chainstate prior to this release will cause
the node to spend **up to 30 minutes** migrating the data to a new schema.
Depending on the storage medium, this may take even longer.

WARNING: This migration process cannot be interrupted. If it is, the chainstate
will be **irrecovarably corrupted and require a sync from genesis.**

WARNING: You will need **at least 2x the disk space** for the migration to work.
This is because a copy of the chainstate will be made in the same directory in
order to apply the new schema.

It is highly recommended that you **back up your chainstate** before running
this version of the software on it.

### Changed

- The MARF implementation will now defer calculating the root hash of a new trie
  until the moment the trie is committed to disk. This avoids gratuitous hash
  calculations, and yields a performance improvement of anywhere between 10x and
  200x (#3041).
- The MARF implementation will now store tries to an external file for instances
  where the tries are expected to exceed the SQLite page size (namely, the
  Clarity database). This improves read performance by a factor of 10x to 14x
  (#3059).
- The MARF implementation may now cache trie nodes in RAM if directed to do so
  by an environment variable (#3042).
- Sortition processing performance has been improved by about an order of
  magnitude, by avoiding a slew of expensive database reads (#3045).
- Updated chains coordinator so that before a Stacks block or a burn block is processed,
  an event is sent through the event dispatcher. This fixes #3015.
- Expose a node's public key and public key hash160 (i.e. what appears in
  /v2/neighbors) via the /v2/info API endpoint (#3046)
- Reduced the default subsequent block attempt timeout from 180 seconds to 30
  seconds, based on benchmarking the new MARF performance data during a period
  of network congestion (#3098)
- The `blockstack-core` binary has been renamed to `stacks-inspect`.
  This binary provides CLI tools for chain and mempool inspection.

### Fixed

- The AtlasDB previously could lose `AttachmentInstance` data during shutdown
  or crashes (#3082). This release resolves that.

## [2.05.0.1.0]

### Added

- A new fee estimator intended to produce fewer over-estimates, by having less
  sensitivity to outliers. Its characteristic features are: 1) use a window to
  forget past estimates instead of exponential averaging, 2) use weighted
  percentiles, so that bigger transactions influence the estimates more, 3)
  assess empty space in blocks as having paid the "minimum fee", so that empty
  space is accounted for, 4) use random "fuzz" so that in busy times the fees can
  change dynamically. (#2972)
- Implements anti-entropy protocol for querying transactions from other
  nodes' mempools. Before, nodes wouldn't sync mempool contents with one another.
  (#2884)
- Structured logging in the mining code paths. This will shine light
  on what happens to transactions (successfully added, skipped or errored) that the
  miner considers while buildings blocks. (#2975)
- Added the mined microblock event, which includes information on transaction
  events that occurred in the course of mining (will provide insight
  on whether a transaction was successfully added to the block,
  skipped, or had a processing error). (#2975)
- For v2 endpoints, can now specify the `tip` parameter to `latest`. If
  `tip=latest`, the node will try to run the query off of the latest tip. (#2778)
- Adds the /v2/headers endpoint, which returns a sequence of SIP-003-encoded
  block headers and consensus hashes (see the ExtendedStacksHeader struct that
  this PR adds to represent this data). (#2862)
- Adds the /v2/data_var endpoint, which returns a contract's data variable
  value and a MARF proof of its existence. (#2862)
- Fixed a bug in the unconfirmed state processing logic that could lead to a
  denial of service (node crash) for nodes that mine microblocks (#2970)
- Added prometheus metric that tracks block fullness by logging the percentage of each
  cost dimension that is consumed in a given block (#3025).

### Changed

- Updated the mined block event. It now includes information on transaction
  events that occurred in the course of mining (will provide insight
  on whether a transaction was successfully added to the block,
  skipped, or had a processing error). (#2975)
- Updated some of the logic in the block assembly for the miner and the follower
  to consolidate similar logic. Added functions `setup_block` and `finish_block`.
  (#2946)
- Makes the p2p state machine more reactive to newly-arrived
  `BlocksAvailable` and `MicroblocksAvailable` messages for block and microblock
  streams that this node does not have. If such messages arrive during an inventory
  sync, the p2p state machine will immediately transition from the inventory sync
  work state to the block downloader work state, and immediately proceed to fetch
  the available block or microblock stream. (#2862)
- Nodes will push recently-obtained blocks and microblock streams to outbound
  neighbors if their cached inventories indicate that they do not yet have them
  (#2986).
- Nodes will no longer perform full inventory scans on their peers, except
  during boot-up, in a bid to minimize block-download stalls (#2986).
- Nodes will process sortitions in parallel to downloading the Stacks blocks for
  a reward cycle, instead of doing these tasks sequentially (#2986).
- The node's runloop will coalesce and expire stale requests to mine blocks on
  top of parent blocks that are no longer the chain tip (#2969).
- Several database indexes have been updated to avoid table scans, which
  significantly improves most RPC endpoint speed and cuts node spin-up time in
  half (#2989, #3005).
- Fixed a rare denial-of-service bug whereby a node that processes a very deep
  burnchain reorg can get stuck, and be rendered unable to process further
  sortitions. This has never happened in production, but it can be replicated in
  tests (#2989).
- Updated what indices are created, and ensures that indices are created even
  after the database is initialized (#3029).

### Fixed

- Updates the lookup key for contracts in the pessimistic cost estimator. Before, contracts
  published by different principals with the same name would have had the same
  key in the cost estimator. (#2984)
- Fixed a few prometheus metrics to be more accurate compared to `/v2` endpoints
  when polling data (#2987)
- Fixed an error message from the type-checker that shows up when the type of a
  parameter refers to a trait defined in the same contract (#3064).

## [2.05.0.0.0]

This software update is a consensus changing release and the
implementation of the proposed cost changes in SIP-012. This release's
chainstate directory is compatible with chainstate directories from
2.0.11.4.0. However, this release is only compatible with chainstate
directories before the 2.05 consensus changes activate (Bitcoin height
713,000). If you run a 2.00 stacks-node beyond this point, and wish to
run a 2.05 node afterwards, you must start from a new chainstate
directory.

### Added

- At height 713,000 a new `costs-2` contract will be launched by the
  Stacks boot address.

### Changed

- Stacks blocks whose parents are mined >= 713,000 will use default costs
  from the new `costs-2` contract.
- Stacks blocks whose parents are mined >= 713,000 will use the real
  serialized length of Clarity values as the cost inputs to several methods
  that previously used the maximum possible size for the associated types.
- Stacks blocks whose parents are mined >= 713,000 will use the new block
  limit defined in SIP-012.

### Fixed

- Miners are now more aggressive in calculating their block limits
  when confirming microblocks (#2916)

## [2.0.11.4.0]

This software update is a point-release to change the transaction
selection logic in the default miner to prioritize by an estimated fee
rate instead of raw fee. This release's chainstate directory is
compatible with chainstate directories from 2.0.11.3.0.

### Added

- FeeEstimator and CostEstimator interfaces. These can be controlled
  via node configuration options. See the `README.md` for more
  information on the configuration.
- New fee rate estimation endpoint `/v2/fees/transaction` (#2872). See
  `docs/rpc/openapi.yaml` for more information.

### Changed

- Prioritize transaction inclusion in blocks by estimated fee rates (#2859).
- MARF sqlite connections will now use `mmap`'ed connections with up to 256MB
  space (#2869).

## [2.0.11.3.0]

This software update is a point-release to change the transaction selection
logic in the default miner to prioritize by fee instead of nonce sequence. This
release's chainstate directory is compatible with chainstate directories from
2.0.11.2.0.

## Added

- The node will enforce a soft deadline for mining a block, so that a node
  operator can control how frequently their node attempts to mine a block
  regardless of how congested the mempool is. The timeout parameters are
  controlled in the `[miner]` section of the node's config file (#2823).

## Changed

- Prioritize transaction inclusion in the mempool by transaction fee (#2823).

## [2.0.11.2.0]

NOTE: This change resets the `testnet`. Users running a testnet node will need
to reset their chain states.

### Added

- `clarity-cli` will now also print a serialized version of the resulting
  output from `eval` and `execute` commands. This serialization is in
  hexademical string format and supports integration with other tools. (#2684)
- The creation of a Bitcoin wallet with BTC version `> 0.19` is now supported
  on a private testnet. (#2647)
- `lcov`-compatible coverage reporting has been added to `clarity-cli` for
  Clarity contract testing. (#2592)
- The `README.md` file has new documentation about the release process. (#2726)

### Changed

- This change resets the testnet. (#2742)
- Caching has been added to speed up `/v2/info` responses. (#2746)

### Fixed

- PoX syncing will only look back to the reward cycle prior to divergence,
  instead of looking back over all history. This will speed up running a
  follower node. (#2746)
- The UTXO staleness check is re-ordered so that it occurs before the RBF-limit
  check. This way, if stale UTXOs reached the "RBF limit" a miner will recover
  by resetting the UTXO cache. (#2694)
- Microblock events were being sent to the event observer when microblock data
  was received by a peer, but were not emitted if the node mined the
  microblocks itself. This made something like the private-testnet setup
  incapable of emitting microblock events. Microblock events are now sent
  even when self-mined. (#2653)
- A bug is fixed in the mocknet/helium miner that would lead to a panic if a
  burn block occurred without a sortition in it. (#2711)
- Two bugs that caused problems syncing with the bitcoin chain during a
  bitcoin reorg have been fixed (#2771, #2780).
- Documentation is fixed in cases where string and buffer types are allowed
  but not covered in the documentation. (#2676)

## [2.0.11.1.0]

This software update is our monthly release. It introduces fixes and features for both developers and miners.
This release's chainstate directory is compatible with chainstate directories from 2.0.11.0.0.

## Added

- `/new_microblock` endpoint to notify event observers when a valid microblock
  has been received (#2571).
- Added new features to `clarity-cli` (#2597)
- Exposing new mining-related metrics in prometheus (#2664)
  - Miner's computed relative miner score as a percentage
  - Miner's computed commitment, the min of their previous commitment and their median commitment
  - Miner's current median commitment
- Add `key-for-seed` command to the `stacks-node` binary - outputs the associated secret key hex string
  and WIF formatted secret key for a given "seed" value (#2658).

## Changed

- Improved mempool walk order (#2514).
- Renamed database `tx_tracking.db` to `tx_tracking.sqlite` (#2666).

## Fixed

- Alter the miner to prioritize spending the most recent UTXO when building a transaction,
  instead of the largest UTXO. In the event of a tie, it uses the smallest UTXO first (#2661).
- Fix trait rpc lookups for implicitly implemented traits (#2602).
- Fix `v2/pox` endpoint, broken on Mocknet (#2634).
- Align cost limits on mocknet, testnet and mainnet (#2660).
- Log peer addresses in the HTTP server (#2667)
- Mine microblocks if there are no recent unprocessed Stacks blocks

## [2.0.11.0.0]

The chainstate directory has been restructured in this release. It is not
compatible with prior chainstate directories.

## Added

- `/drop_mempool_tx` endpoint to notify event observers when a mempool
  transaction has been removed the mempool.
- `"reward_slot_holders"` field to the `new_burn_block` event
- CTRL-C handler for safe shutdown of `stacks-node`
- Log transactions in local db table via setting env `STACKS_TRANSACTION_LOG=1`
- New prometheus metrics for mempool transaction processing times and
  outstanding mempool transactions
- New RPC endpoint with path `/v2/traits/contractAddr/contractName/traitContractName
/traitContractAddr/traitName` to determine whether a given trait is implemented
  within the specified contract (either explicitly or implicitly).
- Re-activate the Atlas network for propagating and storing transaction
  attachments. This re-enables off-chain BNS name storage.
- Re-activate microblock mining.

## Changed

- Improved chainstate directory layout
- Improved node boot up time
- Better handling of flash blocks
- The `/v2/pox` RPC endpoint was updated to include more useful
  information about the current and next PoX cycles. For details, see
  `docs/rpc-endpoints.md`

## Fixed

- Fixed faulty logic in the mempool that was still treating the transaction fee
  as a fee rate, which prevented replace-by-fee from working as expected.

## [2.0.10.0.1]

This is a low-priority hotfix release to address a bug in the deserialization logic. The
chainstate directory of 2.0.10.0.1 is compatible with 2.0.10. This release also begins the
usage of the versioning scheme outlined in the [README.md](README.md).

## [2.0.10]

This is a low-priority hotfix release to address two bugs in the block downloader. The
chainstate directory of 2.0.10 is compatible with 2.0.9. If booting up a node from genesis, or
an existing node has stalled in downloading blocks, this hotfix is necessary for your
node.

## Fixed

- Bug in microblocks inventory vector calculation that included invalidated microblocks
  as present bit. This bug will impact nodes booting up from genesis, but not affect nodes
  currently running at the chain tip (#2518).
- Bug in microblocks downloader logic that would cause the stacks-node to fail to wake-up
  to process newly arrived microblocks in certain instances (#2491).

## [2.0.9]

This is a hotfix release for improved handling of arriving Stacks blocks through
both the RPC interface and the P2P ineterface. The chainstate directory of
2.0.9 is compatible with the 2.0.8 chainstate.

## Fixed

- TOCTTOU bug fixed in the chain processing logic that, which now ensures that
  an arriving Stacks block is processed at most once.

## [2.0.8] - 2021-03-02

This is a hotfix release for improved handling of static analysis storage and
improved `at-block` behavior. The chainstate directory of 2.0.8 is compatible with
the 2.0.7 chainstate.

## Fixed

- Improved static analysis storage
- `at-block` behavior in `clarity-cli` and unit tests (no changes in `stacks-node`
  behavior).

## [2.0.7] - 2021-02-26

This is an emergency hotfix that prevents the node from accidentally deleting
valid block data if its descendant microblock stream is invalid for some reason.

## Fixed

- Do not delete a valid parent Stacks block.

## [2.0.6] - 2021-02-15

The database schema has not changed since 2.0.5, so when spinning up a
2.0.6 node from a 2.0.5 chainstate, you do not need to use a fresh
working directory. Earlier versions' chainstate directories are
incompatible, however.

### Fixed

- Miner RBF logic has two "fallback" logic changes. First, if the RBF
  logic has increased fees by more than 50%, do not submit a new
  transaction. Second, fix the "same chainstate hash" fallback check.
- Winning block txid lookups in the SortitionDB have been corrected
  to use the txid during the lookup.
- The miner will no longer attempt to mine a new Stacks block if it receives a
  microblock in a discontinuous microblock stream.

## [2.0.5] - 2021-02-12

The database schema has changed since 2.0.4, so when spinning up a 2.0.5
node from an earlier chainstate, you must use a fresh working directory.

### Added

- Miner heuristic for handling relatively large or computationally
  expensive transactions: such transactions will be dropped from the
  mempool to prevent miners from re-attempting them once they fail.
  Miners can also now continue processing transactions that are
  behind those transactions in the mempool "queue".

### Fixed

- Miner block assembly now uses the correct block limit available via
  the node config
- `tx_fees_streamed_produced` fees are included in miner coinbase
  events for event observers
- SQLite indexes are now correctly created on database instantion

### Changed

- STX unlock events are now sent over the events endpoint bundled
  into an associated unlock transaction
- Atlas attachments networking endpoints are disabled for this
  release, while networking issues are addressed in the
  implementation

## [2.0.4] - 2021-02-07

### Changed

- Atlas attachments networking endpoints are disabled for this
  release, while networking issues are addressed in the
  implementation.

## [2.0.3] - 2021-02-04

### Added

- `stacks-node --mine-at-height` commandline option, which tells the
  `stacks-node` not to mine until it has synchronized to the given
  Stacks block height
- A new RPC endpoint `/v2/blocks/upload/{consensus_hash}` that accepts
  an uploaded a Stacks block for a given sortition

### Changed

- Enabled WAL mode for the chainstate databases. This allows much more
  concurrency in the `stacks-node`, and improves network performance
  across the board. **NOTE:** _This changed the database schema, any
  running node would need to re-initialize their nodes from a new chain
  state when upgrading_.
- Default value `wait_time_for_microblocks`: from 60s to 30s
- The mempool now performs more transfer semantics checks before admitting
  a transaction (e.g., reject if origin = recipient): see issue #2354
- Improved the performance of the code that handles `GetBlocksInv` p2p
  messages by an order of magnitude.
- Improved the performance of the block-downloader's block and
  microblock search code by a factor of 5x.

### Fixed

- Miner mempool querying now works across short-lived forks: see issue #2389
- JSON deserialization for high-depth JSON objects
- Atlas attachment serving: see PR #2390
- Address issues #2379, #2356, #2347, #2346. The tracking of the
  `LeaderBlockCommit` operations inflight is improved, drastically
  reducing the number of block commit rejections. When
  a`LeaderBlockCommit` is not included in the Bitcoin block it was
  targeting, it is condemned to be rejected, per the Stacks
  consensus. To avoid wasting BTC, the miner now tries to send its
  next `LeaderBlockCommit` operations using the UTXOs of the previous
  transaction with a replacement by fee. The fee increase increments
  can be configured with the setting `rbf_fee_increment`.<|MERGE_RESOLUTION|>--- conflicted
+++ resolved
@@ -12,11 +12,8 @@
 - Remove the panic for reporting DB deadlocks (just error and continue waiting)
 - Add index to `metadata_table` in Clarity DB on `blockhash`
 - Add `block_commit_delay_ms` to the config file to control the time to wait after seeing a new burn block, before submitting a block commit, to allow time for the first Nakamoto block of the new tenure to be mined, allowing this miner to avoid the need to RBF the block commit.
-<<<<<<< HEAD
 - If the winning miner of a sortition is committed to the wrong parent tenure, the previous miner can immediately tenure extend and continue mining since the winning miner would never be able to propose a valid block. (#5361)
-=======
 - Add `tenure_cost_limit_per_block_percentage` to the miner config file to control the percentage remaining tenure cost limit to consume per nakamoto block.
->>>>>>> c361f1dc
 
 ## [3.0.0.0.1]
 
