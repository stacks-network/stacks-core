--- conflicted
+++ resolved
@@ -8,16 +8,13 @@
 ## [Unreleased]
 
 ### Added
-<<<<<<< HEAD
-
-- Miner config option `tenure_extend_cost_threshold` to specify the percentage of the tenure budget that must be spent before a time-based tenure extend is attempted
-=======
+
 - Add `dry_run` configuration option to `stacks-signer` config toml. Dry run mode will
   run the signer binary as if it were a registered signer. Instead of broadcasting
   `StackerDB` messages, it logs `INFO` messages. Other interactions with the `stacks-node`
   behave normally (e.g., submitting validation requests, submitting finished blocks). A
   dry run signer will error out if the supplied key is actually a registered signer.
->>>>>>> 7e8f2a3f
+- Miner config option `tenure_extend_cost_threshold` to specify the percentage of the tenure budget that must be spent before a time-based tenure extend is attempted
 
 ### Changed
 
