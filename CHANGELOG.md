--- conflicted
+++ resolved
@@ -5,13 +5,13 @@
 The format is based on [Keep a Changelog](https://keepachangelog.com/en/1.0.0/),
 and this project adheres to the versioning scheme outlined in the [README.md](README.md).
 
-<<<<<<< HEAD
+
 ## [Unreleased]
 
 ### Added
 
 - Add `stackerdb_timeout_secs` to miner config for limiting duration of StackerDB HTTP requests.
-=======
+
 ## Unreleased
 
 ### Added
@@ -22,8 +22,6 @@
 
 - Clarity errors pertaining to syntax binding errors have been made more
   expressive (#6337)
-
->>>>>>> 03d84fab
 
 ## [3.2.0.0.1]
 
