# Changelog

All notable changes to this project will be documented in this file.

The format is based on [Keep a Changelog](https://keepachangelog.com/en/1.0.0/),
and this project adheres to the versioning scheme outlined in the [README.md](README.md).

## [Unreleased]

<<<<<<< HEAD
## Added


### Changed

- Logging improvements:
  - P2P logs now includes a reason for dropping a peer or neighbor
  - Imrpovements to how a PeerAddress is logged (human readable format vs hex)
=======
### Added

### Changed

### Fixed

## [3.1.0.0.5]

### Added

- Add miner configuration option `tenure_extend_cost_threshold` to specify the percentage of the tenure budget that must be spent before a time-based tenure extend is attempted

### Changed

- Miner will include other transactions in blocks with tenure extend transactions (#5760)
- Add `block_rejection_timeout_steps` to miner configuration for defining rejections-based timeouts while waiting for signers response (#5705)
- Miner will not issue a tenure extend until at least half of the block budget has been spent (#5757)

### Fixed

- Miners who restart their nodes immediately before a winning tenure now correctly detect that
  they won the tenure after their nodes restart ([#5750](https://github.com/stacks-network/stacks-core/issues/5750)).
>>>>>>> 91a1398d

## [3.1.0.0.4]

### Added

- The stacks-node miner now performs accurate tenure-extensions in certain bitcoin block production
  cases: when a bitcoin block is produced before the previous bitcoin block's Stacks tenure started.
  Previously, the miner had difficulty restarting their missed tenure and extending into the new
  bitcoin block, leading to 1-2 bitcoin blocks of missed Stacks block production.
- The event dispatcher now includes `consensus_hash` in the `/new_block` and `/new_burn_block` payloads. ([#5677](https://github.com/stacks-network/stacks-core/pull/5677))

## Changed

- When a miner reorgs the previous tenure due to a poorly timed block, it can now continue to build blocks on this new chain tip (#5691)

## [3.1.0.0.3]

### Added

- Add `tenure_timeout_secs` to the miner for determining when a time-based tenure extend should be attempted.
- Added configuration option `block_proposal_max_age_secs` under `[connection_options]` to prevent processing stale block proposals

### Changed

- The RPC endpoint `/v3/block_proposal` no longer will evaluate block proposals more than `block_proposal_max_age_secs` old
- When a transaction is dropped due to replace-by-fee, the `/drop_mempool_tx` event observer payload now includes `new_txid`, which is the transaction that replaced this dropped transaction. When a transaction is dropped for other reasons, `new_txid` is `null`. [#5381](https://github.com/stacks-network/stacks-core/pull/5381)
- Nodes will assume that all PoX anchor blocks exist by default, and stall initial block download indefinitely to await their arrival (#5502)

### Fixed

- Signers no longer accept messages for blocks from different reward cycles (#5662)

## [3.1.0.0.2]

### Added

- **SIP-029 consensus rules, activating in epoch 3.1 at block 875,000** (see [SIP-029](https://github.com/stacksgov/sips/blob/main/sips/sip-029/sip-029-halving-alignment.md) for details)
- New RPC endpoints
  - `/v2/clarity/marf/:marf_key_hash`
  - `/v2/clarity/metadata/:principal/:contract_name/:clarity_metadata_key`
- When a proposed block is validated by a node, the block can be validated even when the block version is different than the node's default ([#5539](https://github.com/stacks-network/stacks-core/pull/5539))
- A miner will now generate a tenure-extend when at least 70% of the signers have confirmed that they are willing to allow one, via the new timestamp included in block responses. This allows the miner to refresh its budget in between Bitcoin blocks. ([#5476](https://github.com/stacks-network/stacks-core/discussions/5476))
- Set the epoch to 3.1 in the Clarity DB upon activation.

### Changed

## [3.0.0.0.4]

### Added

### Changed

- Use the same burn view loader in both block validation and block processing

## [3.0.0.0.3]

### Added

### Changed
- Add index for StacksBlockId to nakamoto block headers table (improves node performance)
- Remove the panic for reporting DB deadlocks (just error and continue waiting)
- Add index to `metadata_table` in Clarity DB on `blockhash`
- Add `block_commit_delay_ms` to the config file to control the time to wait after seeing a new burn block, before submitting a block commit, to allow time for the first Nakamoto block of the new tenure to be mined, allowing this miner to avoid the need to RBF the block commit.
- Add `tenure_cost_limit_per_block_percentage` to the miner config file to control the percentage remaining tenure cost limit to consume per nakamoto block.
- Add `/v3/blocks/height/:block_height` rpc endpoint
- If the winning miner of a sortition is committed to the wrong parent tenure, the previous miner can immediately tenure extend and continue mining since the winning miner would never be able to propose a valid block. (#5361)

## [3.0.0.0.2]

### Added

### Changed
- Fixes  a few bugs in the relayer and networking stack
  - detects and deprioritizes unhealthy replicas
  - fixes an issue in the p2p stack which was preventing it from caching the reward set.

## [3.0.0.0.1]

### Changed
- Add index for StacksBlockId to nakamoto block headers table (improves node performance)
- Remove the panic for reporting DB deadlocks (just error and continue waiting)
- Various test fixes for CI (5353, 5368, 5372, 5371, 5380, 5378, 5387, 5396, 5390, 5394)
- Various log fixes:
    - don't say proceeding to mine blocks if not a miner
    - misc. warns downgraded to debugs
- 5391: Update default block proposal timeout to 10 minutes
- 5406: After block rejection, miner pauses
- Docs fixes
    - Fix signer docs link
    - Specify burn block in clarity docs

## [3.0.0.0.0]

### Added

- **Nakamoto consensus rules, activating in epoch 3.0 at block 867,867** (see [SIP-021](https://github.com/stacksgov/sips/blob/main/sips/sip-021/sip-021-nakamoto.md) for details)
- Clarity 3, activating with epoch 3.0
  - Keywords / variable
    - `tenure-height` added
    - `stacks-block-height` added
    - `block-height` removed
  - Functions
    - `get-stacks-block-info?` added
    - `get-tenure-info?` added
    - `get-block-info?` removed
- New RPC endpoints
  - `/v3/blocks/:block_id`
  - `/v3/blocks/upload/`
  - `/v3/signer/:signer_pubkey/:cycle_num`
  - `/v3/sortitions`
  - `/v3/stacker_set/:cycle_num`
  - `/v3/tenures/:block_id`
  - `/v3/tenures/fork_info/:start/:stop`
  - `/v3/tenures/info`
  - `/v3/tenures/tip/:consensus_hash`
- Re-send events to event observers across restarts
- Support custom chain-ids for testing
- Add `replay-block` command to CLI

### Changed

- Strict config file validation (unknown fields will cause the node to fail to start)
- Add optional `timeout_ms` to `events_observer` configuration
- Modified RPC endpoints
  - Include `tenure_height` in `/v2/info` endpoint
  - Include `block_time` and `tenure_height` in `/new/block` event payload
- Various improvements to logging, reducing log spam and improving log messages
- Various improvements and bugfixes

## [2.5.0.0.7]

### Added

- Add warn logs for block validate rejections (#5079)
- Neon mock miner replay (#5060)

### Changed

- Revert BurnchainHeaderHash serialization change (#5094)
- boot_to_epoch_3 in SignerTest should wait for a new commit (#5087)
- Fix block proposal rejection test (#5084)
- Mock signing revamp (#5070)
- Multi miner fixes jude (#5040)
- Remove spurious deadlock condition whenever the sortition DB is opened

## [2.5.0.0.6]

### Changed

- If there is a getchunk/putchunk that fails due to a stale (or future) version NACK, the StackerDB sync state machine should immediately retry sync (#5066)

## [2.5.0.0.5]

### Added

- Added configuration option `connections.antientropy_retry` (#4932)

### Changed

- Set default antientropy_retry to run once per hour (#4935)

## [2.5.0.0.4]

### Added

- Adds the solo stacking scenarios to the stateful property-based testing strategy for PoX-4 (#4725)
- Add signer-key to synthetic stack-aggregation-increase event (#4728)
- Implement the assumed total commit with carry-over (ATC-C) strategy for denying opportunistic Bitcoin miners from mining Stacks at a discount (#4733)
- Adding support for stacks-block-height and tenure-height in Clarity 3 (#4745)
- Preserve PeerNetwork struct when transitioning to 3.0 (#4767)
- Implement singer monitor server error (#4773)
- Pull current stacks signer out into v1 implementation and create placeholder v0 mod (#4778)
- Create new block signature message type for v0 signer (#4787)
- Isolate the rusqlite dependency in stacks-common and clarity behind a cargo feature (#4791)
- Add next_initiative_delay config option to control how frequently the miner checks if a new burnchain block has been processed (#4795)
- Various performance improvements and cleanup

### Changed

- Downgraded log messages about transactions from warning to info (#4697)
- Fix race condition between the signer binary and the /v2/pox endpoint (#4738)
- Make node config mock_miner item hot-swappable (#4743)
- Mandates that a burnchain block header be resolved by a BurnchainHeaderReader, which will resolve a block height to at most one burnchain header (#4748)
- Optional config option to resolve DNS of bootstrap nodes (#4749)
- Limit inventory syncs with new peers (#4750)
- Update /v2/fees/transfer to report the median transaction fee estimate for a STX-transfer of 180 bytes (#4754)
- Reduce connection spamming in stackerdb (#4759)
- Remove deprecated signer cli commands (#4772)
- Extra pair of signer slots got introduced at the epoch 2.5 boundary (#4845, #4868, #4891)
- Never consider Stacks chain tips that are not on the canonical burn chain #4886 (#4893)

### Fixed

- Allow Nakamoto blocks to access the burn block associated with the current tenure (#4333)

## [2.5.0.0.3]

This release fixes a regression in `2.5.0.0.0` from `2.4.0.1.0` caused by git merge

## [2.5.0.0.2]

This release fixes two bugs in `2.5.0.0.0`, correctly setting the activation height for 2.5, and the network peer version.

## [2.5.0.0.0]

This release implements the 2.5 Stacks consensus rules which activates at Bitcoin block `840,360`: primarily the instantiation
of the pox-4 contract. For more details see SIP-021.

This is the first consensus-critical release for Nakamoto. Nodes which do not update before the 2.5 activation height will be forked away from the rest of the network. This release is compatible with 2.4.x chain state directories and does not require resyncing from genesis. The first time a node boots with this version it will perform some database migrations which could lengthen the normal node startup time.

**This is a required release before Nakamoto rules are enabled in 3.0.**

### Timing of Release from 2.5 to 3.0

Activating Nakamoto will include two epochs:

- **Epoch 2.5:** Pox-4 contract is booted up but no Nakamoto consensus rules take effect.
- **Epoch 3:** Nakamoto consensus rules take effect.

### Added

- New RPC endpoint `/v2/stacker_set/{cycle_number}` to fetch stacker sets in PoX-4
- New `/new_pox_anchor` endpoint for broadcasting PoX anchor block processing.
- Stacker bitvec in NakamotoBlock
- New [`pox-4` contract](./stackslib/src/chainstate/stacks/boot/pox-4.clar) that reflects changes in how Stackers are signers in Nakamoto:
  - `stack-stx`, `stack-extend`, `stack-increase` and `stack-aggregation-commit` now include a `signer-key` parameter, which represents the public key used by the Signer. This key is used for determining the signer set in Nakamoto.
  - Functions that include a `signer-key` parameter also include a `signer-sig` parameter to demonstrate that the owner of `signer-key` is approving that particular Stacking operation. For more details, refer to the `verify-signer-key-sig` method in the `pox-4` contract.
  - Signer key authorizations can be added via `set-signer-key-authorization` to omit the need for `signer-key` signatures
  - A `max-amount` field is a field in signer key authorizations and defines the maximum amount of STX that can be locked in a single transaction.
- Added configuration parameters to customize the burn block at which to start processing Stacks blocks, when running on testnet or regtest.
  ```
  [burnchain]
  first_burn_block_height = 2582526
  first_burn_block_timestamp = 1710780828
  first_burn_block_hash = "000000000000001a17c68d43cb577d62074b63a09805e4a07e829ee717507f66"
  ```

### Modified

- `pox-4.aggregation-commit` contains a signing-key parameter (like
  `stack-stx` and `stack-extend`), the signing-key parameter is removed from
  `delegate-*` functions.

## [2.4.0.1.0]

### Added

- When the Clarity library is built with feature flag `developer-mode`, comments
  from the source code are now attached to the `SymbolicExpression` nodes. This
  will be useful for tools that use the Clarity library to analyze and
  manipulate Clarity source code, e.g. a formatter.
- New RPC endpoint at /v2/constant_val to fetch a constant from a contract.
- A new subsystem, called StackerDB, has been added, which allows a set of
  Stacks nodes to store off-chain data on behalf of a specially-crafter smart
  contract. This is an opt-in feature; Stacks nodes explicitly subscribe to
  StackerDB replicas in their config files.
- Message definitions and codecs for Stacker DB, a replicated off-chain DB
  hosted by subscribed Stacks nodes and controlled by smart contracts
- Added 3 new public and regionally diverse bootstrap nodes: est.stacksnodes.org, cet.stacksnodes.org, sgt.stacksnodes.org
- satoshis_per_byte can be changed in the config file and miners will always use
  the most up to date value
- New RPC endpoint at /v2/block_proposal for miner to validate proposed block.
  Only accessible on local loopback interface

In addition, this introduces a set of improvements to the Stacks miner behavior. In
particular:

- The VRF public key can be re-used across node restarts.
- Settings that affect mining are hot-reloaded from the config file. They take
  effect once the file is updated; there is no longer a need to restart the
  node.
- The act of changing the miner settings in the config file automatically
  triggers a subsequent block-build attempt, allowing the operator to force the
  miner to re-try building blocks.
- This adds a new tip-selection algorithm that minimizes block orphans within a
  configurable window of time.
- When configured, the node will automatically stop mining if it is not achieving a
  targeted win rate over a configurable window of blocks.
- When configured, the node will selectively mine transactions from only certain
  addresses, or only of certain types (STX-transfers, contract-publishes,
  contract-calls).
- When configured, the node will optionally only RBF block-commits if it can
  produce a block with strictly more transactions.

### Changed

- `developer-mode` is no longer enabled in the default feature set. This is the correct default behavior, since the stacks-node should NOT build with developer-mode enabled by default. Tools that need to use developer-mode should enable it explicitly.

### Fixed

- The transaction receipts for smart contract publish transactions now indicate
  a result of `(err none)` if the top-level code of the smart contract contained
  runtime error and include details about the error in the `vm_error` field of
  the receipt. Fixes issues #3154, #3328.
- Added config setting `burnchain.wallet_name` which addresses blank wallets no
  longer being created by default in recent bitcoin versions. Fixes issue #3596
- Use the current burnchain tip to lookup UTXOs (Issue #3733)
- The node now gracefully shuts down even if it is in the middle of a handshake with
  bitcoind. Fixes issue #3734.

## [2.4.0.0.4]

This is a high-priority hotfix that addresses a bug in transaction processing which
could impact miner availability.

## [2.4.0.0.3]

This is a high-priority hotfix that addresses a bug in transaction processing which
could impact miner availability.

## [2.4.0.0.2]

This is a hotfix that changes the logging failure behavior from panicking to dropping
the log message (PR #3784).

## [2.4.0.0.4]

This is a high-priority hotfix that addresses a bug in transaction processing which
could impact miner availability.

## [2.4.0.0.3]

This is a high-priority hotfix that addresses a bug in transaction processing which
could impact miner availability.

## [2.4.0.0.2]

This is a hotfix that changes the logging failure behavior from panicking to dropping
the log message (PR #3784).

## [2.4.0.0.1]

This is a minor change to add `txid` fields into the log messages from failing
contract deploys. This will help tools (and users) more easily find the log
messages to determine what went wrong.

## [2.4.0.0.0]

This is a **consensus-breaking** release to revert consensus to PoX, and is the second fork proposed in SIP-022.

- [SIP-022](https://github.com/stacksgov/sips/blob/main/sips/sip-022/sip-022-emergency-pox-fix.md)
- [SIP-024](https://github.com/stacksgov/sips/blob/main/sips/sip-024/sip-024-least-supertype-fix.md)

### Fixed

- PoX is re-enabled and stacking resumes starting at Bitcoin block `791551`
- Peer network id is updated to `0x18000009`
- Adds the type sanitization described in SIP-024

This release is compatible with chainstate directories from 2.1.0.0.x and 2.3.0.0.x

## [2.3.0.0.2]

This is a high-priority hotfix release to address a bug in the
stacks-node miner logic which could impact miner availability.

This release is compatible with chainstate directories from 2.3.0.0.x and 2.1.0.0.x

## [2.3.0.0.1]

This is a hotfix release to update:

- peer version identifier used by the stacks-node p2p network.
- yield interpreter errors in deser_hex

This release is compatible with chainstate directories from 2.3.0.0.x and 2.1.0.0.x

## [2.3.0.0.0]

This is a **consensus-breaking** release to address a Clarity VM bug discovered in 2.2.0.0.1.
Tx and read-only calls to functions with traits as parameters are rejected with unchecked TypeValueError.
Additional context and rationale can be found in [SIP-023](https://github.com/stacksgov/sips/blob/main/sips/sip-023/sip-023-emergency-fix-traits.md).

This release is compatible with chainstate directories from 2.1.0.0.x.

## [2.2.0.0.1]

This is a **consensus-breaking** release to address a bug and DoS vector in pox-2's `stack-increase` function.
Additional context and rationale can be found in [SIP-022](https://github.com/stacksgov/sips/blob/main/sips/sip-022/sip-022-emergency-pox-fix.md).

This release is compatible with chainstate directories from 2.1.0.0.x.

## [2.1.0.0.3]

This is a high-priority hotfix release to address a bug in the
stacks-node miner logic which could impact miner availability. This
release's chainstate directory is compatible with chainstate
directories from 2.1.0.0.2.

## [2.1.0.0.2]

This software update is a hotfix to resolve improper unlock handling
in mempool admission. This release's chainstate directory is
compatible with chainstate directories from 2.1.0.0.1.

### Fixed

- Fix mempool admission logic's improper handling of PoX unlocks. This would
  cause users to get spurious `NotEnoughFunds` rejections when trying to submit
  their transactions (#3623)

## [2.1.0.0.1]

### Fixed

- Handle the case where a bitcoin node returns zero headers (#3588)
- The default value for `always_use_affirmation_maps` is now set to `false`,
  instead of `true`. This was preventing testnet nodes from reaching the chain
  tip with the default configuration.
- Reduce default poll time of the `chain-liveness` thread which reduces the
  possibility that a miner thread will get interrupted (#3610).

## [2.1]

This is a **consensus-breaking** release that introduces a _lot_ of new
functionality. Details on the how and why can be found in [SIP-015](https://github.com/stacksgov/sips/blob/feat/sip-015/sips/sip-015/sip-015-network-upgrade.md),
[SIP-018](https://github.com/MarvinJanssen/sips/blob/feat/signed-structured-data/sips/sip-018/sip-018-signed-structured-data.md),
and [SIP-20](https://github.com/obycode/sips/blob/bitwise-ops/sips/sip-020/sip-020-bitwise-ops.md).

The changelog for this release is a high-level summary of these SIPs.

### Added

- There is a new `.pox-2` contract for implementing proof-of-transfer. This PoX
  contract enables re-stacking while the user's STX are locked, and incrementing
  the amount stacked on top of a locked batch of STX.
- The Clarity function `stx-account` has been added, which returns the account's
  locked and unlocked balances.
- The Clarity functions `principal-destruct` and `principal-construct?`
  functions have been added, which provide the means to convert between a
  `principal` instance and the `buff`s and `string-ascii`s that constitute it.
- The Clarity function `get-burn-block-info?` has been added to support
  fetching the burnchain header hash of _any_ burnchain block starting from the
  sortition height of the Stacks genesis block, and to support fetching the PoX
  addresses and rewards paid by miners for a particular burnchain block height.
- The Clarity function `slice` has been added for obtaining a sub-sequence of a
  `buff`, `string-ascii`, `string-utf8`, or `list`.
- Clarity functions for converting between `string-ascii`, `string-utf8`,
  `uint`, and `int` have been added.
- Clarity functions for converting between big- and little-endian
  `buff` representations of `int` and `uint` have been added.
- The Clarity function `stx-transfer-memo?` has been added, which behaves the
  same as `stx-transfer?` but also takes a memo argument.
- The Clarity function `is-standard` has been added to identify whether or not a
  `principal` instance is a standard or contract principal.
- Clarity functions have been added for converting an arbitrary Clarity type to
  and from its canonical byte string representation.
- The Clarity function `replace-at?` has been added for replacing a single item
  in a `list`, `string-ascii`, `string-utf8`, or `buff`.
- The Clarity global variable `tx-sponsor?` has been added, which evaluates to
  the sponsor of the transaction if the transaction is sponsored.
- The Clarity global variable `chain-id` has been added, which evaluates to the
  4-byte chain ID of this Stacks network.
- The Clarity parser has been rewritten to be about 3x faster than the parser in
  Stacks 2.05.x.x.x.
- Clarity trait semantics have been refined and made more explicit, so as to
  avoid certain corner cases where a trait reference might be downgraded to a
  `principal` in Clarity 1.
  - Trait values can be passed to compatible sub-trait types
  - Traits can be embedded in compound types, e.g. `(optional <my-trait>)`
  - Traits can be assigned to a let-variable
- Fixes to unexpected behavior in traits
  - A trait with duplicate function names is now an error
  - Aliased trait names do not interfere with local trait definitions
- The comparison functions `<`, `<=`, `>`, and `>=` now work on `string-ascii`,
  `string-utf8`, and `buff` based on byte-by-byte comparison (note that this is
  _not_ lexicographic comparison).
- It is now possible to call `delegate-stx` from a burnchain transaction, just
  as it is for `stack-stx` and `transfer-stx`.

### Changed

- The `delegate-stx` function in `.pox-2` can be called while the user's STX are
  locked.
- If a batch of STX is not enough to clinch even a single reward slot, then the
  STX are automatically unlocked at the start of the reward cycle in which they
  are rendered useless in this capacity.
- The PoX sunset has been removed. PoX rewards will continue in perpetuity.
- Support for segwit and taproot addresses (v0 and v1 witness programs) has been
  added for Stacking.
- The Clarity function `get-block-info?` now supports querying a block's total
  burnchain spend by miners who tried to mine it, the spend by the winner, and
  the total block reward (coinbase plus transaction fees).
- A block's coinbase transaction may specify an alternative recipient principal,
  which can be either a standard or contract principal.
- A smart contract transaction can specify which version of Clarity to use. If
  no version is given, then the epoch-default version will be used (in Stacks
  2.1, this is Clarity 2).
- The Stacks node now includes the number of PoX anchor blocks in its
  fork-choice rules. The best Stacks fork is the fork that (1) is on the best
  Bitcoin fork, (2) has the most PoX anchor blocks known, and (3) is the longest.
- On-burnchain operations -- `stack-stx`, `delegate-stx`, and `transfer-stx` --
  can take effect within six (6) burnchain blocks in which they are mined,
  instead of one.
- Transaction fees are debited from accounts _before_ the transaction is
  processed.
- All smart contract analysis errors are now treated as runtime errors, meaning
  that smart contract transactions which don't pass analysis will still be mined
  (so miners get paid for partially validating them).
- The default Clarity version is now 2. Users can opt for version 1 by using
  the new smart contract transaction wire format and explicitly setting version

### Fixed

- The authorization of a `contract-caller` in `.pox-2` for stacking will now
  expire at the user-specified height, if given.
- The Clarity function `principal-of?` now works on mainnet.
- One or more late block-commits no longer result in the miner losing its
  sortition weight.
- Documentation will indicate explicitly which Clarity version introduced each
  keyword or function.

## [2.05.0.6.0]

### Changed

- The `/v2/neighbors` endpoint now reports a node's bootstrap peers, so other
  nodes can find high-quality nodes to boot from (#3401)
- If there are two or more Stacks chain tips that are tied for the canonical
  tip, the node deterministically chooses one _independent_ of the arrival order
  (#3419).
- If Stacks blocks for a different fork arrive out-of-order and, in doing so,
  constitute a better fork than the fork the node considers canonical, the node
  will update the canonical Stacks tip pointer in the sortition DB before
  processing the next sortition (#3419).

### Fixed

- The node keychain no longer maintains any internal state, but instead derives
  keys based on the chain tip the miner is building off of. This prevents the
  node from accidentally producing an invalid block that reuses a microblock
  public key hash (#3387).
- If a node mines an invalid block for some reason, it will no longer stall
  forever. Instead, it will detect that its last-mined block is not the chain
  tip, and resume mining (#3406).

## [2.05.0.5.0]

### Changed

- The new minimum Rust version is 1.61
- The act of walking the mempool will now cache address nonces in RAM and to a
  temporary mempool table used for the purpose, instead of unconditionally
  querying them from the chainstate MARF. This builds upon improvements to mempool
  goodput over 2.05.0.4.0 (#3337).
- The node and miner implementation has been refactored to remove write-lock
  contention that can arise when the node's chains-coordinator thread attempts to store and
  process newly-discovered (or newly-mined) blocks, and when the node's relayer
  thread attempts to mine a new block. In addition, the miner logic has been
  moved to a separate thread in order to avoid starving the relayer thread (which
  must handle block and transaction propagation, as well as block-processing).
  The refactored miner thread will be preemptively terminated and restarted
  by the arrival of new Stacks blocks or burnchain blocks, which further
  prevents the miner from holding open write-locks in the underlying
  chainstate databases when there is new chain data to discover (which would
  invalidate the miner's work anyway). (#3335).

### Fixed

- Fixed `pow` documentation in Clarity (#3338).
- Backported unit tests that were omitted in the 2.05.0.3.0 release (#3348).

## [2.05.0.4.0]

### Fixed

- Denormalize the mempool database so as to remove a `LEFT JOIN` from the SQL
  query for choosing transactions in order by estimated fee rate. This
  drastically speeds up mempool transaction iteration in the miner (#3314)

## [2.05.0.3.0]

### Added

- Added prometheus output for "transactions in last block" (#3138).
- Added environment variable STACKS_LOG_FORMAT_TIME to set the time format
  stacks-node uses for logging. (#3219)
  Example: STACKS_LOG_FORMAT_TIME="%Y-%m-%d %H:%M:%S" cargo stacks-node
- Added mock-miner sample config (#3225)

### Changed

- Updates to the logging of transaction events (#3139).
- Moved puppet-chain to `./contrib/tools` directory and disabled compiling by default (#3200)

### Fixed

- Make it so that a new peer private key in the config file will propagate to
  the peer database (#3165).
- Fixed default miner behavior regarding block assembly
  attempts. Previously, the miner would only attempt to assemble a
  larger block after their first attempt (by Bitcoin RBF) if new
  microblock or block data arrived. This changes the miner to always
  attempt a second block assembly (#3184).
- Fixed a bug in the node whereby the node would encounter a deadlock when
  processing attachment requests before the P2P thread had started (#3236).
- Fixed a bug in the P2P state machine whereby it would not absorb all transient errors
  from sockets, but instead propagate them to the outer caller. This would lead
  to a node crash in nodes connected to event observers, which expect the P2P
  state machine to only report fatal errors (#3228)
- Spawn the p2p thread before processing number of sortitions. Fixes issue (#3216) where sync from genesis paused (#3236)
- Drop well-formed "problematic" transactions that result in miner performance degradation (#3212)
- Ignore blocks that include problematic transactions

## [2.05.0.2.1]

### Fixed

- Fixed a security bug in the SPV client whereby the chain work was not being
  considered at all when determining the canonical Bitcoin fork. The SPV client
  now only accepts a new Bitcoin fork if it has a higher chain work than any other
  previously-seen chain (#3152).

## [2.05.0.2.0]

### IMPORTANT! READ THIS FIRST

Please read the following **WARNINGs** in their entirety before upgrading.

WARNING: Please be aware that using this node on chainstate prior to this release will cause
the node to spend **up to 30 minutes** migrating the data to a new schema.
Depending on the storage medium, this may take even longer.

WARNING: This migration process cannot be interrupted. If it is, the chainstate
will be **irrecovarably corrupted and require a sync from genesis.**

WARNING: You will need **at least 2x the disk space** for the migration to work.
This is because a copy of the chainstate will be made in the same directory in
order to apply the new schema.

It is highly recommended that you **back up your chainstate** before running
this version of the software on it.

### Changed

- The MARF implementation will now defer calculating the root hash of a new trie
  until the moment the trie is committed to disk. This avoids gratuitous hash
  calculations, and yields a performance improvement of anywhere between 10x and
  200x (#3041).
- The MARF implementation will now store tries to an external file for instances
  where the tries are expected to exceed the SQLite page size (namely, the
  Clarity database). This improves read performance by a factor of 10x to 14x
  (#3059).
- The MARF implementation may now cache trie nodes in RAM if directed to do so
  by an environment variable (#3042).
- Sortition processing performance has been improved by about an order of
  magnitude, by avoiding a slew of expensive database reads (#3045).
- Updated chains coordinator so that before a Stacks block or a burn block is processed,
  an event is sent through the event dispatcher. This fixes #3015.
- Expose a node's public key and public key hash160 (i.e. what appears in
  /v2/neighbors) via the /v2/info API endpoint (#3046)
- Reduced the default subsequent block attempt timeout from 180 seconds to 30
  seconds, based on benchmarking the new MARF performance data during a period
  of network congestion (#3098)
- The `blockstack-core` binary has been renamed to `stacks-inspect`.
  This binary provides CLI tools for chain and mempool inspection.

### Fixed

- The AtlasDB previously could lose `AttachmentInstance` data during shutdown
  or crashes (#3082). This release resolves that.

## [2.05.0.1.0]

### Added

- A new fee estimator intended to produce fewer over-estimates, by having less
  sensitivity to outliers. Its characteristic features are: 1) use a window to
  forget past estimates instead of exponential averaging, 2) use weighted
  percentiles, so that bigger transactions influence the estimates more, 3)
  assess empty space in blocks as having paid the "minimum fee", so that empty
  space is accounted for, 4) use random "fuzz" so that in busy times the fees can
  change dynamically. (#2972)
- Implements anti-entropy protocol for querying transactions from other
  nodes' mempools. Before, nodes wouldn't sync mempool contents with one another.
  (#2884)
- Structured logging in the mining code paths. This will shine light
  on what happens to transactions (successfully added, skipped or errored) that the
  miner considers while buildings blocks. (#2975)
- Added the mined microblock event, which includes information on transaction
  events that occurred in the course of mining (will provide insight
  on whether a transaction was successfully added to the block,
  skipped, or had a processing error). (#2975)
- For v2 endpoints, can now specify the `tip` parameter to `latest`. If
  `tip=latest`, the node will try to run the query off of the latest tip. (#2778)
- Adds the /v2/headers endpoint, which returns a sequence of SIP-003-encoded
  block headers and consensus hashes (see the ExtendedStacksHeader struct that
  this PR adds to represent this data). (#2862)
- Adds the /v2/data_var endpoint, which returns a contract's data variable
  value and a MARF proof of its existence. (#2862)
- Fixed a bug in the unconfirmed state processing logic that could lead to a
  denial of service (node crash) for nodes that mine microblocks (#2970)
- Added prometheus metric that tracks block fullness by logging the percentage of each
  cost dimension that is consumed in a given block (#3025).

### Changed

- Updated the mined block event. It now includes information on transaction
  events that occurred in the course of mining (will provide insight
  on whether a transaction was successfully added to the block,
  skipped, or had a processing error). (#2975)
- Updated some of the logic in the block assembly for the miner and the follower
  to consolidate similar logic. Added functions `setup_block` and `finish_block`.
  (#2946)
- Makes the p2p state machine more reactive to newly-arrived
  `BlocksAvailable` and `MicroblocksAvailable` messages for block and microblock
  streams that this node does not have. If such messages arrive during an inventory
  sync, the p2p state machine will immediately transition from the inventory sync
  work state to the block downloader work state, and immediately proceed to fetch
  the available block or microblock stream. (#2862)
- Nodes will push recently-obtained blocks and microblock streams to outbound
  neighbors if their cached inventories indicate that they do not yet have them
  (#2986).
- Nodes will no longer perform full inventory scans on their peers, except
  during boot-up, in a bid to minimize block-download stalls (#2986).
- Nodes will process sortitions in parallel to downloading the Stacks blocks for
  a reward cycle, instead of doing these tasks sequentially (#2986).
- The node's runloop will coalesce and expire stale requests to mine blocks on
  top of parent blocks that are no longer the chain tip (#2969).
- Several database indexes have been updated to avoid table scans, which
  significantly improves most RPC endpoint speed and cuts node spin-up time in
  half (#2989, #3005).
- Fixed a rare denial-of-service bug whereby a node that processes a very deep
  burnchain reorg can get stuck, and be rendered unable to process further
  sortitions. This has never happened in production, but it can be replicated in
  tests (#2989).
- Updated what indices are created, and ensures that indices are created even
  after the database is initialized (#3029).

### Fixed

- Updates the lookup key for contracts in the pessimistic cost estimator. Before, contracts
  published by different principals with the same name would have had the same
  key in the cost estimator. (#2984)
- Fixed a few prometheus metrics to be more accurate compared to `/v2` endpoints
  when polling data (#2987)
- Fixed an error message from the type-checker that shows up when the type of a
  parameter refers to a trait defined in the same contract (#3064).

## [2.05.0.0.0]

This software update is a consensus changing release and the
implementation of the proposed cost changes in SIP-012. This release's
chainstate directory is compatible with chainstate directories from
2.0.11.4.0. However, this release is only compatible with chainstate
directories before the 2.05 consensus changes activate (Bitcoin height
713,000). If you run a 2.00 stacks-node beyond this point, and wish to
run a 2.05 node afterwards, you must start from a new chainstate
directory.

### Added

- At height 713,000 a new `costs-2` contract will be launched by the
  Stacks boot address.

### Changed

- Stacks blocks whose parents are mined >= 713,000 will use default costs
  from the new `costs-2` contract.
- Stacks blocks whose parents are mined >= 713,000 will use the real
  serialized length of Clarity values as the cost inputs to several methods
  that previously used the maximum possible size for the associated types.
- Stacks blocks whose parents are mined >= 713,000 will use the new block
  limit defined in SIP-012.

### Fixed

- Miners are now more aggressive in calculating their block limits
  when confirming microblocks (#2916)

## [2.0.11.4.0]

This software update is a point-release to change the transaction
selection logic in the default miner to prioritize by an estimated fee
rate instead of raw fee. This release's chainstate directory is
compatible with chainstate directories from 2.0.11.3.0.

### Added

- FeeEstimator and CostEstimator interfaces. These can be controlled
  via node configuration options. See the `README.md` for more
  information on the configuration.
- New fee rate estimation endpoint `/v2/fees/transaction` (#2872). See
  `docs/rpc/openapi.yaml` for more information.

### Changed

- Prioritize transaction inclusion in blocks by estimated fee rates (#2859).
- MARF sqlite connections will now use `mmap`'ed connections with up to 256MB
  space (#2869).

## [2.0.11.3.0]

This software update is a point-release to change the transaction selection
logic in the default miner to prioritize by fee instead of nonce sequence. This
release's chainstate directory is compatible with chainstate directories from
2.0.11.2.0.

## Added

- The node will enforce a soft deadline for mining a block, so that a node
  operator can control how frequently their node attempts to mine a block
  regardless of how congested the mempool is. The timeout parameters are
  controlled in the `[miner]` section of the node's config file (#2823).

## Changed

- Prioritize transaction inclusion in the mempool by transaction fee (#2823).

## [2.0.11.2.0]

NOTE: This change resets the `testnet`. Users running a testnet node will need
to reset their chain states.

### Added

- `clarity-cli` will now also print a serialized version of the resulting
  output from `eval` and `execute` commands. This serialization is in
  hexademical string format and supports integration with other tools. (#2684)
- The creation of a Bitcoin wallet with BTC version `> 0.19` is now supported
  on a private testnet. (#2647)
- `lcov`-compatible coverage reporting has been added to `clarity-cli` for
  Clarity contract testing. (#2592)
- The `README.md` file has new documentation about the release process. (#2726)

### Changed

- This change resets the testnet. (#2742)
- Caching has been added to speed up `/v2/info` responses. (#2746)

### Fixed

- PoX syncing will only look back to the reward cycle prior to divergence,
  instead of looking back over all history. This will speed up running a
  follower node. (#2746)
- The UTXO staleness check is re-ordered so that it occurs before the RBF-limit
  check. This way, if stale UTXOs reached the "RBF limit" a miner will recover
  by resetting the UTXO cache. (#2694)
- Microblock events were being sent to the event observer when microblock data
  was received by a peer, but were not emitted if the node mined the
  microblocks itself. This made something like the private-testnet setup
  incapable of emitting microblock events. Microblock events are now sent
  even when self-mined. (#2653)
- A bug is fixed in the mocknet/helium miner that would lead to a panic if a
  burn block occurred without a sortition in it. (#2711)
- Two bugs that caused problems syncing with the bitcoin chain during a
  bitcoin reorg have been fixed (#2771, #2780).
- Documentation is fixed in cases where string and buffer types are allowed
  but not covered in the documentation. (#2676)

## [2.0.11.1.0]

This software update is our monthly release. It introduces fixes and features for both developers and miners.
This release's chainstate directory is compatible with chainstate directories from 2.0.11.0.0.

## Added

- `/new_microblock` endpoint to notify event observers when a valid microblock
  has been received (#2571).
- Added new features to `clarity-cli` (#2597)
- Exposing new mining-related metrics in prometheus (#2664)
  - Miner's computed relative miner score as a percentage
  - Miner's computed commitment, the min of their previous commitment and their median commitment
  - Miner's current median commitment
- Add `key-for-seed` command to the `stacks-node` binary - outputs the associated secret key hex string
  and WIF formatted secret key for a given "seed" value (#2658).

## Changed

- Improved mempool walk order (#2514).
- Renamed database `tx_tracking.db` to `tx_tracking.sqlite` (#2666).

## Fixed

- Alter the miner to prioritize spending the most recent UTXO when building a transaction,
  instead of the largest UTXO. In the event of a tie, it uses the smallest UTXO first (#2661).
- Fix trait rpc lookups for implicitly implemented traits (#2602).
- Fix `v2/pox` endpoint, broken on Mocknet (#2634).
- Align cost limits on mocknet, testnet and mainnet (#2660).
- Log peer addresses in the HTTP server (#2667)
- Mine microblocks if there are no recent unprocessed Stacks blocks

## [2.0.11.0.0]

The chainstate directory has been restructured in this release. It is not
compatible with prior chainstate directories.

## Added

- `/drop_mempool_tx` endpoint to notify event observers when a mempool
  transaction has been removed the mempool.
- `"reward_slot_holders"` field to the `new_burn_block` event
- CTRL-C handler for safe shutdown of `stacks-node`
- Log transactions in local db table via setting env `STACKS_TRANSACTION_LOG=1`
- New prometheus metrics for mempool transaction processing times and
  outstanding mempool transactions
- New RPC endpoint with path `/v2/traits/contractAddr/contractName/traitContractName
/traitContractAddr/traitName` to determine whether a given trait is implemented
  within the specified contract (either explicitly or implicitly).
- Re-activate the Atlas network for propagating and storing transaction
  attachments. This re-enables off-chain BNS name storage.
- Re-activate microblock mining.

## Changed

- Improved chainstate directory layout
- Improved node boot up time
- Better handling of flash blocks
- The `/v2/pox` RPC endpoint was updated to include more useful
  information about the current and next PoX cycles. For details, see
  `docs/rpc-endpoints.md`

## Fixed

- Fixed faulty logic in the mempool that was still treating the transaction fee
  as a fee rate, which prevented replace-by-fee from working as expected.

## [2.0.10.0.1]

This is a low-priority hotfix release to address a bug in the deserialization logic. The
chainstate directory of 2.0.10.0.1 is compatible with 2.0.10. This release also begins the
usage of the versioning scheme outlined in the [README.md](README.md).

## [2.0.10]

This is a low-priority hotfix release to address two bugs in the block downloader. The
chainstate directory of 2.0.10 is compatible with 2.0.9. If booting up a node from genesis, or
an existing node has stalled in downloading blocks, this hotfix is necessary for your
node.

## Fixed

- Bug in microblocks inventory vector calculation that included invalidated microblocks
  as present bit. This bug will impact nodes booting up from genesis, but not affect nodes
  currently running at the chain tip (#2518).
- Bug in microblocks downloader logic that would cause the stacks-node to fail to wake-up
  to process newly arrived microblocks in certain instances (#2491).

## [2.0.9]

This is a hotfix release for improved handling of arriving Stacks blocks through
both the RPC interface and the P2P ineterface. The chainstate directory of
2.0.9 is compatible with the 2.0.8 chainstate.

## Fixed

- TOCTTOU bug fixed in the chain processing logic that, which now ensures that
  an arriving Stacks block is processed at most once.

## [2.0.8] - 2021-03-02

This is a hotfix release for improved handling of static analysis storage and
improved `at-block` behavior. The chainstate directory of 2.0.8 is compatible with
the 2.0.7 chainstate.

## Fixed

- Improved static analysis storage
- `at-block` behavior in `clarity-cli` and unit tests (no changes in `stacks-node`
  behavior).

## [2.0.7] - 2021-02-26

This is an emergency hotfix that prevents the node from accidentally deleting
valid block data if its descendant microblock stream is invalid for some reason.

## Fixed

- Do not delete a valid parent Stacks block.

## [2.0.6] - 2021-02-15

The database schema has not changed since 2.0.5, so when spinning up a
2.0.6 node from a 2.0.5 chainstate, you do not need to use a fresh
working directory. Earlier versions' chainstate directories are
incompatible, however.

### Fixed

- Miner RBF logic has two "fallback" logic changes. First, if the RBF
  logic has increased fees by more than 50%, do not submit a new
  transaction. Second, fix the "same chainstate hash" fallback check.
- Winning block txid lookups in the SortitionDB have been corrected
  to use the txid during the lookup.
- The miner will no longer attempt to mine a new Stacks block if it receives a
  microblock in a discontinuous microblock stream.

## [2.0.5] - 2021-02-12

The database schema has changed since 2.0.4, so when spinning up a 2.0.5
node from an earlier chainstate, you must use a fresh working directory.

### Added

- Miner heuristic for handling relatively large or computationally
  expensive transactions: such transactions will be dropped from the
  mempool to prevent miners from re-attempting them once they fail.
  Miners can also now continue processing transactions that are
  behind those transactions in the mempool "queue".

### Fixed

- Miner block assembly now uses the correct block limit available via
  the node config
- `tx_fees_streamed_produced` fees are included in miner coinbase
  events for event observers
- SQLite indexes are now correctly created on database instantion

### Changed

- STX unlock events are now sent over the events endpoint bundled
  into an associated unlock transaction
- Atlas attachments networking endpoints are disabled for this
  release, while networking issues are addressed in the
  implementation

## [2.0.4] - 2021-02-07

### Changed

- Atlas attachments networking endpoints are disabled for this
  release, while networking issues are addressed in the
  implementation.

## [2.0.3] - 2021-02-04

### Added

- `stacks-node --mine-at-height` commandline option, which tells the
  `stacks-node` not to mine until it has synchronized to the given
  Stacks block height
- A new RPC endpoint `/v2/blocks/upload/{consensus_hash}` that accepts
  an uploaded a Stacks block for a given sortition

### Changed

- Enabled WAL mode for the chainstate databases. This allows much more
  concurrency in the `stacks-node`, and improves network performance
  across the board. **NOTE:** _This changed the database schema, any
  running node would need to re-initialize their nodes from a new chain
  state when upgrading_.
- Default value `wait_time_for_microblocks`: from 60s to 30s
- The mempool now performs more transfer semantics checks before admitting
  a transaction (e.g., reject if origin = recipient): see issue #2354
- Improved the performance of the code that handles `GetBlocksInv` p2p
  messages by an order of magnitude.
- Improved the performance of the block-downloader's block and
  microblock search code by a factor of 5x.

### Fixed

- Miner mempool querying now works across short-lived forks: see issue #2389
- JSON deserialization for high-depth JSON objects
- Atlas attachment serving: see PR #2390
- Address issues #2379, #2356, #2347, #2346. The tracking of the
  `LeaderBlockCommit` operations inflight is improved, drastically
  reducing the number of block commit rejections. When
  a`LeaderBlockCommit` is not included in the Bitcoin block it was
  targeting, it is condemned to be rejected, per the Stacks
  consensus. To avoid wasting BTC, the miner now tries to send its
  next `LeaderBlockCommit` operations using the UTXOs of the previous
  transaction with a replacement by fee. The fee increase increments
  can be configured with the setting `rbf_fee_increment`.<|MERGE_RESOLUTION|>--- conflicted
+++ resolved
@@ -7,19 +7,13 @@
 
 ## [Unreleased]
 
-<<<<<<< HEAD
 ## Added
-
 
 ### Changed
 
 - Logging improvements:
   - P2P logs now includes a reason for dropping a peer or neighbor
   - Imrpovements to how a PeerAddress is logged (human readable format vs hex)
-=======
-### Added
-
-### Changed
 
 ### Fixed
 
@@ -39,7 +33,6 @@
 
 - Miners who restart their nodes immediately before a winning tenure now correctly detect that
   they won the tenure after their nodes restart ([#5750](https://github.com/stacks-network/stacks-core/issues/5750)).
->>>>>>> 91a1398d
 
 ## [3.1.0.0.4]
 
