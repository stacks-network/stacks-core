--- conflicted
+++ resolved
@@ -122,22 +122,6 @@
     pub effective_start_height: u64,
 }
 
-<<<<<<< HEAD
-/// From SIP-029:
-///
-/// | Coinbase Interval  | Bitcoin Height | Offset Height       | Approx. Supply   | STX Reward | Annual Inflation |
-/// |--------------------|----------------|---------------------|------------------|------------|------------------|
-/// | Current            | -              | -                   | 1,552,452,847    | 1000       | -                |
-/// | 1st                |   945,000      |   278,950           | 1,627,352,847    | 500 (50%)  | 3.23%            |
-/// | 2nd                | 1,050,000      |   383,950           | 1,679,852,847    | 250 (50%)  | 1.57%            |
-/// | 3rd                | 1,260,000      |   593,950           | 1,732,352,847    | 125 (50%)  | 0.76%            |
-/// | 4th                | 1,470,000      |   803,950           | 1,758,602,847    | 62.5 (50%) | 0.37%            |
-/// | -                  | 2,197,560      | 1,531,510           | 1,804,075,347    | 62.5 (0%)  | 0.18%            |
-///
-/// The above is for mainnet, which has a burnchain year of 52596 blocks and starts at burnchain height 666050.
-/// The `Offset Height` column is simply the difference between `Bitcoin Height` and 666050.
-///
-=======
 // From SIP-029:
 //
 // | Coinbase Interval  | Bitcoin Height | Offset Height       | Approx. Supply   | STX Reward | Annual Inflation |
@@ -151,7 +135,6 @@
 //
 // The above is for mainnet, which has a burnchain year of 52596 blocks and starts at burnchain height 666050.
 
->>>>>>> 767dd7e3
 /// Mainnet coinbase intervals, as of SIP-029
 // This static value is lazily initialized using `OnceLock` to avoid unnecessary
 // computation at program startup while ensuring thread safety and one-time initialization.
@@ -277,11 +260,7 @@
         }
 
         let mut ht = intervals[0].effective_start_height;
-<<<<<<< HEAD
-        for interval in intervals {
-=======
         for interval in intervals.iter().skip(1) {
->>>>>>> 767dd7e3
             if interval.effective_start_height < ht {
                 return false;
             }
