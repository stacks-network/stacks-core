// Copyright (C) 2013-2020 Blockstack PBC, a public benefit corporation
// Copyright (C) 2020-2025 Stacks Open Internet Foundation
//
// This program is free software: you can redistribute it and/or modify
// it under the terms of the GNU General Public License as published by
// the Free Software Foundation, either version 3 of the License, or
// (at your option) any later version.
//
// This program is distributed in the hope that it will be useful,
// but WITHOUT ANY WARRANTY; without even the implied warranty of
// MERCHANTABILITY or FITNESS FOR A PARTICULAR PURPOSE.  See the
// GNU General Public License for more details.
//
// You should have received a copy of the GNU General Public License
// along with this program.  If not, see <http://www.gnu.org/licenses/>.

use std::fmt;
use std::io::{Read, Write};
use std::str::FromStr;

use serde::Serialize;
use sha2::{Digest as Sha2Digest, Sha512_256};

use crate::address::Error as AddressError;
use crate::codec::{read_next, write_next, Error as CodecError, StacksMessageCodec};
use crate::consts::{FIRST_BURNCHAIN_CONSENSUS_HASH, FIRST_STACKS_BLOCK_HASH};
use crate::deps_common::bitcoin::util::hash::Sha256dHash;
use crate::util::hash::{Hash160, Sha512Trunc256Sum, HASH160_ENCODED_SIZE};
use crate::util::secp256k1::{MessageSignature, Secp256k1PrivateKey, Secp256k1PublicKey};
use crate::util::vrf::{VRFProof, VRF_PROOF_ENCODED_SIZE};

pub type StacksPublicKey = Secp256k1PublicKey;
pub type StacksPrivateKey = Secp256k1PrivateKey;

/// Hash of a Trie node.  This is a SHA2-512/256.
#[derive(Default)]
pub struct TrieHash(pub [u8; 32]);
impl_array_newtype!(TrieHash, u8, 32);
impl_array_hexstring_fmt!(TrieHash);
impl_byte_array_newtype!(TrieHash, u8, 32);
impl_byte_array_serde!(TrieHash);

pub const TRIEHASH_ENCODED_SIZE: usize = 32;

impl TrieHash {
    pub fn from_key(k: &str) -> Self {
        Self::from_data(k.as_bytes())
    }

    /// TrieHash of zero bytes
    pub fn from_empty_data() -> TrieHash {
        // sha2-512/256 hash of empty string.
        // this is used so frequently it helps performance if we just have a constant for it.
        TrieHash([
            0xc6, 0x72, 0xb8, 0xd1, 0xef, 0x56, 0xed, 0x28, 0xab, 0x87, 0xc3, 0x62, 0x2c, 0x51,
            0x14, 0x06, 0x9b, 0xdd, 0x3a, 0xd7, 0xb8, 0xf9, 0x73, 0x74, 0x98, 0xd0, 0xc0, 0x1e,
            0xce, 0xf0, 0x96, 0x7a,
        ])
    }

    /// TrieHash from bytes
    pub fn from_data(data: &[u8]) -> TrieHash {
        if data.is_empty() {
            return TrieHash::from_empty_data();
        }

        let mut hasher = Sha512_256::new();
        hasher.update(data);
        let out = hasher.finalize().into();
        TrieHash(out)
    }

    pub fn from_data_array<B: AsRef<[u8]>>(data: &[B]) -> TrieHash {
        if data.is_empty() {
            return TrieHash::from_empty_data();
        }

        let mut hasher = Sha512_256::new();

        for item in data.iter() {
            hasher.update(item);
        }
        let out = hasher.finalize().into();
        TrieHash(out)
    }

    /// Convert to a String that can be used in e.g. sqlite
    /// If we did not implement this seperate from Display,
    /// we would use the stacks_common::util::hash::to_hex function
    /// which is the unrolled version of this function.
    #[allow(clippy::inherent_to_string_shadow_display)]
    pub fn to_string(&self) -> String {
        let s = format!("{:02x}{:02x}{:02x}{:02x}{:02x}{:02x}{:02x}{:02x}{:02x}{:02x}{:02x}{:02x}{:02x}{:02x}{:02x}{:02x}{:02x}{:02x}{:02x}{:02x}{:02x}{:02x}{:02x}{:02x}{:02x}{:02x}{:02x}{:02x}{:02x}{:02x}{:02x}{:02x}",
                          self.0[0],     self.0[1],       self.0[2],       self.0[3],
                          self.0[4],     self.0[5],       self.0[6],       self.0[7],
                          self.0[8],     self.0[9],       self.0[10],      self.0[11],
                          self.0[12],    self.0[13],      self.0[14],      self.0[15],
                          self.0[16],    self.0[17],      self.0[18],      self.0[19],
                          self.0[20],    self.0[21],      self.0[22],      self.0[23],
                          self.0[24],    self.0[25],      self.0[26],      self.0[27],
                          self.0[28],    self.0[29],      self.0[30],      self.0[31]);
        s
    }
}

#[derive(Serialize, Deserialize)]
pub struct BurnchainHeaderHash(pub [u8; 32]);
impl_array_newtype!(BurnchainHeaderHash, u8, 32);
impl_array_hexstring_fmt!(BurnchainHeaderHash);
impl_byte_array_newtype!(BurnchainHeaderHash, u8, 32);

pub struct BlockHeaderHash(pub [u8; 32]);
impl_array_newtype!(BlockHeaderHash, u8, 32);
impl_array_hexstring_fmt!(BlockHeaderHash);
impl_byte_array_newtype!(BlockHeaderHash, u8, 32);
impl_byte_array_serde!(BlockHeaderHash);
pub const BLOCK_HEADER_HASH_ENCODED_SIZE: usize = 32;

impl slog::Value for BlockHeaderHash {
    fn serialize(
        &self,
        _record: &slog::Record,
        key: slog::Key,
        serializer: &mut dyn slog::Serializer,
    ) -> slog::Result {
        serializer.emit_arguments(key, &format_args!("{self}"))
    }
}

/// Identifier used to identify "sortitions" in the
///  SortitionDB. A sortition is the collection of
///  valid burnchain operations (and any dependent
///  variables, e.g., the sortition winner, the
///  consensus hash, the next VRF key)
pub struct SortitionId(pub [u8; 32]);
impl_array_newtype!(SortitionId, u8, 32);
impl_array_hexstring_fmt!(SortitionId);
impl_byte_array_newtype!(SortitionId, u8, 32);

pub struct VRFSeed(pub [u8; 32]);
impl_array_newtype!(VRFSeed, u8, 32);
impl_array_hexstring_fmt!(VRFSeed);
impl_byte_array_newtype!(VRFSeed, u8, 32);
impl_byte_array_serde!(VRFSeed);
pub const VRF_SEED_ENCODED_SIZE: u32 = 32;

/// Identifier used to identify Proof-of-Transfer forks
///  (or Rewards Cycle forks). These identifiers are opaque
///  outside of the PoX DB, however, they are sufficient
///  to uniquely identify a "sortition" when paired with
///  a burn header hash
// TODO: Vec<bool> is an aggressively unoptimized implementation,
//       replace with a real bitvec
#[derive(Clone, Debug, PartialEq)]
pub struct PoxId(Vec<bool>);

impl SortitionId {
    pub fn stubbed(from: &BurnchainHeaderHash) -> SortitionId {
        SortitionId::new(from, &PoxId::stubbed())
    }

    pub fn new(bhh: &BurnchainHeaderHash, pox: &PoxId) -> SortitionId {
        if pox == &PoxId::stubbed() {
            SortitionId(bhh.0)
        } else {
            let mut hasher = Sha512_256::new();
            hasher.update(bhh);
            write!(hasher, "{pox}").expect("Failed to deserialize PoX ID into the hasher");
            let h = Sha512Trunc256Sum::from_hasher(hasher);
            let s = SortitionId(h.0);
<<<<<<< HEAD
            test_debug!("SortitionId({s}) = {bhh} + {pox}");
            s
=======
            // The `test_debug!` macro will expand to nothing on release builds.
            #[allow(clippy::let_and_return)]
            {
                test_debug!("SortitionId({}) = {} + {}", &s, bhh, pox);
                s
            }
>>>>>>> 7d630036
        }
    }
}

impl PoxId {
    pub fn new(contents: Vec<bool>) -> Self {
        PoxId(contents)
    }

    pub fn initial() -> PoxId {
        PoxId(vec![true])
    }

    pub fn from_bools(bools: Vec<bool>) -> PoxId {
        PoxId(bools)
    }

    pub fn extend_with_present_block(&mut self) {
        self.0.push(true);
    }
    pub fn extend_with_not_present_block(&mut self) {
        self.0.push(false);
    }

    pub fn stubbed() -> PoxId {
        PoxId(vec![])
    }

    pub fn has_ith_anchor_block(&self, i: usize) -> bool {
        if i >= self.0.len() {
            false
        } else {
            self.0[i]
        }
    }

    pub fn len(&self) -> usize {
        self.0.len()
    }

    pub fn is_empty(&self) -> bool {
        self.len() == 0
    }

    pub fn bit_slice(&self, start: usize, len: usize) -> (Vec<u8>, u64) {
        let mut ret = vec![0x00];
        let mut count = 0;
        for bit in start..(start + len) {
            if bit >= self.len() {
                break;
            }
            let i = bit - start;
            if i > 0 && i % 8 == 0 {
                ret.push(0x00);
            }

            let sz = ret.len() - 1;
            if self.0[bit] {
                ret[sz] |= 1 << (i % 8);
            }
            count += 1;
        }
        (ret, count)
    }

    pub fn num_inventory_reward_cycles(&self) -> usize {
        self.0.len().saturating_sub(1)
    }

    pub fn has_prefix(&self, prefix: &PoxId) -> bool {
        if self.len() < prefix.len() {
            return false;
        }

        for i in 0..prefix.len() {
            if self.0[i] != prefix.0[i] {
                return false;
            }
        }

        true
    }

    pub fn into_inner(self) -> Vec<bool> {
        self.0
    }
}

impl FromStr for PoxId {
    type Err = &'static str;
    fn from_str(s: &str) -> Result<Self, Self::Err> {
        let mut result = Vec::with_capacity(s.len());
        for c in s.chars() {
            match c {
                '0' => result.push(false),
                '1' => result.push(true),
                _ => return Err("Unexpected character in PoX ID serialization"),
            }
        }
        Ok(PoxId::new(result))
    }
}

impl fmt::Display for PoxId {
    fn fmt(&self, f: &mut fmt::Formatter<'_>) -> fmt::Result {
        for val in self.0.iter() {
            write!(f, "{}", if *val { 1 } else { 0 })?;
        }
        Ok(())
    }
}

#[derive(Debug, Clone, PartialEq, Eq, Copy, Serialize, Deserialize, Hash)]
pub struct StacksAddress {
    version: u8,
    bytes: Hash160,
}

impl StacksAddress {
    pub fn new(version: u8, hash: Hash160) -> Result<StacksAddress, AddressError> {
        if version >= 32 {
            return Err(AddressError::InvalidVersion(version));
        }

        Ok(StacksAddress {
            version,
            bytes: hash,
        })
    }

    // NEVER, EVER use this in ANY production code!
    // It should never be possible to construct an address with a version greater than 31
    #[cfg(any(test, feature = "testing"))]
    pub fn new_unsafe(version: u8, bytes: Hash160) -> Self {
        Self { version, bytes }
    }

    pub fn version(&self) -> u8 {
        self.version
    }

    pub fn bytes(&self) -> &Hash160 {
        &self.bytes
    }

    pub fn destruct(self) -> (u8, Hash160) {
        (self.version, self.bytes)
    }

    /// Because addresses are crockford-32 encoded, the version must be a 5-bit number.
    /// Historically, it was possible to construct invalid addresses given that we use a u8 to
    /// represent the version.  This function is used to validate addresses before relying on their
    /// version.
    pub fn has_valid_version(&self) -> bool {
        self.version < 32
    }
}

impl StacksMessageCodec for StacksAddress {
    fn consensus_serialize<W: Write>(&self, fd: &mut W) -> Result<(), CodecError> {
        write_next(fd, &self.version)?;
        fd.write_all(self.bytes.as_bytes())
            .map_err(CodecError::WriteError)
    }

    fn consensus_deserialize<R: Read>(fd: &mut R) -> Result<StacksAddress, CodecError> {
        let version: u8 = read_next(fd)?;
        if version >= 32 {
            return Err(CodecError::DeserializeError(
                "Address version byte must be in range 0 to 31".into(),
            ));
        }
        let hash160: Hash160 = read_next(fd)?;
        Ok(StacksAddress {
            version,
            bytes: hash160,
        })
    }
}

pub const STACKS_ADDRESS_ENCODED_SIZE: u32 = 1 + HASH160_ENCODED_SIZE;

/// How much work has gone into this chain so far?
#[derive(Debug, Clone, PartialEq, Eq, Hash, Serialize, Deserialize)]
pub struct StacksWorkScore {
    pub burn: u64, // number of burn tokens destroyed
    pub work: u64, // in Stacks, "work" == the length of the fork
}

pub struct StacksBlockId(pub [u8; 32]);
impl_array_newtype!(StacksBlockId, u8, 32);
impl_array_hexstring_fmt!(StacksBlockId);
impl_byte_array_newtype!(StacksBlockId, u8, 32);
impl_byte_array_serde!(StacksBlockId);

/// A newtype for `StacksBlockId` that indicates a block is a tenure-change
/// block. This helps to explicitly differentiate tenure-change blocks in the
/// code.
pub struct TenureBlockId(pub StacksBlockId);
impl From<StacksBlockId> for TenureBlockId {
    fn from(id: StacksBlockId) -> TenureBlockId {
        TenureBlockId(id)
    }
}

pub struct ConsensusHash(pub [u8; 20]);
impl_array_newtype!(ConsensusHash, u8, 20);
impl_array_hexstring_fmt!(ConsensusHash);
impl_byte_array_newtype!(ConsensusHash, u8, 20);
impl_byte_array_serde!(ConsensusHash);

pub const CONSENSUS_HASH_ENCODED_SIZE: u32 = 20;

impl StacksBlockId {
    pub fn new(
        sortition_consensus_hash: &ConsensusHash,
        block_hash: &BlockHeaderHash,
    ) -> StacksBlockId {
        let mut hasher = Sha512_256::new();
        hasher.update(block_hash);
        hasher.update(sortition_consensus_hash);

        let h = Sha512Trunc256Sum::from_hasher(hasher);
        StacksBlockId(h.0)
    }

    pub fn first_mined() -> StacksBlockId {
        StacksBlockId::new(&FIRST_BURNCHAIN_CONSENSUS_HASH, &FIRST_STACKS_BLOCK_HASH)
    }
}

impl StacksWorkScore {
    /// Stacks work score for the first-mined block
    pub fn initial() -> StacksWorkScore {
        StacksWorkScore {
            burn: 0,
            work: 1, // block 0 is the boot code
        }
    }

    /// Stacks work score for the boot code block
    pub fn genesis() -> StacksWorkScore {
        StacksWorkScore { burn: 0, work: 0 }
    }
}

impl StacksMessageCodec for VRFProof {
    fn consensus_serialize<W: Write>(&self, fd: &mut W) -> Result<(), CodecError> {
        fd.write_all(&self.to_bytes())
            .map_err(CodecError::WriteError)
    }

    fn consensus_deserialize<R: Read>(fd: &mut R) -> Result<VRFProof, CodecError> {
        let mut bytes = [0u8; VRF_PROOF_ENCODED_SIZE as usize];
        fd.read_exact(&mut bytes).map_err(CodecError::ReadError)?;
        let res = VRFProof::from_slice(&bytes).ok_or(CodecError::DeserializeError(
            "Failed to parse VRF proof".to_string(),
        ))?;

        Ok(res)
    }
}

impl StacksMessageCodec for StacksWorkScore {
    fn consensus_serialize<W: Write>(&self, fd: &mut W) -> Result<(), CodecError> {
        write_next(fd, &self.burn)?;
        write_next(fd, &self.work)?;
        Ok(())
    }

    fn consensus_deserialize<R: Read>(fd: &mut R) -> Result<StacksWorkScore, CodecError> {
        let burn = read_next(fd)?;
        let work = read_next(fd)?;

        Ok(StacksWorkScore { burn, work })
    }
}

impl_byte_array_message_codec!(TrieHash, TRIEHASH_ENCODED_SIZE as u32);
impl_byte_array_message_codec!(Sha512Trunc256Sum, 32);

impl_byte_array_message_codec!(ConsensusHash, 20);
impl_byte_array_message_codec!(Hash160, 20);
impl_byte_array_message_codec!(BurnchainHeaderHash, 32);
impl_byte_array_message_codec!(BlockHeaderHash, 32);
impl_byte_array_message_codec!(StacksBlockId, 32);
impl_byte_array_message_codec!(MessageSignature, 65);

impl BlockHeaderHash {
    pub fn to_hash160(&self) -> Hash160 {
        Hash160::from_sha256(&self.0)
    }

    pub fn from_serializer<C: StacksMessageCodec>(
        serializer: &C,
    ) -> Result<BlockHeaderHash, CodecError> {
        let mut hasher = Sha512_256::new();
        serializer.consensus_serialize(&mut hasher)?;
        let hash = Sha512Trunc256Sum::from_hasher(hasher);
        Ok(BlockHeaderHash(hash.0))
    }

    pub fn from_serialized_header(buf: &[u8]) -> BlockHeaderHash {
        let h = Sha512Trunc256Sum::from_data(buf);
        BlockHeaderHash(h.to_bytes())
    }
}

impl BurnchainHeaderHash {
    /// Instantiate a burnchain block hash from a Bitcoin block header
    pub fn from_bitcoin_hash(bitcoin_hash: &Sha256dHash) -> BurnchainHeaderHash {
        // NOTE: Sha256dhash is the same size as BurnchainHeaderHash, so this should never panic
        // Bitcoin stores its hashes in big-endian form, but our codebase stores them in
        // little-endian form (which is also how most libraries work).
        BurnchainHeaderHash::from_bytes_be(bitcoin_hash.as_bytes()).unwrap()
    }

    pub fn to_bitcoin_hash(&self) -> Sha256dHash {
        let mut buf = self.0;
        buf.reverse();
        Sha256dHash(buf)
    }

    pub fn zero() -> BurnchainHeaderHash {
        BurnchainHeaderHash([0x00; 32])
    }

    #[cfg(any(test, feature = "testing"))]
    pub fn from_test_data(
        block_height: u64,
        index_root: &TrieHash,
        noise: u64,
    ) -> BurnchainHeaderHash {
        use crate::util::hash::DoubleSha256;

        let mut bytes = vec![];
        bytes.extend_from_slice(&block_height.to_be_bytes());
        bytes.extend_from_slice(index_root.as_bytes());
        bytes.extend_from_slice(&noise.to_be_bytes());
        let h = DoubleSha256::from_data(&bytes[..]);
        BurnchainHeaderHash(h.to_bytes())
    }
}

impl VRFSeed {
    /// First-ever VRF seed from the genesis block.  It's all 0's
    pub fn initial() -> VRFSeed {
        VRFSeed::from_hex("0000000000000000000000000000000000000000000000000000000000000000")
            .unwrap()
    }

    pub fn from_proof(proof: &VRFProof) -> VRFSeed {
        let h = Sha512Trunc256Sum::from_data(&proof.to_bytes());
        VRFSeed(h.0)
    }

    pub fn is_from_proof(&self, proof: &VRFProof) -> bool {
        self.as_bytes().to_vec() == VRFSeed::from_proof(proof).as_bytes().to_vec()
    }
}

impl StacksMessageCodec for (ConsensusHash, BurnchainHeaderHash) {
    fn consensus_serialize<W: Write>(&self, fd: &mut W) -> Result<(), CodecError> {
        write_next(fd, &self.0)?;
        write_next(fd, &self.1)?;
        Ok(())
    }

    fn consensus_deserialize<R: Read>(
        fd: &mut R,
    ) -> Result<(ConsensusHash, BurnchainHeaderHash), CodecError> {
        let consensus_hash: ConsensusHash = read_next(fd)?;
        let burn_header_hash: BurnchainHeaderHash = read_next(fd)?;
        Ok((consensus_hash, burn_header_hash))
    }
}<|MERGE_RESOLUTION|>--- conflicted
+++ resolved
@@ -168,17 +168,12 @@
             write!(hasher, "{pox}").expect("Failed to deserialize PoX ID into the hasher");
             let h = Sha512Trunc256Sum::from_hasher(hasher);
             let s = SortitionId(h.0);
-<<<<<<< HEAD
-            test_debug!("SortitionId({s}) = {bhh} + {pox}");
-            s
-=======
             // The `test_debug!` macro will expand to nothing on release builds.
             #[allow(clippy::let_and_return)]
             {
-                test_debug!("SortitionId({}) = {} + {}", &s, bhh, pox);
+                test_debug!("SortitionId({s}) = {bhh} + {pox}");
                 s
             }
->>>>>>> 7d630036
         }
     }
 }
