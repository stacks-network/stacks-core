[package]
name = "stacks-common"
version = "0.0.1"
authors = [
    "Jude Nelson <jude@stacks.org>",
    "Aaron Blankstein <aaron@blockstack.com>",
    "Ludo Galabru <ludovic@blockstack.com>",
]
license = "GPLv3"
homepage = "https://github.com/blockstack/stacks-blockchain"
repository = "https://github.com/blockstack/stacks-blockchain"
description = "Common modules for blockstack_lib, libclarity"
keywords = [
    "stacks",
    "stx",
    "bitcoin",
    "crypto",
    "blockstack",
    "decentralized",
    "dapps",
    "blockchain",
]
readme = "README.md"
resolver = "2"
edition = "2021"

[lib]
name = "stacks_common"
path = "./src/libcommon.rs"

[dependencies]
rand = { workspace = true }
serde = { version = "1.0", features = ["derive"] }
serde_derive = "1"
<<<<<<< HEAD
serde_stacker = "0.1"
serde_yaml = "0.9"
sha3 = "0.10.1"
ripemd = "0.1.1"
lazy_static = "1.4.0"
percent-encoding = "2.1.0"
slog = { version = "2.5.2", features = ["max_level_trace"] }
=======
sha3 = "0.10.1"
ripemd = "0.1.1"
lazy_static = "1.4.0"
slog = { version = "2.5.2", features = [ "max_level_trace" ] }
>>>>>>> c1a1f50f
slog-term = "2.6.0"
slog-json = { version = "2.3.0", optional = true }
chrono = "0.4.19"
libc = "0.2.82"
hashbrown = { workspace = true }
rusqlite = { workspace = true, optional = true }

[build-dependencies]
serde = "1"
serde_derive = "1"
serde_yaml = "0.9"

[target.'cfg(unix)'.dependencies]
nix = "0.23"

[target.'cfg(windows)'.dependencies]
winapi = { version = "0.3", features = [
    "consoleapi",
    "handleapi",
    "synchapi",
    "winbase",
] }

[target.'cfg(windows)'.dev-dependencies]
winapi = { version = "0.3", features = ["fileapi", "processenv", "winnt"] }

[dependencies.serde_json]
version = "1.0"
features = ["arbitrary_precision", "unbounded_depth"]

[dependencies.secp256k1]
version = "0.24.3"
features = ["serde", "recovery"]

[dependencies.ed25519-dalek]
workspace = true

[dependencies.curve25519-dalek]
version = "=2.0.0"
features = ["serde"]

[dependencies.time]
version = "0.2.23"
features = ["std"]

[dev-dependencies]
rand_core = { workspace = true }

[features]
default = ["canonical", "developer-mode"]
canonical = ["rusqlite"]
developer-mode = []
slog_json = ["slog-json"]
testing = ["canonical"]
serde = []
bech32_std = []
bech32_strict = []

[target.'cfg(all(any(target_arch = "x86_64", target_arch = "x86", target_arch = "aarch64"), not(any(target_os="windows"))))'.dependencies]
sha2 = { version = "0.10", features = ["asm"] }

[target.'cfg(any(not(any(target_arch = "x86_64", target_arch = "x86", target_arch = "aarch64")), any(target_os="windows")))'.dependencies]
sha2 = { version = "0.10" }<|MERGE_RESOLUTION|>--- conflicted
+++ resolved
@@ -32,20 +32,11 @@
 rand = { workspace = true }
 serde = { version = "1.0", features = ["derive"] }
 serde_derive = "1"
-<<<<<<< HEAD
-serde_stacker = "0.1"
 serde_yaml = "0.9"
 sha3 = "0.10.1"
 ripemd = "0.1.1"
 lazy_static = "1.4.0"
-percent-encoding = "2.1.0"
 slog = { version = "2.5.2", features = ["max_level_trace"] }
-=======
-sha3 = "0.10.1"
-ripemd = "0.1.1"
-lazy_static = "1.4.0"
-slog = { version = "2.5.2", features = [ "max_level_trace" ] }
->>>>>>> c1a1f50f
 slog-term = "2.6.0"
 slog-json = { version = "2.3.0", optional = true }
 chrono = "0.4.19"
