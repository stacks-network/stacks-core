--- conflicted
+++ resolved
@@ -82,20 +82,11 @@
 toml = { workspace = true }
 
 [features]
-<<<<<<< HEAD
-default = ["developer-mode", "ctrlc-handler", "http-parser", "rand"]
-=======
 default = ["developer-mode", "ctrlc-handler", "rand"]
->>>>>>> 13aa4b5f
 developer-mode = []
 # Enables graceful shutdown handling for Ctrl+C (SIGINT) signals.
 # This pulls in the `nix` or `winapi` dependency.
 ctrlc-handler = ["dep:nix", "dep:winapi"]
-<<<<<<< HEAD
-# Enables a lightweight, internal HTTP/1.x parser.
-http-parser = []
-=======
->>>>>>> 13aa4b5f
 slog_json = ["slog-json"]
 rusqlite = ["dep:rusqlite", "rand"]
 # Enables the rand module. This flag must be off on deterministic
