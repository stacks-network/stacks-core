--- conflicted
+++ resolved
@@ -21,88 +21,43 @@
 path = "./src/libcommon.rs"
 
 [dependencies]
-<<<<<<< HEAD
-rand = { workspace = true }
-serde = { version = "1.0", features = ["derive"] }
-serde_derive = "1"
-sha3 = "0.10.1"
+rand = { workspace = true, optional = true }
+serde = { workspace = true , features = ["derive"] }
+serde_derive = { workspace = true }
+sha3 = { version = "0.10.1", default-features = false }
 sha2 = "0.10"
-ripemd = "0.1.1"
-lazy_static = "1.4.0"
+ripemd = { version = "0.1.1", default-features = false }
+lazy_static = { workspace = true }
 percent-encoding = "2.1.0"
-slog = { version = "2.5.2", features = ["max_level_trace"], optional = true }
-slog-term = { version = "2.6.0", optional = true }
-slog-json = { version = "2.3.0", optional = true }
-chrono = "0.4.19"
+slog = { workspace = true, optional = true }
+slog-term = { version = "2.6.0", default-features = false, optional = true }
+slog-json = { version = "2.3.0", default-features = false, optional = true }
+chrono = { version = "0.4.41", default-features = false, features = ["clock"] }
 hashbrown = { workspace = true }
-
-# wasm
 libsecp256k1 = { version = "0.5.0", optional = true }
 getrandom = { version = "0.2", features = ["js"], optional = true}
-=======
-chrono = { version = "0.4.41", default-features = false, features = ["clock"] }
-curve25519-dalek = { version = "4.1.3", default-features = false, features = ["serde"] }
-ed25519-dalek = { workspace = true }
-hashbrown = { workspace = true }
-lazy_static = { workspace = true }
-ripemd = { version = "0.1.1", default-features = false }
-serde = { workspace = true , features = ["derive"] }
-serde_derive = { workspace = true }
+curve25519-dalek = { version = "4.1.3", default-features = false, features = ["serde"], optional = true }
+ed25519-dalek = { workspace = true, features = ["serde"], optional = true }
 serde_json = { workspace = true }
-sha3 = { version = "0.10.1", default-features = false }
-slog = { workspace = true }
-slog-term = { version = "2.6.0", default-features = false }
-
-# Optional dependencies
-getrandom = { version = "0.2", default-features = false, optional = true }
-rand = { workspace = true, optional = true }
-slog-json = { version = "2.3.0", default-features = false, optional = true }
->>>>>>> c21aea77
+rusqlite = { workspace = true, optional = true }
 
 [target.'cfg(unix)'.dependencies]
 nix = {version = "0.23", default-features = false, optional = true}
 
 [target.'cfg(windows)'.dependencies]
 winapi = { version = "0.3", features = [
-<<<<<<< HEAD
   "consoleapi",
   "handleapi",
   "synchapi",
   "winbase",
-] }
+], optional = true }
 
 [target.'cfg(windows)'.dev-dependencies]
 winapi = { version = "0.3", features = ["fileapi", "processenv", "winnt"] }
 
-[dependencies.serde_json]
-version = "1.0"
-features = ["arbitrary_precision", "unbounded_depth"]
-
-[dependencies.rusqlite]
-workspace = true
-features = ["blob", "serde_json", "i128_blob", "bundled", "trace"]
-optional = true
-
-[dependencies.ed25519-dalek]
-workspace = true
-features = ["serde"]
-optional = true
-
-[dependencies.curve25519-dalek]
-version = "4.1.3"
-features = ["serde"]
-optional = true
-
 [dependencies.time]
 version = "0.3.34"
 features = ["std"]
-=======
-    "consoleapi",
-    "handleapi",
-    "synchapi",
-    "winbase",
-], optional = true }
->>>>>>> c21aea77
 
 [target.'cfg(not(target_family = "wasm"))'.dependencies]
 secp256k1 = { version = "0.24.3", default-features = false, features = ["std","serde", "recovery"] }
@@ -111,29 +66,21 @@
 [target.'cfg(target_family = "wasm")'.dependencies]
 libsecp256k1 = { version = "0.7.0", default-features = false, features = ["hmac"] }
 
+[dev-dependencies]
+rand_core = { workspace = true }
+proptest = "1.6.0"
+
 [target.'cfg(all(any(target_arch = "x86_64", target_arch = "x86", target_arch = "aarch64"), not(any(target_os="windows"))))'.dependencies]
 sha2 = { version = "0.10", features = ["asm"] }
 
 [target.'cfg(any(not(any(target_arch = "x86_64", target_arch = "x86", target_arch = "aarch64")), any(target_os="windows")))'.dependencies]
 sha2 = { version = "0.10" }
 
-[dev-dependencies]
-proptest = "1.6.0"
-
-[target.'cfg(windows)'.dev-dependencies]
-winapi = { version = "0.3", features = ["fileapi", "processenv", "winnt"] }
-
 [build-dependencies]
 toml = { workspace = true }
 
 [features]
-<<<<<<< HEAD
-default = ["log", "rusqlite", "vrf", "developer-mode"]
-log = ["slog", "slog-term", "slog-json"]
-vrf = ["ed25519-dalek", "curve25519-dalek"]
-=======
-default = ["developer-mode", "ctrlc-handler", "rand"]
->>>>>>> c21aea77
+default = ["log", "rusqlite", "vrf", "developer-mode", "ctrlc-handler", "rand"]
 developer-mode = []
 # Enables graceful shutdown handling for Ctrl+C (SIGINT) signals.
 # This pulls in the `nix` or `winapi` dependency.
@@ -147,8 +94,9 @@
 testing = ["rand"]
 bech32_std = []
 bech32_strict = []
+log = ["slog", "slog-term", "slog-json"]
+vrf = ["ed25519-dalek", "curve25519-dalek"]
 wasm = ["developer-mode", "getrandom"]
-
 # Wasm-specific features for easier configuration
 wasm-web = ["rand", "getrandom/js", "libsecp256k1/static-context"]
 wasm-deterministic = ["getrandom/custom"]