--- conflicted
+++ resolved
@@ -214,11 +214,7 @@
             log.debug("Removing: %s" % username)
             self.registrations.remove({"user_id": user_id})
 
-<<<<<<< HEAD
-    def reprocess_user(self, username):
-=======
     def reprocess_user(self, username, nameop):
->>>>>>> 2797b94c
 
         user = self.users.find_one({"username": username})
         fqu = user['username'] + "." + DEFAULT_NAMESPACE
