--- conflicted
+++ resolved
@@ -10,13 +10,8 @@
     "libstackerdb",
     "libsigner",
     "stacks-signer",
-<<<<<<< HEAD
-    "testnet/stacks-node"
-]
-=======
     "stacks-node",
     "contrib/tools/config-docs-generator"]
->>>>>>> c21aea77
 
 # Dependencies we want to keep the same between workspace members
 [workspace.dependencies]
