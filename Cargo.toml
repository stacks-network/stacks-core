[workspace]
resolver = "2"
members = [
    "stackslib",
    "stacks-common",
    "pox-locking",
    "clarity",
    "stx-genesis",
    "libstackerdb",
<<<<<<< HEAD
    "testnet/stacks-node",
    "contrib/tools/relay-server",
]
=======
    "libsigner",
    "stacks-signer",
    "testnet/stacks-node"]
>>>>>>> ca9f84be

# Use a bit more than default optimization for
#  dev builds to speed up test execution
[profile.dev]
opt-level = 1

# Use release-level optimization for dependencies
# This slows down "first" builds on development environments,
#  but won't impact subsequent builds.
[profile.dev.package."*"]
opt-level = 3

[profile.release]
debug = true<|MERGE_RESOLUTION|>--- conflicted
+++ resolved
@@ -7,15 +7,10 @@
     "clarity",
     "stx-genesis",
     "libstackerdb",
-<<<<<<< HEAD
-    "testnet/stacks-node",
     "contrib/tools/relay-server",
-]
-=======
     "libsigner",
     "stacks-signer",
     "testnet/stacks-node"]
->>>>>>> ca9f84be
 
 # Use a bit more than default optimization for
 #  dev builds to speed up test execution
